/*==============================================================================
 basic_test.c -- most basic test for QCBOR
 
 Copyright 2018 Laurence Lundblade
 
 Permission is hereby granted, free of charge, to any person obtaining
 a copy of this software and associated documentation files (the
 "Software"), to deal in the Software without restriction, including
 without limitation the rights to use, copy, modify, merge, publish,
 distribute, sublicense, and/or sell copies of the Software, and to
 permit persons to whom the Software is furnished to do so, subject to
 the following conditions:
 
 The above copyright notice and this permission notice shall be included
 in all copies or substantial portions of the Software.
 
 THE SOFTWARE IS PROVIDED "AS IS", WITHOUT WARRANTY OF ANY KIND,
 EXPRESS OR IMPLIED, INCLUDING BUT NOT LIMITED TO THE WARRANTIES OF
 MERCHANTABILITY, FITNESS FOR A PARTICULAR PURPOSE AND
 NONINFRINGEMENT. IN NO EVENT SHALL THE AUTHORS OR COPYRIGHT HOLDERS
 BE LIABLE FOR ANY CLAIM, DAMAGES OR OTHER LIABILITY, WHETHER IN AN
 ACTION OF CONTRACT, TORT OR OTHERWISE, ARISING FROM, OUT OF OR IN
 CONNECTION WITH THE SOFTWARE OR THE USE OR OTHER DEALINGS IN THE
 SOFTWARE.
 
 (This is the MIT license)
 ==============================================================================*/
//  Created by Laurence Lundblade on 9/13/18.


#include "basic_test.h"
#include "qcbor.h"


/*
 Some very minimal tests until the full test suite is open sourced and available.
 Return codes here don't mean much (yet).
 */
int basic_test_one()
{
    // Very simple CBOR, a map with one boolean that is true in it
    UsefulBuf_MakeStackUB(MemoryForEncoded, 100);
    QCBOREncodeContext EC;
    
    QCBOREncode_Init(&EC, MemoryForEncoded);
    
    QCBOREncode_OpenMap(&EC);
    QCBOREncode_AddBoolToMapN(&EC, 66, true);
    QCBOREncode_CloseMap(&EC);
    
    UsefulBufC Encoded;
    if(QCBOREncode_Finish2(&EC, &Encoded)) {
        return -3;
    }
    
    
    // Decode it and see that is right
    QCBORDecodeContext DC;
    QCBORItem Item;
    QCBORDecode_Init(&DC, Encoded, QCBOR_DECODE_MODE_NORMAL);
    
    QCBORDecode_GetNext(&DC, &Item);
    if(Item.uDataType != QCBOR_TYPE_MAP) {
        return -1;
    }

    QCBORDecode_GetNext(&DC, &Item);
    if(Item.uDataType != QCBOR_TYPE_TRUE) {
        return -1;
    }
    
    if(QCBORDecode_Finish(&DC)) {
        return -2;
    }
    
    
    // Make another encoded message with the CBOR from the previous put into this one
    UsefulBuf_MakeStackUB(MemoryForEncoded2, 100);
    QCBOREncode_Init(&EC, MemoryForEncoded2);
    QCBOREncode_OpenArray(&EC);
    QCBOREncode_AddUInt64(&EC, 451);
    QCBOREncode_AddEncoded(&EC, Encoded);
    QCBOREncode_OpenMap(&EC);
    QCBOREncode_AddEncodedToMapN(&EC, -70000, Encoded);
    QCBOREncode_CloseMap(&EC);
    QCBOREncode_CloseArray(&EC);
    
    UsefulBufC Encoded2;
    if(QCBOREncode_Finish2(&EC, &Encoded2)) {
        return -3;
    }
    
    
    // Decode it and see if it is OK
    QCBORDecode_Init(&DC, Encoded2, QCBOR_DECODE_MODE_NORMAL);

    QCBORDecode_GetNext(&DC, &Item);
    if(Item.uDataType != QCBOR_TYPE_ARRAY || Item.val.uCount != 3) {
        return -1;
    }
    
    QCBORDecode_GetNext(&DC, &Item);
    if(Item.uDataType != QCBOR_TYPE_INT64 || Item.val.uint64 != 451) {
        return -1;
    }

    QCBORDecode_GetNext(&DC, &Item);
    if(Item.uDataType != QCBOR_TYPE_MAP || Item.val.uCount != 1) {
        return -1;
    }
    
    QCBORDecode_GetNext(&DC, &Item);
    if(Item.uDataType != QCBOR_TYPE_TRUE) {
        return -1;
    }

    QCBORDecode_GetNext(&DC, &Item);
    if(Item.uDataType != QCBOR_TYPE_MAP || Item.val.uCount != 1) {
        return -1;
    }
    
    QCBORDecode_GetNext(&DC, &Item);
    if(Item.uDataType != QCBOR_TYPE_MAP || Item.val.uCount != 1 || Item.uLabelType != QCBOR_TYPE_INT64 || Item.label.int64 != -70000) {
        return -1;
    }

    QCBORDecode_GetNext(&DC, &Item);
    if(Item.uDataType != QCBOR_TYPE_TRUE || Item.uLabelType != QCBOR_TYPE_INT64 || Item.label.int64 != 66) {
        return -1;
    }
    
    if(QCBORDecode_Finish(&DC)) {
        return -2;
    }
   
    return 0;
}


<<<<<<< HEAD
=======
static const uint8_t pIndefiniteLenString[] = {0x7f, 0x65, 0x73, 0x74, 0x72, 0x65, 0x61, 0x64, 0x6d, 0x69, 0x6e, 0x67, 0xff};

static const uint8_t pIndefiniteArray[] = {0x9f, 0x01, 0x82, 0x02, 0x03, 0xff};

//0x9f018202039f0405ffff

int indefinite_length_decode_test() {
    UsefulBufC IndefLen = UsefulBuf_FromByteArrayLiteral(pIndefiniteArray);
    
    
    // Decode it and see if it is OK
    QCBORDecodeContext DC;
    QCBORItem Item;
    QCBORDecode_Init(&DC, IndefLen, QCBOR_DECODE_MODE_NORMAL);
    
    QCBORDecode_GetNext(&DC, &Item);
    if(Item.uDataType != QCBOR_TYPE_ARRAY) {
        return -1;
    }

    QCBORDecode_GetNext(&DC, &Item);
    if(Item.uDataType != QCBOR_TYPE_INT64) {
        return -1;
    }
  
    QCBORDecode_GetNext(&DC, &Item);
    if(Item.uDataType != QCBOR_TYPE_ARRAY) {
        return -1;
    }
    
    QCBORDecode_GetNext(&DC, &Item);
    if(Item.uDataType != QCBOR_TYPE_INT64) {
        return -1;
    }
    
    QCBORDecode_GetNext(&DC, &Item);
    if(Item.uDataType != QCBOR_TYPE_INT64) {
        return -1;
    }

    QCBORDecode_GetNext(&DC, &Item);
    if(Item.uDataType != QCBOR_TYPE_INT64) {
        return -1;
    }
    
    
    return 0;
}






>>>>>>> 7023b951
<|MERGE_RESOLUTION|>--- conflicted
+++ resolved
@@ -137,9 +137,14 @@
 }
 
 
-<<<<<<< HEAD
-=======
-static const uint8_t pIndefiniteLenString[] = {0x7f, 0x65, 0x73, 0x74, 0x72, 0x65, 0x61, 0x64, 0x6d, 0x69, 0x6e, 0x67, 0xff};
+
+static const uint8_t pIndefiniteLenString[] = {
+   0x81, // Array of length one
+   0x7f, // text string marked with indefinite length
+      0x65, 0x73, 0x74, 0x72, 0x65, 0x61, // first segment
+      0x64, 0x6d, 0x69, 0x6e, 0x67, // second segment
+   0xff // ending break
+};
 
 static const uint8_t pIndefiniteArray[] = {0x9f, 0x01, 0x82, 0x02, 0x03, 0xff};
 
@@ -150,47 +155,70 @@
     
     
     // Decode it and see if it is OK
+   UsefulBuf_MakeStackUB(MemPool, 200);
     QCBORDecodeContext DC;
     QCBORItem Item;
     QCBORDecode_Init(&DC, IndefLen, QCBOR_DECODE_MODE_NORMAL);
-    
+   
+   QCBORDecode_SetMemPool(&DC, MemPool, false);
+
+   
     QCBORDecode_GetNext(&DC, &Item);
     if(Item.uDataType != QCBOR_TYPE_ARRAY) {
         return -1;
     }
 
+   QCBORDecode_GetNext(&DC, &Item);
+   if(Item.uDataType != QCBOR_TYPE_INT64) {
+      return -1;
+   }
+   
+    QCBORDecode_GetNext(&DC, &Item);
+    if(Item.uDataType != QCBOR_TYPE_ARRAY) {
+        return -1;
+    }
+    
     QCBORDecode_GetNext(&DC, &Item);
     if(Item.uDataType != QCBOR_TYPE_INT64) {
         return -1;
     }
-  
-    QCBORDecode_GetNext(&DC, &Item);
-    if(Item.uDataType != QCBOR_TYPE_ARRAY) {
-        return -1;
-    }
     
     QCBORDecode_GetNext(&DC, &Item);
     if(Item.uDataType != QCBOR_TYPE_INT64) {
         return -1;
     }
-    
-    QCBORDecode_GetNext(&DC, &Item);
-    if(Item.uDataType != QCBOR_TYPE_INT64) {
-        return -1;
-    }
-
-    QCBORDecode_GetNext(&DC, &Item);
-    if(Item.uDataType != QCBOR_TYPE_INT64) {
-        return -1;
-    }
-    
+   
+   if(QCBORDecode_Finish(&DC)) {
+      return -2;
+   }
     
     return 0;
 }
 
-
-
-
-
-
->>>>>>> 7023b951
+int indefinite_length_decode_string_test() {
+   UsefulBufC IndefLen = UsefulBuf_FromByteArrayLiteral(pIndefiniteLenString);
+   
+   
+   // Decode it and see if it is OK
+   QCBORDecodeContext DC;
+   QCBORItem Item;
+   UsefulBuf_MakeStackUB(MemPool, 200);
+
+   QCBORDecode_Init(&DC, IndefLen, QCBOR_DECODE_MODE_NORMAL);
+   
+   QCBORDecode_SetMemPool(&DC,  MemPool, false);
+
+   
+   QCBORDecode_GetNext(&DC, &Item);
+   if(Item.uDataType != QCBOR_TYPE_ARRAY) {
+      return -1;
+   }
+   
+   QCBORDecode_GetNext(&DC, &Item);
+   if(Item.uDataType != QCBOR_TYPE_TEXT_STRING) {
+      return -1;
+   }
+   
+   return 0;
+}
+
