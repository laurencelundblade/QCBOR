/*==============================================================================
 run_tests.c -- test aggregator and results reporting

 Copyright (c) 2018-2024, Laurence Lundblade. All rights reserved.
 Copyright (c) 2021, Arm Limited. All rights reserved.

 SPDX-License-Identifier: BSD-3-Clause

 See BSD-3-Clause license in README.md

 Created on 9/30/18
 =============================================================================*/

#include "run_tests.h"
#include "UsefulBuf.h"
#include <stdbool.h>

#include "float_tests.h"
#include "qcbor_decode_tests.h"
#include "qcbor_encode_tests.h"
#include "UsefulBuf_Tests.h"



// For size printing and some conditionals
#include "qcbor/qcbor_encode.h"
#include "qcbor/qcbor_decode.h"
#include "qcbor/qcbor_spiffy_decode.h"

/*
 Test configuration
 */

typedef int32_t (test_fun_t)(void);
typedef const char * (test_fun2_t)(void);


#define TEST_ENTRY(test_name)  {#test_name, test_name, true}
#define TEST_ENTRY_DISABLED(test_name)  {#test_name, test_name, false}

typedef struct {
    const char  *szTestName;
    test_fun_t  *test_fun;
    bool         bEnabled;
} test_entry;

typedef struct {
    const char *szTestName;
    test_fun2_t  *test_fun;
    bool         bEnabled;
} test_entry2;


static test_entry2 s_tests2[] = {
#ifndef USEFULBUF_DISABLE_ALL_FLOAT
    TEST_ENTRY(UBUTest_CopyUtil),
#endif /* USEFULBUF_DISABLE_ALL_FLOAT */
    TEST_ENTRY(UOBTest_NonAdversarial),
    TEST_ENTRY(TestBasicSanity),
    TEST_ENTRY(UOBTest_BoundaryConditionsTest),
    TEST_ENTRY(UBMacroConversionsTest),
    TEST_ENTRY(UBUtilTests),
    TEST_ENTRY(UIBTest_IntegerFormat),
    TEST_ENTRY(UBAdvanceTest),
    TEST_ENTRY(UOBExtraTests)
};


static test_entry s_tests[] = {
<<<<<<< HEAD
#ifndef QCBOR_DISABLE_DECODE_CONFORMANCE
   TEST_ENTRY(DecodeConformanceTests),
#endif /* !QCBOR_DISABLE_DECODE_CONFORMANCE */
   TEST_ENTRY(ErrorHandlingTests),
   TEST_ENTRY(OpenCloseBytesTest),
=======
#ifndef QCBOR_DISABLE_NON_INTEGER_LABELS
>>>>>>> 3b8902de
   TEST_ENTRY(GetMapAndArrayTest),
   TEST_ENTRY(TellTests),
   TEST_ENTRY(ParseMapAsArrayTest),
   TEST_ENTRY(SpiffyDateDecodeTest),
#endif /* ! QCBOR_DISABLE_NON_INTEGER_LABELS */
   TEST_ENTRY(ErrorHandlingTests),
   TEST_ENTRY(OpenCloseBytesTest),
   TEST_ENTRY(EnterBstrTest),
   TEST_ENTRY(IntegerConvertTest),
   TEST_ENTRY(EnterMapTest),
   TEST_ENTRY(QCBORHeadTest),
   TEST_ENTRY(EmptyMapsAndArraysTest),
   TEST_ENTRY(NotWellFormedTests),

#ifndef QCBOR_DISABLE_INDEFINITE_LENGTH_ARRAYS
   TEST_ENTRY(IndefiniteLengthNestTest),
   TEST_ENTRY(IndefiniteLengthArrayMapTest),
   TEST_ENTRY(NestedMapTestIndefLen),
#endif /* QCBOR_DISABLE_INDEFINITE_LENGTH_ARRAYS */

   TEST_ENTRY(SimpleValueDecodeTests),
   TEST_ENTRY(DecodeFailureTests),
   TEST_ENTRY(EncodeRawTest),
   TEST_ENTRY(RTICResultsTest),
   TEST_ENTRY(MapEncodeTest),
   TEST_ENTRY(ArrayNestingTest1),
   TEST_ENTRY(ArrayNestingTest2),

#ifndef QCBOR_DISABLE_ENCODE_USAGE_GUARDS
   TEST_ENTRY(ArrayNestingTest3),
#endif /* QCBOR_DISABLE_ENCODE_USAGE_GUARDS */

   TEST_ENTRY(EncodeDateTest),
   TEST_ENTRY(SimpleValuesTest1),
   TEST_ENTRY(IntegerValuesTest1),
   TEST_ENTRY(AllAddMethodsTest),
   TEST_ENTRY(ParseTooDeepArrayTest),
<<<<<<< HEAD
   //TEST_ENTRY(ComprehensiveInputTest),
=======
   TEST_ENTRY(ComprehensiveInputTest),
#ifndef QCBOR_DISABLE_NON_INTEGER_LABELS
>>>>>>> 3b8902de
   TEST_ENTRY(ParseMapTest),
#endif /* ! QCBOR_DISABLE_NON_INTEGER_LABELS */
   TEST_ENTRY(BasicEncodeTest),
   TEST_ENTRY(NestedMapTest),
   TEST_ENTRY(BignumParseTest),

#ifndef QCBOR_DISABLE_TAGS
   TEST_ENTRY(OptTagParseTest),
   TEST_ENTRY(DateParseTest),
   TEST_ENTRY(DecodeTaggedTypeTests),
#endif /* QCBOR_DISABLE_TAGS */

   TEST_ENTRY(ShortBufferParseTest2),
   TEST_ENTRY(ShortBufferParseTest),
   TEST_ENTRY(ParseDeepArrayTest),
   TEST_ENTRY(SimpleArrayTest),
   TEST_ENTRY(IntegerValuesParseTest),
#ifndef QCBOR_DISABLE_INDEFINITE_LENGTH_STRINGS
   TEST_ENTRY(AllocAllStringsTest),
   TEST_ENTRY(MemPoolTest),
   TEST_ENTRY(IndefiniteLengthStringTest),
#ifndef QCBOR_DISABLE_NON_INTEGER_LABELS
   TEST_ENTRY(SpiffyIndefiniteLengthStringsTests),
#endif /* ! QCBOR_DISABLE_NON_INTEGER_LABELS */
   TEST_ENTRY(SetUpAllocatorTest),
   TEST_ENTRY(CBORTestIssue134),

#endif /* #ifndef QCBOR_DISABLE_INDEFINITE_LENGTH_STRINGS */
#ifndef USEFULBUF_DISABLE_ALL_FLOAT
#ifndef QCBOR_DISABLE_PREFERRED_FLOAT
   TEST_ENTRY(HalfPrecisionAgainstRFCCodeTest),
   TEST_ENTRY(FloatValuesTests),
   TEST_ENTRY(PreciseNumbersTest),
#endif /* QCBOR_DISABLE_PREFERRED_FLOAT */
   TEST_ENTRY(GeneralFloatEncodeTests),
   TEST_ENTRY(GeneralFloatDecodeTests),
#endif /* USEFULBUF_DISABLE_ALL_FLOAT */

   TEST_ENTRY(BstrWrapTest),
   TEST_ENTRY(BstrWrapErrorTest),
   TEST_ENTRY(BstrWrapNestTest),
   TEST_ENTRY(CoseSign1TBSTest),
#ifndef QCBOR_DISABLE_NON_INTEGER_LABELS
   TEST_ENTRY(StringDecoderModeFailTest),
#endif /* ! QCBOR_DISABLE_NON_INTEGER_LABELS */
   TEST_ENTRY_DISABLED(BigComprehensiveInputTest),
   TEST_ENTRY_DISABLED(TooLargeInputTest),
   TEST_ENTRY(EncodeErrorTests),
#ifndef QCBOR_DISABLE_INDEFINITE_LENGTH_ARRAYS
   TEST_ENTRY(SimpleValuesIndefiniteLengthTest1),
#endif
   TEST_ENTRY(EncodeLengthThirtyoneTest),
   TEST_ENTRY(CBORSequenceDecodeTests),
   TEST_ENTRY(IntToTests),
#ifndef QCBOR_DISABLE_NON_INTEGER_LABELS
   TEST_ENTRY(PeekAndRewindTest),
#endif /* ! QCBOR_DISABLE_NON_INTEGER_LABELS */



#ifndef QCBOR_DISABLE_EXP_AND_MANTISSA
   TEST_ENTRY(ExponentAndMantissaDecodeTests),
#ifndef QCBOR_DISABLE_TAGS
   TEST_ENTRY(ExponentAndMantissaDecodeFailTests),
#endif /* QCBOR_DISABLE_TAGS */
   TEST_ENTRY(ExponentAndMantissaEncodeTests),
#endif /* QCBOR_DISABLE_EXP_AND_MANTISSA */
   TEST_ENTRY(BoolTest),
   TEST_ENTRY(SortMapTest),
#if !defined(USEFULBUF_DISABLE_ALL_FLOAT) && !defined(QCBOR_DISABLE_PREFERRED_FLOAT)
   TEST_ENTRY(CDETest),
   TEST_ENTRY(DCBORTest),
#endif /* ! USEFULBUF_DISABLE_ALL_FLOAT && ! QCBOR_DISABLE_PREFERRED_FLOAT */
   TEST_ENTRY(ParseEmptyMapInMapTest),

};




/*
 Convert a number up to 999999999 to a string. This is so sprintf doesn't
 have to be linked in so as to minimized dependencies even in test code.

 StringMem should be 12 bytes long, 9 for digits, 1 for minus and
 1 for \0 termination.
 */
static const char *NumToString(int32_t nNum, UsefulBuf StringMem)
{
   const int32_t nMax = 1000000000;

   UsefulOutBuf OutBuf;
   UsefulOutBuf_Init(&OutBuf, StringMem);

   if(nNum < 0) {
      UsefulOutBuf_AppendByte(&OutBuf, '-');
      nNum = -nNum;
   }
   if(nNum > nMax-1) {
      return "XXX";
   }

   bool bDidSomeOutput = false;
   for(int32_t n = nMax; n > 0; n/=10) {
      int nDigitValue = nNum/n;
      if(nDigitValue || bDidSomeOutput){
         bDidSomeOutput = true;
         UsefulOutBuf_AppendByte(&OutBuf, (uint8_t)('0' + nDigitValue));
         nNum -= nDigitValue * n;
      }
   }
   if(!bDidSomeOutput){
      UsefulOutBuf_AppendByte(&OutBuf, '0');
   }
   UsefulOutBuf_AppendByte(&OutBuf, '\0');

   return UsefulOutBuf_GetError(&OutBuf) ? "" : StringMem.ptr;
}


/*
 Public function. See run_test.h.
 */
int RunTestsQCBOR(const char *szTestNames[],
             OutputStringCB pfOutput,
             void *poutCtx,
             int *pNumTestsRun)
{
    int nTestsFailed = 0;
    int nTestsRun = 0;

    UsefulBuf_MAKE_STACK_UB(StringStorage, 12);

    test_entry2 *t2;
    const test_entry2 *s_tests2_end = s_tests2 + sizeof(s_tests2)/sizeof(test_entry2);

    for(t2 = s_tests2; t2 < s_tests2_end; t2++) {
        if(szTestNames[0]) {
            // Some tests have been named
            const char **szRequestedNames;
            for(szRequestedNames = szTestNames; *szRequestedNames;  szRequestedNames++) {
                if(!strcmp(t2->szTestName, *szRequestedNames)) {
                    break; // Name matched
                }
            }
            if(*szRequestedNames == NULL) {
                // Didn't match this test
                continue;
            }
        } else {
            // no tests named, but don't run "disabled" tests
            if(!t2->bEnabled) {
                // Don't run disabled tests when all tests are being run
                // as indicated by no specific test names being given
                continue;
            }
        }

        const char * szTestResult = (t2->test_fun)();
        nTestsRun++;
        if(pfOutput) {
            (*pfOutput)(t2->szTestName, poutCtx, 0);
        }

        if(szTestResult) {
            if(pfOutput) {
                (*pfOutput)(" FAILED (returned ", poutCtx, 0);
                (*pfOutput)(szTestResult, poutCtx, 0);
                (*pfOutput)(")", poutCtx, 1);
            }
            nTestsFailed++;
        } else {
            if(pfOutput) {
                (*pfOutput)( " PASSED", poutCtx, 1);
            }
        }
    }


    test_entry *t;
    const test_entry *s_tests_end = s_tests + sizeof(s_tests)/sizeof(test_entry);

    for(t = s_tests; t < s_tests_end; t++) {
        if(szTestNames[0]) {
            // Some tests have been named
            const char **szRequestedNames;
            for(szRequestedNames = szTestNames; *szRequestedNames;  szRequestedNames++) {
                if(!strcmp(t->szTestName, *szRequestedNames)) {
                    break; // Name matched
                }
            }
            if(*szRequestedNames == NULL) {
                // Didn't match this test
                continue;
            }
        } else {
            // no tests named, but don't run "disabled" tests
            if(!t->bEnabled) {
                // Don't run disabled tests when all tests are being run
                // as indicated by no specific test names being given
                continue;
            }
        }

        int32_t nTestResult = (t->test_fun)();
        nTestsRun++;
        if(pfOutput) {
            (*pfOutput)(t->szTestName, poutCtx, 0);
        }

        if(nTestResult) {
            if(pfOutput) {
                (*pfOutput)(" FAILED (returned ", poutCtx, 0);
                (*pfOutput)(NumToString(nTestResult, StringStorage), poutCtx, 0);
                (*pfOutput)(")", poutCtx, 1);
            }
            nTestsFailed++;
        } else {
            if(pfOutput) {
                (*pfOutput)( " PASSED", poutCtx, 1);
            }
        }
    }

    if(pNumTestsRun) {
        *pNumTestsRun = nTestsRun;
    }

    if(pfOutput) {
        (*pfOutput)( "SUMMARY: ", poutCtx, 0);
        (*pfOutput)( NumToString(nTestsRun, StringStorage), poutCtx, 0);
        (*pfOutput)( " tests run; ", poutCtx, 0);
        (*pfOutput)( NumToString(nTestsFailed, StringStorage), poutCtx, 0);
        (*pfOutput)( " tests failed", poutCtx, 1);
    }

    return nTestsFailed;
}




/*
 Public function. See run_test.h.
 */
static void PrintSize(const char *szWhat,
                      uint32_t uSize,
                      OutputStringCB pfOutput,
                      void *pOutCtx)
{
   UsefulBuf_MAKE_STACK_UB(buffer, 20);

   (*pfOutput)(szWhat, pOutCtx, 0);
   (*pfOutput)(" ", pOutCtx, 0);
   (*pfOutput)(NumToString((int32_t)uSize, buffer), pOutCtx, 0);
   (*pfOutput)("", pOutCtx, 1);
}


/*
 Public function. See run_test.h.
 */
void PrintSizesQCBOR(OutputStringCB pfOutput, void *pOutCtx)
{
   // These will never be large so cast is safe
   PrintSize("sizeof(QCBORTrackNesting)",   (uint32_t)sizeof(QCBORTrackNesting),  pfOutput, pOutCtx);
   PrintSize("sizeof(QCBOREncodeContext)",  (uint32_t)sizeof(QCBOREncodeContext), pfOutput, pOutCtx);
   PrintSize("sizeof(QCBORDecodeNesting)",  (uint32_t)sizeof(QCBORDecodeNesting), pfOutput, pOutCtx);
   PrintSize("sizeof(QCBORDecodeContext)",  (uint32_t)sizeof(QCBORDecodeContext), pfOutput, pOutCtx);
   PrintSize("sizeof(QCBORItem)",           (uint32_t)sizeof(QCBORItem),          pfOutput, pOutCtx);
   PrintSize("sizeof(QCBORTagListIn)",      (uint32_t)sizeof(QCBORTagListIn),     pfOutput, pOutCtx);
   PrintSize("sizeof(QCBORTagListOut)",     (uint32_t)sizeof(QCBORTagListOut),    pfOutput, pOutCtx);
   PrintSize("sizeof(TagSpecification)",    (uint32_t)sizeof(QCBOR_Private_TagSpec),pfOutput, pOutCtx);
   (*pfOutput)("", pOutCtx, 1);
}<|MERGE_RESOLUTION|>--- conflicted
+++ resolved
@@ -67,18 +67,18 @@
 
 
 static test_entry s_tests[] = {
-<<<<<<< HEAD
 #ifndef QCBOR_DISABLE_DECODE_CONFORMANCE
    TEST_ENTRY(DecodeConformanceTests),
-#endif /* !QCBOR_DISABLE_DECODE_CONFORMANCE */
+#endif /* ! QCBOR_DISABLE_DECODE_CONFORMANCE */
    TEST_ENTRY(ErrorHandlingTests),
    TEST_ENTRY(OpenCloseBytesTest),
-=======
-#ifndef QCBOR_DISABLE_NON_INTEGER_LABELS
->>>>>>> 3b8902de
+#ifndef QCBOR_DISABLE_NON_INTEGER_LABELS
    TEST_ENTRY(GetMapAndArrayTest),
    TEST_ENTRY(TellTests),
    TEST_ENTRY(ParseMapAsArrayTest),
+#ifndef QCBOR_DISABLE_ENCODE_USAGE_GUARDS
+   TEST_ENTRY(ArrayNestingTest3),
+#endif /* QCBOR_DISABLE_ENCODE_USAGE_GUARDS */
    TEST_ENTRY(SpiffyDateDecodeTest),
 #endif /* ! QCBOR_DISABLE_NON_INTEGER_LABELS */
    TEST_ENTRY(ErrorHandlingTests),
@@ -94,7 +94,7 @@
    TEST_ENTRY(IndefiniteLengthNestTest),
    TEST_ENTRY(IndefiniteLengthArrayMapTest),
    TEST_ENTRY(NestedMapTestIndefLen),
-#endif /* QCBOR_DISABLE_INDEFINITE_LENGTH_ARRAYS */
+#endif /* ! QCBOR_DISABLE_INDEFINITE_LENGTH_ARRAYS */
 
    TEST_ENTRY(SimpleValueDecodeTests),
    TEST_ENTRY(DecodeFailureTests),
@@ -103,22 +103,13 @@
    TEST_ENTRY(MapEncodeTest),
    TEST_ENTRY(ArrayNestingTest1),
    TEST_ENTRY(ArrayNestingTest2),
-
-#ifndef QCBOR_DISABLE_ENCODE_USAGE_GUARDS
-   TEST_ENTRY(ArrayNestingTest3),
-#endif /* QCBOR_DISABLE_ENCODE_USAGE_GUARDS */
-
    TEST_ENTRY(EncodeDateTest),
    TEST_ENTRY(SimpleValuesTest1),
    TEST_ENTRY(IntegerValuesTest1),
    TEST_ENTRY(AllAddMethodsTest),
    TEST_ENTRY(ParseTooDeepArrayTest),
-<<<<<<< HEAD
-   //TEST_ENTRY(ComprehensiveInputTest),
-=======
    TEST_ENTRY(ComprehensiveInputTest),
 #ifndef QCBOR_DISABLE_NON_INTEGER_LABELS
->>>>>>> 3b8902de
    TEST_ENTRY(ParseMapTest),
 #endif /* ! QCBOR_DISABLE_NON_INTEGER_LABELS */
    TEST_ENTRY(BasicEncodeTest),
@@ -176,8 +167,6 @@
 #ifndef QCBOR_DISABLE_NON_INTEGER_LABELS
    TEST_ENTRY(PeekAndRewindTest),
 #endif /* ! QCBOR_DISABLE_NON_INTEGER_LABELS */
-
-
 
 #ifndef QCBOR_DISABLE_EXP_AND_MANTISSA
    TEST_ENTRY(ExponentAndMantissaDecodeTests),
