/*==============================================================================
 run_tests.c -- test aggregator and results reporting

 Copyright (c) 2018-2024, Laurence Lundblade. All rights reserved.
 Copyright (c) 2021, Arm Limited. All rights reserved.

 SPDX-License-Identifier: BSD-3-Clause

 See BSD-3-Clause license in README.md

 Created on 9/30/18
 =============================================================================*/

#include "run_tests.h"
#include "UsefulBuf.h"
#include <stdbool.h>

#include "float_tests.h"
#include "qcbor_decode_tests.h"
#include "qcbor_encode_tests.h"
#include "UsefulBuf_Tests.h"



// For size printing and some conditionals
#include "qcbor/qcbor_encode.h"
#include "qcbor/qcbor_decode.h"
#include "qcbor/qcbor_spiffy_decode.h"

/*
 Test configuration
 */

typedef int32_t (test_fun_t)(void);
typedef const char * (test_fun2_t)(void);


#define TEST_ENTRY(test_name)  {#test_name, test_name, true}
#define TEST_ENTRY_DISABLED(test_name)  {#test_name, test_name, false}

typedef struct {
    const char  *szTestName;
    test_fun_t  *test_fun;
    bool         bEnabled;
} test_entry;

typedef struct {
    const char *szTestName;
    test_fun2_t  *test_fun;
    bool         bEnabled;
} test_entry2;


static test_entry2 s_tests2[] = {
#ifndef USEFULBUF_DISABLE_ALL_FLOAT
    TEST_ENTRY(UBUTest_CopyUtil),
#endif /* USEFULBUF_DISABLE_ALL_FLOAT */
    TEST_ENTRY(UOBTest_NonAdversarial),
    TEST_ENTRY(TestBasicSanity),
    TEST_ENTRY(UOBTest_BoundaryConditionsTest),
    TEST_ENTRY(UBMacroConversionsTest),
    TEST_ENTRY(UBUtilTests),
    TEST_ENTRY(UIBTest_IntegerFormat),
    TEST_ENTRY(UBAdvanceTest)
};


static test_entry s_tests[] = {
<<<<<<< HEAD
    TEST_ENTRY(GetMapAndArrayTest),
=======
    TEST_ENTRY(TellTests),
>>>>>>> 11654919
    TEST_ENTRY(ErrorHandlingTests),
    TEST_ENTRY(OpenCloseBytesTest),
    TEST_ENTRY(EnterBstrTest),
    TEST_ENTRY(IntegerConvertTest),
    TEST_ENTRY(EnterMapTest),
    TEST_ENTRY(QCBORHeadTest),
    TEST_ENTRY(EmptyMapsAndArraysTest),
    TEST_ENTRY(NotWellFormedTests),
    TEST_ENTRY(ParseMapAsArrayTest),
#ifndef QCBOR_DISABLE_INDEFINITE_LENGTH_ARRAYS
    TEST_ENTRY(IndefiniteLengthNestTest),
    TEST_ENTRY(IndefiniteLengthArrayMapTest),
    TEST_ENTRY(NestedMapTestIndefLen),
#endif /* QCBOR_DISABLE_INDEFINITE_LENGTH_ARRAYS */
    TEST_ENTRY(ParseSimpleTest),
    TEST_ENTRY(DecodeFailureTests),
    TEST_ENTRY(EncodeRawTest),
    TEST_ENTRY(RTICResultsTest),
    TEST_ENTRY(MapEncodeTest),
    TEST_ENTRY(ArrayNestingTest1),
    TEST_ENTRY(ArrayNestingTest2),
#ifndef QCBOR_DISABLE_ENCODE_USAGE_GUARDS
    TEST_ENTRY(ArrayNestingTest3),
#endif /* QCBOR_DISABLE_ENCODE_USAGE_GUARDS */
    TEST_ENTRY(EncodeDateTest),
    TEST_ENTRY(SimpleValuesTest1),
    TEST_ENTRY(IntegerValuesTest1),
    TEST_ENTRY(AllAddMethodsTest),
    TEST_ENTRY(ParseTooDeepArrayTest),
    TEST_ENTRY(ComprehensiveInputTest),
    TEST_ENTRY(ParseMapTest),
    TEST_ENTRY(BasicEncodeTest),
    TEST_ENTRY(NestedMapTest),
    TEST_ENTRY(BignumParseTest),
#ifndef QCBOR_DISABLE_TAGS
    TEST_ENTRY(OptTagParseTest),
    TEST_ENTRY(DateParseTest),
    TEST_ENTRY(DecodeTaggedTypeTests),
#endif /* QCBOR_DISABLE_TAGS */
    TEST_ENTRY(SpiffyDateDecodeTest),
    TEST_ENTRY(ShortBufferParseTest2),
    TEST_ENTRY(ShortBufferParseTest),
    TEST_ENTRY(ParseDeepArrayTest),
    TEST_ENTRY(SimpleArrayTest),
    TEST_ENTRY(IntegerValuesParseTest),
#ifndef QCBOR_DISABLE_INDEFINITE_LENGTH_STRINGS
    TEST_ENTRY(AllocAllStringsTest),
    TEST_ENTRY(MemPoolTest),
    TEST_ENTRY(IndefiniteLengthStringTest),
    TEST_ENTRY(SpiffyIndefiniteLengthStringsTests),
    TEST_ENTRY(SetUpAllocatorTest),
    TEST_ENTRY(CBORTestIssue134),
#endif /* #ifndef QCBOR_DISABLE_INDEFINITE_LENGTH_STRINGS */
#ifndef USEFULBUF_DISABLE_ALL_FLOAT
#ifndef QCBOR_DISABLE_PREFERRED_FLOAT
   TEST_ENTRY(HalfPrecisionAgainstRFCCodeTest),
   TEST_ENTRY(FloatValuesTests),
#endif /* QCBOR_DISABLE_PREFERRED_FLOAT */
    TEST_ENTRY(GeneralFloatEncodeTests),
    TEST_ENTRY(GeneralFloatDecodeTests),
#endif /* USEFULBUF_DISABLE_ALL_FLOAT */
    TEST_ENTRY(BstrWrapTest),
    TEST_ENTRY(BstrWrapErrorTest),
    TEST_ENTRY(BstrWrapNestTest),
    TEST_ENTRY(CoseSign1TBSTest),
    TEST_ENTRY(StringDecoderModeFailTest),
    TEST_ENTRY_DISABLED(BigComprehensiveInputTest),
    TEST_ENTRY_DISABLED(TooLargeInputTest),
    TEST_ENTRY(EncodeErrorTests),
    TEST_ENTRY(SimpleValuesIndefiniteLengthTest1),
    TEST_ENTRY(EncodeLengthThirtyoneTest),
    TEST_ENTRY(CBORSequenceDecodeTests),
    TEST_ENTRY(IntToTests),
    TEST_ENTRY(PeekAndRewindTest),
#ifndef QCBOR_DISABLE_EXP_AND_MANTISSA
    TEST_ENTRY(ExponentAndMantissaDecodeTests),
#ifndef QCBOR_DISABLE_TAGS
    TEST_ENTRY(ExponentAndMantissaDecodeFailTests),
#endif /* QCBOR_DISABLE_TAGS */
    TEST_ENTRY(ExponentAndMantissaEncodeTests),
#endif /* QCBOR_DISABLE_EXP_AND_MANTISSA */
    TEST_ENTRY(ParseEmptyMapInMapTest),
    TEST_ENTRY(BoolTest)
};




/*
 Convert a number up to 999999999 to a string. This is so sprintf doesn't
 have to be linked in so as to minimized dependencies even in test code.

 StringMem should be 12 bytes long, 9 for digits, 1 for minus and
 1 for \0 termination.
 */
static const char *NumToString(int32_t nNum, UsefulBuf StringMem)
{
   const int32_t nMax = 1000000000;

   UsefulOutBuf OutBuf;
   UsefulOutBuf_Init(&OutBuf, StringMem);

   if(nNum < 0) {
      UsefulOutBuf_AppendByte(&OutBuf, '-');
      nNum = -nNum;
   }
   if(nNum > nMax-1) {
      return "XXX";
   }

   bool bDidSomeOutput = false;
   for(int32_t n = nMax; n > 0; n/=10) {
      int nDigitValue = nNum/n;
      if(nDigitValue || bDidSomeOutput){
         bDidSomeOutput = true;
         UsefulOutBuf_AppendByte(&OutBuf, (uint8_t)('0' + nDigitValue));
         nNum -= nDigitValue * n;
      }
   }
   if(!bDidSomeOutput){
      UsefulOutBuf_AppendByte(&OutBuf, '0');
   }
   UsefulOutBuf_AppendByte(&OutBuf, '\0');

   return UsefulOutBuf_GetError(&OutBuf) ? "" : StringMem.ptr;
}


/*
 Public function. See run_test.h.
 */
int RunTestsQCBOR(const char *szTestNames[],
             OutputStringCB pfOutput,
             void *poutCtx,
             int *pNumTestsRun)
{
    int nTestsFailed = 0;
    int nTestsRun = 0;

    UsefulBuf_MAKE_STACK_UB(StringStorage, 12);

    test_entry2 *t2;
    const test_entry2 *s_tests2_end = s_tests2 + sizeof(s_tests2)/sizeof(test_entry2);

    for(t2 = s_tests2; t2 < s_tests2_end; t2++) {
        if(szTestNames[0]) {
            // Some tests have been named
            const char **szRequestedNames;
            for(szRequestedNames = szTestNames; *szRequestedNames;  szRequestedNames++) {
                if(!strcmp(t2->szTestName, *szRequestedNames)) {
                    break; // Name matched
                }
            }
            if(*szRequestedNames == NULL) {
                // Didn't match this test
                continue;
            }
        } else {
            // no tests named, but don't run "disabled" tests
            if(!t2->bEnabled) {
                // Don't run disabled tests when all tests are being run
                // as indicated by no specific test names being given
                continue;
            }
        }

        const char * szTestResult = (t2->test_fun)();
        nTestsRun++;
        if(pfOutput) {
            (*pfOutput)(t2->szTestName, poutCtx, 0);
        }

        if(szTestResult) {
            if(pfOutput) {
                (*pfOutput)(" FAILED (returned ", poutCtx, 0);
                (*pfOutput)(szTestResult, poutCtx, 0);
                (*pfOutput)(")", poutCtx, 1);
            }
            nTestsFailed++;
        } else {
            if(pfOutput) {
                (*pfOutput)( " PASSED", poutCtx, 1);
            }
        }
    }


    test_entry *t;
    const test_entry *s_tests_end = s_tests + sizeof(s_tests)/sizeof(test_entry);

    for(t = s_tests; t < s_tests_end; t++) {
        if(szTestNames[0]) {
            // Some tests have been named
            const char **szRequestedNames;
            for(szRequestedNames = szTestNames; *szRequestedNames;  szRequestedNames++) {
                if(!strcmp(t->szTestName, *szRequestedNames)) {
                    break; // Name matched
                }
            }
            if(*szRequestedNames == NULL) {
                // Didn't match this test
                continue;
            }
        } else {
            // no tests named, but don't run "disabled" tests
            if(!t->bEnabled) {
                // Don't run disabled tests when all tests are being run
                // as indicated by no specific test names being given
                continue;
            }
        }

        int32_t nTestResult = (t->test_fun)();
        nTestsRun++;
        if(pfOutput) {
            (*pfOutput)(t->szTestName, poutCtx, 0);
        }

        if(nTestResult) {
            if(pfOutput) {
                (*pfOutput)(" FAILED (returned ", poutCtx, 0);
                (*pfOutput)(NumToString(nTestResult, StringStorage), poutCtx, 0);
                (*pfOutput)(")", poutCtx, 1);
            }
            nTestsFailed++;
        } else {
            if(pfOutput) {
                (*pfOutput)( " PASSED", poutCtx, 1);
            }
        }
    }

    if(pNumTestsRun) {
        *pNumTestsRun = nTestsRun;
    }

    if(pfOutput) {
        (*pfOutput)( "SUMMARY: ", poutCtx, 0);
        (*pfOutput)( NumToString(nTestsRun, StringStorage), poutCtx, 0);
        (*pfOutput)( " tests run; ", poutCtx, 0);
        (*pfOutput)( NumToString(nTestsFailed, StringStorage), poutCtx, 0);
        (*pfOutput)( " tests failed", poutCtx, 1);
    }

    return nTestsFailed;
}




/*
 Public function. See run_test.h.
 */
static void PrintSize(const char *szWhat,
                      uint32_t uSize,
                      OutputStringCB pfOutput,
                      void *pOutCtx)
{
   UsefulBuf_MAKE_STACK_UB(buffer, 20);

   (*pfOutput)(szWhat, pOutCtx, 0);
   (*pfOutput)(" ", pOutCtx, 0);
   (*pfOutput)(NumToString((int32_t)uSize, buffer), pOutCtx, 0);
   (*pfOutput)("", pOutCtx, 1);
}


/*
 Public function. See run_test.h.
 */
void PrintSizesQCBOR(OutputStringCB pfOutput, void *pOutCtx)
{
   // These will never be large so cast is safe
   PrintSize("sizeof(QCBORTrackNesting)",   (uint32_t)sizeof(QCBORTrackNesting),  pfOutput, pOutCtx);
   PrintSize("sizeof(QCBOREncodeContext)",  (uint32_t)sizeof(QCBOREncodeContext), pfOutput, pOutCtx);
   PrintSize("sizeof(QCBORDecodeNesting)",  (uint32_t)sizeof(QCBORDecodeNesting), pfOutput, pOutCtx);
   PrintSize("sizeof(QCBORDecodeContext)",  (uint32_t)sizeof(QCBORDecodeContext), pfOutput, pOutCtx);
   PrintSize("sizeof(QCBORItem)",           (uint32_t)sizeof(QCBORItem),          pfOutput, pOutCtx);
   PrintSize("sizeof(QCBORTagListIn)",      (uint32_t)sizeof(QCBORTagListIn),     pfOutput, pOutCtx);
   PrintSize("sizeof(QCBORTagListOut)",     (uint32_t)sizeof(QCBORTagListOut),    pfOutput, pOutCtx);
   PrintSize("sizeof(TagSpecification)",    (uint32_t)sizeof(QCBOR_Private_TagSpec),pfOutput, pOutCtx);
   (*pfOutput)("", pOutCtx, 1);
}<|MERGE_RESOLUTION|>--- conflicted
+++ resolved
@@ -66,11 +66,8 @@
 
 
 static test_entry s_tests[] = {
-<<<<<<< HEAD
     TEST_ENTRY(GetMapAndArrayTest),
-=======
     TEST_ENTRY(TellTests),
->>>>>>> 11654919
     TEST_ENTRY(ErrorHandlingTests),
     TEST_ENTRY(OpenCloseBytesTest),
     TEST_ENTRY(EnterBstrTest),
