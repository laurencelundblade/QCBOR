/*==============================================================================
 run_tests.c -- test aggregator and results reporting

 Copyright (c) 2018-2024, Laurence Lundblade. All rights reserved.
 Copyright (c) 2021, Arm Limited. All rights reserved.

 SPDX-License-Identifier: BSD-3-Clause

 See BSD-3-Clause license in file named "LICENSE"

 Created on 9/30/18
 =============================================================================*/

#include "run_tests.h"
#include "UsefulBuf.h"
#include <stdbool.h>

#include "float_tests.h"
#include "qcbor_decode_tests.h"
#include "qcbor_encode_tests.h"
#include "UsefulBuf_Tests.h"



// For size printing and some conditionals
#include "qcbor/qcbor_encode.h"
#include "qcbor/qcbor_decode.h"
#include "qcbor/qcbor_spiffy_decode.h"

/*
 Test configuration
 */

typedef int32_t (test_fun_t)(void);
typedef const char * (test_fun2_t)(void);


#define TEST_ENTRY(test_name)  {#test_name, test_name, true}
#define TEST_ENTRY_DISABLED(test_name)  {#test_name, test_name, false}

typedef struct {
    const char  *szTestName;
    test_fun_t  *test_fun;
    bool         bEnabled;
} test_entry;

typedef struct {
    const char *szTestName;
    test_fun2_t  *test_fun;
    bool         bEnabled;
} test_entry2;


static test_entry2 s_tests2[] = {
#ifndef USEFULBUF_DISABLE_ALL_FLOAT
    TEST_ENTRY(UBUTest_CopyUtil),
#endif /* USEFULBUF_DISABLE_ALL_FLOAT */
    TEST_ENTRY(UOBTest_NonAdversarial),
    TEST_ENTRY(TestBasicSanity),
    TEST_ENTRY(UOBTest_BoundaryConditionsTest),
    TEST_ENTRY(UBMacroConversionsTest),
    TEST_ENTRY(UBUtilTests),
    TEST_ENTRY(UIBTest_IntegerFormat),
    TEST_ENTRY(UBAdvanceTest),
    TEST_ENTRY(UOBExtraTests)
};


static test_entry s_tests[] = {
   TEST_ENTRY(BigNumEncodeTests),
#ifndef QCBOR_DISABLE_DECODE_CONFORMANCE
   TEST_ENTRY(DecodeConformanceTests),
#endif /* ! QCBOR_DISABLE_DECODE_CONFORMANCE */
   TEST_ENTRY(ErrorHandlingTests),
   TEST_ENTRY(OpenCloseBytesTest),
#ifndef QCBOR_DISABLE_NON_INTEGER_LABELS
   TEST_ENTRY(GetMapAndArrayTest),
   TEST_ENTRY(TellTests),
   TEST_ENTRY(ParseMapAsArrayTest),
#ifndef QCBOR_DISABLE_ENCODE_USAGE_GUARDS
   TEST_ENTRY(ArrayNestingTest3),
#endif /* QCBOR_DISABLE_ENCODE_USAGE_GUARDS */
   TEST_ENTRY(SpiffyDateDecodeTest),
#endif /* ! QCBOR_DISABLE_NON_INTEGER_LABELS */
   TEST_ENTRY(EnterBstrTest),
   TEST_ENTRY(IntegerConvertTest),
   TEST_ENTRY(EnterMapTest),
   TEST_ENTRY(QCBORHeadTest),
   TEST_ENTRY(EmptyMapsAndArraysTest),
   TEST_ENTRY(NotWellFormedTests),

#ifndef QCBOR_DISABLE_INDEFINITE_LENGTH_ARRAYS
   TEST_ENTRY(IndefiniteLengthNestTest),
   TEST_ENTRY(IndefiniteLengthArrayMapTest),
   TEST_ENTRY(NestedMapTestIndefLen),
#endif /* ! QCBOR_DISABLE_INDEFINITE_LENGTH_ARRAYS */

   TEST_ENTRY(SimpleValueDecodeTests),
   TEST_ENTRY(DecodeFailureTests),
   TEST_ENTRY(EncodeRawTest),
   TEST_ENTRY(RTICResultsTest),
   TEST_ENTRY(MapEncodeTest),
   TEST_ENTRY(ArrayNestingTest1),
   TEST_ENTRY(ArrayNestingTest2),
   TEST_ENTRY(EncodeDateTest),
   TEST_ENTRY(SimpleValuesTest1),
   TEST_ENTRY(IntegerValuesTest1),
   TEST_ENTRY(AllAddMethodsTest),
   TEST_ENTRY(ParseTooDeepArrayTest),
   TEST_ENTRY(ComprehensiveInputTest),
#ifndef QCBOR_DISABLE_NON_INTEGER_LABELS
   TEST_ENTRY(ParseMapTest),
#endif /* ! QCBOR_DISABLE_NON_INTEGER_LABELS */
   TEST_ENTRY(BasicEncodeTest),
   TEST_ENTRY(NestedMapTest),
   TEST_ENTRY(BignumDecodeTest),

#ifndef QCBOR_DISABLE_TAGS
   TEST_ENTRY(OptTagParseTest),
   TEST_ENTRY(DateParseTest),
   TEST_ENTRY(DecodeTaggedTypeTests),
#endif /* QCBOR_DISABLE_TAGS */

   TEST_ENTRY(ShortBufferParseTest2),
   TEST_ENTRY(ShortBufferParseTest),
   TEST_ENTRY(ParseDeepArrayTest),
   TEST_ENTRY(SimpleArrayTest),
   TEST_ENTRY(IntegerValuesParseTest),
#ifndef QCBOR_DISABLE_INDEFINITE_LENGTH_STRINGS
   TEST_ENTRY(AllocAllStringsTest),
   TEST_ENTRY(MemPoolTest),
   TEST_ENTRY(IndefiniteLengthStringTest),
#ifndef QCBOR_DISABLE_NON_INTEGER_LABELS
   TEST_ENTRY(SpiffyIndefiniteLengthStringsTests),
#endif /* ! QCBOR_DISABLE_NON_INTEGER_LABELS */
   TEST_ENTRY(SetUpAllocatorTest),
   TEST_ENTRY(CBORTestIssue134),

#endif /* #ifndef QCBOR_DISABLE_INDEFINITE_LENGTH_STRINGS */
#ifndef USEFULBUF_DISABLE_ALL_FLOAT
#ifndef QCBOR_DISABLE_PREFERRED_FLOAT
   TEST_ENTRY(HalfPrecisionAgainstRFCCodeTest),
   TEST_ENTRY(FloatValuesTests),
   TEST_ENTRY(PreciseNumbersDecodeTest),
#endif /* QCBOR_DISABLE_PREFERRED_FLOAT */
   TEST_ENTRY(GeneralFloatEncodeTests),
   TEST_ENTRY(GeneralFloatDecodeTests),
#endif /* USEFULBUF_DISABLE_ALL_FLOAT */

   TEST_ENTRY(BstrWrapTest),
   TEST_ENTRY(BstrWrapErrorTest),
   TEST_ENTRY(BstrWrapNestTest),
   TEST_ENTRY(CoseSign1TBSTest),
#ifndef QCBOR_DISABLE_NON_INTEGER_LABELS
   TEST_ENTRY(StringDecoderModeFailTest),
#endif /* ! QCBOR_DISABLE_NON_INTEGER_LABELS */
   TEST_ENTRY_DISABLED(BigComprehensiveInputTest),
   TEST_ENTRY_DISABLED(TooLargeInputTest),
   TEST_ENTRY(EncodeErrorTests),
#ifndef QCBOR_DISABLE_INDEFINITE_LENGTH_ARRAYS
<<<<<<< HEAD
   TEST_ENTRY(SimpleValuesIndefiniteLengthTest1),
=======
    TEST_ENTRY(IndefiniteLengthTest),
>>>>>>> b95afec6
#endif
   TEST_ENTRY(EncodeLengthThirtyoneTest),
   TEST_ENTRY(CBORSequenceDecodeTests),
   TEST_ENTRY(IntToTests),
#ifndef QCBOR_DISABLE_NON_INTEGER_LABELS
   TEST_ENTRY(PeekAndRewindTest),
#endif /* ! QCBOR_DISABLE_NON_INTEGER_LABELS */

#ifndef QCBOR_DISABLE_EXP_AND_MANTISSA
   TEST_ENTRY(ExponentAndMantissaDecodeTests),
#ifndef QCBOR_DISABLE_TAGS
   TEST_ENTRY(ExponentAndMantissaDecodeFailTests),
#endif /* QCBOR_DISABLE_TAGS */
   TEST_ENTRY(ExponentAndMantissaEncodeTests),
#endif /* QCBOR_DISABLE_EXP_AND_MANTISSA */
<<<<<<< HEAD
   TEST_ENTRY(BoolTest),
   TEST_ENTRY(SortMapTest),
#if !defined(USEFULBUF_DISABLE_ALL_FLOAT) && !defined(QCBOR_DISABLE_PREFERRED_FLOAT)
   TEST_ENTRY(CDETest),
   TEST_ENTRY(DCBORTest),
#endif /* ! USEFULBUF_DISABLE_ALL_FLOAT && ! QCBOR_DISABLE_PREFERRED_FLOAT */
   TEST_ENTRY(ParseEmptyMapInMapTest),

=======
    TEST_ENTRY(ParseEmptyMapInMapTest),
    TEST_ENTRY(SubStringTest),
    TEST_ENTRY(BoolTest)
>>>>>>> b95afec6
};




/*
 Convert a number up to 999999999 to a string. This is so sprintf doesn't
 have to be linked in so as to minimized dependencies even in test code.

 StringMem should be 12 bytes long, 9 for digits, 1 for minus and
 1 for \0 termination.
 */
static const char *NumToString(int32_t nNum, UsefulBuf StringMem)
{
   const int32_t nMax = 1000000000;

   UsefulOutBuf OutBuf;
   UsefulOutBuf_Init(&OutBuf, StringMem);

   if(nNum < 0) {
      UsefulOutBuf_AppendByte(&OutBuf, '-');
      nNum = -nNum;
   }
   if(nNum > nMax-1) {
      return "XXX";
   }

   bool bDidSomeOutput = false;
   for(int32_t n = nMax; n > 0; n/=10) {
      int nDigitValue = nNum/n;
      if(nDigitValue || bDidSomeOutput){
         bDidSomeOutput = true;
         UsefulOutBuf_AppendByte(&OutBuf, (uint8_t)('0' + nDigitValue));
         nNum -= nDigitValue * n;
      }
   }
   if(!bDidSomeOutput){
      UsefulOutBuf_AppendByte(&OutBuf, '0');
   }
   UsefulOutBuf_AppendByte(&OutBuf, '\0');

   return UsefulOutBuf_GetError(&OutBuf) ? "" : StringMem.ptr;
}


/*
 Public function. See run_test.h.
 */
int RunTestsQCBOR(const char *szTestNames[],
             OutputStringCB pfOutput,
             void *poutCtx,
             int *pNumTestsRun)
{
    int nTestsFailed = 0;
    int nTestsRun = 0;

    UsefulBuf_MAKE_STACK_UB(StringStorage, 12);

    test_entry2 *t2;
    const test_entry2 *s_tests2_end = s_tests2 + sizeof(s_tests2)/sizeof(test_entry2);

    for(t2 = s_tests2; t2 < s_tests2_end; t2++) {
        if(szTestNames[0]) {
            // Some tests have been named
            const char **szRequestedNames;
            for(szRequestedNames = szTestNames; *szRequestedNames;  szRequestedNames++) {
                if(!strcmp(t2->szTestName, *szRequestedNames)) {
                    break; // Name matched
                }
            }
            if(*szRequestedNames == NULL) {
                // Didn't match this test
                continue;
            }
        } else {
            // no tests named, but don't run "disabled" tests
            if(!t2->bEnabled) {
                // Don't run disabled tests when all tests are being run
                // as indicated by no specific test names being given
                continue;
            }
        }

        const char * szTestResult = (t2->test_fun)();
        nTestsRun++;
        if(pfOutput) {
            (*pfOutput)(t2->szTestName, poutCtx, 0);
        }

        if(szTestResult) {
            if(pfOutput) {
                (*pfOutput)(" FAILED (returned ", poutCtx, 0);
                (*pfOutput)(szTestResult, poutCtx, 0);
                (*pfOutput)(")", poutCtx, 1);
            }
            nTestsFailed++;
        } else {
            if(pfOutput) {
                (*pfOutput)( " PASSED", poutCtx, 1);
            }
        }
    }


    test_entry *t;
    const test_entry *s_tests_end = s_tests + sizeof(s_tests)/sizeof(test_entry);

    for(t = s_tests; t < s_tests_end; t++) {
        if(szTestNames[0]) {
            // Some tests have been named
            const char **szRequestedNames;
            for(szRequestedNames = szTestNames; *szRequestedNames;  szRequestedNames++) {
                if(!strcmp(t->szTestName, *szRequestedNames)) {
                    break; // Name matched
                }
            }
            if(*szRequestedNames == NULL) {
                // Didn't match this test
                continue;
            }
        } else {
            // no tests named, but don't run "disabled" tests
            if(!t->bEnabled) {
                // Don't run disabled tests when all tests are being run
                // as indicated by no specific test names being given
                continue;
            }
        }

        int32_t nTestResult = (t->test_fun)();
        nTestsRun++;
        if(pfOutput) {
            (*pfOutput)(t->szTestName, poutCtx, 0);
        }

        if(nTestResult) {
            if(pfOutput) {
                (*pfOutput)(" FAILED (returned ", poutCtx, 0);
                (*pfOutput)(NumToString(nTestResult, StringStorage), poutCtx, 0);
                (*pfOutput)(")", poutCtx, 1);
            }
            nTestsFailed++;
        } else {
            if(pfOutput) {
                (*pfOutput)( " PASSED", poutCtx, 1);
            }
        }
    }

    if(pNumTestsRun) {
        *pNumTestsRun = nTestsRun;
    }

    if(pfOutput) {
        (*pfOutput)( "SUMMARY: ", poutCtx, 0);
        (*pfOutput)( NumToString(nTestsRun, StringStorage), poutCtx, 0);
        (*pfOutput)( " tests run; ", poutCtx, 0);
        (*pfOutput)( NumToString(nTestsFailed, StringStorage), poutCtx, 0);
        (*pfOutput)( " tests failed", poutCtx, 1);
    }

    return nTestsFailed;
}




/*
 Public function. See run_test.h.
 */
static void PrintSize(const char *szWhat,
                      uint32_t uSize,
                      OutputStringCB pfOutput,
                      void *pOutCtx)
{
   UsefulBuf_MAKE_STACK_UB(buffer, 20);

   (*pfOutput)(szWhat, pOutCtx, 0);
   (*pfOutput)(" ", pOutCtx, 0);
   (*pfOutput)(NumToString((int32_t)uSize, buffer), pOutCtx, 0);
   (*pfOutput)("", pOutCtx, 1);
}


/*
 Public function. See run_test.h.
 */
void PrintSizesQCBOR(OutputStringCB pfOutput, void *pOutCtx)
{
   // These will never be large so cast is safe
   PrintSize("sizeof(QCBORTrackNesting)",   (uint32_t)sizeof(QCBORTrackNesting),  pfOutput, pOutCtx);
   PrintSize("sizeof(QCBOREncodeContext)",  (uint32_t)sizeof(QCBOREncodeContext), pfOutput, pOutCtx);
   PrintSize("sizeof(QCBORDecodeNesting)",  (uint32_t)sizeof(QCBORDecodeNesting), pfOutput, pOutCtx);
   PrintSize("sizeof(QCBORDecodeContext)",  (uint32_t)sizeof(QCBORDecodeContext), pfOutput, pOutCtx);
   PrintSize("sizeof(QCBORItem)",           (uint32_t)sizeof(QCBORItem),          pfOutput, pOutCtx);
   PrintSize("sizeof(QCBORTagListIn)",      (uint32_t)sizeof(QCBORTagListIn),     pfOutput, pOutCtx);
   PrintSize("sizeof(QCBORTagListOut)",     (uint32_t)sizeof(QCBORTagListOut),    pfOutput, pOutCtx);
   PrintSize("sizeof(TagSpecification)",    (uint32_t)sizeof(QCBOR_Private_TagSpec),pfOutput, pOutCtx);
   (*pfOutput)("", pOutCtx, 1);
}<|MERGE_RESOLUTION|>--- conflicted
+++ resolved
@@ -158,11 +158,7 @@
    TEST_ENTRY_DISABLED(TooLargeInputTest),
    TEST_ENTRY(EncodeErrorTests),
 #ifndef QCBOR_DISABLE_INDEFINITE_LENGTH_ARRAYS
-<<<<<<< HEAD
-   TEST_ENTRY(SimpleValuesIndefiniteLengthTest1),
-=======
     TEST_ENTRY(IndefiniteLengthTest),
->>>>>>> b95afec6
 #endif
    TEST_ENTRY(EncodeLengthThirtyoneTest),
    TEST_ENTRY(CBORSequenceDecodeTests),
@@ -178,20 +174,14 @@
 #endif /* QCBOR_DISABLE_TAGS */
    TEST_ENTRY(ExponentAndMantissaEncodeTests),
 #endif /* QCBOR_DISABLE_EXP_AND_MANTISSA */
-<<<<<<< HEAD
-   TEST_ENTRY(BoolTest),
    TEST_ENTRY(SortMapTest),
 #if !defined(USEFULBUF_DISABLE_ALL_FLOAT) && !defined(QCBOR_DISABLE_PREFERRED_FLOAT)
    TEST_ENTRY(CDETest),
    TEST_ENTRY(DCBORTest),
 #endif /* ! USEFULBUF_DISABLE_ALL_FLOAT && ! QCBOR_DISABLE_PREFERRED_FLOAT */
-   TEST_ENTRY(ParseEmptyMapInMapTest),
-
-=======
     TEST_ENTRY(ParseEmptyMapInMapTest),
     TEST_ENTRY(SubStringTest),
     TEST_ENTRY(BoolTest)
->>>>>>> b95afec6
 };
 
 
