/*==============================================================================
 run_tests.c -- test aggregator and results reporting

 Copyright (c) 2018-2021, Laurence Lundblade. All rights reserved.
 Copyright (c) 2021, Arm Limited. All rights reserved.

 SPDX-License-Identifier: BSD-3-Clause

 See BSD-3-Clause license in README.md

 Created on 9/30/18
 =============================================================================*/

#include "run_tests.h"
#include "UsefulBuf.h"
#include <stdbool.h>

#include "float_tests.h"
#include "qcbor_decode_tests.h"
#include "qcbor_encode_tests.h"
#include "UsefulBuf_Tests.h"



// For size printing and some conditionals
#include "qcbor/qcbor_encode.h"
#include "qcbor/qcbor_decode.h"
#include "qcbor/qcbor_spiffy_decode.h"

/*
 Test configuration
 */

typedef int32_t (test_fun_t)(void);
typedef const char * (test_fun2_t)(void);


#define TEST_ENTRY(test_name)  {#test_name, test_name, true}
#define TEST_ENTRY_DISABLED(test_name)  {#test_name, test_name, false}

typedef struct {
    const char  *szTestName;
    test_fun_t  *test_fun;
    bool         bEnabled;
} test_entry;

typedef struct {
    const char *szTestName;
    test_fun2_t  *test_fun;
    bool         bEnabled;
} test_entry2;


static test_entry2 s_tests2[] = {
#ifndef USEFULBUF_DISABLE_ALL_FLOAT
    TEST_ENTRY(UBUTest_CopyUtil),
#endif /* USEFULBUF_DISABLE_ALL_FLOAT */
    TEST_ENTRY(UOBTest_NonAdversarial),
    TEST_ENTRY(TestBasicSanity),
    TEST_ENTRY(UOBTest_BoundaryConditionsTest),
    TEST_ENTRY(UBMacroConversionsTest),
    TEST_ENTRY(UBUtilTests),
    TEST_ENTRY(UIBTest_IntegerFormat),
    TEST_ENTRY(UBAdvanceTest)
};


static test_entry s_tests[] = {
<<<<<<< HEAD
    TEST_ENTRY(GetMapAndArrayTest),
=======
   TEST_ENTRY(ErrorHandlingTests),
   TEST_ENTRY(OpenCloseBytesTest),
>>>>>>> f00b8be6
    TEST_ENTRY(EnterBstrTest),
    TEST_ENTRY(IntegerConvertTest),
    TEST_ENTRY(EnterMapTest),
    TEST_ENTRY(QCBORHeadTest),
    TEST_ENTRY(EmptyMapsAndArraysTest),
    TEST_ENTRY(NotWellFormedTests),
    TEST_ENTRY(ParseMapAsArrayTest),
#ifndef QCBOR_DISABLE_INDEFINITE_LENGTH_ARRAYS
    TEST_ENTRY(IndefiniteLengthNestTest),
    TEST_ENTRY(IndefiniteLengthArrayMapTest),
    TEST_ENTRY(NestedMapTestIndefLen),
#endif /* QCBOR_DISABLE_INDEFINITE_LENGTH_ARRAYS */
    TEST_ENTRY(ParseSimpleTest),
    TEST_ENTRY(DecodeFailureTests),
    TEST_ENTRY(EncodeRawTest),
    TEST_ENTRY(RTICResultsTest),
    TEST_ENTRY(MapEncodeTest),
    TEST_ENTRY(ArrayNestingTest1),
    TEST_ENTRY(ArrayNestingTest2),
#ifndef QCBOR_DISABLE_ENCODE_USAGE_GUARDS
    TEST_ENTRY(ArrayNestingTest3),
#endif /* QCBOR_DISABLE_ENCODE_USAGE_GUARDS */
    TEST_ENTRY(EncodeDateTest),
    TEST_ENTRY(SimpleValuesTest1),
    TEST_ENTRY(IntegerValuesTest1),
    TEST_ENTRY(AllAddMethodsTest),
    TEST_ENTRY(ParseTooDeepArrayTest),
    TEST_ENTRY(ComprehensiveInputTest),
    TEST_ENTRY(ParseMapTest),
    TEST_ENTRY(BasicEncodeTest),
    TEST_ENTRY(NestedMapTest),
    TEST_ENTRY(BignumParseTest),
#ifndef QCBOR_DISABLE_TAGS
    TEST_ENTRY(OptTagParseTest),
    TEST_ENTRY(DateParseTest),
    TEST_ENTRY(DecodeTaggedTypeTests),
#endif /* QCBOR_DISABLE_TAGS */
    TEST_ENTRY(SpiffyDateDecodeTest),
    TEST_ENTRY(ShortBufferParseTest2),
    TEST_ENTRY(ShortBufferParseTest),
    TEST_ENTRY(ParseDeepArrayTest),
    TEST_ENTRY(SimpleArrayTest),
    TEST_ENTRY(IntegerValuesParseTest),
#ifndef QCBOR_DISABLE_INDEFINITE_LENGTH_STRINGS
    TEST_ENTRY(AllocAllStringsTest),
    TEST_ENTRY(MemPoolTest),
    TEST_ENTRY(IndefiniteLengthStringTest),
    TEST_ENTRY(SpiffyIndefiniteLengthStringsTests),
    TEST_ENTRY(SetUpAllocatorTest),
    TEST_ENTRY(CBORTestIssue134),
#endif /* #ifndef QCBOR_DISABLE_INDEFINITE_LENGTH_STRINGS */
#ifndef USEFULBUF_DISABLE_ALL_FLOAT
#ifndef QCBOR_DISABLE_PREFERRED_FLOAT
   TEST_ENTRY(HalfPrecisionAgainstRFCCodeTest),
   TEST_ENTRY(FloatValuesTests),
#endif /* QCBOR_DISABLE_PREFERRED_FLOAT */
    TEST_ENTRY(GeneralFloatEncodeTests),
    TEST_ENTRY(GeneralFloatDecodeTests),
#endif /* USEFULBUF_DISABLE_ALL_FLOAT */
    TEST_ENTRY(BstrWrapTest),
    TEST_ENTRY(BstrWrapErrorTest),
    TEST_ENTRY(BstrWrapNestTest),
    TEST_ENTRY(CoseSign1TBSTest),
    TEST_ENTRY(StringDecoderModeFailTest),
    TEST_ENTRY_DISABLED(BigComprehensiveInputTest),
    TEST_ENTRY_DISABLED(TooLargeInputTest),
    TEST_ENTRY(EncodeErrorTests),
    TEST_ENTRY(SimpleValuesIndefiniteLengthTest1),
    TEST_ENTRY(EncodeLengthThirtyoneTest),
    TEST_ENTRY(CBORSequenceDecodeTests),
    TEST_ENTRY(IntToTests),
    TEST_ENTRY(PeekAndRewindTest),
#ifndef QCBOR_DISABLE_EXP_AND_MANTISSA
    TEST_ENTRY(ExponentAndMantissaDecodeTests),
#ifndef QCBOR_DISABLE_TAGS
    TEST_ENTRY(ExponentAndMantissaDecodeFailTests),
#endif /* QCBOR_DISABLE_TAGS */
    TEST_ENTRY(ExponentAndMantissaEncodeTests),
#endif /* QCBOR_DISABLE_EXP_AND_MANTISSA */
    TEST_ENTRY(ParseEmptyMapInMapTest),
    TEST_ENTRY(BoolTest)
};




/*
 Convert a number up to 999999999 to a string. This is so sprintf doesn't
 have to be linked in so as to minimized dependencies even in test code.

 StringMem should be 12 bytes long, 9 for digits, 1 for minus and
 1 for \0 termination.
 */
static const char *NumToString(int32_t nNum, UsefulBuf StringMem)
{
   const int32_t nMax = 1000000000;

   UsefulOutBuf OutBuf;
   UsefulOutBuf_Init(&OutBuf, StringMem);

   if(nNum < 0) {
      UsefulOutBuf_AppendByte(&OutBuf, '-');
      nNum = -nNum;
   }
   if(nNum > nMax-1) {
      return "XXX";
   }

   bool bDidSomeOutput = false;
   for(int32_t n = nMax; n > 0; n/=10) {
      int nDigitValue = nNum/n;
      if(nDigitValue || bDidSomeOutput){
         bDidSomeOutput = true;
         UsefulOutBuf_AppendByte(&OutBuf, (uint8_t)('0' + nDigitValue));
         nNum -= nDigitValue * n;
      }
   }
   if(!bDidSomeOutput){
      UsefulOutBuf_AppendByte(&OutBuf, '0');
   }
   UsefulOutBuf_AppendByte(&OutBuf, '\0');

   return UsefulOutBuf_GetError(&OutBuf) ? "" : StringMem.ptr;
}


/*
 Public function. See run_test.h.
 */
int RunTestsQCBOR(const char *szTestNames[],
             OutputStringCB pfOutput,
             void *poutCtx,
             int *pNumTestsRun)
{
    int nTestsFailed = 0;
    int nTestsRun = 0;

    UsefulBuf_MAKE_STACK_UB(StringStorage, 12);

    test_entry2 *t2;
    const test_entry2 *s_tests2_end = s_tests2 + sizeof(s_tests2)/sizeof(test_entry2);

    for(t2 = s_tests2; t2 < s_tests2_end; t2++) {
        if(szTestNames[0]) {
            // Some tests have been named
            const char **szRequestedNames;
            for(szRequestedNames = szTestNames; *szRequestedNames;  szRequestedNames++) {
                if(!strcmp(t2->szTestName, *szRequestedNames)) {
                    break; // Name matched
                }
            }
            if(*szRequestedNames == NULL) {
                // Didn't match this test
                continue;
            }
        } else {
            // no tests named, but don't run "disabled" tests
            if(!t2->bEnabled) {
                // Don't run disabled tests when all tests are being run
                // as indicated by no specific test names being given
                continue;
            }
        }

        const char * szTestResult = (t2->test_fun)();
        nTestsRun++;
        if(pfOutput) {
            (*pfOutput)(t2->szTestName, poutCtx, 0);
        }

        if(szTestResult) {
            if(pfOutput) {
                (*pfOutput)(" FAILED (returned ", poutCtx, 0);
                (*pfOutput)(szTestResult, poutCtx, 0);
                (*pfOutput)(")", poutCtx, 1);
            }
            nTestsFailed++;
        } else {
            if(pfOutput) {
                (*pfOutput)( " PASSED", poutCtx, 1);
            }
        }
    }


    test_entry *t;
    const test_entry *s_tests_end = s_tests + sizeof(s_tests)/sizeof(test_entry);

    for(t = s_tests; t < s_tests_end; t++) {
        if(szTestNames[0]) {
            // Some tests have been named
            const char **szRequestedNames;
            for(szRequestedNames = szTestNames; *szRequestedNames;  szRequestedNames++) {
                if(!strcmp(t->szTestName, *szRequestedNames)) {
                    break; // Name matched
                }
            }
            if(*szRequestedNames == NULL) {
                // Didn't match this test
                continue;
            }
        } else {
            // no tests named, but don't run "disabled" tests
            if(!t->bEnabled) {
                // Don't run disabled tests when all tests are being run
                // as indicated by no specific test names being given
                continue;
            }
        }

        int32_t nTestResult = (t->test_fun)();
        nTestsRun++;
        if(pfOutput) {
            (*pfOutput)(t->szTestName, poutCtx, 0);
        }

        if(nTestResult) {
            if(pfOutput) {
                (*pfOutput)(" FAILED (returned ", poutCtx, 0);
                (*pfOutput)(NumToString(nTestResult, StringStorage), poutCtx, 0);
                (*pfOutput)(")", poutCtx, 1);
            }
            nTestsFailed++;
        } else {
            if(pfOutput) {
                (*pfOutput)( " PASSED", poutCtx, 1);
            }
        }
    }

    if(pNumTestsRun) {
        *pNumTestsRun = nTestsRun;
    }

    if(pfOutput) {
        (*pfOutput)( "SUMMARY: ", poutCtx, 0);
        (*pfOutput)( NumToString(nTestsRun, StringStorage), poutCtx, 0);
        (*pfOutput)( " tests run; ", poutCtx, 0);
        (*pfOutput)( NumToString(nTestsFailed, StringStorage), poutCtx, 0);
        (*pfOutput)( " tests failed", poutCtx, 1);
    }

    return nTestsFailed;
}




/*
 Public function. See run_test.h.
 */
static void PrintSize(const char *szWhat,
                      uint32_t uSize,
                      OutputStringCB pfOutput,
                      void *pOutCtx)
{
   UsefulBuf_MAKE_STACK_UB(buffer, 20);

   (*pfOutput)(szWhat, pOutCtx, 0);
   (*pfOutput)(" ", pOutCtx, 0);
   (*pfOutput)(NumToString((int32_t)uSize, buffer), pOutCtx, 0);
   (*pfOutput)("", pOutCtx, 1);
}


/*
 Public function. See run_test.h.
 */
void PrintSizesQCBOR(OutputStringCB pfOutput, void *pOutCtx)
{
   // These will never be large so cast is safe
   PrintSize("sizeof(QCBORTrackNesting)",   (uint32_t)sizeof(QCBORTrackNesting),  pfOutput, pOutCtx);
   PrintSize("sizeof(QCBOREncodeContext)",  (uint32_t)sizeof(QCBOREncodeContext), pfOutput, pOutCtx);
   PrintSize("sizeof(QCBORDecodeNesting)",  (uint32_t)sizeof(QCBORDecodeNesting), pfOutput, pOutCtx);
   PrintSize("sizeof(QCBORDecodeContext)",  (uint32_t)sizeof(QCBORDecodeContext), pfOutput, pOutCtx);
   PrintSize("sizeof(QCBORItem)",           (uint32_t)sizeof(QCBORItem),          pfOutput, pOutCtx);
   PrintSize("sizeof(QCBORTagListIn)",      (uint32_t)sizeof(QCBORTagListIn),     pfOutput, pOutCtx);
   PrintSize("sizeof(QCBORTagListOut)",     (uint32_t)sizeof(QCBORTagListOut),    pfOutput, pOutCtx);
   PrintSize("sizeof(TagSpecification)",    (uint32_t)sizeof(QCBOR_Private_TagSpec),pfOutput, pOutCtx);
   (*pfOutput)("", pOutCtx, 1);
}<|MERGE_RESOLUTION|>--- conflicted
+++ resolved
@@ -66,12 +66,9 @@
 
 
 static test_entry s_tests[] = {
-<<<<<<< HEAD
     TEST_ENTRY(GetMapAndArrayTest),
-=======
-   TEST_ENTRY(ErrorHandlingTests),
-   TEST_ENTRY(OpenCloseBytesTest),
->>>>>>> f00b8be6
+    TEST_ENTRY(ErrorHandlingTests),
+    TEST_ENTRY(OpenCloseBytesTest),
     TEST_ENTRY(EnterBstrTest),
     TEST_ENTRY(IntegerConvertTest),
     TEST_ENTRY(EnterMapTest),
