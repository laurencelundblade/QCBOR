/*==============================================================================
 run_tests.c -- test aggregator and results reporting

 Copyright (c) 2018-2024, Laurence Lundblade. All rights reserved.
 Copyright (c) 2021, Arm Limited. All rights reserved.

 SPDX-License-Identifier: BSD-3-Clause

 See BSD-3-Clause license in README.md

 Created on 9/30/18
 =============================================================================*/

#include "run_tests.h"
#include "UsefulBuf.h"
#include <stdbool.h>

#include "float_tests.h"
#include "qcbor_decode_tests.h"
#include "qcbor_encode_tests.h"
#include "UsefulBuf_Tests.h"



// For size printing and some conditionals
#include "qcbor/qcbor_encode.h"
#include "qcbor/qcbor_decode.h"
#include "qcbor/qcbor_spiffy_decode.h"

/*
 Test configuration
 */

typedef int32_t (test_fun_t)(void);
typedef const char * (test_fun2_t)(void);


#define TEST_ENTRY(test_name)  {#test_name, test_name, true}
#define TEST_ENTRY_DISABLED(test_name)  {#test_name, test_name, false}

typedef struct {
    const char  *szTestName;
    test_fun_t  *test_fun;
    bool         bEnabled;
} test_entry;

typedef struct {
    const char *szTestName;
    test_fun2_t  *test_fun;
    bool         bEnabled;
} test_entry2;


static test_entry2 s_tests2[] = {
#ifndef USEFULBUF_DISABLE_ALL_FLOAT
    TEST_ENTRY(UBUTest_CopyUtil),
#endif /* USEFULBUF_DISABLE_ALL_FLOAT */
    TEST_ENTRY(UOBTest_NonAdversarial),
    TEST_ENTRY(TestBasicSanity),
    TEST_ENTRY(UOBTest_BoundaryConditionsTest),
    TEST_ENTRY(UBMacroConversionsTest),
    TEST_ENTRY(UBUtilTests),
    TEST_ENTRY(UIBTest_IntegerFormat),
    TEST_ENTRY(UBAdvanceTest),
    TEST_ENTRY(UOBExtraTests)
};


static test_entry s_tests[] = {
<<<<<<< HEAD
=======
#ifndef QCBOR_DISABLE_NON_INTEGER_LABELS
   TEST_ENTRY(GetMapAndArrayTest),
   TEST_ENTRY(TellTests),
   TEST_ENTRY(ParseMapAsArrayTest),
   TEST_ENTRY(SpiffyDateDecodeTest),
#endif /* ! QCBOR_DISABLE_NON_INTEGER_LABELS */
   TEST_ENTRY(ErrorHandlingTests),
>>>>>>> d3f07842
   TEST_ENTRY(OpenCloseBytesTest),
   TEST_ENTRY(EnterBstrTest),
   TEST_ENTRY(IntegerConvertTest),
   TEST_ENTRY(EnterMapTest),
   TEST_ENTRY(QCBORHeadTest),
   TEST_ENTRY(EmptyMapsAndArraysTest),
   TEST_ENTRY(NotWellFormedTests),
<<<<<<< HEAD
   TEST_ENTRY(ParseMapAsArrayTest),
=======

>>>>>>> d3f07842
#ifndef QCBOR_DISABLE_INDEFINITE_LENGTH_ARRAYS
   TEST_ENTRY(IndefiniteLengthNestTest),
   TEST_ENTRY(IndefiniteLengthArrayMapTest),
   TEST_ENTRY(NestedMapTestIndefLen),
#endif /* QCBOR_DISABLE_INDEFINITE_LENGTH_ARRAYS */
<<<<<<< HEAD
   TEST_ENTRY(ParseSimpleTest),
=======

   TEST_ENTRY(SimpleValueDecodeTests),
>>>>>>> d3f07842
   TEST_ENTRY(DecodeFailureTests),
   TEST_ENTRY(EncodeRawTest),
   TEST_ENTRY(RTICResultsTest),
   TEST_ENTRY(MapEncodeTest),
   TEST_ENTRY(ArrayNestingTest1),
   TEST_ENTRY(ArrayNestingTest2),
<<<<<<< HEAD
#ifndef QCBOR_DISABLE_ENCODE_USAGE_GUARDS
   TEST_ENTRY(ArrayNestingTest3),
#endif /* QCBOR_DISABLE_ENCODE_USAGE_GUARDS */
=======

#ifndef QCBOR_DISABLE_ENCODE_USAGE_GUARDS
   TEST_ENTRY(ArrayNestingTest3),
#endif /* QCBOR_DISABLE_ENCODE_USAGE_GUARDS */

>>>>>>> d3f07842
   TEST_ENTRY(EncodeDateTest),
   TEST_ENTRY(SimpleValuesTest1),
   TEST_ENTRY(IntegerValuesTest1),
   TEST_ENTRY(AllAddMethodsTest),
   TEST_ENTRY(ParseTooDeepArrayTest),
   TEST_ENTRY(ComprehensiveInputTest),
<<<<<<< HEAD
   TEST_ENTRY(ParseMapTest),
   TEST_ENTRY(BasicEncodeTest),
   TEST_ENTRY(NestedMapTest),
   TEST_ENTRY(BignumParseTest),
=======
#ifndef QCBOR_DISABLE_NON_INTEGER_LABELS
   TEST_ENTRY(ParseMapTest),
#endif /* ! QCBOR_DISABLE_NON_INTEGER_LABELS */
   TEST_ENTRY(BasicEncodeTest),
   TEST_ENTRY(NestedMapTest),
   TEST_ENTRY(BignumParseTest),

>>>>>>> d3f07842
#ifndef QCBOR_DISABLE_TAGS
   TEST_ENTRY(OptTagParseTest),
   TEST_ENTRY(DateParseTest),
   TEST_ENTRY(DecodeTaggedTypeTests),
#endif /* QCBOR_DISABLE_TAGS */
<<<<<<< HEAD
   TEST_ENTRY(SpiffyDateDecodeTest),
=======

>>>>>>> d3f07842
   TEST_ENTRY(ShortBufferParseTest2),
   TEST_ENTRY(ShortBufferParseTest),
   TEST_ENTRY(ParseDeepArrayTest),
   TEST_ENTRY(SimpleArrayTest),
   TEST_ENTRY(IntegerValuesParseTest),
#ifndef QCBOR_DISABLE_INDEFINITE_LENGTH_STRINGS
   TEST_ENTRY(AllocAllStringsTest),
   TEST_ENTRY(MemPoolTest),
   TEST_ENTRY(IndefiniteLengthStringTest),
<<<<<<< HEAD
   TEST_ENTRY(SpiffyIndefiniteLengthStringsTests),
   TEST_ENTRY(SetUpAllocatorTest),
   TEST_ENTRY(CBORTestIssue134),
=======
#ifndef QCBOR_DISABLE_NON_INTEGER_LABELS
   TEST_ENTRY(SpiffyIndefiniteLengthStringsTests),
#endif /* ! QCBOR_DISABLE_NON_INTEGER_LABELS */
   TEST_ENTRY(SetUpAllocatorTest),
   TEST_ENTRY(CBORTestIssue134),

>>>>>>> d3f07842
#endif /* #ifndef QCBOR_DISABLE_INDEFINITE_LENGTH_STRINGS */
#ifndef USEFULBUF_DISABLE_ALL_FLOAT
#ifndef QCBOR_DISABLE_PREFERRED_FLOAT
   TEST_ENTRY(HalfPrecisionAgainstRFCCodeTest),
   TEST_ENTRY(FloatValuesTests),
   TEST_ENTRY(PreciseNumbersTest),
#endif /* QCBOR_DISABLE_PREFERRED_FLOAT */
   TEST_ENTRY(GeneralFloatEncodeTests),
   TEST_ENTRY(GeneralFloatDecodeTests),
#endif /* USEFULBUF_DISABLE_ALL_FLOAT */
<<<<<<< HEAD
=======

>>>>>>> d3f07842
   TEST_ENTRY(BstrWrapTest),
   TEST_ENTRY(BstrWrapErrorTest),
   TEST_ENTRY(BstrWrapNestTest),
   TEST_ENTRY(CoseSign1TBSTest),
<<<<<<< HEAD
   TEST_ENTRY(StringDecoderModeFailTest),
   TEST_ENTRY_DISABLED(BigComprehensiveInputTest),
   TEST_ENTRY_DISABLED(TooLargeInputTest),
   TEST_ENTRY(EncodeErrorTests),
   TEST_ENTRY(SimpleValuesIndefiniteLengthTest1),
   TEST_ENTRY(EncodeLengthThirtyoneTest),
   TEST_ENTRY(CBORSequenceDecodeTests),
   TEST_ENTRY(IntToTests),
   TEST_ENTRY(PeekAndRewindTest),
=======
#ifndef QCBOR_DISABLE_NON_INTEGER_LABELS
   TEST_ENTRY(StringDecoderModeFailTest),
#endif /* ! QCBOR_DISABLE_NON_INTEGER_LABELS */
   TEST_ENTRY_DISABLED(BigComprehensiveInputTest),
   TEST_ENTRY_DISABLED(TooLargeInputTest),
   TEST_ENTRY(EncodeErrorTests),
#ifndef QCBOR_DISABLE_INDEFINITE_LENGTH_ARRAYS
   TEST_ENTRY(SimpleValuesIndefiniteLengthTest1),
#endif
   TEST_ENTRY(EncodeLengthThirtyoneTest),
   TEST_ENTRY(CBORSequenceDecodeTests),
   TEST_ENTRY(IntToTests),
#ifndef QCBOR_DISABLE_NON_INTEGER_LABELS
   TEST_ENTRY(PeekAndRewindTest),
#endif /* ! QCBOR_DISABLE_NON_INTEGER_LABELS */



>>>>>>> d3f07842
#ifndef QCBOR_DISABLE_EXP_AND_MANTISSA
   TEST_ENTRY(ExponentAndMantissaDecodeTests),
#ifndef QCBOR_DISABLE_TAGS
   TEST_ENTRY(ExponentAndMantissaDecodeFailTests),
#endif /* QCBOR_DISABLE_TAGS */
   TEST_ENTRY(ExponentAndMantissaEncodeTests),
#endif /* QCBOR_DISABLE_EXP_AND_MANTISSA */
   TEST_ENTRY(BoolTest),
   TEST_ENTRY(SortMapTest),
#if !defined(USEFULBUF_DISABLE_ALL_FLOAT) && !defined(QCBOR_DISABLE_PREFERRED_FLOAT)
   TEST_ENTRY(CDETest),
   TEST_ENTRY(DCBORTest),
#endif /* ! USEFULBUF_DISABLE_ALL_FLOAT && ! QCBOR_DISABLE_PREFERRED_FLOAT */
   TEST_ENTRY(ParseEmptyMapInMapTest),

};




/*
 Convert a number up to 999999999 to a string. This is so sprintf doesn't
 have to be linked in so as to minimized dependencies even in test code.

 StringMem should be 12 bytes long, 9 for digits, 1 for minus and
 1 for \0 termination.
 */
static const char *NumToString(int32_t nNum, UsefulBuf StringMem)
{
   const int32_t nMax = 1000000000;

   UsefulOutBuf OutBuf;
   UsefulOutBuf_Init(&OutBuf, StringMem);

   if(nNum < 0) {
      UsefulOutBuf_AppendByte(&OutBuf, '-');
      nNum = -nNum;
   }
   if(nNum > nMax-1) {
      return "XXX";
   }

   bool bDidSomeOutput = false;
   for(int32_t n = nMax; n > 0; n/=10) {
      int nDigitValue = nNum/n;
      if(nDigitValue || bDidSomeOutput){
         bDidSomeOutput = true;
         UsefulOutBuf_AppendByte(&OutBuf, (uint8_t)('0' + nDigitValue));
         nNum -= nDigitValue * n;
      }
   }
   if(!bDidSomeOutput){
      UsefulOutBuf_AppendByte(&OutBuf, '0');
   }
   UsefulOutBuf_AppendByte(&OutBuf, '\0');

   return UsefulOutBuf_GetError(&OutBuf) ? "" : StringMem.ptr;
}


/*
 Public function. See run_test.h.
 */
int RunTestsQCBOR(const char *szTestNames[],
             OutputStringCB pfOutput,
             void *poutCtx,
             int *pNumTestsRun)
{
    int nTestsFailed = 0;
    int nTestsRun = 0;

    UsefulBuf_MAKE_STACK_UB(StringStorage, 12);

    test_entry2 *t2;
    const test_entry2 *s_tests2_end = s_tests2 + sizeof(s_tests2)/sizeof(test_entry2);

    for(t2 = s_tests2; t2 < s_tests2_end; t2++) {
        if(szTestNames[0]) {
            // Some tests have been named
            const char **szRequestedNames;
            for(szRequestedNames = szTestNames; *szRequestedNames;  szRequestedNames++) {
                if(!strcmp(t2->szTestName, *szRequestedNames)) {
                    break; // Name matched
                }
            }
            if(*szRequestedNames == NULL) {
                // Didn't match this test
                continue;
            }
        } else {
            // no tests named, but don't run "disabled" tests
            if(!t2->bEnabled) {
                // Don't run disabled tests when all tests are being run
                // as indicated by no specific test names being given
                continue;
            }
        }

        const char * szTestResult = (t2->test_fun)();
        nTestsRun++;
        if(pfOutput) {
            (*pfOutput)(t2->szTestName, poutCtx, 0);
        }

        if(szTestResult) {
            if(pfOutput) {
                (*pfOutput)(" FAILED (returned ", poutCtx, 0);
                (*pfOutput)(szTestResult, poutCtx, 0);
                (*pfOutput)(")", poutCtx, 1);
            }
            nTestsFailed++;
        } else {
            if(pfOutput) {
                (*pfOutput)( " PASSED", poutCtx, 1);
            }
        }
    }


    test_entry *t;
    const test_entry *s_tests_end = s_tests + sizeof(s_tests)/sizeof(test_entry);

    for(t = s_tests; t < s_tests_end; t++) {
        if(szTestNames[0]) {
            // Some tests have been named
            const char **szRequestedNames;
            for(szRequestedNames = szTestNames; *szRequestedNames;  szRequestedNames++) {
                if(!strcmp(t->szTestName, *szRequestedNames)) {
                    break; // Name matched
                }
            }
            if(*szRequestedNames == NULL) {
                // Didn't match this test
                continue;
            }
        } else {
            // no tests named, but don't run "disabled" tests
            if(!t->bEnabled) {
                // Don't run disabled tests when all tests are being run
                // as indicated by no specific test names being given
                continue;
            }
        }

        int32_t nTestResult = (t->test_fun)();
        nTestsRun++;
        if(pfOutput) {
            (*pfOutput)(t->szTestName, poutCtx, 0);
        }

        if(nTestResult) {
            if(pfOutput) {
                (*pfOutput)(" FAILED (returned ", poutCtx, 0);
                (*pfOutput)(NumToString(nTestResult, StringStorage), poutCtx, 0);
                (*pfOutput)(")", poutCtx, 1);
            }
            nTestsFailed++;
        } else {
            if(pfOutput) {
                (*pfOutput)( " PASSED", poutCtx, 1);
            }
        }
    }

    if(pNumTestsRun) {
        *pNumTestsRun = nTestsRun;
    }

    if(pfOutput) {
        (*pfOutput)( "SUMMARY: ", poutCtx, 0);
        (*pfOutput)( NumToString(nTestsRun, StringStorage), poutCtx, 0);
        (*pfOutput)( " tests run; ", poutCtx, 0);
        (*pfOutput)( NumToString(nTestsFailed, StringStorage), poutCtx, 0);
        (*pfOutput)( " tests failed", poutCtx, 1);
    }

    return nTestsFailed;
}




/*
 Public function. See run_test.h.
 */
static void PrintSize(const char *szWhat,
                      uint32_t uSize,
                      OutputStringCB pfOutput,
                      void *pOutCtx)
{
   UsefulBuf_MAKE_STACK_UB(buffer, 20);

   (*pfOutput)(szWhat, pOutCtx, 0);
   (*pfOutput)(" ", pOutCtx, 0);
   (*pfOutput)(NumToString((int32_t)uSize, buffer), pOutCtx, 0);
   (*pfOutput)("", pOutCtx, 1);
}


/*
 Public function. See run_test.h.
 */
void PrintSizesQCBOR(OutputStringCB pfOutput, void *pOutCtx)
{
   // These will never be large so cast is safe
   PrintSize("sizeof(QCBORTrackNesting)",   (uint32_t)sizeof(QCBORTrackNesting),  pfOutput, pOutCtx);
   PrintSize("sizeof(QCBOREncodeContext)",  (uint32_t)sizeof(QCBOREncodeContext), pfOutput, pOutCtx);
   PrintSize("sizeof(QCBORDecodeNesting)",  (uint32_t)sizeof(QCBORDecodeNesting), pfOutput, pOutCtx);
   PrintSize("sizeof(QCBORDecodeContext)",  (uint32_t)sizeof(QCBORDecodeContext), pfOutput, pOutCtx);
   PrintSize("sizeof(QCBORItem)",           (uint32_t)sizeof(QCBORItem),          pfOutput, pOutCtx);
   PrintSize("sizeof(QCBORTagListIn)",      (uint32_t)sizeof(QCBORTagListIn),     pfOutput, pOutCtx);
   PrintSize("sizeof(QCBORTagListOut)",     (uint32_t)sizeof(QCBORTagListOut),    pfOutput, pOutCtx);
   PrintSize("sizeof(TagSpecification)",    (uint32_t)sizeof(QCBOR_Private_TagSpec),pfOutput, pOutCtx);
   (*pfOutput)("", pOutCtx, 1);
}<|MERGE_RESOLUTION|>--- conflicted
+++ resolved
@@ -67,8 +67,7 @@
 
 
 static test_entry s_tests[] = {
-<<<<<<< HEAD
-=======
+
 #ifndef QCBOR_DISABLE_NON_INTEGER_LABELS
    TEST_ENTRY(GetMapAndArrayTest),
    TEST_ENTRY(TellTests),
@@ -76,7 +75,6 @@
    TEST_ENTRY(SpiffyDateDecodeTest),
 #endif /* ! QCBOR_DISABLE_NON_INTEGER_LABELS */
    TEST_ENTRY(ErrorHandlingTests),
->>>>>>> d3f07842
    TEST_ENTRY(OpenCloseBytesTest),
    TEST_ENTRY(EnterBstrTest),
    TEST_ENTRY(IntegerConvertTest),
@@ -84,69 +82,42 @@
    TEST_ENTRY(QCBORHeadTest),
    TEST_ENTRY(EmptyMapsAndArraysTest),
    TEST_ENTRY(NotWellFormedTests),
-<<<<<<< HEAD
-   TEST_ENTRY(ParseMapAsArrayTest),
-=======
-
->>>>>>> d3f07842
+
 #ifndef QCBOR_DISABLE_INDEFINITE_LENGTH_ARRAYS
    TEST_ENTRY(IndefiniteLengthNestTest),
    TEST_ENTRY(IndefiniteLengthArrayMapTest),
    TEST_ENTRY(NestedMapTestIndefLen),
 #endif /* QCBOR_DISABLE_INDEFINITE_LENGTH_ARRAYS */
-<<<<<<< HEAD
-   TEST_ENTRY(ParseSimpleTest),
-=======
 
    TEST_ENTRY(SimpleValueDecodeTests),
->>>>>>> d3f07842
    TEST_ENTRY(DecodeFailureTests),
    TEST_ENTRY(EncodeRawTest),
    TEST_ENTRY(RTICResultsTest),
    TEST_ENTRY(MapEncodeTest),
    TEST_ENTRY(ArrayNestingTest1),
    TEST_ENTRY(ArrayNestingTest2),
-<<<<<<< HEAD
 #ifndef QCBOR_DISABLE_ENCODE_USAGE_GUARDS
    TEST_ENTRY(ArrayNestingTest3),
 #endif /* QCBOR_DISABLE_ENCODE_USAGE_GUARDS */
-=======
-
-#ifndef QCBOR_DISABLE_ENCODE_USAGE_GUARDS
-   TEST_ENTRY(ArrayNestingTest3),
-#endif /* QCBOR_DISABLE_ENCODE_USAGE_GUARDS */
-
->>>>>>> d3f07842
+
    TEST_ENTRY(EncodeDateTest),
    TEST_ENTRY(SimpleValuesTest1),
    TEST_ENTRY(IntegerValuesTest1),
    TEST_ENTRY(AllAddMethodsTest),
    TEST_ENTRY(ParseTooDeepArrayTest),
    TEST_ENTRY(ComprehensiveInputTest),
-<<<<<<< HEAD
+#ifndef QCBOR_DISABLE_NON_INTEGER_LABELS
    TEST_ENTRY(ParseMapTest),
-   TEST_ENTRY(BasicEncodeTest),
-   TEST_ENTRY(NestedMapTest),
-   TEST_ENTRY(BignumParseTest),
-=======
-#ifndef QCBOR_DISABLE_NON_INTEGER_LABELS
-   TEST_ENTRY(ParseMapTest),
-#endif /* ! QCBOR_DISABLE_NON_INTEGER_LABELS */
-   TEST_ENTRY(BasicEncodeTest),
-   TEST_ENTRY(NestedMapTest),
-   TEST_ENTRY(BignumParseTest),
-
->>>>>>> d3f07842
+#endif /* ! QCBOR_DISABLE_NON_INTEGER_LABELS */
+
+
 #ifndef QCBOR_DISABLE_TAGS
    TEST_ENTRY(OptTagParseTest),
    TEST_ENTRY(DateParseTest),
    TEST_ENTRY(DecodeTaggedTypeTests),
 #endif /* QCBOR_DISABLE_TAGS */
-<<<<<<< HEAD
    TEST_ENTRY(SpiffyDateDecodeTest),
-=======
-
->>>>>>> d3f07842
+
    TEST_ENTRY(ShortBufferParseTest2),
    TEST_ENTRY(ShortBufferParseTest),
    TEST_ENTRY(ParseDeepArrayTest),
@@ -156,18 +127,15 @@
    TEST_ENTRY(AllocAllStringsTest),
    TEST_ENTRY(MemPoolTest),
    TEST_ENTRY(IndefiniteLengthStringTest),
-<<<<<<< HEAD
    TEST_ENTRY(SpiffyIndefiniteLengthStringsTests),
    TEST_ENTRY(SetUpAllocatorTest),
    TEST_ENTRY(CBORTestIssue134),
-=======
 #ifndef QCBOR_DISABLE_NON_INTEGER_LABELS
    TEST_ENTRY(SpiffyIndefiniteLengthStringsTests),
 #endif /* ! QCBOR_DISABLE_NON_INTEGER_LABELS */
    TEST_ENTRY(SetUpAllocatorTest),
    TEST_ENTRY(CBORTestIssue134),
 
->>>>>>> d3f07842
 #endif /* #ifndef QCBOR_DISABLE_INDEFINITE_LENGTH_STRINGS */
 #ifndef USEFULBUF_DISABLE_ALL_FLOAT
 #ifndef QCBOR_DISABLE_PREFERRED_FLOAT
@@ -178,15 +146,11 @@
    TEST_ENTRY(GeneralFloatEncodeTests),
    TEST_ENTRY(GeneralFloatDecodeTests),
 #endif /* USEFULBUF_DISABLE_ALL_FLOAT */
-<<<<<<< HEAD
-=======
-
->>>>>>> d3f07842
+
    TEST_ENTRY(BstrWrapTest),
    TEST_ENTRY(BstrWrapErrorTest),
    TEST_ENTRY(BstrWrapNestTest),
    TEST_ENTRY(CoseSign1TBSTest),
-<<<<<<< HEAD
    TEST_ENTRY(StringDecoderModeFailTest),
    TEST_ENTRY_DISABLED(BigComprehensiveInputTest),
    TEST_ENTRY_DISABLED(TooLargeInputTest),
@@ -196,7 +160,6 @@
    TEST_ENTRY(CBORSequenceDecodeTests),
    TEST_ENTRY(IntToTests),
    TEST_ENTRY(PeekAndRewindTest),
-=======
 #ifndef QCBOR_DISABLE_NON_INTEGER_LABELS
    TEST_ENTRY(StringDecoderModeFailTest),
 #endif /* ! QCBOR_DISABLE_NON_INTEGER_LABELS */
@@ -214,8 +177,6 @@
 #endif /* ! QCBOR_DISABLE_NON_INTEGER_LABELS */
 
 
-
->>>>>>> d3f07842
 #ifndef QCBOR_DISABLE_EXP_AND_MANTISSA
    TEST_ENTRY(ExponentAndMantissaDecodeTests),
 #ifndef QCBOR_DISABLE_TAGS
