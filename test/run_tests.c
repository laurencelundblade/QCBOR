--- conflicted
+++ resolved
@@ -67,11 +67,8 @@
 
 
 static test_entry s_tests[] = {
-<<<<<<< HEAD
    TEST_ENTRY(DecodeCheckTests),
-=======
    TEST_ENTRY(ErrorHandlingTests),
->>>>>>> 5c79a490
    TEST_ENTRY(OpenCloseBytesTest),
    TEST_ENTRY(EnterBstrTest),
    TEST_ENTRY(IntegerConvertTest),
