/*==============================================================================
 Copyright (c) 2016-2018, The Linux Foundation.
 Copyright (c) 2018-2019, Laurence Lundblade.
 All rights reserved.

Redistribution and use in source and binary forms, with or without
modification, are permitted provided that the following conditions are
met:
    * Redistributions of source code must retain the above copyright
      notice, this list of conditions and the following disclaimer.
    * Redistributions in binary form must reproduce the above
      copyright notice, this list of conditions and the following
      disclaimer in the documentation and/or other materials provided
      with the distribution.
    * Neither the name of The Linux Foundation nor the names of its
      contributors, nor the name "Laurence Lundblade" may be used to
      endorse or promote products derived from this software without
      specific prior written permission.

THIS SOFTWARE IS PROVIDED "AS IS" AND ANY EXPRESS OR IMPLIED
WARRANTIES, INCLUDING, BUT NOT LIMITED TO, THE IMPLIED WARRANTIES OF
MERCHANTABILITY, FITNESS FOR A PARTICULAR PURPOSE AND NON-INFRINGEMENT
ARE DISCLAIMED.  IN NO EVENT SHALL THE COPYRIGHT OWNER OR CONTRIBUTORS
BE LIABLE FOR ANY DIRECT, INDIRECT, INCIDENTAL, SPECIAL, EXEMPLARY, OR
CONSEQUENTIAL DAMAGES (INCLUDING, BUT NOT LIMITED TO, PROCUREMENT OF
SUBSTITUTE GOODS OR SERVICES; LOSS OF USE, DATA, OR PROFITS; OR
BUSINESS INTERRUPTION) HOWEVER CAUSED AND ON ANY THEORY OF LIABILITY,
WHETHER IN CONTRACT, STRICT LIABILITY, OR TORT (INCLUDING NEGLIGENCE
OR OTHERWISE) ARISING IN ANY WAY OUT OF THE USE OF THIS SOFTWARE, EVEN
IF ADVISED OF THE POSSIBILITY OF SUCH DAMAGE.
 ==============================================================================*/

#ifndef __QCBOR__qcbor_encode_tests__
#define __QCBOR__qcbor_encode_tests__


/*
 Notes:

 - All the functions in qcbor.h are called once in the aggregation of all the tests below.

 - All the types that are supported are given as input and parsed by these tests

 - There is some hostile input such as invalid lengths and CBOR too complex
   and types this parser doesn't handle

 */


/*
 Most basic test.
 */
int BasicEncodeTest(void);


/*
 Encode lots of integer values, particularly around the boundary and make sure they
 Match the expected binary output. Primarily an encoding test.
 */
int IntegerValuesTest1(void);


/*
 Create nested arrays to the max depth allowed and make sure it succeeds.
 This is an encoding test.
 */
int ArrayNestingTest1(void);


/*
 Create nested arrays to one more than the meax depth and make sure it fails.
 This is an encoding test.
 */
int ArrayNestingTest2(void);


/*
 Encoding test.
 Create arrays to max depth and close one extra time and look for correct error code
 */
int ArrayNestingTest3(void);


/*
 This tests the QCBOREncode_AddRaw() function by adding two chunks or RAWCBOR to an
 array and comparing with expected values. This is an encoding test.
 */
int EncodeRawTest(void);


/*
 This creates a somewhat complicated CBOR MAP and verifies it against expected
 data. This is an encoding test.
 */
int MapEncodeTest(void);


/*
 Encodes a goodly number of floats and doubles and checks encoding is right
 */
int FloatValuesTest1(void);


/*
 Encodes true, false and the like
 */
int SimpleValuesTest1(void);


/*
 Encodes basic maps and arrays with indefinite length
 */
int SimpleValuesIndefiniteLengthTest1(void);

/*
 Indefinite length arrays and maps use the 'magic' number 31, verify that
 everything with length 31 still works properly
 */
int EncodeLengthThirtyoneTest(void);


/*
 Encodes most data formats that are supported */
int EncodeDateTest(void);


/*
 Encodes particular data structure that a particular app will need...
 */
int RTICResultsTest(void);


/*
 Calls all public encode methods in qcbor.h once.
 */
int AllAddMethodsTest(void);

/*
 The binary string wrapping of maps and arrays used by COSE
 */
int  BstrWrapTest(void);


/*
 Test error cases for bstr wrapping encoding such as closing an open
 array with CloseBstrWrap
 */
int BstrWrapErrorTest(void);


/*
 Test complicated nested bstr wrapping
 */
int BstrWrapNestTest(void);


/*
 Test encoding a COSE_Sign1 with bstr wrapping
 */
int CoseSign1TBSTest(void);


<<<<<<< HEAD
int Type4And5EncodeTests(void);
=======
/*
 Test the error cases when encoding CBOR such as buffer too large,
 buffer too small, array nesting too deep. Aims to cover the error
 codes returned when encoding CBOR
 */
int EncodeErrorTests(void);
>>>>>>> 61209746


#endif /* defined(__QCBOR__qcbor_encode_tests__) */<|MERGE_RESOLUTION|>--- conflicted
+++ resolved
@@ -160,16 +160,16 @@
 int CoseSign1TBSTest(void);
 
 
-<<<<<<< HEAD
+
 int Type4And5EncodeTests(void);
-=======
+
+
 /*
  Test the error cases when encoding CBOR such as buffer too large,
  buffer too small, array nesting too deep. Aims to cover the error
  codes returned when encoding CBOR
  */
 int EncodeErrorTests(void);
->>>>>>> 61209746
 
 
 #endif /* defined(__QCBOR__qcbor_encode_tests__) */