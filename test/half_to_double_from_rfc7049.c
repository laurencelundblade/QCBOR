/*

 Copyright (c) 2013 IETF Trust and the persons identified as the
 document authors.  All rights reserved.

 Copyright (c) 2021, Arm Limited. All rights reserved.

 This document is subject to BCP 78 and the IETF Trust's Legal
 Provisions Relating to IETF Documents
 (http://trustee.ietf.org/license-info) in effect on the date of
 publication of this document.  Please review these documents
 carefully, as they describe your rights and restrictions with respect
 to this document.  Code Components extracted from this document must
 include Simplified BSD License text as described in Section 4.e of
 the Trust Legal Provisions and are provided without warranty as
 described in the Simplified BSD License.

 */

/*
 This code is from RFC 7049/8949. It is not used in the main implementation
 because:
   a) it adds a dependency on <math.h> and ldexp().
   b) the license may be an issue

 QCBOR does support half-precision, but rather than using
 floating-point math like this, it does it with bit shifting
 and masking.

 This code is here to test that code.

 */

#include "half_to_double_from_rfc7049.h"

#include <math.h>

#ifndef USEFULBUF_DISABLE_ALL_FLOAT
double decode_half(const unsigned char *halfp) {
    int half = (halfp[0] << 8) + halfp[1];
    int exp = (half >> 10) & 0x1f;
    int mant = half & 0x3ff;
    double val;
    if (exp == 0) val = ldexp(mant, -24);
    else if (exp != 31) val = ldexp(mant + 1024, exp - 25);
    else val = mant == 0 ? INFINITY : NAN;
    return half & 0x8000 ? -val : val;
}


/* This is a first version from Carsten in July 2025 to be published in
 * an RFC. Probably there will be updates. */
/* returns 0..0xFFFF if float16 encoding possible, -1 otherwise.
   b64 is a binary64 floating point as an unsigned long. */
<<<<<<< HEAD
// TODO: tell Carsten about long long
int try_float16_encode(unsigned long long b64) {
  unsigned long long s16 = (b64 >> 48) & 0x8000UL;
  unsigned long long mant = b64 & 0xfffffffffffffUL;
  unsigned long long exp = b64 >> 52 & 0x7ffUL;
=======
int try_float16_encode(unsigned long long b64) {
  unsigned long long s16 = b64 >> 48 & 0x8000;
  unsigned long long mant = b64 & 0xfffffffffffffUL;
  unsigned long long exp = b64 >> 52 & 0x7ff;
>>>>>>> d782c3de
  if (exp == 0 && mant == 0)    /* f64 denorms are out of range */
    return (int)s16;                 /* so handle 0.0 and -0.0 only */
  if (exp >= 999 && exp < 1009) { /* f16 denorm, exp16 = 0 */
    if (mant & ((1UL << (1051 - exp)) - 1))
      return -1;                /* bits lost in f16 denorm */
    return (int)(s16 + ((mant + 0x10000000000000UL) >> (1051 - exp)));
  }
  if (mant & 0x3ffffffffffUL)   /* bits lost in f16 */
    return -1;
  if (exp >= 1009 && exp <= 1038) /* normalized f16 */
    return (int)(s16 + ((exp - 1008) << 10) + (mant >> 42));
  if (exp == 2047)              /* Inf, NaN */
    return (int)(s16 + 0x7c00UL + (mant >> 42));
  return -1;
}


#endif /* USEFULBUF_DISABLE_ALL_FLOAT */<|MERGE_RESOLUTION|>--- conflicted
+++ resolved
@@ -52,26 +52,19 @@
  * an RFC. Probably there will be updates. */
 /* returns 0..0xFFFF if float16 encoding possible, -1 otherwise.
    b64 is a binary64 floating point as an unsigned long. */
-<<<<<<< HEAD
-// TODO: tell Carsten about long long
 int try_float16_encode(unsigned long long b64) {
-  unsigned long long s16 = (b64 >> 48) & 0x8000UL;
-  unsigned long long mant = b64 & 0xfffffffffffffUL;
-  unsigned long long exp = b64 >> 52 & 0x7ffUL;
-=======
-int try_float16_encode(unsigned long long b64) {
-  unsigned long long s16 = b64 >> 48 & 0x8000;
-  unsigned long long mant = b64 & 0xfffffffffffffUL;
-  unsigned long long exp = b64 >> 52 & 0x7ff;
->>>>>>> d782c3de
+  unsigned long long s16 = (b64 >> 48) & 0x8000ULL;
+  unsigned long long mant = b64 & 0xfffffffffffffULL;
+  unsigned long long exp = b64 >> 52 & 0x7ffULL;
+
   if (exp == 0 && mant == 0)    /* f64 denorms are out of range */
     return (int)s16;                 /* so handle 0.0 and -0.0 only */
   if (exp >= 999 && exp < 1009) { /* f16 denorm, exp16 = 0 */
     if (mant & ((1UL << (1051 - exp)) - 1))
       return -1;                /* bits lost in f16 denorm */
-    return (int)(s16 + ((mant + 0x10000000000000UL) >> (1051 - exp)));
+    return (int)(s16 + ((mant + 0x10000000000000ULL) >> (1051 - exp)));
   }
-  if (mant & 0x3ffffffffffUL)   /* bits lost in f16 */
+  if (mant & 0x3ffffffffffULL)  /* bits lost in f16 */
     return -1;
   if (exp >= 1009 && exp <= 1038) /* normalized f16 */
     return (int)(s16 + ((exp - 1008) << 10) + (mant >> 42));
