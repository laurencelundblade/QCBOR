/* ==========================================================================
 * float_tests.c -- tests for float and conversion to/from half-precision
 *
 * Copyright (c) 2018-2024, Laurence Lundblade. All rights reserved.
 * Copyright (c) 2021, Arm Limited. All rights reserved.
 *
 * SPDX-License-Identifier: BSD-3-Clause
 *
 * See BSD-3-Clause license in README.md
 *
 * Created on 9/19/18
 * ========================================================================= */


#include "float_tests.h"
#include "qcbor/qcbor_encode.h"
#include "qcbor/qcbor_decode.h"
#include "qcbor/qcbor_spiffy_decode.h"
#include <math.h> /* For INFINITY and NAN and isnan() */



/* Make a test results code that includes three components. Return code
 * is xxxyyyzzz where zz is the error code, yy is the test number and
 * zz is check being performed
 */
static inline int32_t
MakeTestResultCode(uint32_t   uTestCase,
                   uint32_t   uTestNumber,
                   QCBORError uErrorCode)
{
   uint32_t uCode = (uTestCase * 1000000) +
                    (uTestNumber * 1000) +
                    (uint32_t)uErrorCode;
   return (int32_t)uCode;
}


#ifndef QCBOR_DISABLE_PREFERRED_FLOAT

#include "half_to_double_from_rfc7049.h"


struct FloatTestCase {
   double      dNumber;
   float       fNumber;
   UsefulBufC  Preferred;
   UsefulBufC  NotPreferred;
   UsefulBufC  CDE;
   UsefulBufC  DCBOR;
};

/* Boundaries for destination conversions:
 *
 * smallest subnormal single  1.401298464324817e-45   2^^-149
 * largest subnormal single   1.1754942106924411e-38  2^^-126
 * smallest normal single     1.1754943508222875e-38
 * largest single             3.4028234663852886E+38
 *
 * smallest subnormal half   5.9604644775390625E-8
 * largest subnormal half    6.097555160522461E-5
 * smallest normal half      6.103515625E-5
 * largest half              65504.0
 *
 * Boundaries for origin conversions:
 * smallest subnormal double 5.0e-324  2^^-1074
 * largest subnormal double
 * smallest normal double 2.2250738585072014e-308  2^^-1022
 * largest normal double 1.7976931348623157e308 2^^-1023
 *
 * Boundaries for double conversion to 64-bit integer:
 * exponent 51, 52 significand bits set     4503599627370495
 * exponent 52, 52 significand bits set     9007199254740991
 * exponent 53, 52 bits set in significand  18014398509481982
 */

/* Always four lines per test case so shell scripts can process into
 * other formats. CDE and DCBOR standards are not complete yet,
 * encodings are what is expected.  C string literals are used because they
 * are the shortest notation. They are used __with a length__ . Null
 * termination doesn't work because there are zero bytes.
 */
static const struct FloatTestCase FloatTestCases[] =  {
   /* Zero */
   {0.0,                                         0.0f,
    {"\xF9\x00\x00", 3},                         {"\xFB\x00\x00\x00\x00\x00\x00\x00\x00", 9},
    {"\xF9\x00\x00", 3},                         {"\x00", 1}},

   /* Negative Zero */
   {-0.0,                                        -0.0f,
    {"\xF9\x80\x00", 3},                         {"\xFB\x80\x00\x00\x00\x00\x00\x00\x00", 9},
    {"\xF9\x80\x00", 3},                         {"\x00", 1}},

   /* NaN */
   {NAN,                                         NAN,
    {"\xF9\x7E\x00", 3},                         {"\xFB\x7F\xF8\x00\x00\x00\x00\x00\x00", 9},
    {"\xF9\x7E\x00", 3},                         {"\xF9\x7E\x00", 3}},

   /* Infinity */
   {INFINITY,                                    INFINITY,
    {"\xF9\x7C\x00", 3},                         {"\xFB\x7F\xF0\x00\x00\x00\x00\x00\x00", 9},
    {"\xF9\x7C\x00", 3},                         {"\xF9\x7C\x00", 3}},

   /* Negative Infinity */
   {-INFINITY,                                   -INFINITY,
    {"\xF9\xFC\x00", 3},                         {"\xFB\xFF\xF0\x00\x00\x00\x00\x00\x00", 9},
    {"\xF9\xFC\x00", 3},                         {"\xF9\xFC\x00", 3}},

   /* 1.0 */
   {1.0,                                         1.0f,
    {"\xF9\x3C\x00", 3},                         {"\xFB\x3F\xF0\x00\x00\x00\x00\x00\x00", 9},
    {"\xF9\x3C\x00", 3},                         {"\x01", 1}},

   /* -2.0 -- a negative */
   {-2.0,                                        -2.0f,
    {"\xF9\xC0\x00", 3},                         {"\xFB\xC0\x00\x00\x00\x00\x00\x00\x00", 9},
    {"\xF9\xC0\x00", 3},                         {"\x21", 1}},

   /* 1/3 */
   {0.333251953125,                              0.333251953125f,
    {"\xF9\x35\x55", 3},                         {"\xFB\x3F\xD5\x54\x00\x00\x00\x00\x00", 9},
    {"\xF9\x35\x55", 3},                         {"\xF9\x35\x55", 3}},

   /* 5.9604644775390625E-8 -- smallest half-precision subnormal */
   {5.9604644775390625E-8,                       0.0f,
    {"\xF9\x00\x01", 3},                         {"\xFB\x3E\x70\x00\x00\x00\x00\x00\x00", 9},
    {"\xF9\x00\x01", 3},                         {"\xF9\x00\x01", 3}},

   /* 3.0517578125E-5 -- a half-precision subnormal */
   {3.0517578125E-5,                             0.0f,
    {"\xF9\x02\x00", 3},                         {"\xFB\x3F\x00\x00\x00\x00\x00\x00\x00", 9},
    {"\xF9\x02\x00", 3},                         {"\xF9\x02\x00", 3}},

   /* 6.097555160522461E-5 -- largest half-precision subnormal */
   {6.097555160522461E-5,                        0.0f,
    {"\xF9\x03\xFF", 3},                         {"\xFB\x3F\x0F\xF8\x00\x00\x00\x00\x00", 9},
    {"\xF9\x03\xFF", 3},                         {"\xF9\x03\xFF", 3}},

   /* 6.1035156249999993E-5 -- slightly smaller than smallest half-precision normal */
   {6.1035156249999993E-5,  0.0f,
    {"\xFB\x3F\x0F\xFF\xFF\xFF\xFF\xFF\xFF", 9}, {"\xFB\x3F\x0F\xFF\xFF\xFF\xFF\xFF\xFF", 9},
    {"\xFB\x3F\x0F\xFF\xFF\xFF\xFF\xFF\xFF", 9}, {"\xFB\x3F\x0F\xFF\xFF\xFF\xFF\xFF\xFF", 9}},

   /* 6.103515625E-5 -- smallest half-precision normal */
   {6.103515625E-5,                              0.0f,
    {"\xF9\04\00", 3},                           {"\xFB\x3F\x10\x00\x00\x00\x00\x00\x00", 9},
    {"\xF9\04\00", 3},                           {"\xF9\04\00", 3}},

   /* 6.1035156250000014E-5 -- slightly larger than smallest half-precision normal */
   {6.1035156250000014E-5,                       0.0f,
    {"\xFB\x3F\x10\x00\x00\x00\x00\x00\x01", 9}, {"\xFB\x3F\x10\x00\x00\x00\x00\x00\x01", 9},
    {"\xFB\x3F\x10\x00\x00\x00\x00\x00\x01", 9}, {"\xFB\x3F\x10\x00\x00\x00\x00\x00\x01", 9}},

   /* 65504.0 -- largest half-precision */
   {65504.0,                                     0.0f,
    {"\xF9\x7B\xFF", 3},                         {"\xFB\x40\xEF\xFC\x00\x00\x00\x00\x00", 9},
    {"\xF9\x7B\xFF", 3},                         {"\x19\xFF\xE0", 3}},

   /* 65504.1 -- exponent too large and too much precision to convert to half */
   {65504.1,                                     0.0f,
    {"\xFB\x40\xEF\xFC\x03\x33\x33\x33\x33", 9}, {"\xFB\x40\xEF\xFC\x03\x33\x33\x33\x33", 9},
    {"\xFB\x40\xEF\xFC\x03\x33\x33\x33\x33", 9}, {"\xFB\x40\xEF\xFC\x03\x33\x33\x33\x33", 9}},

    /* 65536.0 -- exponent too large for half but not too much precision for single */
   {65536.0,                                     65536.0f,
    {"\xFA\x47\x80\x00\x00", 5},                 {"\xFB\x40\xF0\x00\x00\x00\x00\x00\x00", 9},
    {"\xFA\x47\x80\x00\x00", 5},                 {"\x1A\x00\x01\x00\x00", 5}},

   /* 1.401298464324817e-45 -- smallest single subnormal */
   {1.401298464324817e-45,                       1.40129846E-45f,
    {"\xFA\x00\x00\x00\x01", 5},                 {"\xFB\x36\xA0\x00\x00\x00\x00\x00\x00", 9},
    {"\xFA\x00\x00\x00\x01", 5},                 {"\xFA\x00\x00\x00\x01", 5}},

   /* 5.8774717541114375E-39 -- slightly smaller than the smallest single normal */
   {5.8774717541114375E-39,                      5.87747175E-39f,
    {"\xFA\x00\x40\x00\x00", 5},                 {"\xFB\x38\x00\x00\x00\x00\x00\x00\x00", 9},
    {"\xFA\x00\x40\x00\x00", 5},                 {"\xFA\x00\x40\x00\x00", 5}},

   /* 1.1754942106924411e-38 -- largest single subnormal */
   {1.1754942106924411E-38,                      1.17549421E-38f,
    {"\xFA\x00\x7f\xff\xff", 5},                 {"\xFB\x38\x0f\xff\xff\xC0\x00\x00\x00", 9},
    {"\xFA\x00\x7f\xff\xff", 5},                 {"\xFA\x00\x7f\xff\xff", 5} },

   /* 1.1754943508222874E-38 -- slightly bigger than smallest single normal */
   {1.1754943508222874E-38,                      0.0f,
    {"\xFB\x38\x0f\xff\xff\xff\xff\xff\xff", 9}, {"\xFB\x38\x0f\xff\xff\xff\xff\xff\xff", 9},
    {"\xFB\x38\x0f\xff\xff\xff\xff\xff\xff", 9}, {"\xFB\x38\x0f\xff\xff\xff\xff\xff\xff", 9}},

   /* 1.1754943508222875e-38 -- smallest single normal */
   {1.1754943508222875e-38,                      1.17549435E-38f,
    {"\xFA\x00\x80\x00\x00", 5},                 {"\xFB\x38\x10\x00\x00\x00\x00\x00\x00", 9},
    {"\xFA\x00\x80\x00\x00", 5},                 {"\xFA\x00\x80\x00\x00", 5}},

   /* 1.1754943508222875e-38 -- slightly bigger than smallest single normal */
   {1.1754943508222878e-38,                      0.0f,
    {"\xFB\x38\x10\x00\x00\x00\x00\x00\x01", 9}, {"\xFB\x38\x10\x00\x00\x00\x00\x00\x01", 9},
    {"\xFB\x38\x10\x00\x00\x00\x00\x00\x01", 9}, {"\xFB\x38\x10\x00\x00\x00\x00\x00\x01", 9}},

   /* 8388607 -- exponent 22 to test single exponent boundary */
   {8388607,                                     8388607.0f,
    {"\xFA\x4A\xFF\xFF\xFE", 5},                 {"\xFB\x41\x5F\xFF\xFF\xC0\x00\x00\x00", 9},
    {"\xFA\x4A\xFF\xFF\xFE", 5},                 {"\x1A\x00\x7F\xFF\xFF", 5}},

   /* 16777215 -- exponent 23 to test single exponent boundary */
   {16777215,                                    16777215.0f,
    {"\xFA\x4B\x7F\xFF\xFF", 5},                 {"\xFB\x41\x6F\xFF\xFF\xE0\x00\x00\x00", 9},
    {"\xFA\x4B\x7F\xFF\xFF", 5},                 {"\x1A\x00\xFF\xFF\xFF", 5}},

   /* 16777216 -- converts to single without loss */
   {16777216,                                    16777216.0f,
    {"\xFA\x4B\x80\x00\x00", 5},                 {"\xFB\x41\x70\x00\x00\x00\x00\x00\x00", 9},
    {"\xFA\x4B\x80\x00\x00", 5},                 {"\x1A\x01\x00\x00\x00", 5}},

   /* 16777217 -- one more than above and fails conversion to single because of precision */
   {16777217,                                    0.0f,
    {"\xFB\x41\x70\x00\x00\x10\x00\x00\x00", 9}, {"\xFB\x41\x70\x00\x00\x10\x00\x00\x00", 9},
    {"\xFB\x41\x70\x00\x00\x10\x00\x00\x00", 9}, {"\x1A\x01\x00\x00\x01", 5}},
 
   /* 33554430 -- exponent 24 to test single exponent boundary */
   {33554430,                                    33554430.0f,
    {"\xFA\x4B\xFF\xFF\xFF", 5},                 {"\xFB\x41\x7F\xFF\xFF\xE0\x00\x00\x00", 9},
    {"\xFA\x4B\xFF\xFF\xFF", 5},                 {"\x1A\x01\xFF\xFF\xFE",                 5}},

   /* 4294967295 -- 2^^32 - 1 UINT32_MAX */
   {4294967295,                                  0,
    {"\xFB\x41\xEF\xFF\xFF\xFF\xE0\x00\x00", 9}, {"\xFB\x41\xEF\xFF\xFF\xFF\xE0\x00\x00", 9},
    {"\xFB\x41\xEF\xFF\xFF\xFF\xE0\x00\x00", 9}, {"\x1A\xFF\xFF\xFF\xFF",                 5}},

   /* 4294967296 -- 2^^32, UINT32_MAX + 1 */
   {4294967296,                                  4294967296.0f,
    {"\xFA\x4F\x80\x00\x00",                 5}, {"\xFB\x41\xF0\x00\x00\x00\x00\x00\x00", 9},
    {"\xFA\x4F\x80\x00\x00",                 5}, {"\x1B\x00\x00\x00\x01\x00\x00\x00\x00", 9}},

   /* 2251799813685248 -- exponent 51, 0 significand bits set, to test double exponent boundary */
   {2251799813685248,                            0,
    {"\xFA\x59\x00\x00\x00",                 5}, {"\xFB\x43\x20\x00\x00\x00\x00\x00\x00", 9},
    {"\xFA\x59\x00\x00\x00",                 5}, {"\x1B\x00\x08\x00\x00\x00\x00\x00\x00", 9}},

   /* 4503599627370495 -- exponent 51, 52 significand bits set to test double exponent boundary*/
   {4503599627370495,                            0,
    {"\xFB\x43\x2F\xFF\xFF\xFF\xFF\xFF\xFE", 9}, {"\xFB\x43\x2F\xFF\xFF\xFF\xFF\xFF\xFE", 9},
    {"\xFB\x43\x2F\xFF\xFF\xFF\xFF\xFF\xFE", 9}, {"\x1B\x00\x0F\xFF\xFF\xFF\xFF\xFF\xFF", 9}},

   /* 9007199254740991 -- exponent 52, 52 significand bits set to test double exponent boundary */
   {9007199254740991,                            0,
    {"\xFB\x43\x3F\xFF\xFF\xFF\xFF\xFF\xFF", 9}, {"\xFB\x43\x3F\xFF\xFF\xFF\xFF\xFF\xFF", 9},
    {"\xFB\x43\x3F\xFF\xFF\xFF\xFF\xFF\xFF", 9}, {"\x1B\x00\x1F\xFF\xFF\xFF\xFF\xFF\xFF", 9}},

   /* 18014398509481982 -- exponent 53, 52 bits set in significand (double lacks precision to represent 18014398509481983) */
   {18014398509481982,                           0,
    {"\xFB\x43\x4F\xFF\xFF\xFF\xFF\xFF\xFF", 9}, {"\xFB\x43\x4F\xFF\xFF\xFF\xFF\xFF\xFF", 9},
    {"\xFB\x43\x4F\xFF\xFF\xFF\xFF\xFF\xFF", 9}, {"\x1B\x00\x3F\xFF\xFF\xFF\xFF\xFF\xFE", 9}},

   /* 18014398509481984 -- next largest possible double above 18014398509481982  */
   {18014398509481984,                           0,
    {"\xFA\x5A\x80\x00\x00",                 5}, {"\xFB\x43\x50\x00\x00\x00\x00\x00\x00", 9},
    {"\xFA\x5A\x80\x00\x00",                 5}, {"\x1B\x00\x40\x00\x00\x00\x00\x00\x00", 9}},
   
   /* 18446742974197924000.0.0 -- largest single that can convert to uint64 */
   {18446742974197924000.0,                      18446742974197924000.0f,
    {"\xFA\x5F\x7F\xFF\xFF",                 5}, {"\xFB\x43\xEF\xFF\xFF\xE0\x00\x00\x00", 9},
    {"\xFA\x5F\x7F\xFF\xFF",                 5}, {"\x1B\xFF\xFF\xFF\x00\x00\x00\x00\x00", 9}},

   /* 18446744073709550000.0 -- largest double that can convert to uint64, almost UINT64_MAX (18446744073709551615) */
   {18446744073709550000.0,                      0,
    {"\xFB\x43\xEF\xFF\xFF\xFF\xFF\xFF\xFF", 9}, {"\xFB\x43\xEF\xFF\xFF\xFF\xFF\xFF\xFF", 9},
    {"\xFB\x43\xEF\xFF\xFF\xFF\xFF\xFF\xFF", 9}, {"\x1B\xFF\xFF\xFF\xFF\xFF\xFF\xF8\x00", 9}},

   /* 18446744073709552000.0 -- just too large to convert to uint64, but converts to a single, just over UINT64_MAX  */
   {18446744073709552000.0,                      18446744073709552000.0f,
    {"\xFA\x5F\x80\x00\x00",                 5}, {"\xFB\x43\xF0\x00\x00\x00\x00\x00\x00", 9},
    {"\xFA\x5F\x80\x00\x00",                 5}, {"\xFA\x5F\x80\x00\x00",                 5}},

   /* -4294967295 -- negative UINT32_MAX */
   {-4294967295.0,                               0,
    {"\xFB\xC1\xEF\xFF\xFF\xFF\xE0\x00\x00", 9}, {"\xFB\xC1\xEF\xFF\xFF\xFF\xE0\x00\x00", 9},
    {"\xFB\xC1\xEF\xFF\xFF\xFF\xE0\x00\x00", 9}, {"\x3A\xFF\xFF\xFF\xFE", 5}},

   /* -9223372036854774784.0 -- most negative double that converts to int64 */
   {-9223372036854774784.0,                      0,
    {"\xFB\xC3\xDF\xFF\xFF\xFF\xFF\xFF\xFF", 9}, {"\xFB\xC3\xDF\xFF\xFF\xFF\xFF\xFF\xFF", 9},
    {"\xFB\xC3\xDF\xFF\xFF\xFF\xFF\xFF\xFF", 9}, {"\x3B\x7F\xFF\xFF\xFF\xFF\xFF\xFB\xFF", 9}},

   /* -18446742974197924000.0.0 -- large negative that converts to float, but too large for int64 */
   {-18446742974197924000.0,                     -18446742974197924000.0f,
    {"\xFA\xDF\x7F\xFF\xFF",                 5}, {"\xFB\xC3\xEF\xFF\xFF\xE0\x00\x00\x00", 9},
    {"\xFA\xDF\x7F\xFF\xFF",                 5}, {"\xFA\xDF\x7F\xFF\xFF",                 5}},

   /* 3.4028234663852886E+38 -- largest possible single */
   {3.4028234663852886E+38,                      3.40282347E+38f,
    {"\xFA\x7F\x7F\xFF\xFF",                 5}, {"\xFB\x47\xEF\xFF\xFF\xE0\x00\x00\x00", 9},
    {"\xFA\x7F\x7F\xFF\xFF",                 5}, {"\xFA\x7F\x7F\xFF\xFF",                 5}},

   /* 3.402823466385289E+38 -- slightly larger than largest possible single */
   {3.402823466385289E+38,                       0.0f,
    {"\xFB\x47\xEF\xFF\xFF\xE0\x00\x00\x01", 9}, {"\xFB\x47\xEF\xFF\xFF\xE0\x00\x00\x01", 9},
    {"\xFB\x47\xEF\xFF\xFF\xE0\x00\x00\x01", 9}, {"\xFB\x47\xEF\xFF\xFF\xE0\x00\x00\x01", 9}},

   /* 3.402823669209385e+38 -- exponent larger by one than largest possible single */
   {3.402823669209385e+38,                       0.0f,
    {"\xFB\x47\xF0\x00\x00\x00\x00\x00\x00", 9}, {"\xFB\x47\xF0\x00\x00\x00\x00\x00\x00", 9},
    {"\xFB\x47\xF0\x00\x00\x00\x00\x00\x00", 9}, {"\xFB\x47\xF0\x00\x00\x00\x00\x00\x00", 9}},

   /* 5.0e-324 -- smallest double subnormal normal */
   {5.0e-324,                                    0.0f,
    {"\xFB\x00\x00\x00\x00\x00\x00\x00\x01", 9}, {"\xFB\x00\x00\x00\x00\x00\x00\x00\x01", 9},
    {"\xFB\x00\x00\x00\x00\x00\x00\x00\x01", 9}, {"\xFB\x00\x00\x00\x00\x00\x00\x00\x01", 9}},

   /* 2.2250738585072009E−308 -- largest double subnormal */
   {2.2250738585072009e-308,                     0.0f,
    {"\xFB\x00\x0F\xFF\xFF\xFF\xFF\xFF\xFF", 9}, {"\xFB\x00\x0F\xFF\xFF\xFF\xFF\xFF\xFF", 9},
    {"\xFB\x00\x0F\xFF\xFF\xFF\xFF\xFF\xFF", 9}, {"\xFB\x00\x0F\xFF\xFF\xFF\xFF\xFF\xFF", 9}},

   /* 2.2250738585072014e-308 -- smallest double normal */
   {2.2250738585072014e-308,                     0.0f,
    {"\xFB\x00\x10\x00\x00\x00\x00\x00\x00", 9}, {"\xFB\x00\x10\x00\x00\x00\x00\x00\x00", 9},
    {"\xFB\x00\x10\x00\x00\x00\x00\x00\x00", 9}, {"\xFB\x00\x10\x00\x00\x00\x00\x00\x00", 9}},

   /* 1.7976931348623157E308 -- largest double normal */
   {1.7976931348623157e308,                      0.0f,
    {"\xFB\x7F\xEF\xFF\xFF\xFF\xFF\xFF\xFF", 9}, {"\xFB\x7F\xEF\xFF\xFF\xFF\xFF\xFF\xFF", 9},
    {"\xFB\x7F\xEF\xFF\xFF\xFF\xFF\xFF\xFF", 9}, {"\xFB\x7F\xEF\xFF\xFF\xFF\xFF\xFF\xFF", 9}},

   /* List terminator */
   {0.0, 0.0f, {NULL, 0}, {NULL, 0}, {NULL, 0}, {NULL, 0} }
};


/* Can't use types double and float here because there's no way in C to
 * construct arbitrary payloads for those types.
 */
struct NaNTestCase {
   uint64_t    uDouble; /* Converted to double in test */
   uint32_t    uSingle; /* Converted to single in test */
   UsefulBufC  Preferred;
   UsefulBufC  NotPreferred;
   UsefulBufC  CDE;
   UsefulBufC  DCBOR;
};

/* Always four lines per test case so shell scripts can process into
 * other formats. CDE and DCBOR standards are not complete yet,
 * encodings are a guess. C string literals are used because they
 * are the shortest notation. They are used __with a length__ . Null
 * termination doesn't work because there are zero bytes.
 */
static const struct NaNTestCase NaNTestCases[] =  {

   /* Payload with most significant bit set, a qNaN by most implementations */
   {0x7ff8000000000000,                          0x00000000,
    {"\xF9\x7E\x00", 3},                         {"\xFB\x7F\xF8\x00\x00\x00\x00\x00\x00", 9},
    {"\xF9\x7E\x00", 3},                         {"\xF9\x7E\x00", 3}},

   /* Payload with single rightmost set */
   {0x7ff8000000000001,                          0x00000000,
    {"\xFB\x7F\xF8\x00\x00\x00\x00\x00\x01", 9}, {"\xFB\x7F\xF8\x00\x00\x00\x00\x00\x01", 9},
    {"\xF9\x7E\x00", 3},                         {"\xF9\x7E\x00", 3}},

   /* Payload with 10 leftmost bits set -- converts to half */
   {0x7ffffc0000000000,                          0x00000000,
    {"\xF9\x7F\xFF", 3},                         {"\xFB\x7F\xFF\xFC\x00\x00\x00\x00\x00", 9},
    {"\xF9\x7E\x00", 3},                         {"\xF9\x7E\x00", 3}},

   /* Payload with 10 rightmost bits set -- cannot convert to half */
   {0x7ff80000000003ff,                          0x00000000,
    {"\xFB\x7F\xF8\x00\x00\x00\x00\x03\xFF", 9}, {"\xFB\x7F\xF8\x00\x00\x00\x00\x03\xFF", 9},
    {"\xF9\x7E\x00", 3},                         {"\xF9\x7E\x00", 3}},

   /* Payload with 23 leftmost bits set -- converts to a single */
   {0x7ffFFFFFE0000000,                          0x7fffffff,
    {"\xFA\x7F\xFF\xFF\xFF", 5},                 {"\xFB\x7F\xFF\xFF\xFF\xE0\x00\x00\x00", 9},
    {"\xF9\x7E\x00", 3},                         {"\xF9\x7E\x00", 3}},

   /* Payload with 24 leftmost bits set -- fails to convert to a single */
   {0x7ffFFFFFF0000000,                          0x00000000,
    {"\xFB\x7F\xFF\xFF\xFF\xF0\x00\x00\x00", 9}, {"\xFB\x7F\xFF\xFF\xFF\xF0\x00\x00\x00", 9},
    {"\xF9\x7E\x00", 3},                         {"\xF9\x7E\x00", 3}},

   /* Payload with all bits set */
   {0x7fffffffffffffff,                          0x00000000,
    {"\xFB\x7F\xFF\xFF\xFF\xFF\xFF\xFF\xFF", 9}, {"\xFB\x7F\xFF\xFF\xFF\xFF\xFF\xFF\xFF", 9},
    {"\xF9\x7E\x00", 3},                         {"\xF9\x7E\x00", 3}},

   /* List terminator */
   {0, 0, {NULL, 0}, {NULL, 0}, {NULL, 0}, {NULL, 0} }
};


/* Public function. See float_tests.h
 *
 * This is the main test of floating-point encoding / decoding. It is
 * data-driven by the above tables. It works better than tests below that
 * it mostly replaces because it tests one number at a time, rather than
 * putting them all in a map. It is much easier to debug test failures
 * and to add new tests. */
int32_t
FloatValuesTests(void)
{
   unsigned int                 uTestIndex;
   const struct FloatTestCase *pTestCase;
   const struct NaNTestCase    *pNaNTestCase;
   MakeUsefulBufOnStack(        TestOutBuffer, 20);
   UsefulBufC                   TestOutput;
   QCBOREncodeContext           EnCtx;
   QCBORError                   uErr;
   QCBORDecodeContext           DCtx;
   QCBORItem                    Item;
   uint64_t                     uDecoded;
#ifdef QCBOR_DISABLE_FLOAT_HW_USE
   uint32_t                     uDecoded2;
#endif

   /* Test a variety of doubles */
   for(uTestIndex = 0; FloatTestCases[uTestIndex].Preferred.len != 0; uTestIndex++) {
      pTestCase = &FloatTestCases[uTestIndex];


      // 9223372036854774784
     if(pTestCase->dNumber == 1.7976931348623157e308 ||
        uTestIndex == 77) {
         uErr = 99; /* For setting break points for particular tests */
      }

      /* Number Encode of Preferred */
      QCBOREncode_Init(&EnCtx, TestOutBuffer);
      QCBOREncode_AddDouble(&EnCtx, pTestCase->dNumber);
      uErr = QCBOREncode_Finish(&EnCtx, &TestOutput);

      if(uErr != QCBOR_SUCCESS) {
         return MakeTestResultCode(uTestIndex, 1, uErr);;
      }
      if(UsefulBuf_Compare(TestOutput, pTestCase->Preferred)) {
         return MakeTestResultCode(uTestIndex, 1, 200);
      }

      /* Number Encode of Not Preferred */
      QCBOREncode_Init(&EnCtx, TestOutBuffer);
      QCBOREncode_AddDoubleNoPreferred(&EnCtx, pTestCase->dNumber);
      uErr = QCBOREncode_Finish(&EnCtx, &TestOutput);

      if(uErr != QCBOR_SUCCESS) {
         return MakeTestResultCode(uTestIndex, 2, uErr);;
      }
      if(UsefulBuf_Compare(TestOutput, pTestCase->NotPreferred)) {
         return MakeTestResultCode(uTestIndex, 2, 200);
      }

      /* Number Encode of CDE */
      QCBOREncode_Init(&EnCtx, TestOutBuffer);
      QCBOREncode_SerializationCDE(&EnCtx);
      QCBOREncode_AddDouble(&EnCtx, pTestCase->dNumber);
      uErr = QCBOREncode_Finish(&EnCtx, &TestOutput);

      if(uErr != QCBOR_SUCCESS) {
         return MakeTestResultCode(uTestIndex, 20, uErr);;
      }
      if(UsefulBuf_Compare(TestOutput, pTestCase->CDE)) {
         return MakeTestResultCode(uTestIndex, 21, 200);
      }

      /* Number Encode of dCBOR */
      QCBOREncode_Init(&EnCtx, TestOutBuffer);
      QCBOREncode_SerializationdCBOR(&EnCtx);
      QCBOREncode_AddDouble(&EnCtx, pTestCase->dNumber);
      uErr = QCBOREncode_Finish(&EnCtx, &TestOutput);

      if(uErr != QCBOR_SUCCESS) {
         return MakeTestResultCode(uTestIndex, 22, uErr);;
      }
      if(UsefulBuf_Compare(TestOutput, pTestCase->DCBOR)) {
         return MakeTestResultCode(uTestIndex, 23, 200);
      }

      if(pTestCase->fNumber != 0) {
         QCBOREncode_Init(&EnCtx, TestOutBuffer);
         QCBOREncode_SerializationdCBOR(&EnCtx);
         QCBOREncode_AddFloat(&EnCtx, pTestCase->fNumber);
         uErr = QCBOREncode_Finish(&EnCtx, &TestOutput);

         if(uErr != QCBOR_SUCCESS) {
            return MakeTestResultCode(uTestIndex, 24, uErr);;
         }
         if(UsefulBuf_Compare(TestOutput, pTestCase->DCBOR)) {
            return MakeTestResultCode(uTestIndex, 25, 200);
         }
      }


      /* Number Decode of Preferred */
      QCBORDecode_Init(&DCtx, pTestCase->Preferred, 0);
      uErr = QCBORDecode_GetNext(&DCtx, &Item);
      if(uErr != QCBOR_SUCCESS) {
         return MakeTestResultCode(uTestIndex, 3, uErr);;
      }
#ifndef QCBOR_DISABLE_FLOAT_HW_USE
      if(Item.uDataType != QCBOR_TYPE_DOUBLE) {
         return MakeTestResultCode(uTestIndex, 4, 0);
      }
      if(isnan(pTestCase->dNumber)) {
         if(!isnan(Item.val.dfnum)) {
            return MakeTestResultCode(uTestIndex, 5, 0);
         }
      } else {
         if(Item.val.dfnum != pTestCase->dNumber) {
            return MakeTestResultCode(uTestIndex, 6, 0);
         }
      }
#else /* QCBOR_DISABLE_FLOAT_HW_USE */
      /* When QCBOR_DISABLE_FLOAT_HW_USE is set, single-precision is not
       * converted to double when decoding, so test differently. len == 5
       * indicates single-precision in the encoded CBOR. */
      if(pTestCase->Preferred.len == 5) {
         if(Item.uDataType != QCBOR_TYPE_FLOAT) {
            return MakeTestResultCode(uTestIndex, 41, 0);
         }
         if(isnan(pTestCase->dNumber)) {
            if(!isnan(Item.val.fnum)) {
               return MakeTestResultCode(uTestIndex, 51, 0);
            }
         } else {
            if(Item.val.fnum != pTestCase->fNumber) {
               return MakeTestResultCode(uTestIndex, 61, 0);
            }
         }
      } else {
         if(Item.uDataType != QCBOR_TYPE_DOUBLE) {
            return MakeTestResultCode(uTestIndex, 42, 0);
         }
         if(isnan(pTestCase->dNumber)) {
            if(!isnan(Item.val.dfnum)) {
               return MakeTestResultCode(uTestIndex, 52, 0);
            }
         } else {
            if(Item.val.dfnum != pTestCase->dNumber) {
               return MakeTestResultCode(uTestIndex, 62, 0);
            }
         }
      }
#endif /* QCBOR_DISABLE_FLOAT_HW_USE */

      /* Number Decode of Not Preferred */
      QCBORDecode_Init(&DCtx, pTestCase->NotPreferred, 0);
      uErr = QCBORDecode_GetNext(&DCtx, &Item);
      if(uErr != QCBOR_SUCCESS) {
         return MakeTestResultCode(uTestIndex, 7, uErr);;
      }
      if(Item.uDataType != QCBOR_TYPE_DOUBLE) {
         return MakeTestResultCode(uTestIndex, 8, 0);
      }
      if(isnan(pTestCase->dNumber)) {
         if(!isnan(Item.val.dfnum)) {
            return MakeTestResultCode(uTestIndex, 9, 0);
         }
      } else {
         if(Item.val.dfnum != pTestCase->dNumber) {
            return MakeTestResultCode(uTestIndex, 10, 0);
         }
      }

   }

   /* Test a variety of NaNs with payloads */
   for(uTestIndex = 0; NaNTestCases[uTestIndex].Preferred.len != 0; uTestIndex++) {
      pNaNTestCase = &NaNTestCases[uTestIndex];


      if(uTestIndex == 4) {
         uErr = 99; /* For setting break points for particular tests */
      }

      /* NaN Encode of Preferred */
      QCBOREncode_Init(&EnCtx, TestOutBuffer);
      QCBOREncode_Allow(&EnCtx, QCBOR_ENCODE_ALLOW_NAN_PAYLOAD);
      QCBOREncode_AddDouble(&EnCtx, UsefulBufUtil_CopyUint64ToDouble(pNaNTestCase->uDouble));
      uErr = QCBOREncode_Finish(&EnCtx, &TestOutput);
      if(uErr != QCBOR_SUCCESS) {
         return MakeTestResultCode(uTestIndex+100, 10, uErr);;
      }
      if(UsefulBuf_Compare(TestOutput, pNaNTestCase->Preferred)) {
         return MakeTestResultCode(uTestIndex+100, 10, 200);
      }

#ifdef QCBOR_COMPARE_TO_HW_NAN_CONVERSION
      {
         /* This test is off by default. It's purpose is to check
          * QCBOR's mask-n-shift implementation against the HW/CPU
          * instructions that do conversion between double and single.
          * It is off because it is only used on occasion to verify
          * QCBOR and because it is suspected that some HW/CPU does
          * implement this correctly. NaN payloads are an obscure
          * feature. */
         float f;
         double d, d2;

         d = UsefulBufUtil_CopyUint64ToDouble(pNaNTestCase->uNumber);

         /* Cast the double to a single and then back to a double and
          * see if they are equal. If so, then the NaN payload doesn't
          * have any bits that are lost when converting to single and
          * it can be safely converted.
          *
          * This test can't be done for half-precision because it is
          * not widely supported.
          */
         f = (float)d;
         d2 = (double)f;

         /* The length of encoded doubles is 9, singles 5 and halves
          * 3. If there are NaN payload bits that can't be converted,
          * then the length must be 9.
          */
         if((uint64_t)d != (uint64_t)d2 && pNaNTestCase->Preferred.len != 9) {
            /* QCBOR conversion not the same as HW conversion */
            return MakeTestResultCode(uTestIndex, 9, 200);
         }
      }
#endif /* QCBOR_COMPARE_TO_HW_NAN_CONVERSION */


      /* NaN Encode of Not Preferred */
      QCBOREncode_Init(&EnCtx, TestOutBuffer);
      QCBOREncode_Allow(&EnCtx, QCBOR_ENCODE_ALLOW_NAN_PAYLOAD);
      QCBOREncode_AddDoubleNoPreferred(&EnCtx, UsefulBufUtil_CopyUint64ToDouble(pNaNTestCase->uDouble));
      uErr = QCBOREncode_Finish(&EnCtx, &TestOutput);
      if(uErr != QCBOR_SUCCESS) {
         return MakeTestResultCode(uTestIndex+100, 11, uErr);;
      }
      if(UsefulBuf_Compare(TestOutput, pNaNTestCase->NotPreferred)) {
         return MakeTestResultCode(uTestIndex+100, 11, 200);
      }

      /* NaN Decode of Not Preferred */
      QCBORDecode_Init(&DCtx, pNaNTestCase->Preferred, 0);
      QCBOREncode_Allow(&EnCtx, QCBOR_ENCODE_ALLOW_NAN_PAYLOAD);
      uErr = QCBORDecode_GetNext(&DCtx, &Item);
      if(uErr != QCBOR_SUCCESS) {
         return MakeTestResultCode(uTestIndex+100, 12, uErr);
      }

#ifndef QCBOR_DISABLE_FLOAT_HW_USE

      uDecoded = UsefulBufUtil_CopyDoubleToUint64(Item.val.dfnum);
      if(uDecoded != pNaNTestCase->uDouble) {
         return MakeTestResultCode(uTestIndex+100, 12, 200);
      }
#else /* QCBOR_DISABLE_FLOAT_HW_USE */
      if(pNaNTestCase->Preferred.len == 5) {
         if(Item.uDataType != QCBOR_TYPE_FLOAT) {
            return MakeTestResultCode(uTestIndex, 4, 0);
         }

         uDecoded2 = UsefulBufUtil_CopyFloatToUint32(Item.val.fnum);

         if(uDecoded2 != pNaNTestCase->uSingle) {
            return MakeTestResultCode(uTestIndex, 4, 0);
         }
      } else {
         if(Item.uDataType != QCBOR_TYPE_DOUBLE) {
            return MakeTestResultCode(uTestIndex, 4, 0);
         }
         uDecoded = UsefulBufUtil_CopyDoubleToUint64(Item.val.dfnum);
         if(uDecoded != pNaNTestCase->uDouble) {
            return MakeTestResultCode(uTestIndex+100, 12, 200);
         }
      }
#endif /* QCBOR_DISABLE_FLOAT_HW_USE */

      /* NaN Decode of Not Preferred */
      QCBORDecode_Init(&DCtx, pNaNTestCase->NotPreferred, 0);
      QCBOREncode_Allow(&EnCtx, QCBOR_ENCODE_ALLOW_NAN_PAYLOAD);
      uErr = QCBORDecode_GetNext(&DCtx, &Item);
      if(uErr != QCBOR_SUCCESS) {
         return MakeTestResultCode(uTestIndex+100, 13, uErr);
      }
      uDecoded = UsefulBufUtil_CopyDoubleToUint64(Item.val.dfnum);
      if(uDecoded != pNaNTestCase->uDouble) {
         return MakeTestResultCode(uTestIndex+100, 13, 200);
      }


      /* NaN Encode of DCBOR */
      QCBOREncode_Init(&EnCtx, TestOutBuffer);
<<<<<<< HEAD
=======
      QCBOREncode_Allow(&EnCtx, QCBOR_ENCODE_ALLOW_NAN_PAYLOAD);
>>>>>>> 8e5f42d3
      QCBOREncode_SerializationdCBOR(&EnCtx);
      QCBOREncode_AddDouble(&EnCtx, UsefulBufUtil_CopyUint64ToDouble(pNaNTestCase->uDouble));
      uErr = QCBOREncode_Finish(&EnCtx, &TestOutput);
      if(uErr != QCBOR_SUCCESS) {
         return MakeTestResultCode(uTestIndex+100, 11, uErr);;
      }
      if(UsefulBuf_Compare(TestOutput, pNaNTestCase->DCBOR)) {
         return MakeTestResultCode(uTestIndex+100, 11, 200);
      }

   }

   return 0;
}



/* Public function. See float_tests.h */
int32_t 
HalfPrecisionAgainstRFCCodeTest(void)
{
   QCBORItem          Item;
   QCBORDecodeContext DC;
   unsigned char      pbHalfBytes[2];
   uint8_t            uHalfPrecInitialByte;
   double             d;
   UsefulBuf_MAKE_STACK_UB(EncodedBytes, 3);
   UsefulOutBuf      UOB;
   uint32_t          uHalfP;


   for(uHalfP = 0; uHalfP < 0xffff; uHalfP += 60) {
      pbHalfBytes[1] = (uint8_t)(uHalfP & 0xff);
      pbHalfBytes[0] = (uint8_t)(uHalfP >> 8); /* uHalfP is always less than 0xffff */
      d = decode_half(pbHalfBytes);

      /* Construct the CBOR for the half-precision float by hand */
      UsefulOutBuf_Init(&UOB, EncodedBytes);

      uHalfPrecInitialByte = (uint8_t)(HALF_PREC_FLOAT + (CBOR_MAJOR_TYPE_SIMPLE << 5)); /* 0xf9 */
      UsefulOutBuf_AppendByte(&UOB, uHalfPrecInitialByte); /* initial byte */
      UsefulOutBuf_AppendUint16(&UOB, (uint16_t)uHalfP);   /* argument */

      /* Now parse the hand-constructed CBOR. This will invoke the
       * conversion to a float
       */
      QCBORDecode_Init(&DC, UsefulOutBuf_OutUBuf(&UOB), 0);
      QCBORDecode_GetNext(&DC, &Item);
      if(Item.uDataType != QCBOR_TYPE_DOUBLE) {
         return -1;
      }

      if(isnan(d)) {
         /* The RFC code uses the native instructions which may or may not
          * handle sNaN, qNaN and NaN payloads correctly. This test just
          * makes sure it is a NaN and doesn't worry about the type of NaN
          */
         if(!isnan(Item.val.dfnum)) {
            return -3;
         }
      } else {
         if(Item.val.dfnum != d) {
            return -2;
         }
      }
   }
   return 0;
}

#endif /* QCBOR_DISABLE_PREFERRED_FLOAT */


/*
 * Some encoded floating point numbers that are used for both
 * encode and decode tests.
 *
 * [0.0,  // Half
 *  3.14, // Double
 *  0.0,  // Double
 *  NaN,  // Double
 *  Infinity, // Double
 *  0.0,  // Half (Duplicate because of use in encode tests)
 *  3.140000104904175, // Single
 *  0.0,  // Single
 *  NaN,  // Single
 *  Infinity, // Single
 *  {100: 0.0, 101: 3.1415926, "euler": 2.718281828459045, 105: 0.0,
 *   102: 0.0, 103: 3.141592502593994, "euler2": 2.7182817459106445, 106: 0.0}]
 */
static const uint8_t spExpectedFloats[] = {
   0x8B,
      0xF9, 0x00, 0x00,
      0xFB, 0x40, 0x09, 0x1E, 0xB8, 0x51, 0xEB, 0x85, 0x1F,
      0xFB, 0x00, 0x00, 0x00, 0x00, 0x00, 0x00, 0x00, 0x00,
      0xFB, 0x7F, 0xF8, 0x00, 0x00, 0x00, 0x00, 0x00, 0x00,
      0xFB, 0x7F, 0xF0, 0x00, 0x00, 0x00, 0x00, 0x00, 0x00,
      0xF9, 0x00, 0x00,
      0xFA, 0x40, 0x48, 0xF5, 0xC3,
      0xFA, 0x00, 0x00, 0x00, 0x00,
      0xFA, 0x7F, 0xC0, 0x00, 0x00,
      0xFA, 0x7F, 0x80, 0x00, 0x00,
      0xA8,
         0x18, 0x64,
          0xF9, 0x00, 0x00,
         0x18, 0x65,
          0xFB, 0x40, 0x09, 0x21, 0xFB, 0x4D, 0x12, 0xD8, 0x4A,
         0x65, 0x65, 0x75, 0x6C, 0x65, 0x72,
          0xFB, 0x40, 0x05, 0xBF, 0x0A, 0x8B, 0x14, 0x57, 0x69,
         0x18, 0x69,
          0xFB, 0x00, 0x00, 0x00, 0x00, 0x00, 0x00, 0x00, 0x00,
         0x18, 0x66,
          0xF9, 0x00, 0x00,
         0x18, 0x67,
          0xFA, 0x40, 0x49, 0x0F, 0xDA,
         0x66, 0x65, 0x75, 0x6C, 0x65, 0x72, 0x32,
          0xFA, 0x40, 0x2D, 0xF8, 0x54,
         0x18, 0x6A,
          0xFA, 0x00, 0x00, 0x00, 0x00};

#ifndef USEFULBUF_DISABLE_ALL_FLOAT
static const uint8_t spExpectedFloatsNoHalf[] = {
   0x8B,
      0xFB, 0x00, 0x00, 0x00, 0x00, 0x00, 0x00, 0x00, 0x00,
      0xFB, 0x40, 0x09, 0x1E, 0xB8, 0x51, 0xEB, 0x85, 0x1F,
      0xFB, 0x00, 0x00, 0x00, 0x00, 0x00, 0x00, 0x00, 0x00,
      0xFB, 0x7F, 0xF8, 0x00, 0x00, 0x00, 0x00, 0x00, 0x00,
      0xFB, 0x7F, 0xF0, 0x00, 0x00, 0x00, 0x00, 0x00, 0x00,
      0xFA, 0x00, 0x00, 0x00, 0x00,
      0xFA, 0x40, 0x48, 0xF5, 0xC3,
      0xFA, 0x00, 0x00, 0x00, 0x00,
      0xFA, 0x7F, 0xC0, 0x00, 0x00,
      0xFA, 0x7F, 0x80, 0x00, 0x00,
      0xA8,
         0x18, 0x64,
          0xFB, 0x00, 0x00, 0x00, 0x00, 0x00, 0x00, 0x00, 0x00,
         0x18, 0x65,
          0xFB, 0x40, 0x09, 0x21, 0xFB, 0x4D, 0x12, 0xD8, 0x4A,
         0x65, 0x65, 0x75, 0x6C, 0x65, 0x72,
          0xFB, 0x40, 0x05, 0xBF, 0x0A, 0x8B, 0x14, 0x57, 0x69,
         0x18, 0x69,
          0xFB, 0x00, 0x00, 0x00, 0x00, 0x00, 0x00, 0x00, 0x00,
         0x18, 0x66,
          0xFA, 0x00, 0x00, 0x00, 0x00,
         0x18, 0x67,
          0xFA, 0x40, 0x49, 0x0F, 0xDA,
         0x66, 0x65, 0x75, 0x6C, 0x65, 0x72, 0x32,
          0xFA, 0x40, 0x2D, 0xF8, 0x54,
         0x18, 0x6A,
          0xFA, 0x00, 0x00, 0x00, 0x00};


/* Public function. See float_tests.h */
int32_t
GeneralFloatEncodeTests(void)
{
   /* See FloatNumberTests() for tests that really cover lots of float values.
    * Add new tests for new values or decode modes there. 
    * This test is primarily to cover all the float encode methods. */

   UsefulBufC Encoded;
   UsefulBufC ExpectedFloats;
   QCBORError uErr;

#ifndef QCBOR_DISABLE_PREFERRED_FLOAT
   UsefulBuf_MAKE_STACK_UB(OutBuffer, sizeof(spExpectedFloats));
   ExpectedFloats = UsefulBuf_FROM_BYTE_ARRAY_LITERAL(spExpectedFloats);
   (void)spExpectedFloatsNoHalf; /* Avoid unused variable error */
#else
   UsefulBuf_MAKE_STACK_UB(OutBuffer, sizeof(spExpectedFloatsNoHalf));
   ExpectedFloats = UsefulBuf_FROM_BYTE_ARRAY_LITERAL(spExpectedFloatsNoHalf);
   (void)spExpectedFloats; /* Avoid unused variable error */
#endif /* QCBOR_DISABLE_PREFERRED_FLOAT */

   QCBOREncodeContext EC;
   QCBOREncode_Init(&EC, OutBuffer);
   QCBOREncode_OpenArray(&EC);

   QCBOREncode_AddDouble(&EC, 0.0);
   QCBOREncode_AddDouble(&EC, 3.14);
   QCBOREncode_AddDoubleNoPreferred(&EC, 0.0);
   QCBOREncode_AddDoubleNoPreferred(&EC, NAN);
   QCBOREncode_AddDoubleNoPreferred(&EC, INFINITY);

   QCBOREncode_AddFloat(&EC, 0.0);
   QCBOREncode_AddFloat(&EC, 3.14f);
   QCBOREncode_AddFloatNoPreferred(&EC, 0.0f);
   QCBOREncode_AddFloatNoPreferred(&EC, NAN);
   QCBOREncode_AddFloatNoPreferred(&EC, INFINITY);

   QCBOREncode_OpenMap(&EC);

   QCBOREncode_AddDoubleToMapN(&EC, 100, 0.0);
   QCBOREncode_AddDoubleToMapN(&EC, 101, 3.1415926);
   QCBOREncode_AddDoubleToMap(&EC, "euler", 2.71828182845904523536);
   QCBOREncode_AddDoubleNoPreferredToMapN(&EC, 105, 0.0);

   QCBOREncode_AddFloatToMapN(&EC, 102, 0.0f);
   QCBOREncode_AddFloatToMapN(&EC, 103, 3.1415926f);
   QCBOREncode_AddFloatToMap(&EC, "euler2", 2.71828182845904523536f);
   QCBOREncode_AddFloatNoPreferredToMapN(&EC, 106, 0.0f);

   QCBOREncode_CloseMap(&EC);
   QCBOREncode_CloseArray(&EC);

   uErr = QCBOREncode_Finish(&EC, &Encoded);
   if(uErr) {
      return -1;
   }

   if(UsefulBuf_Compare(Encoded, ExpectedFloats)) {
      return -3;
   }

   return 0;
}

#endif /* USEFULBUF_DISABLE_ALL_FLOAT */


/* Public function. See float_tests.h */
int32_t 
GeneralFloatDecodeTests(void)
{
   /* See FloatNumberTests() for tests that really cover lots of float values */

   QCBORItem          Item;
   QCBORError         uErr;
   QCBORDecodeContext DC;

   UsefulBufC TestData = UsefulBuf_FROM_BYTE_ARRAY_LITERAL(spExpectedFloats);
   QCBORDecode_Init(&DC, TestData, 0);

   QCBORDecode_GetNext(&DC, &Item);
   if(Item.uDataType != QCBOR_TYPE_ARRAY) {
      return MakeTestResultCode(0, 1, 0);
   }

   /* 0.0 half-precision */
   uErr = QCBORDecode_GetNext(&DC, &Item);
   if(uErr != FLOAT_ERR_CODE_NO_HALF_PREC(QCBOR_SUCCESS)
#ifndef QCBOR_DISABLE_PREFERRED_FLOAT
      || Item.uDataType != QCBOR_TYPE_DOUBLE
      || Item.val.dfnum != 0.0
#else /* QCBOR_DISABLE_PREFERRED_FLOAT */
      || Item.uDataType != QCBOR_TYPE_NONE
#endif /* QCBOR_DISABLE_PREFERRED_FLOAT */
   ) {
      return MakeTestResultCode(0, 2, uErr);
   }

   /* 3.14 double-precision */
   uErr = QCBORDecode_GetNext(&DC, &Item);
   if(uErr != FLOAT_ERR_CODE_NO_FLOAT(QCBOR_SUCCESS)
#ifndef USEFULBUF_DISABLE_ALL_FLOAT
      || Item.uDataType != QCBOR_TYPE_DOUBLE
      || Item.val.dfnum != 3.14
#else /* USEFULBUF_DISABLE_ALL_FLOAT */
      || Item.uDataType != QCBOR_TYPE_NONE
#endif /* USEFULBUF_DISABLE_ALL_FLOAT */
   ) {
      return MakeTestResultCode(0, 3, uErr);
   }

   /* 0.0 double-precision */
   uErr = QCBORDecode_GetNext(&DC, &Item);
   if(uErr != FLOAT_ERR_CODE_NO_FLOAT(QCBOR_SUCCESS)
#ifndef USEFULBUF_DISABLE_ALL_FLOAT
      || Item.uDataType != QCBOR_TYPE_DOUBLE
      || Item.val.dfnum != 0.0
#else /* USEFULBUF_DISABLE_ALL_FLOAT */
      || Item.uDataType != QCBOR_TYPE_NONE
#endif /* USEFULBUF_DISABLE_ALL_FLOAT */
   ) {
      return MakeTestResultCode(0, 4, uErr);
   }

   /* NaN double-precision */
   uErr = QCBORDecode_GetNext(&DC, &Item);
   if(uErr != FLOAT_ERR_CODE_NO_FLOAT(QCBOR_SUCCESS)
#ifndef USEFULBUF_DISABLE_ALL_FLOAT
      || Item.uDataType != QCBOR_TYPE_DOUBLE
      || !isnan(Item.val.dfnum)
#else /* USEFULBUF_DISABLE_ALL_FLOAT */
      || Item.uDataType != QCBOR_TYPE_NONE
#endif /* USEFULBUF_DISABLE_ALL_FLOAT */
   ) {
      return MakeTestResultCode(0, 5, uErr);
   }

   /* Infinity double-precision */
   uErr = QCBORDecode_GetNext(&DC, &Item);
   if(uErr != FLOAT_ERR_CODE_NO_FLOAT(QCBOR_SUCCESS)
#ifndef USEFULBUF_DISABLE_ALL_FLOAT
      || Item.uDataType != QCBOR_TYPE_DOUBLE
      || Item.val.dfnum != INFINITY
#else /* USEFULBUF_DISABLE_ALL_FLOAT */
      || Item.uDataType != QCBOR_TYPE_NONE
#endif /* USEFULBUF_DISABLE_ALL_FLOAT */
   ) {
      return MakeTestResultCode(0, 6, uErr);
   }

   /* 0.0 half-precision (again) */
   uErr = QCBORDecode_GetNext(&DC, &Item);
   if(uErr != FLOAT_ERR_CODE_NO_HALF_PREC(QCBOR_SUCCESS)
#ifndef QCBOR_DISABLE_PREFERRED_FLOAT
      || Item.uDataType != QCBOR_TYPE_DOUBLE
      || Item.val.dfnum != 0.0
#else /* USEFULBUF_DISABLE_ALL_FLOAT */
      || Item.uDataType != QCBOR_TYPE_NONE
#endif /* QCBOR_DISABLE_PREFERRED_FLOAT */
   ) {
      return MakeTestResultCode(0, 7, uErr);
   }

   /* 3.140000104904175 single-precision */
   uErr = QCBORDecode_GetNext(&DC, &Item);
   if(uErr != FLOAT_ERR_CODE_NO_FLOAT(QCBOR_SUCCESS)
#ifndef USEFULBUF_DISABLE_ALL_FLOAT
#ifndef QCBOR_DISABLE_FLOAT_HW_USE
      || Item.uDataType != QCBOR_TYPE_DOUBLE
      || 3.1400001049041748 != Item.val.dfnum
#else /* QCBOR_DISABLE_FLOAT_HW_USE */
      || Item.uDataType != QCBOR_TYPE_FLOAT
      || 3.140000f != Item.val.fnum
#endif /* QCBOR_DISABLE_FLOAT_HW_USE */
#else /* USEFULBUF_DISABLE_ALL_FLOAT */
      || Item.uDataType != QCBOR_TYPE_NONE
#endif /* USEFULBUF_DISABLE_ALL_FLOAT */
   ) {
      return MakeTestResultCode(0, 8, uErr);
   }

   /* 0.0 single-precision */
   uErr = QCBORDecode_GetNext(&DC, &Item);
   if(uErr != FLOAT_ERR_CODE_NO_FLOAT(QCBOR_SUCCESS)
#ifndef USEFULBUF_DISABLE_ALL_FLOAT
#ifndef QCBOR_DISABLE_FLOAT_HW_USE
      || Item.uDataType != QCBOR_TYPE_DOUBLE
      || Item.val.dfnum != 0.0
#else /* QCBOR_DISABLE_FLOAT_HW_USE */
      || Item.uDataType != QCBOR_TYPE_FLOAT
      || Item.val.fnum != 0.0f
#endif /* QCBOR_DISABLE_FLOAT_HW_USE */
#else /* USEFULBUF_DISABLE_ALL_FLOAT */
      || Item.uDataType != QCBOR_TYPE_NONE
#endif /* USEFULBUF_DISABLE_ALL_FLOAT */
   ) {
      return MakeTestResultCode(0, 9, uErr);
   }

   /* NaN single-precision */
   uErr = QCBORDecode_GetNext(&DC, &Item);
   if(uErr != FLOAT_ERR_CODE_NO_FLOAT(QCBOR_SUCCESS)
#ifndef USEFULBUF_DISABLE_ALL_FLOAT
#ifndef QCBOR_DISABLE_FLOAT_HW_USE
      || Item.uDataType != QCBOR_TYPE_DOUBLE
      || !isnan(Item.val.dfnum)
#else /* QCBOR_DISABLE_FLOAT_HW_USE */
      || Item.uDataType != QCBOR_TYPE_FLOAT
      || !isnan(Item.val.fnum)
#endif /* QCBOR_DISABLE_FLOAT_HW_USE */
#else /* USEFULBUF_DISABLE_ALL_FLOAT */
      || Item.uDataType != QCBOR_TYPE_NONE
#endif /* USEFULBUF_DISABLE_ALL_FLOAT */
   ) {
      return MakeTestResultCode(0, 10, uErr);
   }

   /* Infinity single-precision */
   uErr = QCBORDecode_GetNext(&DC, &Item);
   if(uErr != FLOAT_ERR_CODE_NO_FLOAT(QCBOR_SUCCESS)
#ifndef USEFULBUF_DISABLE_ALL_FLOAT
#ifndef QCBOR_DISABLE_FLOAT_HW_USE
      || Item.uDataType != QCBOR_TYPE_DOUBLE
      || Item.val.dfnum != INFINITY
#else /* QCBOR_DISABLE_FLOAT_HW_USE */
      || Item.uDataType != QCBOR_TYPE_FLOAT
      || Item.val.fnum != INFINITY
#endif /* QCBOR_DISABLE_FLOAT_HW_USE */
#else /* USEFULBUF_DISABLE_ALL_FLOAT */
      || Item.uDataType != QCBOR_TYPE_NONE
#endif /* USEFULBUF_DISABLE_ALL_FLOAT */
   ) {
      return MakeTestResultCode(0, 11, uErr);
   }
   /* Sufficent test coverage. Don't need to decode the rest. */


#ifndef USEFULBUF_DISABLE_ALL_FLOAT
   /* Now tests for spiffy decode main function */
   TestData = UsefulBuf_FROM_BYTE_ARRAY_LITERAL(spExpectedFloats);
   double d;
   QCBORDecode_Init(&DC, TestData, 0);
   QCBORDecode_EnterArray(&DC, NULL);

   /* 0.0 half-precision */
   QCBORDecode_GetDouble(&DC, &d);
   uErr = QCBORDecode_GetAndResetError(&DC);
   if(uErr != FLOAT_ERR_CODE_NO_HALF_PREC(QCBOR_SUCCESS)
#ifndef QCBOR_DISABLE_PREFERRED_FLOAT
      || d != 0.0
#endif /* QCBOR_DISABLE_PREFERRED_FLOAT */
      ) {
      return MakeTestResultCode(1, 1, uErr);
   }

   /* 3.14 double-precision */
   QCBORDecode_GetDouble(&DC, &d);
   uErr = QCBORDecode_GetAndResetError(&DC);
   if(uErr != QCBOR_SUCCESS || d != 3.14) {
      return MakeTestResultCode(1, 2, uErr);
   }

   /* 0.0 double-precision */
   QCBORDecode_GetDouble(&DC, &d);
   uErr = QCBORDecode_GetAndResetError(&DC);
   if(uErr != QCBOR_SUCCESS || d != 0.0) {
      return MakeTestResultCode(1, 3, uErr);
   }

   /* NaN double-precision */
   QCBORDecode_GetDouble(&DC, &d);
   uErr = QCBORDecode_GetAndResetError(&DC);
   if(uErr != QCBOR_SUCCESS || !isnan(d)) {
      return MakeTestResultCode(1, 4, uErr);
   }

   /* Infinity double-precision */
   QCBORDecode_GetDouble(&DC, &d);
   uErr = QCBORDecode_GetAndResetError(&DC);
   if(uErr != QCBOR_SUCCESS || d != INFINITY) {
      return MakeTestResultCode(1, 5, uErr);
   }

   /* 0.0 half-precision */
   QCBORDecode_GetDouble(&DC, &d);
   uErr = QCBORDecode_GetAndResetError(&DC);
   if(uErr != FLOAT_ERR_CODE_NO_HALF_PREC(QCBOR_SUCCESS)
#ifndef QCBOR_DISABLE_PREFERRED_FLOAT
      || d != 0.0
#endif /* QCBOR_DISABLE_PREFERRED_FLOAT */
      ) {
      return MakeTestResultCode(1, 6, uErr);
   }

   /* 3.140000104904175 single-precision */
   QCBORDecode_GetDouble(&DC, &d);
   uErr = QCBORDecode_GetAndResetError(&DC);
   if(uErr != FLOAT_ERR_CODE_NO_FLOAT_HW(QCBOR_SUCCESS)
#ifndef QCBOR_DISABLE_FLOAT_HW_USE
      || d != 3.140000104904175
#endif
      ) {
      return MakeTestResultCode(1, 7, uErr);
   }

   /* 0.0 single-precision */
   QCBORDecode_GetDouble(&DC, &d);
   uErr = QCBORDecode_GetAndResetError(&DC);
   if(uErr != FLOAT_ERR_CODE_NO_FLOAT_HW(QCBOR_SUCCESS)
#ifndef QCBOR_DISABLE_FLOAT_HW_USE
      || d != 0.0
#endif /* QCBOR_DISABLE_FLOAT_HW_USE */
      ) {
      return MakeTestResultCode(1, 8, uErr);
   }

   /* NaN single-precision */
   QCBORDecode_GetDouble(&DC, &d);
   if(uErr != FLOAT_ERR_CODE_NO_FLOAT_HW(QCBOR_SUCCESS)
#ifndef QCBOR_DISABLE_FLOAT_HW_USE
      || !isnan(d)
#endif /* QCBOR_DISABLE_FLOAT_HW_USE */
      ) {
      return MakeTestResultCode(1, 9, uErr);
   }

   /* Infinity single-precision */
   QCBORDecode_GetDouble(&DC, &d);
   uErr = QCBORDecode_GetAndResetError(&DC);
   if(uErr != FLOAT_ERR_CODE_NO_FLOAT_HW(QCBOR_SUCCESS)
#ifndef QCBOR_DISABLE_FLOAT_HW_USE
      || d != INFINITY
#endif /* QCBOR_DISABLE_FLOAT_HW_USE */
      ) {
      return MakeTestResultCode(1, 10, uErr);
   }

#endif /* USEFULBUF_DISABLE_ALL_FLOAT */

   return 0;
}



#ifdef NAN_EXPERIMENT
/*
 Code for checking what the double to float cast does with
 NaNs.  Not run as part of tests. Keep it around to
 be able to check various platforms and CPUs.
 */

#define DOUBLE_NUM_SIGNIFICAND_BITS (52)
#define DOUBLE_NUM_EXPONENT_BITS    (11)
#define DOUBLE_NUM_SIGN_BITS        (1)

#define DOUBLE_SIGNIFICAND_SHIFT    (0)
#define DOUBLE_EXPONENT_SHIFT       (DOUBLE_NUM_SIGNIFICAND_BITS)
#define DOUBLE_SIGN_SHIFT           (DOUBLE_NUM_SIGNIFICAND_BITS + DOUBLE_NUM_EXPONENT_BITS)

#define DOUBLE_SIGNIFICAND_MASK     (0xfffffffffffffULL) // The lower 52 bits
#define DOUBLE_EXPONENT_MASK        (0x7ffULL << DOUBLE_EXPONENT_SHIFT) // 11 bits of exponent
#define DOUBLE_SIGN_MASK            (0x01ULL << DOUBLE_SIGN_SHIFT) // 1 bit of sign
#define DOUBLE_QUIET_NAN_BIT        (0x01ULL << (DOUBLE_NUM_SIGNIFICAND_BITS-1))


static int NaNExperiments() {
    double dqNaN = UsefulBufUtil_CopyUint64ToDouble(DOUBLE_EXPONENT_MASK | DOUBLE_QUIET_NAN_BIT);
    double dsNaN = UsefulBufUtil_CopyUint64ToDouble(DOUBLE_EXPONENT_MASK | 0x01);
    double dqNaNPayload = UsefulBufUtil_CopyUint64ToDouble(DOUBLE_EXPONENT_MASK | DOUBLE_QUIET_NAN_BIT | 0xf00f);

    float f1 = (float)dqNaN;
    float f2 = (float)dsNaN;
    float f3 = (float)dqNaNPayload;


    uint32_t uqNaN = UsefulBufUtil_CopyFloatToUint32((float)dqNaN);
    uint32_t usNaN = UsefulBufUtil_CopyFloatToUint32((float)dsNaN);
    uint32_t uqNaNPayload = UsefulBufUtil_CopyFloatToUint32((float)dqNaNPayload);

    // Result of this on x86 is that every NaN is a qNaN. The intel
    // CVTSD2SS instruction ignores the NaN payload and even converts
    // a sNaN to a qNaN.

    return 0;
}
#endif /* NAN_EXPERIMENT */<|MERGE_RESOLUTION|>--- conflicted
+++ resolved
@@ -680,10 +680,7 @@
 
       /* NaN Encode of DCBOR */
       QCBOREncode_Init(&EnCtx, TestOutBuffer);
-<<<<<<< HEAD
-=======
       QCBOREncode_Allow(&EnCtx, QCBOR_ENCODE_ALLOW_NAN_PAYLOAD);
->>>>>>> 8e5f42d3
       QCBOREncode_SerializationdCBOR(&EnCtx);
       QCBOREncode_AddDouble(&EnCtx, UsefulBufUtil_CopyUint64ToDouble(pNaNTestCase->uDouble));
       uErr = QCBOREncode_Finish(&EnCtx, &TestOutput);
