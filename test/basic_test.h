<<<<<<< HEAD
/*
 basic_test.h -- basic tests for qcbor encoder / decoder
 
 This is governed by the MIT license.
 
=======
/*==============================================================================
>>>>>>> 7d40d81a
 Copyright 2018 Laurence Lundblade
 
 Permission is hereby granted, free of charge, to any person obtaining
 a copy of this software and associated documentation files (the
 "Software"), to deal in the Software without restriction, including
 without limitation the rights to use, copy, modify, merge, publish,
 distribute, sublicense, and/or sell copies of the Software, and to
 permit persons to whom the Software is furnished to do so, subject to
 the following conditions:
 
 The above copyright notice and this permission notice shall be included
 in all copies or substantial portions of the Software.
 
 THE SOFTWARE IS PROVIDED "AS IS", WITHOUT WARRANTY OF ANY KIND,
 EXPRESS OR IMPLIED, INCLUDING BUT NOT LIMITED TO THE WARRANTIES OF
 MERCHANTABILITY, FITNESS FOR A PARTICULAR PURPOSE AND
 NONINFRINGEMENT. IN NO EVENT SHALL THE AUTHORS OR COPYRIGHT HOLDERS
 BE LIABLE FOR ANY CLAIM, DAMAGES OR OTHER LIABILITY, WHETHER IN AN
 ACTION OF CONTRACT, TORT OR OTHERWISE, ARISING FROM, OUT OF OR IN
 CONNECTION WITH THE SOFTWARE OR THE USE OR OTHER DEALINGS IN THE
 SOFTWARE.
<<<<<<< HEAD
 */
=======
 
 (This is the MIT license)
 ==============================================================================*/
//
//  basic_test.h
//  QCBOR
//
//  Created by Laurence Lundblade on 9/13/18.
//  Copyright © 2018 Laurence Lundblade. All rights reserved.
//
#include <stdio.h>
>>>>>>> 7d40d81a

#ifndef basic_test_h
#define basic_test_h

int basic_test_one(void);

typedef int (*outputstring)(const char *szString, void *ctx);
int run_tests(outputstring output, void *poutCtx, int *pNumTestsRun);


#endif /* basic_test_h */<|MERGE_RESOLUTION|>--- conflicted
+++ resolved
@@ -1,12 +1,6 @@
-<<<<<<< HEAD
-/*
- basic_test.h -- basic tests for qcbor encoder / decoder
+/*==============================================================================
+ basic_test.h -- most basic test for QCBOR
  
- This is governed by the MIT license.
- 
-=======
-/*==============================================================================
->>>>>>> 7d40d81a
  Copyright 2018 Laurence Lundblade
  
  Permission is hereby granted, free of charge, to any person obtaining
@@ -28,29 +22,13 @@
  ACTION OF CONTRACT, TORT OR OTHERWISE, ARISING FROM, OUT OF OR IN
  CONNECTION WITH THE SOFTWARE OR THE USE OR OTHER DEALINGS IN THE
  SOFTWARE.
-<<<<<<< HEAD
  */
-=======
- 
- (This is the MIT license)
- ==============================================================================*/
-//
-//  basic_test.h
-//  QCBOR
-//
+
 //  Created by Laurence Lundblade on 9/13/18.
-//  Copyright © 2018 Laurence Lundblade. All rights reserved.
-//
-#include <stdio.h>
->>>>>>> 7d40d81a
 
 #ifndef basic_test_h
 #define basic_test_h
 
 int basic_test_one(void);
 
-typedef int (*outputstring)(const char *szString, void *ctx);
-int run_tests(outputstring output, void *poutCtx, int *pNumTestsRun);
-
-
 #endif /* basic_test_h */