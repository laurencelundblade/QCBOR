/*==============================================================================
 Copyright (c) 2016-2018, The Linux Foundation.
<<<<<<< HEAD
 Copyright (c) 2018-2023, Laurence Lundblade.
=======
 Copyright (c) 2018-2024, Laurence Lundblade.
>>>>>>> 8e36f814
 Copyright (c) 2022, Arm Limited. All rights reserved.

Redistribution and use in source and binary forms, with or without
modification, are permitted provided that the following conditions are
met:
    * Redistributions of source code must retain the above copyright
      notice, this list of conditions and the following disclaimer.
    * Redistributions in binary form must reproduce the above
      copyright notice, this list of conditions and the following
      disclaimer in the documentation and/or other materials provided
      with the distribution.
    * Neither the name of The Linux Foundation nor the names of its
      contributors, nor the name "Laurence Lundblade" may be used to
      endorse or promote products derived from this software without
      specific prior written permission.

THIS SOFTWARE IS PROVIDED "AS IS" AND ANY EXPRESS OR IMPLIED
WARRANTIES, INCLUDING, BUT NOT LIMITED TO, THE IMPLIED WARRANTIES OF
MERCHANTABILITY, FITNESS FOR A PARTICULAR PURPOSE AND NON-INFRINGEMENT
ARE DISCLAIMED.  IN NO EVENT SHALL THE COPYRIGHT OWNER OR CONTRIBUTORS
BE LIABLE FOR ANY DIRECT, INDIRECT, INCIDENTAL, SPECIAL, EXEMPLARY, OR
CONSEQUENTIAL DAMAGES (INCLUDING, BUT NOT LIMITED TO, PROCUREMENT OF
SUBSTITUTE GOODS OR SERVICES; LOSS OF USE, DATA, OR PROFITS; OR
BUSINESS INTERRUPTION) HOWEVER CAUSED AND ON ANY THEORY OF LIABILITY,
WHETHER IN CONTRACT, STRICT LIABILITY, OR TORT (INCLUDING NEGLIGENCE
OR OTHERWISE) ARISING IN ANY WAY OUT OF THE USE OF THIS SOFTWARE, EVEN
IF ADVISED OF THE POSSIBILITY OF SUCH DAMAGE.
 =============================================================================*/

#include "qcbor/qcbor_encode.h"
#include "qcbor/qcbor_decode.h"
#include "qcbor_encode_tests.h"


/*
 This is the test set for CBOR encoding.

 This is largely complete for the implemented.

 A few more things to do include:
   - Add a test for counting the top level items and adding it back in with AddRaw()
   - Run on some different CPUs like 32-bit and maybe even 16-bit
   - Test the large array count limit
   - Add the CBOR diagnostic output for every expected

 */

//#define PRINT_FUNCTIONS_FOR_DEBUGGING

#ifdef  PRINT_FUNCTIONS_FOR_DEBUGGING
#include <stdio.h>

#if 0
// ifdef these out to not have compiler warnings
static void printencoded(const uint8_t *pEncoded, size_t nLen)
{
   size_t i;
   for(i = 0; i < nLen; i++) {
      uint8_t Z = pEncoded[i];
      printf("%02x ", Z);
   }
   printf("\n");

   fflush(stdout);
}
#endif


// Do the comparison and print out where it fails
static int UsefulBuf_Compare_Print(UsefulBufC U1, UsefulBufC U2) {
   size_t i;
   for(i = 0; i < U1.len; i++) {
      if(((const uint8_t *)U1.ptr)[i] != ((const uint8_t *)U2.ptr)[i]) {
         printf("Position: %u  Actual: 0x%x   Expected: 0x%x\n",
                (uint32_t)i,
                ((const uint8_t *)U1.ptr)[i],
                ((const uint8_t *)U2.ptr)[i]);
         return 1;
      }
   }
   return 0;

}

#define CheckResults(Enc, Expected) \
   UsefulBuf_Compare_Print(Enc, (UsefulBufC){Expected, sizeof(Expected)})

#else

#define CheckResults(Enc, Expected) \
   UsefulBuf_Compare(Enc, (UsefulBufC){Expected, sizeof(Expected)})

#endif


#ifndef QCBOR_DISABLE_EXP_AND_MANTISSA
/*
 Returns 0 if UsefulBufs are equal
 Returns 1000000 + offeset if they are not equal.



*/
struct UBCompareDiagnostic {
   uint8_t uActual;
   uint8_t uExpected;
   size_t  uOffset;
};

static int32_t
UsefulBuf_CompareWithDiagnostic(UsefulBufC Actual,
                                UsefulBufC Expected,
                                struct UBCompareDiagnostic *pDiag) {
   size_t i;
   for(i = 0; i < Actual.len; i++) {
      if(((const uint8_t *)Actual.ptr)[i] != ((const uint8_t *)Expected.ptr)[i]) {
         if(pDiag) {
            pDiag->uActual   = ((const uint8_t *)Actual.ptr)[i];
            pDiag->uExpected = ((const uint8_t *)Expected.ptr)[i];
            pDiag->uOffset   = i;
         }
         // Cast to int is OK as this is only a diagnostic and the sizes
         // here are never over a few KB.
         return (int32_t)i + 1000000;
      }
   }
   return 0;

}
#endif /* QCBOR_DISABLE_EXP_AND_MANTISSA */


// One big buffer that is used by all the tests to encode into
// Putting it in uninitialized data is better than using a lot
// of stack. The tests should run on small devices too.
static uint8_t spBigBuf[2200];



/*
 Some very minimal tests.
 */
int32_t BasicEncodeTest(void)
{
   // Very simple CBOR, a map with one boolean that is true in it
   QCBOREncodeContext EC;

   QCBOREncode_Init(&EC, UsefulBuf_FROM_BYTE_ARRAY(spBigBuf));

   QCBOREncode_OpenMap(&EC);
   QCBOREncode_AddBoolToMapN(&EC, 66, true);
   QCBOREncode_CloseMap(&EC);

   UsefulBufC Encoded;
   if(QCBOREncode_Finish(&EC, &Encoded)) {
      return -1;
   }


   // Decode it and see that is right
   QCBORDecodeContext DC;
   QCBORItem Item;
   QCBORDecode_Init(&DC, Encoded, QCBOR_DECODE_MODE_NORMAL);

   QCBORDecode_GetNext(&DC, &Item);
   if(Item.uDataType != QCBOR_TYPE_MAP) {
      return -2;
   }

   QCBORDecode_GetNext(&DC, &Item);
   if(Item.uDataType != QCBOR_TYPE_TRUE) {
      return -3;
   }

   if(QCBORDecode_Finish(&DC)) {
      return -4;
   }


   // Make another encoded message with the CBOR from the previous
   // put into this one
   UsefulBuf_MAKE_STACK_UB(MemoryForEncoded2, 20);
   QCBOREncode_Init(&EC, MemoryForEncoded2);
   QCBOREncode_OpenArray(&EC);
   QCBOREncode_AddUInt64(&EC, 451);
   QCBOREncode_AddEncoded(&EC, Encoded);
   QCBOREncode_OpenMap(&EC);
   QCBOREncode_AddEncodedToMapN(&EC, -70000, Encoded);
   QCBOREncode_CloseMap(&EC);
   QCBOREncode_CloseArray(&EC);

   UsefulBufC Encoded2;
   if(QCBOREncode_Finish(&EC, &Encoded2)) {
      return -5;
   }
    /*
     [                // 0    1:3
        451,          // 1    1:2
        {             // 1    1:2   2:1
          66: true    // 2    1:1
        },
        {             // 1    1:1   2:1
          -70000: {   // 2    1:1   2:1   3:1
            66: true  // 3    XXXXXX
          }
        }
     ]



      83                # array(3)
         19 01C3        # unsigned(451)
         A1             # map(1)
            18 42       # unsigned(66)
            F5          # primitive(21)
         A1             # map(1)
            3A 0001116F # negative(69999)
            A1          # map(1)
               18 42    # unsigned(66)
               F5       # primitive(21)
     */

   // Decode it and see if it is OK
   QCBORDecode_Init(&DC, Encoded2, QCBOR_DECODE_MODE_NORMAL);

   // 0    1:3
   QCBORDecode_GetNext(&DC, &Item);
   if(Item.uDataType != QCBOR_TYPE_ARRAY || Item.val.uCount != 3) {
      return -6;
   }

   // 1    1:2
   QCBORDecode_GetNext(&DC, &Item);
   if(Item.uDataType != QCBOR_TYPE_INT64 || Item.val.uint64 != 451) {
      return -7;
   }

   // 1    1:2   2:1
   QCBORDecode_GetNext(&DC, &Item);
   if(Item.uDataType != QCBOR_TYPE_MAP || Item.val.uCount != 1) {
      return -8;
   }

   // 2    1:1
   QCBORDecode_GetNext(&DC, &Item);
   if(Item.uDataType != QCBOR_TYPE_TRUE) {
      return -9;
   }

   // 1    1:1   2:1
   QCBORDecode_GetNext(&DC, &Item);
   if(Item.uDataType != QCBOR_TYPE_MAP || Item.val.uCount != 1) {
      return -10;
   }

   // 2    1:1   2:1   3:1
   QCBORDecode_GetNext(&DC, &Item);
   if(Item.uDataType != QCBOR_TYPE_MAP ||
      Item.val.uCount != 1 ||
      Item.uLabelType != QCBOR_TYPE_INT64 ||
      Item.label.int64 != -70000) {
      return -11;
   }

   // 3    XXXXXX
   QCBORDecode_GetNext(&DC, &Item);
   if(Item.uDataType != QCBOR_TYPE_TRUE || Item.uLabelType != QCBOR_TYPE_INT64 || Item.label.int64 != 66) {
      return -12;
   }

   if(QCBORDecode_Finish(&DC)) {
      return -13;
   }

   return 0;
}



static const uint8_t spExpectedEncodedAll[] = {
 0x98, 0x23, 0x66, 0x55, 0x49, 0x4e, 0x54, 0x36, 0x32, 0xd8,
 0x64, 0x1a, 0x05, 0x5d, 0x23, 0x15, 0x65, 0x49, 0x4e, 0x54,
 0x36, 0x34, 0xd8, 0x4c, 0x1b, 0x00, 0x00, 0x00, 0x12, 0x16,
 0xaf, 0x2b, 0x15, 0x00, 0x38, 0x2b, 0xa4, 0x63, 0x4c, 0x42,
 0x4c, 0x18, 0x4d, 0x23, 0x18, 0x58, 0x78, 0x1a, 0x4e, 0x45,
 0x47, 0x4c, 0x42, 0x4c, 0x54, 0x48, 0x41, 0x54, 0x20, 0x49,
 0x53, 0x20, 0x4b, 0x49, 0x4e, 0x44, 0x20, 0x4f, 0x46, 0x20,
 0x4c, 0x4f, 0x4e, 0x47, 0x3b, 0x00, 0x00, 0x02, 0x2d, 0x9a,
 0xc6, 0x94, 0x55, 0x3a, 0x05, 0xf5, 0xe0, 0xff, 0x3a, 0x2f,
 0xaf, 0x07, 0xff, 0xc1, 0x1a, 0x8e, 0x15, 0x1c, 0x8a,
 0xa3, 0x74, 0x4c, 0x6f, 0x6e, 0x67, 0x4c, 0x69, 0x76, 0x65,
 0x44, 0x65, 0x6e, 0x69, 0x73, 0x52, 0x69, 0x74, 0x63, 0x68,
 0x69, 0x65, 0xc1, 0x1a, 0x53, 0x72, 0x4e, 0x00, 0x66, 0x74,
 0x69, 0x6d, 0x65, 0x28, 0x29, 0xc1, 0x1a, 0x58, 0x0d, 0x41,
 0x72, 0x39, 0x07, 0xb0, 0xc1, 0x1a, 0x58, 0x0d, 0x3f, 0x76,
 0x42, 0xff, 0x00, 0xa4, 0x66, 0x62, 0x69, 0x6e, 0x62, 0x69,
 0x6e, 0xda, 0x00, 0x01, 0x86, 0xa0, 0x41, 0x00,
 0x65, 0x65, 0x6D, 0x70, 0x74, 0x79, 0x40,
 0x66, 0x62,
 0x6c, 0x61, 0x62, 0x65, 0x6c, 0x43, 0x01, 0x02, 0x03, 0x00,
 0x44, 0x04, 0x02, 0x03, 0xfe, 0x6f, 0x62, 0x61, 0x72, 0x20,
 0x62, 0x61, 0x72, 0x20, 0x66, 0x6f, 0x6f, 0x20, 0x62, 0x61,
 0x72, 0x64, 0x6f, 0x6f, 0x66, 0x0a, 0x60, 0xd8, 0x20, 0x78, 0x6b,
 0x68, 0x74, 0x74, 0x70, 0x3a, 0x2f, 0x2f, 0x73, 0x74, 0x61,
 0x63, 0x6b, 0x6f, 0x76, 0x65, 0x72, 0x66, 0x6c, 0x6f, 0x77,
 0x2e, 0x63, 0x6f, 0x6d, 0x2f, 0x71, 0x75, 0x65, 0x73, 0x74,
 0x69, 0x6f, 0x6e, 0x73, 0x2f, 0x32, 0x38, 0x30, 0x35, 0x39,
 0x36, 0x39, 0x37, 0x2f, 0x68, 0x6f, 0x77, 0x2d, 0x64, 0x6f,
 0x2d, 0x69, 0x2d, 0x74, 0x6f, 0x67, 0x67, 0x6c, 0x65, 0x2d,
 0x62, 0x65, 0x74, 0x77, 0x65, 0x65, 0x6e, 0x2d, 0x64, 0x65,
 0x62, 0x75, 0x67, 0x2d, 0x61, 0x6e, 0x64, 0x2d, 0x72, 0x65,
 0x6c, 0x65, 0x61, 0x73, 0x65, 0x2d, 0x62, 0x75, 0x69, 0x6c,
 0x64, 0x73, 0x2d, 0x69, 0x6e, 0x2d, 0x78, 0x63, 0x6f, 0x64,
 0x65, 0x2d, 0x36, 0x2d, 0x37, 0x2d, 0x38, 0xd8, 0x22, 0x78,
 0x1c, 0x59, 0x57, 0x35, 0x35, 0x49, 0x47, 0x4e, 0x68, 0x63,
 0x6d, 0x35, 0x68, 0x62, 0x43, 0x42, 0x77, 0x62, 0x47, 0x56,
 0x68, 0x63, 0x33, 0x56, 0x79, 0x5a, 0x51, 0x3d, 0x3d, 0xd8,
 0x23, 0x67, 0x5b, 0x5e, 0x61, 0x62, 0x63, 0x5d, 0x2b, 0xd9,
 0x01, 0x01, 0x59, 0x01, 0x57, 0x4d, 0x49, 0x4d, 0x45, 0x2d, 0x56,
 0x65, 0x72, 0x73, 0x69, 0x6f, 0x6e, 0x3a, 0x20, 0x31, 0x2e,
 0x30, 0x0a, 0x43, 0x6f, 0x6e, 0x74, 0x65, 0x6e, 0x74, 0x2d,
 0x54, 0x79, 0x70, 0x65, 0x3a, 0x20, 0x6d, 0x75, 0x6c, 0x74,
 0x69, 0x70, 0x61, 0x72, 0x74, 0x2f, 0x6d, 0x69, 0x78, 0x65,
 0x64, 0x3b, 0x0a, 0x62, 0x6f, 0x75, 0x6e, 0x64, 0x61, 0x72,
 0x79, 0x3d, 0x22, 0x58, 0x58, 0x58, 0x58, 0x62, 0x6f, 0x75,
 0x6e, 0x64, 0x61, 0x72, 0x79, 0x20, 0x74, 0x65, 0x78, 0x74,
 0x22, 0x0a, 0x0a, 0x54, 0x68, 0x69, 0x73, 0x20, 0x69, 0x73,
 0x20, 0x61, 0x20, 0x6d, 0x75, 0x6c, 0x74, 0x69, 0x70, 0x61,
 0x72, 0x74, 0x20, 0x6d, 0x65, 0x73, 0x73, 0x61, 0x67, 0x65,
 0x20, 0x69, 0x6e, 0x20, 0x4d, 0x49, 0x4d, 0x45, 0x20, 0x66,
 0x6f, 0x72, 0x6d, 0x61, 0x74, 0x2e, 0x0a, 0x0a, 0x2d, 0x2d,
 0x58, 0x58, 0x58, 0x58, 0x62, 0x6f, 0x75, 0x6e, 0x64, 0x61,
 0x72, 0x79, 0x20, 0x74, 0x65, 0x78, 0x74, 0x0a, 0x43, 0x6f,
 0x6e, 0x74, 0x65, 0x6e, 0x74, 0x2d, 0x54, 0x79, 0x70, 0x65,
 0x3a, 0x20, 0x74, 0x65, 0x78, 0x74, 0x2f, 0x70, 0x6c, 0x61,
 0x69, 0x6e, 0x0a, 0x0a, 0x74, 0x68, 0x69, 0x73, 0x20, 0x69,
 0x73, 0x20, 0x74, 0x68, 0x65, 0x20, 0x62, 0x6f, 0x64, 0x79,
 0x20, 0x74, 0x65, 0x78, 0x74, 0x0a, 0x0a, 0x2d, 0x2d, 0x58,
 0x58, 0x58, 0x58, 0x62, 0x6f, 0x75, 0x6e, 0x64, 0x61, 0x72,
 0x79, 0x20, 0x74, 0x65, 0x78, 0x74, 0x0a, 0x43, 0x6f, 0x6e,
 0x74, 0x65, 0x6e, 0x74, 0x2d, 0x54, 0x79, 0x70, 0x65, 0x3a,
 0x20, 0x74, 0x65, 0x78, 0x74, 0x2f, 0x70, 0x6c, 0x61, 0x69,
 0x6e, 0x3b, 0x0a, 0x43, 0x6f, 0x6e, 0x74, 0x65, 0x6e, 0x74,
 0x2d, 0x44, 0x69, 0x73, 0x70, 0x6f, 0x73, 0x69, 0x74, 0x69,
 0x6f, 0x6e, 0x3a, 0x20, 0x61, 0x74, 0x74, 0x61, 0x63, 0x68,
 0x6d, 0x65, 0x6e, 0x74, 0x3b, 0x0a, 0x66, 0x69, 0x6c, 0x65,
 0x6e, 0x61, 0x6d, 0x65, 0x3d, 0x22, 0x74, 0x65, 0x73, 0x74,
 0x2e, 0x74, 0x78, 0x74, 0x22, 0x0a, 0x0a, 0x74, 0x68, 0x69,
 0x73, 0x20, 0x69, 0x73, 0x20, 0x74, 0x68, 0x65, 0x20, 0x61,
 0x74, 0x74, 0x61, 0x63, 0x68, 0x6d, 0x65, 0x6e, 0x74, 0x20,
 0x74, 0x65, 0x78, 0x74, 0x0a, 0x0a, 0x2d, 0x2d, 0x58, 0x58,
 0x58, 0x58, 0x62, 0x6f, 0x75, 0x6e, 0x64, 0x61, 0x72, 0x79,
 0x20, 0x74, 0x65, 0x78, 0x74, 0x2d, 0x2d, 0xae, 0x65, 0x23,
 0x23, 0x23, 0x23, 0x23, 0x6f, 0x66, 0x6f, 0x6f, 0x20, 0x62,
 0x61, 0x72, 0x20, 0x66, 0x6f, 0x6f, 0x20, 0x66, 0x6f, 0x6f,
 0x64, 0x5f, 0x5f, 0x5f, 0x5f, 0x67, 0x66, 0x6f, 0x6f, 0x20,
 0x62, 0x61, 0x72, 0x66, 0x28, 0x29, 0x28, 0x29, 0x28, 0x29,
 0xd9, 0x03, 0xe8, 0x6b, 0x72, 0x61, 0x62, 0x20, 0x72, 0x61,
 0x62, 0x20, 0x6f, 0x6f, 0x66, 0x16, 0x6f, 0x66, 0x6f, 0x6f,
 0x20, 0x66, 0x6f, 0x6f, 0x20, 0x66, 0x6f, 0x6f, 0x20, 0x66,
 0x6f, 0x6f, 0x62, 0x5e, 0x5e, 0x69, 0x6f, 0x6f, 0x6f, 0x6f,
 0x6f, 0x6f, 0x6f, 0x6f, 0x66, 0x18, 0x63, 0x6d, 0x66, 0x66,
 0x66, 0x66, 0x6f, 0x6f, 0x6f, 0x6f, 0x6f, 0x6f, 0x6f, 0x6f,
 0x66, 0x63, 0x52, 0x46, 0x43, 0xd8, 0x20, 0x78, 0x31, 0x68,
 0x74, 0x74, 0x70, 0x73, 0x3a, 0x2f, 0x2f, 0x74, 0x6f, 0x6f,
 0x6c, 0x73, 0x2e, 0x69, 0x65, 0x74, 0x66, 0x2e, 0x6f, 0x72,
 0x67, 0x2f, 0x68, 0x74, 0x6d, 0x6c, 0x2f, 0x72, 0x66, 0x63,
 0x37, 0x30, 0x34, 0x39, 0x23, 0x73, 0x65, 0x63, 0x74, 0x69,
 0x6f, 0x6e, 0x2d, 0x32, 0x2e, 0x34, 0x2e, 0x35, 0x18, 0x89,
 0xd8, 0x20, 0x6f, 0x68, 0x74, 0x74, 0x70, 0x3a, 0x2f, 0x2f,
 0x63, 0x62, 0x6f, 0x72, 0x2e, 0x6d, 0x65, 0x2f, 0x68, 0x77,
 0x68, 0x65, 0x6e, 0x69, 0x6d, 0x36, 0x34, 0xd8, 0x22, 0x6c,
 0x63, 0x47, 0x78, 0x6c, 0x59, 0x58, 0x4e, 0x31, 0x63, 0x6d,
 0x55, 0x75, 0x18, 0x40, 0xd8, 0x22, 0x68, 0x63, 0x33, 0x56,
 0x79, 0x5a, 0x53, 0x34, 0x3d, 0x64, 0x70, 0x6f, 0x70, 0x6f,
 0xd8, 0x23, 0x68, 0x31, 0x30, 0x30, 0x5c, 0x73, 0x2a, 0x6d,
 0x6b, 0x38, 0x32, 0xd8, 0x23, 0x66, 0x70, 0x65, 0x72, 0x6c,
 0x5c, 0x42, 0x63, 0x4e, 0x65, 0x64, 0xd9, 0x01, 0x01, 0x59, 0x01,
 0x57, 0x4d, 0x49, 0x4d, 0x45, 0x2d, 0x56, 0x65, 0x72, 0x73,
 0x69, 0x6f, 0x6e, 0x3a, 0x20, 0x31, 0x2e, 0x30, 0x0a, 0x43,
 0x6f, 0x6e, 0x74, 0x65, 0x6e, 0x74, 0x2d, 0x54, 0x79, 0x70,
 0x65, 0x3a, 0x20, 0x6d, 0x75, 0x6c, 0x74, 0x69, 0x70, 0x61,
 0x72, 0x74, 0x2f, 0x6d, 0x69, 0x78, 0x65, 0x64, 0x3b, 0x0a,
 0x62, 0x6f, 0x75, 0x6e, 0x64, 0x61, 0x72, 0x79, 0x3d, 0x22,
 0x58, 0x58, 0x58, 0x58, 0x62, 0x6f, 0x75, 0x6e, 0x64, 0x61,
 0x72, 0x79, 0x20, 0x74, 0x65, 0x78, 0x74, 0x22, 0x0a, 0x0a,
 0x54, 0x68, 0x69, 0x73, 0x20, 0x69, 0x73, 0x20, 0x61, 0x20,
 0x6d, 0x75, 0x6c, 0x74, 0x69, 0x70, 0x61, 0x72, 0x74, 0x20,
 0x6d, 0x65, 0x73, 0x73, 0x61, 0x67, 0x65, 0x20, 0x69, 0x6e,
 0x20, 0x4d, 0x49, 0x4d, 0x45, 0x20, 0x66, 0x6f, 0x72, 0x6d,
 0x61, 0x74, 0x2e, 0x0a, 0x0a, 0x2d, 0x2d, 0x58, 0x58, 0x58,
 0x58, 0x62, 0x6f, 0x75, 0x6e, 0x64, 0x61, 0x72, 0x79, 0x20,
 0x74, 0x65, 0x78, 0x74, 0x0a, 0x43, 0x6f, 0x6e, 0x74, 0x65,
 0x6e, 0x74, 0x2d, 0x54, 0x79, 0x70, 0x65, 0x3a, 0x20, 0x74,
 0x65, 0x78, 0x74, 0x2f, 0x70, 0x6c, 0x61, 0x69, 0x6e, 0x0a,
 0x0a, 0x74, 0x68, 0x69, 0x73, 0x20, 0x69, 0x73, 0x20, 0x74,
 0x68, 0x65, 0x20, 0x62, 0x6f, 0x64, 0x79, 0x20, 0x74, 0x65,
 0x78, 0x74, 0x0a, 0x0a, 0x2d, 0x2d, 0x58, 0x58, 0x58, 0x58,
 0x62, 0x6f, 0x75, 0x6e, 0x64, 0x61, 0x72, 0x79, 0x20, 0x74,
 0x65, 0x78, 0x74, 0x0a, 0x43, 0x6f, 0x6e, 0x74, 0x65, 0x6e,
 0x74, 0x2d, 0x54, 0x79, 0x70, 0x65, 0x3a, 0x20, 0x74, 0x65,
 0x78, 0x74, 0x2f, 0x70, 0x6c, 0x61, 0x69, 0x6e, 0x3b, 0x0a,
 0x43, 0x6f, 0x6e, 0x74, 0x65, 0x6e, 0x74, 0x2d, 0x44, 0x69,
 0x73, 0x70, 0x6f, 0x73, 0x69, 0x74, 0x69, 0x6f, 0x6e, 0x3a,
 0x20, 0x61, 0x74, 0x74, 0x61, 0x63, 0x68, 0x6d, 0x65, 0x6e,
 0x74, 0x3b, 0x0a, 0x66, 0x69, 0x6c, 0x65, 0x6e, 0x61, 0x6d,
 0x65, 0x3d, 0x22, 0x74, 0x65, 0x73, 0x74, 0x2e, 0x74, 0x78,
 0x74, 0x22, 0x0a, 0x0a, 0x74, 0x68, 0x69, 0x73, 0x20, 0x69,
 0x73, 0x20, 0x74, 0x68, 0x65, 0x20, 0x61, 0x74, 0x74, 0x61,
 0x63, 0x68, 0x6d, 0x65, 0x6e, 0x74, 0x20, 0x74, 0x65, 0x78,
 0x74, 0x0a, 0x0a, 0x2d, 0x2d, 0x58, 0x58, 0x58, 0x58, 0x62,
 0x6f, 0x75, 0x6e, 0x64, 0x61, 0x72, 0x79, 0x20, 0x74, 0x65,
 0x78, 0x74, 0x2d, 0x2d, 0x0a, 0xd9, 0x01, 0x01, 0x59, 0x01, 0x57,
 0x4d, 0x49, 0x4d, 0x45, 0x2d, 0x56, 0x65, 0x72, 0x73, 0x69,
 0x6f, 0x6e, 0x3a, 0x20, 0x31, 0x2e, 0x30, 0x0a, 0x43, 0x6f,
 0x6e, 0x74, 0x65, 0x6e, 0x74, 0x2d, 0x54, 0x79, 0x70, 0x65,
 0x3a, 0x20, 0x6d, 0x75, 0x6c, 0x74, 0x69, 0x70, 0x61, 0x72,
 0x74, 0x2f, 0x6d, 0x69, 0x78, 0x65, 0x64, 0x3b, 0x0a, 0x62,
 0x6f, 0x75, 0x6e, 0x64, 0x61, 0x72, 0x79, 0x3d, 0x22, 0x58,
 0x58, 0x58, 0x58, 0x62, 0x6f, 0x75, 0x6e, 0x64, 0x61, 0x72,
 0x79, 0x20, 0x74, 0x65, 0x78, 0x74, 0x22, 0x0a, 0x0a, 0x54,
 0x68, 0x69, 0x73, 0x20, 0x69, 0x73, 0x20, 0x61, 0x20, 0x6d,
 0x75, 0x6c, 0x74, 0x69, 0x70, 0x61, 0x72, 0x74, 0x20, 0x6d,
 0x65, 0x73, 0x73, 0x61, 0x67, 0x65, 0x20, 0x69, 0x6e, 0x20,
 0x4d, 0x49, 0x4d, 0x45, 0x20, 0x66, 0x6f, 0x72, 0x6d, 0x61,
 0x74, 0x2e, 0x0a, 0x0a, 0x2d, 0x2d, 0x58, 0x58, 0x58, 0x58,
 0x62, 0x6f, 0x75, 0x6e, 0x64, 0x61, 0x72, 0x79, 0x20, 0x74,
 0x65, 0x78, 0x74, 0x0a, 0x43, 0x6f, 0x6e, 0x74, 0x65, 0x6e,
 0x74, 0x2d, 0x54, 0x79, 0x70, 0x65, 0x3a, 0x20, 0x74, 0x65,
 0x78, 0x74, 0x2f, 0x70, 0x6c, 0x61, 0x69, 0x6e, 0x0a, 0x0a,
 0x74, 0x68, 0x69, 0x73, 0x20, 0x69, 0x73, 0x20, 0x74, 0x68,
 0x65, 0x20, 0x62, 0x6f, 0x64, 0x79, 0x20, 0x74, 0x65, 0x78,
 0x74, 0x0a, 0x0a, 0x2d, 0x2d, 0x58, 0x58, 0x58, 0x58, 0x62,
 0x6f, 0x75, 0x6e, 0x64, 0x61, 0x72, 0x79, 0x20, 0x74, 0x65,
 0x78, 0x74, 0x0a, 0x43, 0x6f, 0x6e, 0x74, 0x65, 0x6e, 0x74,
 0x2d, 0x54, 0x79, 0x70, 0x65, 0x3a, 0x20, 0x74, 0x65, 0x78,
 0x74, 0x2f, 0x70, 0x6c, 0x61, 0x69, 0x6e, 0x3b, 0x0a, 0x43,
 0x6f, 0x6e, 0x74, 0x65, 0x6e, 0x74, 0x2d, 0x44, 0x69, 0x73,
 0x70, 0x6f, 0x73, 0x69, 0x74, 0x69, 0x6f, 0x6e, 0x3a, 0x20,
 0x61, 0x74, 0x74, 0x61, 0x63, 0x68, 0x6d, 0x65, 0x6e, 0x74,
 0x3b, 0x0a, 0x66, 0x69, 0x6c, 0x65, 0x6e, 0x61, 0x6d, 0x65,
 0x3d, 0x22, 0x74, 0x65, 0x73, 0x74, 0x2e, 0x74, 0x78, 0x74,
 0x22, 0x0a, 0x0a, 0x74, 0x68, 0x69, 0x73, 0x20, 0x69, 0x73,
 0x20, 0x74, 0x68, 0x65, 0x20, 0x61, 0x74, 0x74, 0x61, 0x63,
 0x68, 0x6d, 0x65, 0x6e, 0x74, 0x20, 0x74, 0x65, 0x78, 0x74,
 0x0a, 0x0a, 0x2d, 0x2d, 0x58, 0x58, 0x58, 0x58, 0x62, 0x6f,
 0x75, 0x6e, 0x64, 0x61, 0x72, 0x79, 0x20, 0x74, 0x65, 0x78,
 0x74, 0x2d, 0x2d, 0xc0, 0x74, 0x32, 0x30, 0x30, 0x33, 0x2d,
 0x31, 0x32, 0x2d, 0x31, 0x33, 0x54, 0x31, 0x38, 0x3a, 0x33,
 0x30, 0x3a, 0x30, 0x32, 0x5a, 0xa2, 0x68, 0x42, 0x65, 0x64,
 0x20, 0x74, 0x69, 0x6d, 0x65, 0xc0, 0x78, 0x1c, 0x32, 0x30,
 0x30, 0x33, 0x2d, 0x31, 0x32, 0x2d, 0x31, 0x33, 0x54, 0x31,
 0x38, 0x3a, 0x33, 0x30, 0x3a, 0x30, 0x32, 0x2e, 0x32, 0x35,
 0x2b, 0x30, 0x31, 0x3a, 0x30, 0x30, 0x18, 0x58, 0xc0, 0x78,
 0x1c, 0x32, 0x30, 0x30, 0x33, 0x2d, 0x31, 0x32, 0x2d, 0x31,
 0x33, 0x54, 0x31, 0x38, 0x3a, 0x33, 0x30, 0x3a, 0x30, 0x32,
 0x2e, 0x32, 0x35, 0x2b, 0x30, 0x31, 0x3a, 0x30, 0x30, 0xf7,
 0xa3, 0x64, 0x64, 0x61, 0x72, 0x65, 0xd8, 0x42, 0xf5, 0x62,
 0x75, 0x75, 0xf4, 0x1a, 0x00, 0x0b, 0x41, 0x62, 0xf6, 0x80,
 0xa3, 0x78, 0x1c, 0x6c, 0x61, 0x62, 0x65, 0x6c, 0x20, 0x61,
 0x6e, 0x64, 0x20, 0x74, 0x61, 0x67, 0x67, 0x65, 0x64, 0x20,
 0x65, 0x6d, 0x70, 0x74, 0x79, 0x20, 0x61, 0x72, 0x72, 0x61,
 0x79, 0xd9, 0x04, 0x45, 0x80, 0x65, 0x61, 0x6c, 0x61, 0x62,
 0x6c, 0x80, 0x18, 0x2a, 0x80, 0xa1, 0x68, 0x69, 0x6e, 0x20,
 0x61, 0x20, 0x6d, 0x61, 0x70, 0xa1, 0x19, 0x15, 0xb4, 0xa1,
 0x6e, 0x69, 0x6e, 0x20, 0x61, 0x20, 0x69, 0x6e, 0x20, 0x61,
 0x20, 0x69, 0x6e, 0x20, 0x61, 0xd9, 0x23, 0x7f, 0xa0, 0xa5,
 0x62, 0x73, 0x31, 0xd8, 0x58, 0xf8, 0xff, 0x62, 0x73, 0x32,
 0xe0, 0x62, 0x73, 0x33, 0xd8, 0x58, 0xf8, 0x21, 0x1a, 0x05,
 0x44, 0x8c, 0x06, 0xd8, 0x58, 0xf8, 0xff, 0x18, 0x59, 0xd8,
 0x58, 0xf3, 0xd8, 0x25, 0x50, 0x53, 0x4d, 0x41, 0x52, 0x54,
 0x43, 0x53, 0x4c, 0x54, 0x54, 0x43, 0x46, 0x49, 0x43, 0x41,
 0x32, 0xa2, 0x64, 0x55, 0x55, 0x55, 0x55, 0xd8, 0x25, 0x50,
 0x53, 0x4d, 0x41, 0x52, 0x54, 0x43, 0x53, 0x4c, 0x54, 0x54,
 0x43, 0x46, 0x49, 0x43, 0x41, 0x32, 0x18, 0x63, 0xd8, 0x25,
 0x50, 0x53, 0x4d, 0x41, 0x52, 0x54, 0x43, 0x53, 0x4c, 0x54,
 0x54, 0x43, 0x46, 0x49, 0x43, 0x41, 0x32, 0xf5, 0xf4, 0xa2,
 0x71, 0x47, 0x65, 0x6f, 0x72, 0x67, 0x65, 0x20, 0x69, 0x73,
 0x20, 0x74, 0x68, 0x65, 0x20, 0x6d, 0x61, 0x6e, 0xf5, 0x19,
 0x10, 0x41, 0xf5, 0xC2, 0x49, 0x01, 0x00, 0x00, 0x00, 0x00,
 0x00, 0x00, 0x00, 0x00, 0xC3, 0x49, 0x01, 0x00, 0x00, 0x00,
 0x00, 0x00, 0x00, 0x00, 0x00, 0xA4, 0x63, 0x42, 0x4E, 0x2B,
 0xC2, 0x49, 0x01, 0x00, 0x00, 0x00, 0x00, 0x00, 0x00, 0x00,
 0x00, 0x18, 0x40, 0xC2, 0x49, 0x01, 0x00, 0x00, 0x00, 0x00,
 0x00, 0x00, 0x00, 0x00, 0x63, 0x42, 0x4E, 0x2D, 0xC3, 0x49,
 0x01, 0x00, 0x00, 0x00, 0x00, 0x00, 0x00, 0x00, 0x00, 0x38,
 0x3F, 0xC3, 0x49, 0x01, 0x00, 0x00, 0x00, 0x00, 0x00, 0x00,
 0x00, 0x00
};


static const char *szMIME = "\
MIME-Version: 1.0\n\
Content-Type: multipart/mixed;\n\
boundary=\"XXXXboundary text\"\n\
\n\
This is a multipart message in MIME format.\n\
\n\
--XXXXboundary text\n\
Content-Type: text/plain\n\
\n\
this is the body text\n\
\n\
--XXXXboundary text\n\
Content-Type: text/plain;\n\
Content-Disposition: attachment;\n\
filename=\"test.txt\"\n\
\n\
this is the attachment text\n\
\n\
--XXXXboundary text--";


static void AddAll(QCBOREncodeContext *pECtx)
{
   QCBOREncode_OpenArray(pECtx);

   /* Some ints that are tagged and have strings preceeding them
    * (not labels becase it is not a map) */
   QCBOREncode_AddSZString(pECtx, "UINT62");
   QCBOREncode_AddTag(pECtx, 100);
   QCBOREncode_AddUInt64(pECtx, 89989909);
   QCBOREncode_AddSZString(pECtx, "INT64");
   QCBOREncode_AddTag(pECtx, 76);
   QCBOREncode_AddInt64(pECtx, 77689989909);
   QCBOREncode_AddUInt64(pECtx,0);
   QCBOREncode_AddInt64(pECtx, -44);

   /* ints that go in maps */
   QCBOREncode_OpenMap(pECtx);
   QCBOREncode_AddUInt64ToMap(pECtx, "LBL", 77);
   QCBOREncode_AddUInt64ToMapN(pECtx, -4, 88);
   QCBOREncode_AddInt64ToMap(pECtx, "NEGLBLTHAT IS KIND OF LONG", -2394893489238);
   QCBOREncode_AddInt64ToMapN(pECtx, -100000000, -800000000);
   QCBOREncode_CloseMap(pECtx);

   /* Epoch Date */
   QCBOREncode_AddDateEpoch(pECtx, 2383748234);

   /* Epoch date with labels */
   QCBOREncode_OpenMap(pECtx);
   QCBOREncode_AddDateEpochToMap(pECtx, "LongLiveDenisRitchie", 1400000000);
   QCBOREncode_AddDateEpochToMap(pECtx, "time()", 1477263730);
   QCBOREncode_AddDateEpochToMapN(pECtx, -1969, 1477263222);
   QCBOREncode_CloseMap(pECtx);

   /* Binary blobs */
   QCBOREncode_AddBytes(pECtx, ((UsefulBufC) {(uint8_t []){0xff, 0x00}, 2}));

   /* binary blobs in maps */
   QCBOREncode_OpenMap(pECtx);
   QCBOREncode_AddSZString(pECtx, "binbin");
   QCBOREncode_AddTag(pECtx, 100000);
   QCBOREncode_AddBytes(pECtx, ((UsefulBufC) {(uint8_t []){0x00}, 1}));
   QCBOREncode_AddBytesToMap(pECtx, "empty", NULLUsefulBufC); // Empty string
   QCBOREncode_AddBytesToMap(pECtx, "blabel", ((UsefulBufC) {(uint8_t []){0x01, 0x02, 0x03}, 3}));
   QCBOREncode_AddBytesToMapN(pECtx, 0, ((UsefulBufC){(uint8_t []){0x04, 0x02, 0x03, 0xfe}, 4}));
   QCBOREncode_CloseMap(pECtx);

   /* text blobs */
   QCBOREncode_AddText(pECtx, UsefulBuf_FROM_SZ_LITERAL("bar bar foo bar"));
   QCBOREncode_AddSZString(pECtx, "oof\n");
   QCBOREncode_AddText(pECtx, NULLUsefulBufC); // Empty string

   const char *szURL =
    "http://stackoverflow.com/questions/28059697/how-do-i-toggle-between-debug-and-release-builds-in-xcode-6-7-8";
   QCBOREncode_AddURI(pECtx, UsefulBuf_FromSZ(szURL));
   QCBOREncode_AddB64Text(pECtx, UsefulBuf_FROM_SZ_LITERAL("YW55IGNhcm5hbCBwbGVhc3VyZQ=="));
   QCBOREncode_AddRegex(pECtx, UsefulBuf_FROM_SZ_LITERAL("[^abc]+"));
   QCBOREncode_AddMIMEData(pECtx, UsefulBuf_FromSZ(szMIME));

   /* text blobs in maps */
   QCBOREncode_OpenMap(pECtx);
   QCBOREncode_AddTextToMap(pECtx, "#####", UsefulBuf_FROM_SZ_LITERAL("foo bar foo foo"));
   QCBOREncode_AddTextToMap(pECtx, "____", UsefulBuf_FROM_SZ_LITERAL("foo bar"));
   QCBOREncode_AddSZString(pECtx, "()()()");
   QCBOREncode_AddTag(pECtx, 1000);
   QCBOREncode_AddSZString(pECtx, "rab rab oof");
   QCBOREncode_AddTextToMapN(pECtx,22, UsefulBuf_FROM_SZ_LITERAL("foo foo foo foo"));
   QCBOREncode_AddSZStringToMap(pECtx, "^^", "oooooooof");
   QCBOREncode_AddSZStringToMapN(pECtx, 99, "ffffoooooooof");
   QCBOREncode_AddURIToMap(pECtx,
                           "RFC",
                           UsefulBuf_FROM_SZ_LITERAL("https://tools.ietf.org/html/rfc7049#section-2.4.5"));
   QCBOREncode_AddURIToMapN(pECtx, 0x89, UsefulBuf_FROM_SZ_LITERAL("http://cbor.me/"));
   QCBOREncode_AddB64TextToMap(pECtx, "whenim64", UsefulBuf_FROM_SZ_LITERAL("cGxlYXN1cmUu"));
   QCBOREncode_AddB64TextToMapN(pECtx, 64, UsefulBuf_FROM_SZ_LITERAL("c3VyZS4="));
   QCBOREncode_AddRegexToMap(pECtx, "popo", UsefulBuf_FROM_SZ_LITERAL("100\\s*mk")); //   x code string literal bug
   QCBOREncode_AddRegexToMapN(pECtx, -51, UsefulBuf_FROM_SZ_LITERAL("perl\\B"));  //   x code string literal bug
   QCBOREncode_AddMIMEDataToMap(pECtx, "Ned", UsefulBuf_FromSZ(szMIME));
   QCBOREncode_AddMIMEDataToMapN(pECtx, 10, UsefulBuf_FromSZ(szMIME));
   QCBOREncode_CloseMap(pECtx);

   /* Date strings */
   QCBOREncode_AddDateString(pECtx, "2003-12-13T18:30:02Z");
   QCBOREncode_OpenMap(pECtx);
   QCBOREncode_AddDateStringToMap(pECtx, "Bed time", "2003-12-13T18:30:02.25+01:00");
   QCBOREncode_AddDateStringToMapN(pECtx, 88, "2003-12-13T18:30:02.25+01:00");
   QCBOREncode_CloseMap(pECtx);

   /* true / false ... */
   QCBOREncode_AddUndef(pECtx);
   QCBOREncode_OpenMap(pECtx);
   QCBOREncode_AddSZString(pECtx, "dare");
   QCBOREncode_AddTag(pECtx, 66);
   QCBOREncode_AddBool(pECtx, true);
   QCBOREncode_AddBoolToMap(pECtx, "uu", false);
   QCBOREncode_AddNULLToMapN(pECtx, 737634);
   QCBOREncode_CloseMap(pECtx);

   /* opening an array */
   QCBOREncode_OpenArray(pECtx);
   QCBOREncode_CloseArray(pECtx);

   /* opening arrays in a map */
   QCBOREncode_OpenMap(pECtx);
   QCBOREncode_AddSZString(pECtx, "label and tagged empty array");
   QCBOREncode_AddTag(pECtx, 1093);
   QCBOREncode_OpenArray(pECtx);
   QCBOREncode_CloseArray(pECtx);
   QCBOREncode_OpenArrayInMap(pECtx, "alabl");
   QCBOREncode_CloseArray(pECtx);
   QCBOREncode_OpenArrayInMapN(pECtx, 42);
   QCBOREncode_CloseArray(pECtx);
   QCBOREncode_CloseMap(pECtx);

   /* opening maps with labels and tagging */
   QCBOREncode_OpenMap(pECtx);
   QCBOREncode_OpenMapInMap(pECtx, "in a map");
   QCBOREncode_OpenMapInMapN(pECtx, 5556);
   QCBOREncode_AddSZString(pECtx, "in a in a in a");
   QCBOREncode_AddTag(pECtx, 9087);
   QCBOREncode_OpenMap(pECtx);
   QCBOREncode_CloseMap(pECtx);
   QCBOREncode_CloseMap(pECtx);
   QCBOREncode_CloseMap(pECtx);
   QCBOREncode_CloseMap(pECtx);

   /* Extended simple values (these are not standard...) */
   QCBOREncode_OpenMap(pECtx);
   QCBOREncode_AddSZString(pECtx, "s1");
   QCBOREncode_AddTag(pECtx, 88);
   QCBOREncode_Private_AddSimple(pECtx, 255);
   QCBOREncode_Private_AddSimpleToMap(pECtx, "s2", 0);
   QCBOREncode_AddSZString(pECtx, "s3");
   QCBOREncode_AddTag(pECtx, 88);
   QCBOREncode_Private_AddSimple(pECtx, 33);
   QCBOREncode_AddInt64(pECtx, 88378374); // label before tag
   QCBOREncode_AddTag(pECtx, 88);
   QCBOREncode_Private_AddSimple(pECtx, 255);
   QCBOREncode_AddInt64(pECtx, 89); // label before tag
   QCBOREncode_AddTag(pECtx, 88);
   QCBOREncode_Private_AddSimple(pECtx, 19);
   QCBOREncode_CloseMap(pECtx);

   /* UUIDs */
   static const uint8_t ppppUUID[] = {0x53, 0x4D, 0x41, 0x52, 0x54, 0x43,
                                      0x53, 0x4C, 0x54, 0x54, 0x43, 0x46,
                                      0x49, 0x43, 0x41, 0x32};
   const UsefulBufC XXUUID = UsefulBuf_FROM_BYTE_ARRAY_LITERAL(ppppUUID);
   QCBOREncode_AddBinaryUUID(pECtx, XXUUID);
   QCBOREncode_OpenMap(pECtx);
   QCBOREncode_AddBinaryUUIDToMap(pECtx, "UUUU", XXUUID);
   QCBOREncode_AddBinaryUUIDToMapN(pECtx, 99, XXUUID);
   QCBOREncode_CloseMap(pECtx);

   /* Bool */
   QCBOREncode_AddBool(pECtx, true);
   QCBOREncode_AddBool(pECtx, false);
   QCBOREncode_OpenMap(pECtx);
   QCBOREncode_AddBoolToMap(pECtx, "George is the man", true);
   QCBOREncode_AddBoolToMapN(pECtx, 010101, true);
   QCBOREncode_CloseMap(pECtx);

   /* Big numbers */
   static const uint8_t pBignum[] = {0x01, 0x00, 0x00, 0x00, 0x00, 0x00, 0x00, 0x00, 0x00};
   const UsefulBufC BIGNUM = UsefulBuf_FROM_BYTE_ARRAY_LITERAL(pBignum);
   QCBOREncode_AddPositiveBignum(pECtx, BIGNUM);
   QCBOREncode_AddNegativeBignum(pECtx, BIGNUM);
   QCBOREncode_OpenMap(pECtx);
   QCBOREncode_AddPositiveBignumToMap(pECtx, "BN+", BIGNUM);
   QCBOREncode_AddPositiveBignumToMapN(pECtx, 64, BIGNUM);
   QCBOREncode_AddNegativeBignumToMap(pECtx, "BN-", BIGNUM);
   QCBOREncode_AddNegativeBignumToMapN(pECtx, -64, BIGNUM);
   QCBOREncode_CloseMap(pECtx);

   QCBOREncode_CloseArray(pECtx);
}


int32_t AllAddMethodsTest(void)
{
   /* Improvement: this test should be broken down into several so it is more
    * managable. Tags and labels could be more sensible */
   QCBOREncodeContext ECtx;
   int nReturn = 0;

   QCBOREncode_Init(&ECtx, UsefulBuf_FROM_BYTE_ARRAY(spBigBuf));

   AddAll (&ECtx);

   UsefulBufC Enc;
   if(QCBOREncode_Finish(&ECtx, &Enc)) {
      nReturn = -1;
      goto Done;
   }

   if(CheckResults(Enc, spExpectedEncodedAll)) {
      nReturn = -2;
   }


   /* Also test size calculation */
   QCBOREncode_Init(&ECtx, SizeCalculateUsefulBuf);

   AddAll (&ECtx);

   size_t size;
   if(QCBOREncode_FinishGetSize(&ECtx, &size)) {
      nReturn = -10;
      goto Done;
   }

   if(size != sizeof(spExpectedEncodedAll)) {
      nReturn = -11;
   }

Done:
   return nReturn;
}


/*
 98 30                  # array(48)
   3B 7FFFFFFFFFFFFFFF # negative(9223372036854775807)
   3B 0000000100000000 # negative(4294967296)
   3A FFFFFFFF         # negative(4294967295)
   3A FFFFFFFE         # negative(4294967294)
   3A FFFFFFFD         # negative(4294967293)
   3A 7FFFFFFF         # negative(2147483647)
   3A 7FFFFFFE         # negative(2147483646)
   3A 00010001         # negative(65537)
   3A 00010000         # negative(65536)
   39 FFFF             # negative(65535)
   39 FFFE             # negative(65534)
   39 FFFD             # negative(65533)
   39 0100             # negative(256)
   38 FF               # negative(255)
   38 FE               # negative(254)
   38 FD               # negative(253)
   38 18               # negative(24)
   37                  # negative(23)
   36                  # negative(22)
   20                  # negative(0)
   00                  # unsigned(0)
   00                  # unsigned(0)
   01                  # unsigned(1)
   16                  # unsigned(22)
   17                  # unsigned(23)
   18 18               # unsigned(24)
   18 19               # unsigned(25)
   18 1A               # unsigned(26)
   18 1F               # unsigned(31)
   18 FE               # unsigned(254)
   18 FF               # unsigned(255)
   19 0100             # unsigned(256)
   19 0101             # unsigned(257)
   19 FFFE             # unsigned(65534)
   19 FFFF             # unsigned(65535)
   1A 00010000         # unsigned(65536)
   1A 00010001         # unsigned(65537)
   1A 00010002         # unsigned(65538)
   1A 7FFFFFFF         # unsigned(2147483647)
   1A 7FFFFFFF         # unsigned(2147483647)
   1A 80000000         # unsigned(2147483648)
   1A 80000001         # unsigned(2147483649)
   1A FFFFFFFE         # unsigned(4294967294)
   1A FFFFFFFF         # unsigned(4294967295)
   1B 0000000100000000 # unsigned(4294967296)
   1B 0000000100000001 # unsigned(4294967297)
   1B 7FFFFFFFFFFFFFFF # unsigned(9223372036854775807)
   1B FFFFFFFFFFFFFFFF # unsigned(18446744073709551615)
 */
static const uint8_t spExpectedEncodedInts[] = {
   0x98, 0x30, 0x3b, 0x7f, 0xff, 0xff, 0xff, 0xff,
   0xff, 0xff, 0xff, 0x3b, 0x00, 0x00, 0x00, 0x01,
   0x00, 0x00, 0x00, 0x00, 0x3a, 0xff, 0xff, 0xff,
   0xff, 0x3a, 0xff, 0xff, 0xff, 0xfe, 0x3a, 0xff,
   0xff, 0xff, 0xfd, 0x3a, 0x7f, 0xff, 0xff, 0xff,
   0x3a, 0x7f, 0xff, 0xff, 0xfe, 0x3a, 0x00, 0x01,
   0x00, 0x01, 0x3a, 0x00, 0x01, 0x00, 0x00, 0x39,
   0xff, 0xff, 0x39, 0xff, 0xfe, 0x39, 0xff, 0xfd,
   0x39, 0x01, 0x00, 0x38, 0xff, 0x38, 0xfe, 0x38,
   0xfd, 0x38, 0x18, 0x37, 0x36, 0x20, 0x00, 0x00,
   0x01, 0x16, 0x17, 0x18, 0x18, 0x18, 0x19, 0x18,
   0x1a, 0x18, 0x1f, 0x18, 0xfe, 0x18, 0xff, 0x19,
   0x01, 0x00, 0x19, 0x01, 0x01, 0x19, 0xff, 0xfe,
   0x19, 0xff, 0xff, 0x1a, 0x00, 0x01, 0x00, 0x00,
   0x1a, 0x00, 0x01, 0x00, 0x01, 0x1a, 0x00, 0x01,
   0x00, 0x02, 0x1a, 0x7f, 0xff, 0xff, 0xff, 0x1a,
   0x7f, 0xff, 0xff, 0xff, 0x1a, 0x80, 0x00, 0x00,
   0x00, 0x1a, 0x80, 0x00, 0x00, 0x01, 0x1a, 0xff,
   0xff, 0xff, 0xfe, 0x1a, 0xff, 0xff, 0xff, 0xff,
   0x1b, 0x00, 0x00, 0x00, 0x01, 0x00, 0x00, 0x00,
   0x00, 0x1b, 0x00, 0x00, 0x00, 0x01, 0x00, 0x00,
   0x00, 0x01, 0x1b, 0x7f, 0xff, 0xff, 0xff, 0xff,
   0xff, 0xff, 0xff, 0x1b, 0xff, 0xff, 0xff, 0xff,
   0xff, 0xff, 0xff, 0xff};

/*

  Test the generation of integers. This also ends up testing
  encoding of all the different lengths. It encodes integers
  of many lengths and values, especially around the boundaries
  for different types of integers.  It compares the output
  to expected values generated from http://cbor.me.

 */
int32_t IntegerValuesTest1(void)
{
   QCBOREncodeContext ECtx;
   int nReturn = 0;

   QCBOREncode_Init(&ECtx, UsefulBuf_FROM_BYTE_ARRAY(spBigBuf));
   QCBOREncode_OpenArray(&ECtx);

   QCBOREncode_AddInt64(&ECtx, -9223372036854775807LL - 1);
   QCBOREncode_AddInt64(&ECtx, -4294967297);
   QCBOREncode_AddInt64(&ECtx, -4294967296);
   QCBOREncode_AddInt64(&ECtx, -4294967295);
   QCBOREncode_AddInt64(&ECtx, -4294967294);
   QCBOREncode_AddInt64(&ECtx, -2147483648);
   QCBOREncode_AddInt64(&ECtx, -2147483647);
   QCBOREncode_AddInt64(&ECtx, -65538);
   QCBOREncode_AddInt64(&ECtx, -65537);
   QCBOREncode_AddInt64(&ECtx, -65536);
   QCBOREncode_AddInt64(&ECtx, -65535);
   QCBOREncode_AddInt64(&ECtx, -65534);
   QCBOREncode_AddInt64(&ECtx, -257);
   QCBOREncode_AddInt64(&ECtx, -256);
   QCBOREncode_AddInt64(&ECtx, -255);
   QCBOREncode_AddInt64(&ECtx, -254);
   QCBOREncode_AddInt64(&ECtx, -25);
   QCBOREncode_AddInt64(&ECtx, -24);
   QCBOREncode_AddInt64(&ECtx, -23);
   QCBOREncode_AddInt64(&ECtx, -1);
   QCBOREncode_AddInt64(&ECtx, 0);
   QCBOREncode_AddUInt64(&ECtx, 0ULL);
   QCBOREncode_AddInt64(&ECtx, 1);
   QCBOREncode_AddInt64(&ECtx, 22);
   QCBOREncode_AddInt64(&ECtx, 23);
   QCBOREncode_AddInt64(&ECtx, 24);
   QCBOREncode_AddInt64(&ECtx, 25);
   QCBOREncode_AddInt64(&ECtx, 26);
   QCBOREncode_AddInt64(&ECtx, 31);
   QCBOREncode_AddInt64(&ECtx, 254);
   QCBOREncode_AddInt64(&ECtx, 255);
   QCBOREncode_AddInt64(&ECtx, 256);
   QCBOREncode_AddInt64(&ECtx, 257);
   QCBOREncode_AddInt64(&ECtx, 65534);
   QCBOREncode_AddInt64(&ECtx, 65535);
   QCBOREncode_AddInt64(&ECtx, 65536);
   QCBOREncode_AddInt64(&ECtx, 65537);
   QCBOREncode_AddInt64(&ECtx, 65538);
   QCBOREncode_AddInt64(&ECtx, 2147483647);
   QCBOREncode_AddInt64(&ECtx, 2147483647);
   QCBOREncode_AddInt64(&ECtx, 2147483648);
   QCBOREncode_AddInt64(&ECtx, 2147483649);
   QCBOREncode_AddInt64(&ECtx, 4294967294);
   QCBOREncode_AddInt64(&ECtx, 4294967295);
   QCBOREncode_AddInt64(&ECtx, 4294967296);
   QCBOREncode_AddInt64(&ECtx, 4294967297);
   QCBOREncode_AddInt64(&ECtx, 9223372036854775807LL);
   QCBOREncode_AddUInt64(&ECtx, 18446744073709551615ULL);

   QCBOREncode_CloseArray(&ECtx);

   UsefulBufC Enc;
   if(QCBOREncode_Finish(&ECtx, &Enc)) {
      nReturn = -1;
   }

   if(CheckResults(Enc, spExpectedEncodedInts))
     return -2;

   return(nReturn);
}


/*
 85                  # array(5)
   F5               # primitive(21)
   F4               # primitive(20)
   F6               # primitive(22)
   F7               # primitive(23)
   A1               # map(1)
      65            # text(5)
         554E446566 # "UNDef"
      F7            # primitive(23)
 */
static const uint8_t spExpectedEncodedSimple[] = {
   0x85, 0xf5, 0xf4, 0xf6, 0xf7, 0xa1, 0x65, 0x55, 0x4e, 0x44, 0x65, 0x66, 0xf7};

int32_t SimpleValuesTest1(void)
{
   QCBOREncodeContext ECtx;
   int nReturn = 0;

   QCBOREncode_Init(&ECtx, UsefulBuf_FROM_BYTE_ARRAY(spBigBuf));
   QCBOREncode_OpenArray(&ECtx);

   QCBOREncode_AddBool(&ECtx, true);
   QCBOREncode_AddBool(&ECtx, false);
   QCBOREncode_AddNULL(&ECtx);
   QCBOREncode_AddUndef(&ECtx);

   QCBOREncode_OpenMap(&ECtx);

   QCBOREncode_AddUndefToMap(&ECtx, "UNDef");
   QCBOREncode_CloseMap(&ECtx);

   QCBOREncode_CloseArray(&ECtx);

   UsefulBufC ECBOR;
   if(QCBOREncode_Finish(&ECtx, &ECBOR)) {
      nReturn = -1;
   }

   if(CheckResults(ECBOR, spExpectedEncodedSimple))
      return -2;

   return(nReturn);
}

/*
 9F                  # array(5)
   F5               # primitive(21)
   F4               # primitive(20)
   F6               # primitive(22)
   F7               # primitive(23)
   BF               # map(1)
      65            # text(5)
         554E446566 # "UNDef"
      F7            # primitive(23)
      FF            # break
   FF               # break
 */
static const uint8_t spExpectedEncodedSimpleIndefiniteLength[] = {
   0x9f, 0xf5, 0xf4, 0xf6, 0xf7, 0xbf, 0x65, 0x55, 0x4e, 0x44, 0x65, 0x66, 0xf7, 0xff, 0xff};

int32_t SimpleValuesIndefiniteLengthTest1(void)
{
   QCBOREncodeContext ECtx;
   int nReturn = 0;

   QCBOREncode_Init(&ECtx, UsefulBuf_FROM_BYTE_ARRAY(spBigBuf));
   QCBOREncode_OpenArrayIndefiniteLength(&ECtx);

   QCBOREncode_AddBool(&ECtx, true);
   QCBOREncode_AddBool(&ECtx, false);
   QCBOREncode_AddNULL(&ECtx);
   QCBOREncode_AddUndef(&ECtx);

   QCBOREncode_OpenMapIndefiniteLength(&ECtx);

   QCBOREncode_AddUndefToMap(&ECtx, "UNDef");
   QCBOREncode_CloseMapIndefiniteLength(&ECtx);

   QCBOREncode_CloseArrayIndefiniteLength(&ECtx);

   UsefulBufC ECBOR;
   if(QCBOREncode_Finish(&ECtx, &ECBOR)) {
      nReturn = -1;
   }

   if(CheckResults(ECBOR, spExpectedEncodedSimpleIndefiniteLength))
      return -2;

   return(nReturn);
}

/*
A5                                      # map(5)
   63                                   # text(3)
      617272                            # "arr"
   98 1F                                # array(31)
      00                                # unsigned(0)
      01                                # unsigned(1)
      02                                # unsigned(2)
      03                                # unsigned(3)
      04                                # unsigned(4)
      05                                # unsigned(5)
      06                                # unsigned(6)
      07                                # unsigned(7)
      08                                # unsigned(8)
      09                                # unsigned(9)
      0A                                # unsigned(10)
      0B                                # unsigned(11)
      0C                                # unsigned(12)
      0D                                # unsigned(13)
      0E                                # unsigned(14)
      0F                                # unsigned(15)
      10                                # unsigned(16)
      11                                # unsigned(17)
      12                                # unsigned(18)
      13                                # unsigned(19)
      14                                # unsigned(20)
      15                                # unsigned(21)
      16                                # unsigned(22)
      17                                # unsigned(23)
      18 18                             # unsigned(24)
      18 19                             # unsigned(25)
      18 1A                             # unsigned(26)
      18 1B                             # unsigned(27)
      18 1C                             # unsigned(28)
      18 1D                             # unsigned(29)
      18 1E                             # unsigned(30)
   63                                   # text(3)
      6D6170                            # "map"
   B8 1F                                # map(31)
      61                                # text(1)
         61                             # "a"
      00                                # unsigned(0)
      61                                # text(1)
         62                             # "b"
      01                                # unsigned(1)
      61                                # text(1)
         63                             # "c"
      02                                # unsigned(2)
      61                                # text(1)
         64                             # "d"
      03                                # unsigned(3)
      61                                # text(1)
         65                             # "e"
      04                                # unsigned(4)
      61                                # text(1)
         66                             # "f"
      05                                # unsigned(5)
      61                                # text(1)
         67                             # "g"
      06                                # unsigned(6)
      61                                # text(1)
         68                             # "h"
      07                                # unsigned(7)
      61                                # text(1)
         69                             # "i"
      08                                # unsigned(8)
      61                                # text(1)
         6A                             # "j"
      09                                # unsigned(9)
      61                                # text(1)
         6B                             # "k"
      0A                                # unsigned(10)
      61                                # text(1)
         6C                             # "l"
      0B                                # unsigned(11)
      61                                # text(1)
         6D                             # "m"
      0C                                # unsigned(12)
      61                                # text(1)
         6E                             # "n"
      0D                                # unsigned(13)
      61                                # text(1)
         6F                             # "o"
      0E                                # unsigned(14)
      61                                # text(1)
         70                             # "p"
      0F                                # unsigned(15)
      61                                # text(1)
         71                             # "q"
      10                                # unsigned(16)
      61                                # text(1)
         72                             # "r"
      11                                # unsigned(17)
      61                                # text(1)
         73                             # "s"
      12                                # unsigned(18)
      61                                # text(1)
         74                             # "t"
      13                                # unsigned(19)
      61                                # text(1)
         75                             # "u"
      14                                # unsigned(20)
      61                                # text(1)
         76                             # "v"
      15                                # unsigned(21)
      61                                # text(1)
         77                             # "w"
      16                                # unsigned(22)
      61                                # text(1)
         78                             # "x"
      17                                # unsigned(23)
      61                                # text(1)
         79                             # "y"
      18 18                             # unsigned(24)
      61                                # text(1)
         7A                             # "z"
      18 19                             # unsigned(25)
      61                                # text(1)
         41                             # "A"
      18 1A                             # unsigned(26)
      61                                # text(1)
         42                             # "B"
      18 1B                             # unsigned(27)
      61                                # text(1)
         43                             # "C"
      18 1C                             # unsigned(28)
      61                                # text(1)
         44                             # "D"
      18 1D                             # unsigned(29)
      61                                # text(1)
         45                             # "E"
      18 1E                             # unsigned(30)
   65                                   # text(5)
      6D696E3331                        # "min31"
   38 1E                                # negative(30)
   66                                   # text(6)
      706C75733331                      # "plus31"
   18 1F                                # unsigned(31)
   63                                   # text(3)
      737472                            # "str"
   78 1F                                # text(31)
      7465737474657374746573747465737474657374746573747163626F723131 # "testtesttesttesttesttestqcbor11"
 */
static const uint8_t EncodeLengthThirtyone[] = {
   0xa5, 0x63, 0x61, 0x72, 0x72, 0x98, 0x1f, 0x00, 0x01, 0x02, 0x03, 0x04,
   0x05, 0x06, 0x07, 0x08, 0x09, 0x0a, 0x0b, 0x0c, 0x0d, 0x0e, 0x0f, 0x10,
   0x11, 0x12, 0x13, 0x14, 0x15, 0x16, 0x17, 0x18, 0x18, 0x18, 0x19, 0x18,
   0x1a, 0x18, 0x1b, 0x18, 0x1c, 0x18, 0x1d, 0x18, 0x1e, 0x63, 0x6d, 0x61,
   0x70, 0xb8, 0x1f, 0x61, 0x61, 0x00, 0x61, 0x62, 0x01, 0x61, 0x63, 0x02,
   0x61, 0x64, 0x03, 0x61, 0x65, 0x04, 0x61, 0x66, 0x05, 0x61, 0x67, 0x06,
   0x61, 0x68, 0x07, 0x61, 0x69, 0x08, 0x61, 0x6a, 0x09, 0x61, 0x6b, 0x0a,
   0x61, 0x6c, 0x0b, 0x61, 0x6d, 0x0c, 0x61, 0x6e, 0x0d, 0x61, 0x6f, 0x0e,
   0x61, 0x70, 0x0f, 0x61, 0x71, 0x10, 0x61, 0x72, 0x11, 0x61, 0x73, 0x12,
   0x61, 0x74, 0x13, 0x61, 0x75, 0x14, 0x61, 0x76, 0x15, 0x61, 0x77, 0x16,
   0x61, 0x78, 0x17, 0x61, 0x79, 0x18, 0x18, 0x61, 0x7a, 0x18, 0x19, 0x61,
   0x41, 0x18, 0x1a, 0x61, 0x42, 0x18, 0x1b, 0x61, 0x43, 0x18, 0x1c, 0x61,
   0x44, 0x18, 0x1d, 0x61, 0x45, 0x18, 0x1e, 0x65, 0x6d, 0x69, 0x6e, 0x33,
   0x31, 0x38, 0x1e, 0x66, 0x70, 0x6c, 0x75, 0x73, 0x33, 0x31, 0x18, 0x1f,
   0x63, 0x73, 0x74, 0x72, 0x78, 0x1f, 0x74, 0x65, 0x73, 0x74, 0x74, 0x65,
   0x73, 0x74, 0x74, 0x65, 0x73, 0x74, 0x74, 0x65, 0x73, 0x74, 0x74, 0x65,
   0x73, 0x74, 0x74, 0x65, 0x73, 0x74, 0x71, 0x63, 0x62, 0x6f, 0x72, 0x31,
   0x31
};

int32_t EncodeLengthThirtyoneTest(void)
{
   QCBOREncodeContext ECtx;
   int nReturn = 0;

   QCBOREncode_Init(&ECtx, UsefulBuf_FROM_BYTE_ARRAY(spBigBuf));
   QCBOREncode_OpenMap(&ECtx);

   // add array with 31 items
   QCBOREncode_OpenArrayInMap(&ECtx, "arr");
   for (size_t ix = 0; ix < 31; ix++) {
      QCBOREncode_AddInt64(&ECtx, (int64_t)ix);
   }
   QCBOREncode_CloseArray(&ECtx);

   // add map with 31 items
   QCBOREncode_OpenMapInMap(&ECtx, "map");
   for (int ix = 0; ix < 31; ix++) {
      // make sure we have unique keys in the map (a-z then follow by A-Z)
      int c = 'a';
      if (ix < 26) c = c + ix;
      else c = 'A' + (ix - 26);
      char buffer[2] = { (char)c, 0 };
      QCBOREncode_AddInt64ToMap(&ECtx, buffer, ix);
   }
   QCBOREncode_CloseMap(&ECtx);

   // add -31 and +31
   QCBOREncode_AddInt64ToMap(&ECtx, "min31", -31);
   QCBOREncode_AddInt64ToMap(&ECtx, "plus31", 31);

   // add string with length 31
   const char *str = "testtesttesttesttesttestqcbor11";
   UsefulBufC str_b = { str, 31 };
   QCBOREncode_AddTextToMap(&ECtx, "str", str_b);

   QCBOREncode_CloseMap(&ECtx);

   UsefulBufC ECBOR;
   if(QCBOREncode_Finish(&ECtx, &ECBOR)) {
      nReturn = -1;
   }

   if(CheckResults(ECBOR, EncodeLengthThirtyone))
      return -2;

   return(nReturn);
}


/*
 * [  "2013-03-21T20:04:00Z",
 *    0("2013-03-21T20:04:00Z"),
 *    1363896240,
 *    1(1363896240),
 *    100(-10676),
 *    3994,
 *    1004("1940-10-09"),
 *    "1980-12-08",
 *    {  "Sample Date from RFC 3339": 0("1985-04-12T23:20:50.52Z"),
 *       "SD": 1(999),
 *       "Sample Date from RFC 8943": "1985-04-12",
 *       42: 1004("1985-04-12T23:20:50.52Z"),
 *       "SY": 100(-10676),
 *        45: 3994
 *    }
 * ]
 */
static const uint8_t spExpectedEncodedDates[] = {
   0x89, 0x74, 0x32, 0x30, 0x31, 0x33, 0x2D, 0x30, 0x33, 0x2D,
   0x32, 0x31, 0x54, 0x32, 0x30, 0x3A, 0x30, 0x34, 0x3A, 0x30,
   0x30, 0x5A, 0xC0, 0x74, 0x32, 0x30, 0x31, 0x33, 0x2D, 0x30,
   0x33, 0x2D, 0x32, 0x31, 0x54, 0x32, 0x30, 0x3A, 0x30, 0x34,
   0x3A, 0x30, 0x30, 0x5A, 0x1A, 0x51, 0x4B, 0x67, 0xB0, 0xC1,
   0x1A, 0x51, 0x4B, 0x67, 0xB0, 0xD8, 0x64, 0x39, 0x29, 0xB3,
   0x19, 0x0F, 0x9A, 0xD9, 0x03, 0xEC, 0x6A, 0x31, 0x39, 0x34,
   0x30, 0x2D, 0x31, 0x30, 0x2D, 0x30, 0x39, 0x6A, 0x31, 0x39,
   0x38, 0x30, 0x2D, 0x31, 0x32, 0x2D, 0x30, 0x38, 0xA6, 0x78,
   0x19, 0x53, 0x61, 0x6D, 0x70, 0x6C, 0x65, 0x20, 0x44, 0x61,
   0x74, 0x65, 0x20, 0x66, 0x72, 0x6F, 0x6D, 0x20, 0x52, 0x46,
   0x43, 0x20, 0x33, 0x33, 0x33, 0x39, 0xC0, 0x77, 0x31, 0x39,
   0x38, 0x35, 0x2D, 0x30, 0x34, 0x2D, 0x31, 0x32, 0x54, 0x32,
   0x33, 0x3A, 0x32, 0x30, 0x3A, 0x35, 0x30, 0x2E, 0x35, 0x32,
   0x5A, 0x62, 0x53, 0x44, 0xC1, 0x19, 0x03, 0xE7, 0x78, 0x19,
   0x53, 0x61, 0x6D, 0x70, 0x6C, 0x65, 0x20, 0x44, 0x61, 0x74,
   0x65, 0x20, 0x66, 0x72, 0x6F, 0x6D, 0x20, 0x52, 0x46, 0x43,
   0x20, 0x38, 0x39, 0x34, 0x33, 0x6A, 0x31, 0x39, 0x38, 0x35,
   0x2D, 0x30, 0x34, 0x2D, 0x31, 0x32, 0x18, 0x2A, 0xD9, 0x03,
   0xEC, 0x77, 0x31, 0x39, 0x38, 0x35, 0x2D, 0x30, 0x34, 0x2D,
   0x31, 0x32, 0x54, 0x32, 0x33, 0x3A, 0x32, 0x30, 0x3A, 0x35,
   0x30, 0x2E, 0x35, 0x32, 0x5A, 0x62, 0x53, 0x59, 0xD8, 0x64,
   0x39, 0x29, 0xB3, 0x18, 0x2D, 0x19, 0x0F, 0x9A};

int32_t EncodeDateTest(void)
{
   QCBOREncodeContext ECtx;

   QCBOREncode_Init(&ECtx, UsefulBuf_FROM_BYTE_ARRAY(spBigBuf));

   QCBOREncode_OpenArray(&ECtx);

   /* The values are taken from the CBOR RFCs */
   QCBOREncode_AddTDateString(&ECtx, QCBOR_ENCODE_AS_BORROWED, "2013-03-21T20:04:00Z");
   QCBOREncode_AddDateString(&ECtx, "2013-03-21T20:04:00Z");
   QCBOREncode_AddTDateEpoch(&ECtx, QCBOR_ENCODE_AS_BORROWED, 1363896240);
   QCBOREncode_AddDateEpoch(&ECtx, 1363896240);
   QCBOREncode_AddTDaysEpoch(&ECtx, QCBOR_ENCODE_AS_TAG, -10676);
   QCBOREncode_AddTDaysEpoch(&ECtx, QCBOR_ENCODE_AS_BORROWED, 3994);
   QCBOREncode_AddTDaysString(&ECtx, QCBOR_ENCODE_AS_TAG, "1940-10-09");
   QCBOREncode_AddTDaysString(&ECtx, QCBOR_ENCODE_AS_BORROWED, "1980-12-08");

   QCBOREncode_OpenMap(&ECtx);

   QCBOREncode_AddDateStringToMap(&ECtx,
                                  "Sample Date from RFC 3339",
                                  "1985-04-12T23:20:50.52Z");
   QCBOREncode_AddDateEpochToMap(&ECtx, "SD", 999);
   QCBOREncode_AddTDaysStringToMapSZ(&ECtx,
                                     "Sample Date from RFC 8943",
                                     QCBOR_ENCODE_AS_BORROWED,
                                     "1985-04-12");
   QCBOREncode_AddTDaysStringToMapN(&ECtx,
                                     42,
                                     QCBOR_ENCODE_AS_TAG,
                                     "1985-04-12T23:20:50.52Z");
   QCBOREncode_AddTDaysEpochToMapSZ(&ECtx,
                                    "SY",
                                    QCBOR_ENCODE_AS_TAG,
                                    -10676);
   QCBOREncode_AddTDaysEpochToMapN(&ECtx,
                                   45,
                                   QCBOR_ENCODE_AS_BORROWED,
                                   3994);

   QCBOREncode_CloseMap(&ECtx);

   QCBOREncode_CloseArray(&ECtx);

   UsefulBufC ECBOR;
   if(QCBOREncode_Finish(&ECtx, &ECBOR)) {
      return -1;
   }

   if(CheckResults(ECBOR, spExpectedEncodedDates))
      return -2;

   return 0;
}


int32_t ArrayNestingTest1(void)
{
   QCBOREncodeContext ECtx;
   int i;
   int nReturn = 0;

   QCBOREncode_Init(&ECtx, UsefulBuf_FROM_BYTE_ARRAY(spBigBuf));
   for(i = QCBOR_MAX_ARRAY_NESTING; i; i--) {
      QCBOREncode_OpenArray(&ECtx);
   }
   for(i = QCBOR_MAX_ARRAY_NESTING; i; i--) {
      QCBOREncode_CloseArray(&ECtx);
   }
   UsefulBufC Encoded;
   if(QCBOREncode_Finish(&ECtx, &Encoded)) {
      nReturn = -1;
   }

   return(nReturn);
}



int32_t ArrayNestingTest2(void)
{
   QCBOREncodeContext ECtx;
   int i;
   int nReturn = 0;

   QCBOREncode_Init(&ECtx, UsefulBuf_FROM_BYTE_ARRAY(spBigBuf));
   for(i = QCBOR_MAX_ARRAY_NESTING+1; i; i--) {
      QCBOREncode_OpenArray(&ECtx);
   }
   for(i = QCBOR_MAX_ARRAY_NESTING; i; i--) {
      QCBOREncode_CloseArray(&ECtx);
   }

   UsefulBufC Encoded;
   if(QCBOREncode_Finish(&ECtx, &Encoded) != QCBOR_ERR_ARRAY_NESTING_TOO_DEEP) {
      nReturn = -1;
   }

   return(nReturn);
}



int32_t ArrayNestingTest3(void)
{
   QCBOREncodeContext ECtx;
   int i;
   int nReturn = 0;

   QCBOREncode_Init(&ECtx, UsefulBuf_FROM_BYTE_ARRAY(spBigBuf));
   for(i = QCBOR_MAX_ARRAY_NESTING; i; i--) {
      QCBOREncode_OpenArray(&ECtx);
   }
   for(i = QCBOR_MAX_ARRAY_NESTING+1 ; i; i--) {
      QCBOREncode_CloseArray(&ECtx);
   }
   UsefulBufC Encoded;
   if(QCBOREncode_Finish(&ECtx, &Encoded) != QCBOR_ERR_TOO_MANY_CLOSES) {
      nReturn = -1;
   }

   return(nReturn);
}


/*
 81             # array(1)
 81          # array(1)
 81       # array(1)
 81    # array(1)
 80 # array(0)
*/
static const uint8_t spFiveArrarys[] = {0x81, 0x81, 0x81, 0x81, 0x80};

// Validated at http://cbor.me and by manually examining its output
/*
 82                        # array(2)
 81                     # array(1)
 81                  # array(1)
 81               # array(1)
 81            # array(1)
 80         # array(0)
 98 30                  # array(48)
 3B 7FFFFFFFFFFFFFFF # negative(9223372036854775807)
 3B 0000000100000000 # negative(4294967296)
 3A FFFFFFFF         # negative(4294967295)
 3A FFFFFFFE         # negative(4294967294)
 3A FFFFFFFD         # negative(4294967293)
 3A 7FFFFFFF         # negative(2147483647)
 3A 7FFFFFFE         # negative(2147483646)
 3A 00010001         # negative(65537)
 3A 00010000         # negative(65536)
 39 FFFF             # negative(65535)
 39 FFFE             # negative(65534)
 39 FFFD             # negative(65533)
 39 0100             # negative(256)
 38 FF               # negative(255)
 38 FE               # negative(254)
 38 FD               # negative(253)
 38 18               # negative(24)
 37                  # negative(23)
 36                  # negative(22)
 20                  # negative(0)
 00                  # unsigned(0)
 00                  # unsigned(0)
 01                  # unsigned(1)
 16                  # unsigned(22)
 17                  # unsigned(23)
 18 18               # unsigned(24)
 18 19               # unsigned(25)
 18 1A               # unsigned(26)
 18 1F               # unsigned(31)
 18 FE               # unsigned(254)
 18 FF               # unsigned(255)
 19 0100             # unsigned(256)
 19 0101             # unsigned(257)
 19 FFFE             # unsigned(65534)
 19 FFFF             # unsigned(65535)
 1A 00010000         # unsigned(65536)
 1A 00010001         # unsigned(65537)
 1A 00010002         # unsigned(65538)
 1A 7FFFFFFF         # unsigned(2147483647)
 1A 7FFFFFFF         # unsigned(2147483647)
 1A 80000000         # unsigned(2147483648)
 1A 80000001         # unsigned(2147483649)
 1A FFFFFFFE         # unsigned(4294967294)
 1A FFFFFFFF         # unsigned(4294967295)
 1B 0000000100000000 # unsigned(4294967296)
 1B 0000000100000001 # unsigned(4294967297)
 1B 7FFFFFFFFFFFFFFF # unsigned(9223372036854775807)
 1B FFFFFFFFFFFFFFFF # unsigned(18446744073709551615)
 */
static const uint8_t spEncodeRawExpected[] = {
   0x82, 0x81, 0x81, 0x81, 0x81, 0x80, 0x98, 0x30,
   0x3b, 0x7f, 0xff, 0xff, 0xff, 0xff, 0xff, 0xff,
   0xff, 0x3b, 0x00, 0x00, 0x00, 0x01, 0x00, 0x00,
   0x00, 0x00, 0x3a, 0xff, 0xff, 0xff, 0xff, 0x3a,
   0xff, 0xff, 0xff, 0xfe, 0x3a, 0xff, 0xff, 0xff,
   0xfd, 0x3a, 0x7f, 0xff, 0xff, 0xff, 0x3a, 0x7f,
   0xff, 0xff, 0xfe, 0x3a, 0x00, 0x01, 0x00, 0x01,
   0x3a, 0x00, 0x01, 0x00, 0x00, 0x39, 0xff, 0xff,
   0x39, 0xff, 0xfe, 0x39, 0xff, 0xfd, 0x39, 0x01,
   0x00, 0x38, 0xff, 0x38, 0xfe, 0x38, 0xfd, 0x38,
   0x18, 0x37, 0x36, 0x20, 0x00, 0x00, 0x01, 0x16,
   0x17, 0x18, 0x18, 0x18, 0x19, 0x18, 0x1a, 0x18,
   0x1f, 0x18, 0xfe, 0x18, 0xff, 0x19, 0x01, 0x00,
   0x19, 0x01, 0x01, 0x19, 0xff, 0xfe, 0x19, 0xff,
   0xff, 0x1a, 0x00, 0x01, 0x00, 0x00, 0x1a, 0x00,
   0x01, 0x00, 0x01, 0x1a, 0x00, 0x01, 0x00, 0x02,
   0x1a, 0x7f, 0xff, 0xff, 0xff, 0x1a, 0x7f, 0xff,
   0xff, 0xff, 0x1a, 0x80, 0x00, 0x00, 0x00, 0x1a,
   0x80, 0x00, 0x00, 0x01, 0x1a, 0xff, 0xff, 0xff,
   0xfe, 0x1a, 0xff, 0xff, 0xff, 0xff, 0x1b, 0x00,
   0x00, 0x00, 0x01, 0x00, 0x00, 0x00, 0x00, 0x1b,
   0x00, 0x00, 0x00, 0x01, 0x00, 0x00, 0x00, 0x01,
   0x1b, 0x7f, 0xff, 0xff, 0xff, 0xff, 0xff, 0xff,
   0xff, 0x1b, 0xff, 0xff, 0xff, 0xff, 0xff, 0xff,
   0xff, 0xff};


int32_t EncodeRawTest(void)
{
   QCBOREncodeContext ECtx;

   QCBOREncode_Init(&ECtx, UsefulBuf_FROM_BYTE_ARRAY(spBigBuf));
   QCBOREncode_OpenArray(&ECtx);
   QCBOREncode_AddEncoded(&ECtx, UsefulBuf_FROM_BYTE_ARRAY_LITERAL(spFiveArrarys));
   QCBOREncode_AddEncoded(&ECtx, UsefulBuf_FROM_BYTE_ARRAY_LITERAL(spExpectedEncodedInts));
   QCBOREncode_CloseArray(&ECtx);

   UsefulBufC EncodedRawTest;

   if(QCBOREncode_Finish(&ECtx, &EncodedRawTest)) {
      return -4;
   }

   if(CheckResults(EncodedRawTest, spEncodeRawExpected)) {
      return -5;
   }

   return 0;
}

/*
 This returns a pointer to spBigBuf
 */
static int32_t CreateMap(uint8_t **pEncoded, size_t *pEncodedLen)
{
   QCBOREncodeContext ECtx;
   int nReturn = -1;

   *pEncoded = NULL;
   *pEncodedLen = INT32_MAX;
   size_t uFirstSizeEstimate = 0;

   // loop runs CBOR encoding twice. First with no buffer to
   // calucate the length so buffer can be allocated correctly,
   // and last with the buffer to do the actual encoding
   do {
      QCBOREncode_Init(&ECtx, (UsefulBuf){*pEncoded, *pEncodedLen});
      QCBOREncode_OpenMap(&ECtx);
      QCBOREncode_AddInt64ToMap(&ECtx, "first integer", 42);
      QCBOREncode_OpenArrayInMap(&ECtx, "an array of two strings");
      QCBOREncode_AddText(&ECtx, ((UsefulBufC) {"string1", 7}));
      QCBOREncode_AddText(&ECtx, ((UsefulBufC) {"string2", 7}));
      QCBOREncode_CloseArray(&ECtx);
      QCBOREncode_OpenMapInMap(&ECtx, "map in a map");
      QCBOREncode_AddBytesToMap(&ECtx,"bytes 1", ((UsefulBufC) { "xxxx", 4}));
      QCBOREncode_AddBytesToMap(&ECtx, "bytes 2",((UsefulBufC) { "yyyy", 4}));
      QCBOREncode_AddInt64ToMap(&ECtx, "another int", 98);
      QCBOREncode_AddTextToMap(&ECtx, "text 2", ((UsefulBufC) {"lies, damn lies and statistics", 30}));
      QCBOREncode_CloseMap(&ECtx);
      QCBOREncode_CloseMap(&ECtx);

      if(QCBOREncode_FinishGetSize(&ECtx, pEncodedLen))
         goto Done;
      if(*pEncoded != NULL) {
         if(uFirstSizeEstimate != *pEncodedLen) {
            nReturn = 1;
         } else {
            nReturn = 0;
         }
         goto Done;
      }
      *pEncoded = spBigBuf;
      uFirstSizeEstimate = *pEncodedLen;

   } while(1);

 Done:
   return(nReturn);
}

/*
 A3                                      # map(3)
   6D                                   # text(13)
      666972737420696E7465676572        # "first integer"
   18 2A                                # unsigned(42)
   77                                   # text(23)
      616E206172726179206F662074776F20737472696E6773 # "an array of two strings"
   82                                   # array(2)
      67                                # text(7)
         737472696E6731                 # "string1"
      67                                # text(7)
         737472696E6732                 # "string2"
   6C                                   # text(12)
      6D617020696E2061206D6170          # "map in a map"
   A4                                   # map(4)
      67                                # text(7)
         62797465732031                 # "bytes 1"
      44                                # bytes(4)
         78787878                       # "xxxx"
      67                                # text(7)
         62797465732032                 # "bytes 2"
      44                                # bytes(4)
         79797979                       # "yyyy"
      6B                                # text(11)
         616E6F7468657220696E74         # "another int"
      18 62                             # unsigned(98)
      66                                # text(6)
         746578742032                   # "text 2"
      78 1E                             # text(30)
         6C6965732C2064616D6E206C69657320616E642073746174697374696373 # "lies, damn lies and statistics"
 */
static const uint8_t spValidMapEncoded[] = {
   0xa3, 0x6d, 0x66, 0x69, 0x72, 0x73, 0x74, 0x20, 0x69, 0x6e,
   0x74, 0x65, 0x67, 0x65, 0x72, 0x18, 0x2a, 0x77, 0x61, 0x6e,
   0x20, 0x61, 0x72, 0x72, 0x61, 0x79, 0x20, 0x6f, 0x66, 0x20,
   0x74, 0x77, 0x6f, 0x20, 0x73, 0x74, 0x72, 0x69, 0x6e, 0x67,
   0x73, 0x82, 0x67, 0x73, 0x74, 0x72, 0x69, 0x6e, 0x67, 0x31,
   0x67, 0x73, 0x74, 0x72, 0x69, 0x6e, 0x67, 0x32, 0x6c, 0x6d,
   0x61, 0x70, 0x20, 0x69, 0x6e, 0x20, 0x61, 0x20, 0x6d, 0x61,
   0x70, 0xa4, 0x67, 0x62, 0x79, 0x74, 0x65, 0x73, 0x20, 0x31,
   0x44, 0x78, 0x78, 0x78, 0x78, 0x67, 0x62, 0x79, 0x74, 0x65,
   0x73, 0x20, 0x32, 0x44, 0x79, 0x79, 0x79, 0x79, 0x6b, 0x61,
   0x6e, 0x6f, 0x74, 0x68, 0x65, 0x72, 0x20, 0x69, 0x6e, 0x74,
   0x18, 0x62, 0x66, 0x74, 0x65, 0x78, 0x74, 0x20, 0x32, 0x78,
   0x1e, 0x6c, 0x69, 0x65, 0x73, 0x2c, 0x20, 0x64, 0x61, 0x6d,
   0x6e, 0x20, 0x6c, 0x69, 0x65, 0x73, 0x20, 0x61, 0x6e, 0x64,
   0x20, 0x73, 0x74, 0x61, 0x74, 0x69, 0x73, 0x74, 0x69, 0x63,
   0x73 } ;


int32_t MapEncodeTest(void)
{
   uint8_t *pEncodedMaps;
   size_t nEncodedMapLen;

   if(CreateMap(&pEncodedMaps, &nEncodedMapLen)) {
      return -1;
   }

   int nReturn = 0;
   if(memcmp(spValidMapEncoded, pEncodedMaps, sizeof(spValidMapEncoded)))
      nReturn = 2;

   return(nReturn);
}


/*
 @brief  Encode the RTIC results

 @param[in]     nRResult        CBOR_SIMPLEV_TRUE, CBOR_SIMPLEV_FALSE or
                                CBOR_SIMPLEV_NULL
 @param[in]     time            Time stamp in UNIX epoch time or 0 for none
 @param[in]     szAlexString    Diagnostic code.
 @param[in[     pOut            Buffer to put the result in
 @param[in/out] pnLen           Size of pOut buffer when called; length of data
                                output in buffer on return

 @return
 One of the CBOR encoder errors. QCBOR_SUCCESS, which is has value 0, if no error.

 The size of pOut should be 30 bytes plus the length of pnLen.  If you make it too
 short an error will be returned. This function will never write off the end
 of the buffer passed to it.

 If the result is 0, then the correct encoded CBOR is in pOut and *pnLen is the
 length of the encoded CBOR.

 */

static UsefulBufC
FormatRTICResults(uint8_t uRResult,
                  int64_t time,
                  const char *szType,
                  const char *szAlexString,
                  UsefulBuf Storage)
{
   // Buffer that the result will be written in to
   // It is fixed size and small that a stack variable will be fine
   // QCBOREncode will never write off the end of this buffer. If it won't
   // fit QCBOREncode_Finish will return an error.

   // Context for the encoder
   QCBOREncodeContext ECtx;
   QCBOREncode_Init(&ECtx, Storage);

   // All the RTIC results are grouped in a CBOR Map which will get turned into a JSON Object
   // Contents are label / value pairs
   QCBOREncode_OpenMap(&ECtx);

   { // Brace / indention just to show CBOR encoding nesting

      // The result: 0 if scan happened and found nothing; 1 if it happened and
      // found something wrong; 2 if it didn't happen
      QCBOREncode_Private_AddSimpleToMap(&ECtx, "integrity", uRResult);

      // Add the diagnostic code
      QCBOREncode_AddSZStringToMap(&ECtx, "type", szType);

      // Add a time stamp
      if(time) {
         QCBOREncode_AddDateEpochToMap(&ECtx, "time", time);
      }

      // Add the diagnostic code
      QCBOREncode_AddSZStringToMap(&ECtx, "diag", szAlexString);

      // Open a subordinate map for telemtry data
      QCBOREncode_OpenMapInMap(&ECtx, "telemetry");

      { // Brace / indention just to show CBOR encoding nesting

         // Add a few fake integers and buffers for now.
         QCBOREncode_AddInt64ToMap(&ECtx, "Shoe Size", 12);

         // Add a few fake integers and buffers for now.
         QCBOREncode_AddInt64ToMap(&ECtx, "IQ", 0xffffffff);

         // Add a few fake integers and buffers for now.
         static const uint8_t pPV[] = {0x66, 0x67, 0x00, 0x56, 0xaa, 0xbb, 0x01, 0x01};
         const UsefulBufC WSPV = {pPV, sizeof(pPV)};

         QCBOREncode_AddBytesToMap(&ECtx, "WhaleSharkPatternVector", WSPV);
      }
   }

   // Close the telemetry map
   QCBOREncode_CloseMap(&ECtx);

   // Close the map
   QCBOREncode_CloseMap(&ECtx);

   UsefulBufC Result;

   QCBOREncode_Finish(&ECtx, &Result);

   return Result;
}


/*
 A5                                      # map(5)
   69                                   # text(9)
      696E74656772697479                # "integrity"
   F4                                   # primitive(20)
   64                                   # text(4)
      74797065                          # "type"
   66                                   # text(6)
      726563656E74                      # "recent"
   64                                   # text(4)
      74696D65                          # "time"
   C1                                   # tag(1)
      1A 580D4172                       # unsigned(1477263730)
   64                                   # text(4)
      64696167                          # "diag"
   6A                                   # text(10)
      30784131654335303031              # "0xA1eC5001"
   69                                   # text(9)
      74656C656D65747279                # "telemetry"
   A3                                   # map(3)
      69                                # text(9)
         53686F652053697A65             # "Shoe Size"
      0C                                # unsigned(12)
      62                                # text(2)
         4951                           # "IQ"
      1A FFFFFFFF                       # unsigned(4294967295)
      77                                # text(23)
         5768616C65536861726B5061747465726E566563746F72 # "WhaleSharkPatternVector"
      48                                # bytes(8)
         66670056AABB0101               # "fg\x00V\xAA\xBB\x01\x01"
 */
static const uint8_t spExpectedRTIC[] = {
   0xa5, 0x69, 0x69, 0x6e, 0x74, 0x65, 0x67, 0x72, 0x69, 0x74,
   0x79, 0xf4, 0x64, 0x74, 0x79, 0x70, 0x65, 0x66, 0x72, 0x65,
   0x63, 0x65, 0x6e, 0x74, 0x64, 0x74, 0x69, 0x6d, 0x65, 0xc1,
   0x1a, 0x58, 0x0d, 0x41, 0x72, 0x64, 0x64, 0x69, 0x61, 0x67,
   0x6a, 0x30, 0x78, 0x41, 0x31, 0x65, 0x43, 0x35, 0x30, 0x30,
   0x31, 0x69, 0x74, 0x65, 0x6c, 0x65, 0x6d, 0x65, 0x74, 0x72,
   0x79, 0xa3, 0x69, 0x53, 0x68, 0x6f, 0x65, 0x20, 0x53, 0x69,
   0x7a, 0x65, 0x0c, 0x62, 0x49, 0x51, 0x1a, 0xff, 0xff, 0xff,
   0xff, 0x77, 0x57, 0x68, 0x61, 0x6c, 0x65, 0x53, 0x68, 0x61,
   0x72, 0x6b, 0x50, 0x61, 0x74, 0x74, 0x65, 0x72, 0x6e, 0x56,
   0x65, 0x63, 0x74, 0x6f, 0x72, 0x48, 0x66, 0x67, 0x00, 0x56,
   0xaa, 0xbb, 0x01, 0x01};


int32_t RTICResultsTest(void)
{
   const UsefulBufC Encoded = FormatRTICResults(CBOR_SIMPLEV_FALSE, 1477263730,
                                          "recent", "0xA1eC5001",
                                          UsefulBuf_FROM_BYTE_ARRAY(spBigBuf));
   if(UsefulBuf_IsNULLC(Encoded)) {
      return -1;
   }

   if(CheckResults(Encoded, spExpectedRTIC)) {
      return -2;
   }

   return 0;
}


/*
 The expected encoding for first test in BstrWrapTest()

 82           # array(2)
   19 01C3   # unsigned(451)
   43        # bytes(3)
      1901D2 # "\x19\x01\xD2"
*/
static const uint8_t spExpectedBstrWrap[] = {0x82, 0x19, 0x01, 0xC3, 0x43, 0x19, 0x01, 0xD2};

/*
 81   #array(1)
 0x58  0x25  # string of length 37 (length of "This is longer than twenty four bytes")
 */
static const uint8_t spExpectedTypeAndLen[] = {0x81, 0x58, 0x25};

static const uint8_t spExpectedForBstrWrapCancel[] = {0x82, 0x19, 0x01, 0xC3, 0x18, 0x2A};

/*
 * bstr wrapping test
 */
int32_t BstrWrapTest(void)
{
   QCBOREncodeContext EC;

   // First test - make some wrapped CBOR and see that it is as expected
   QCBOREncode_Init(&EC, UsefulBuf_FROM_BYTE_ARRAY(spBigBuf));

   QCBOREncode_OpenArray(&EC);
   QCBOREncode_AddUInt64(&EC, 451);

   QCBOREncode_BstrWrap(&EC);
   QCBOREncode_AddUInt64(&EC, 466);

   UsefulBufC Wrapped;
   QCBOREncode_CloseBstrWrap(&EC, &Wrapped);

   QCBOREncode_CloseArray(&EC);

   UsefulBufC Encoded;
   if(QCBOREncode_Finish(&EC, &Encoded)) {
      return -1;
   }

   if(CheckResults(Encoded, spExpectedBstrWrap)) {
      return -2;
   }

   // Second test - see if the length of the wrapped
   // bstr is correct. Also tests bstr wrapping
   // in length calculation only mode.
   QCBOREncode_Init(&EC, (UsefulBuf){NULL, INT32_MAX});
   QCBOREncode_OpenArray(&EC);
   QCBOREncode_BstrWrap(&EC);
   QCBOREncode_OpenArray(&EC);
   QCBOREncode_AddNULL(&EC);
   QCBOREncode_CloseArray(&EC);
   UsefulBufC BStr;
   QCBOREncode_CloseBstrWrap(&EC, &BStr);
   // 3 is one byte for the wrapping bstr, 1 for an array of length 1,
   // and 1 byte for a NULL
   if(BStr.ptr != NULL || BStr.len != 3) {
      return -5;
   }

   // Third, test QCBOREncode_AddBytesLenOnly() here as it is part of the
   // bstr wrapping use cases.
   UsefulBuf_MAKE_STACK_UB(StuffBuf, 50);
   QCBOREncode_Init(&EC, StuffBuf);
   QCBOREncode_OpenArray(&EC);
   QCBOREncode_AddBytesLenOnly(&EC, UsefulBuf_FROM_SZ_LITERAL("This is longer than twenty four bytes"));
   QCBOREncode_CloseArray(&EC);
   if(QCBOREncode_Finish(&EC, &Encoded)) {
      return -6;
   }
   if(CheckResults(Encoded, spExpectedTypeAndLen)) {
      return -7;
   }

   // Fourth test, cancelling a byte string
   QCBOREncode_Init(&EC, UsefulBuf_FROM_BYTE_ARRAY(spBigBuf));

   QCBOREncode_OpenArray(&EC);
   QCBOREncode_AddUInt64(&EC, 451);

   QCBOREncode_BstrWrap(&EC);
   QCBOREncode_CancelBstrWrap(&EC);


   QCBOREncode_AddUInt64(&EC, 42);
   QCBOREncode_CloseArray(&EC);
   if(QCBOREncode_Finish(&EC, &Encoded)) {
      return -8;
   }
   if(CheckResults(Encoded, spExpectedForBstrWrapCancel)) {
      return -9;
   }

   QCBORError uErr;
   // Fifth test, failed cancelling
   QCBOREncode_Init(&EC, UsefulBuf_FROM_BYTE_ARRAY(spBigBuf));

   QCBOREncode_OpenArray(&EC);
   QCBOREncode_AddUInt64(&EC, 451);

   QCBOREncode_BstrWrap(&EC);
   QCBOREncode_AddUInt64(&EC, 99);
   QCBOREncode_CancelBstrWrap(&EC);

   QCBOREncode_AddUInt64(&EC, 42);
   QCBOREncode_CloseArray(&EC);
   uErr = QCBOREncode_Finish(&EC, &Encoded);
#ifndef QCBOR_DISABLE_ENCODE_USAGE_GUARDS
   if(uErr != QCBOR_ERR_CANNOT_CANCEL) {
      return -10;
   }
#else
   if(uErr != QCBOR_SUCCESS) {
      return -110;
   }
#endif /* QCBOR_DISABLE_ENCODE_USAGE_GUARDS */

   // Sixth test, another cancel, but the error is not caught
   // This use will produce unintended CBOR. The error
   // is not caught because it would require tracking state
   // for QCBOREncode_BstrWrapInMapN.
   QCBOREncode_Init(&EC, UsefulBuf_FROM_BYTE_ARRAY(spBigBuf));

   QCBOREncode_OpenMap(&EC);
   QCBOREncode_AddUInt64ToMapN(&EC, 451, 88);

   QCBOREncode_BstrWrapInMapN(&EC, 55);
   QCBOREncode_CancelBstrWrap(&EC);

   QCBOREncode_CloseMap(&EC);
   uErr = QCBOREncode_Finish(&EC, &Encoded);
   if(uErr != QCBOR_SUCCESS) {
      return -11;
   }

   return 0;
}



int32_t BstrWrapErrorTest(void)
{
   QCBOREncodeContext EC;
   UsefulBufC         Wrapped;
   UsefulBufC         Encoded2;
   QCBORError         uError;

   // ---- Test closing a bstrwrap when it is an array that is open ---------

   QCBOREncode_Init(&EC, UsefulBuf_FROM_BYTE_ARRAY(spBigBuf));

   QCBOREncode_OpenArray(&EC);
   QCBOREncode_AddUInt64(&EC, 451);

   QCBOREncode_BstrWrap(&EC);
   QCBOREncode_AddUInt64(&EC, 466);
   QCBOREncode_OpenArray(&EC);

   QCBOREncode_CloseBstrWrap(&EC, &Wrapped);

   QCBOREncode_CloseArray(&EC);

   uError = QCBOREncode_Finish(&EC, &Encoded2);
#ifndef QCBOR_DISABLE_ENCODE_USAGE_GUARDS
   if(uError != QCBOR_ERR_CLOSE_MISMATCH) {
      return (int32_t)(100 + uError);
   }
#else
   /* The above test is run both when QCBOR_DISABLE_ENCODE_USAGE_GUARDS
    * is set and not to be sure to excerice all the relavant code in
    * both conditions.  When the guards are disabled, there is no
    * error returned, but the code path is still covered.
    */
   if(uError != QCBOR_SUCCESS) {
      return (int32_t)(600 + uError);
   }
#endif /* QCBOR_DISABLE_ENCODE_USAGE_GUARDS */

   // -------- test closing a bstrwrap when nothing is open ----------------
   QCBOREncode_Init(&EC, UsefulBuf_FROM_BYTE_ARRAY(spBigBuf));
   QCBOREncode_CloseBstrWrap(&EC, &Wrapped);
   uError = QCBOREncode_Finish(&EC, &Encoded2);
#ifndef QCBOR_DISABLE_ENCODE_USAGE_GUARDS
   if(uError != QCBOR_ERR_TOO_MANY_CLOSES) {
      return (int32_t)(700 + uError);
   }
#else
   if(uError != QCBOR_SUCCESS) {
      return (int32_t)(800 + uError);
   }
#endif /* QCBOR_DISABLE_ENCODE_USAGE_GUARDS */

   // --------------- test nesting too deep ----------------------------------
   QCBOREncode_Init(&EC, UsefulBuf_FROM_BYTE_ARRAY(spBigBuf));
   for(int i = 1; i < 18; i++) {
      QCBOREncode_BstrWrap(&EC);
   }
   QCBOREncode_AddBool(&EC, true);

   for(int i = 1; i < 18; i++) {
      QCBOREncode_CloseBstrWrap(&EC, &Wrapped);
   }

   uError = QCBOREncode_Finish(&EC, &Encoded2);
   if(uError != QCBOR_ERR_ARRAY_NESTING_TOO_DEEP) {
      return (int32_t)(300 + uError);
   }

   return 0;
}


/*
 This is bstr wrapped CBOR in 6 levels.

 [
   h'82004E82014B8202488203458204428105',
   {
     32:h'A3101018406568656C6C6F18215828A3111118416568656C6C6F18225819A312121
     8426568656C6C6F18234BA2131318436568656C6C6F'
   }
 ]

 Unwrapping the first byte string in the above gives
   [0, h'82014B8202488203458204428105']

 Unwrapping again, the byte string immediately above gives
   [1, h'8202488203458204428105']

 ...

 Unrapping the second byte string in the top-level CBOR above gives
   {16: 16,
    64: "hello",
    33: h'A3111118416568656C6C6F18225819A3121218426568656C6C6F18234BA2....
 }

 Unwrapping again, the byte string immediately above gives
   {17: 17,
    65: "hello",
    34: h'A3121218426568656C6C6F18234BA2131318436568656C6C6F'
 }

 ...

 */
static const uint8_t spExpectedDeepBstr[] =
{
   0x82, 0x51, 0x82, 0x00, 0x4E, 0x82, 0x01, 0x4B,
   0x82, 0x02, 0x48, 0x82, 0x03, 0x45, 0x82, 0x04,
   0x42, 0x81, 0x05, 0xA1, 0x18, 0x20, 0x58, 0x37,
   0xA3, 0x10, 0x10, 0x18, 0x40, 0x65, 0x68, 0x65,
   0x6C, 0x6C, 0x6F, 0x18, 0x21, 0x58, 0x28, 0xA3,
   0x11, 0x11, 0x18, 0x41, 0x65, 0x68, 0x65, 0x6C,
   0x6C, 0x6F, 0x18, 0x22, 0x58, 0x19, 0xA3, 0x12,
   0x12, 0x18, 0x42, 0x65, 0x68, 0x65, 0x6C, 0x6C,
   0x6F, 0x18, 0x23, 0x4B, 0xA2, 0x13, 0x13, 0x18,
   0x43, 0x65, 0x68, 0x65, 0x6C, 0x6C, 0x6F
};


/*
 Get an int64 out of the decoder or fail.
 */
static int32_t GetInt64(QCBORDecodeContext *pDC, int64_t *pInt)
{
   QCBORItem Item;
   int32_t nReturn;

   nReturn = (int32_t)QCBORDecode_GetNext(pDC, &Item);
   if(nReturn) {
      return nReturn;
   }
   if(Item.uDataType != QCBOR_TYPE_INT64) {
      return -1;
   }

   *pInt = Item.val.int64;
   return 0;
}

/*
 Get an array out of the decoder or fail.
 */
static int32_t GetArray(QCBORDecodeContext *pDC, uint16_t *pInt)
{
   QCBORItem Item;
   int32_t nReturn;

   nReturn = (int32_t)QCBORDecode_GetNext(pDC, &Item);
   if(nReturn) {
      return nReturn;
   }
   if(Item.uDataType != QCBOR_TYPE_ARRAY) {
      return -1;
   }

   *pInt = Item.val.uCount;
   return 0;
}

/*
 Get a map out of the decoder or fail.
 */
static int32_t GetMap(QCBORDecodeContext *pDC, uint16_t *pInt)
{
   QCBORItem Item;
   int32_t nReturn;

   nReturn = (int32_t)QCBORDecode_GetNext(pDC, &Item);
   if(nReturn) {
      return nReturn;
   }
   if(Item.uDataType != QCBOR_TYPE_MAP) {
      return -1;
   }

   *pInt = Item.val.uCount;
   return 0;
}

/*
 Get a byte string out of the decoder or fail.
 */
static int32_t GetByteString(QCBORDecodeContext *pDC, UsefulBufC *pBstr)
{
   QCBORItem Item;
   int32_t nReturn;

   nReturn = (int32_t)QCBORDecode_GetNext(pDC, &Item);
   if(nReturn) {
      return nReturn;
   }
   if(Item.uDataType != QCBOR_TYPE_BYTE_STRING) {
      return QCBOR_ERR_UNEXPECTED_TYPE;
   }

   *pBstr = Item.val.string;
   return 0;
}

/*
 Get a byte string out of the decoder or fail.
 */
static int32_t GetTextString(QCBORDecodeContext *pDC, UsefulBufC *pTstr)
{
   QCBORItem Item;
   int nReturn;

   nReturn = (int32_t)QCBORDecode_GetNext(pDC, &Item);
   if(nReturn) {
      return nReturn;
   }
   if(Item.uDataType != QCBOR_TYPE_TEXT_STRING) {
      return -1;
   }

   *pTstr = Item.val.string;
   return 0;
}


/*
 Recursively decode array containing a little CBOR and a bstr wrapped array
 with a little CBOR and a bstr wrapped array...

 Part of bstr_wrap_nest_test.
 */static int32_t DecodeNextNested(UsefulBufC Wrapped)
{
   int64_t            nInt;
   UsefulBufC         Bstr;
   uint16_t           nArrayCount;
   QCBORDecodeContext DC;
   int32_t            nResult;

   QCBORDecode_Init(&DC, Wrapped, QCBOR_DECODE_MODE_NORMAL);

   if(GetArray(&DC, &nArrayCount) || nArrayCount < 1 || nArrayCount > 2) {
      return -10;
   }

   if(GetInt64(&DC, &nInt)) {
      return -11;
   }

   nResult = GetByteString(&DC, &Bstr);
   if(nResult == QCBOR_ERR_HIT_END || nResult == QCBOR_ERR_NO_MORE_ITEMS) {
      if(nArrayCount != 1) {
         return -12;
      } else {
         // successful exit
         return 0;
      }
   }
   if(nResult) {
      return -13;
   }

   // tail recursion; good compilers will reuse the stack frame
   return DecodeNextNested(Bstr);
}


/*
 Recursively decode map containing a little CBOR and a bstr wrapped map
 with a little CBOR and a bstr wrapped map...

 Part of bstr_wrap_nest_test.
 */
static int32_t DecodeNextNested2(UsefulBufC Wrapped)
{
   int32_t            nResult;
   uint16_t           nMapCount;
   int64_t            nInt;
   UsefulBufC         Bstr;
   QCBORDecodeContext DC;

   QCBORDecode_Init(&DC, Wrapped, QCBOR_DECODE_MODE_NORMAL);

   if(GetMap(&DC, &nMapCount) || nMapCount < 2 || nMapCount > 3) {
      return -20;
   }

   if(GetInt64(&DC, &nInt)) {
      return -21;
   }

   // The "hello"
   if(GetTextString(&DC, &Bstr)) {
      return -22;
   }

   nResult = GetByteString(&DC, &Bstr);
   if(nResult == QCBOR_ERR_HIT_END || nResult == QCBOR_ERR_NO_MORE_ITEMS) {
      if(nMapCount == 2) {
         // successful exit
         return 0;
      } else {
         return -23;
      }
   }

   if(nResult) {
      return -24;
   }

   // tail recursion; good compilers will reuse the stack frame
   return DecodeNextNested2(Bstr);
}


int32_t BstrWrapNestTest(void)
{
   QCBOREncodeContext EC;
   QCBOREncode_Init(&EC, UsefulBuf_FROM_BYTE_ARRAY(spBigBuf));

   // ---- Make a complicated nested CBOR structure ---
   #define BSTR_TEST_DEPTH 6

   QCBOREncode_OpenArray(&EC);

   for(int i = 0; i < BSTR_TEST_DEPTH; i++) {
      QCBOREncode_BstrWrap(&EC);
      QCBOREncode_OpenArray(&EC);
      QCBOREncode_AddInt64(&EC, i);
   }
   for(int i = 0; i < BSTR_TEST_DEPTH; i++) {
      QCBOREncode_CloseArray(&EC);
      QCBOREncode_CloseBstrWrap(&EC, NULL);
   }

   QCBOREncode_OpenMap(&EC);
   for(int i = 0; i < (BSTR_TEST_DEPTH-2); i++) {
      QCBOREncode_BstrWrapInMapN(&EC, i+0x20);
      QCBOREncode_OpenMap(&EC);
      QCBOREncode_AddInt64ToMapN(&EC, i+0x10, i+0x10);
      QCBOREncode_AddSZStringToMapN(&EC, i+0x40, "hello");
   }

   for(int i = 0; i < (BSTR_TEST_DEPTH-2); i++) {
      QCBOREncode_CloseMap(&EC);
      QCBOREncode_CloseBstrWrap(&EC, NULL);
   }
   QCBOREncode_CloseMap(&EC);

   QCBOREncode_CloseArray(&EC);

   UsefulBufC Encoded;
   if(QCBOREncode_Finish(&EC, &Encoded)) {
      return -1;
   }

   // ---Compare it to expected. Expected was hand checked with use of CBOR playground ----
   if(UsefulBuf_Compare(UsefulBuf_FROM_BYTE_ARRAY_LITERAL(spExpectedDeepBstr), Encoded)) {
      return -2;
   }

   // ---- Decode it and see if it is OK ------
   QCBORDecodeContext DC;
   QCBORDecode_Init(&DC, Encoded, QCBOR_DECODE_MODE_NORMAL);

   UsefulBufC Bstr;
   uint16_t nArrayCount;

   // Array surrounding the the whole thing
   if(GetArray(&DC, &nArrayCount) || nArrayCount != 2) {
      return -3;
   }

   // Get the byte string wrapping some array stuff
   if(GetByteString(&DC, &Bstr)) {
      return -4;
   }

   // Decode the wrapped nested structure
   int nReturn = DecodeNextNested(Bstr);
   if(nReturn) {
      return nReturn;
   }

   // A map enclosing some map-oriented bstr wraps
   if(GetMap(&DC, &nArrayCount)) {
      return -5;
   }

   // Get the byte string wrapping some array stuff
   if(GetByteString(&DC, &Bstr)) {
      return -6;
   }

   // Decode the wrapped nested structure
   nReturn = DecodeNextNested2(Bstr);
   if(nReturn) {
      return nReturn;
   }

   if(QCBORDecode_Finish(&DC)) {
      return -7;
   }

   return 0;
}


static const uint8_t spCoseSign1Signature[] = {
   0x8e, 0xb3, 0x3e, 0x4c, 0xa3, 0x1d, 0x1c, 0x46, 0x5a, 0xb0,
   0x5a, 0xac, 0x34, 0xcc, 0x6b, 0x23, 0xd5, 0x8f, 0xef, 0x5c,
   0x08, 0x31, 0x06, 0xc4, 0xd2, 0x5a, 0x91, 0xae, 0xf0, 0xb0,
   0x11, 0x7e, 0x2a, 0xf9, 0xa2, 0x91, 0xaa, 0x32, 0xe1, 0x4a,
   0xb8, 0x34, 0xdc, 0x56, 0xed, 0x2a, 0x22, 0x34, 0x44, 0x54,
   0x7e, 0x01, 0xf1, 0x1d, 0x3b, 0x09, 0x16, 0xe5, 0xa4, 0xc3,
   0x45, 0xca, 0xcb, 0x36};

/*
 D2                                      # tag(18)
   84                                   # array(4)
      43                                # bytes(3)
         A10126                         # "\xA1\x01&"
      A1                                # map(1)
         04                             # unsigned(4)
         42                             # bytes(2)
            3131                        # "11"
      54                                # bytes(20)
         546869732069732074686520636F6E74656E742E # "This is the content."
      58 40                             # bytes(64)
         8EB33E4CA31D1C465AB05AAC34CC6B23D58FEF5C083106C4D25
         A91AEF0B0117E2AF9A291AA32E14AB834DC56ED2A223444547E
         01F11D3B0916E5A4C345CACB36     # "\x8E\xB3>L\xA3\x1D\x1CFZ\xB0Z\xAC4
                                           \xCCk#\xD5\x8F\xEF\b1\x06\xC4\xD2Z
                                           \x91\xAE\xF0\xB0\x11~*\xF9\xA2\x91
                                           \xAA2\xE1J\xB84\xDCV\xED*\"4DT~\x01
                                           \xF1\x1D;\t\x16\xE5\xA4\xC3E\xCA
                                           \xCB6"
 */
static const uint8_t spCoseSign1TBSExpected[] = {
   0xD2, 0x84, 0x43, 0xA1, 0x01, 0x26, 0xA1, 0x04, 0x42, 0x31,
   0x31, 0x54, 0x54, 0x68, 0x69, 0x73, 0x20, 0x69, 0x73, 0x20,
   0x74, 0x68, 0x65, 0x20, 0x63, 0x6F, 0x6E, 0x74, 0x65, 0x6E,
   0x74, 0x2E, 0x58, 0x40, 0x8E, 0xB3, 0x3E, 0x4C, 0xA3, 0x1D,
   0x1C, 0x46, 0x5A, 0xB0, 0x5A, 0xAC, 0x34, 0xCC, 0x6B, 0x23,
   0xD5, 0x8F, 0xEF, 0x5C, 0x08, 0x31, 0x06, 0xC4, 0xD2, 0x5A,
   0x91, 0xAE, 0xF0, 0xB0, 0x11, 0x7E, 0x2A, 0xF9, 0xA2, 0x91,
   0xAA, 0x32, 0xE1, 0x4A, 0xB8, 0x34, 0xDC, 0x56, 0xED, 0x2A,
   0x22, 0x34, 0x44, 0x54, 0x7E, 0x01, 0xF1, 0x1D, 0x3B, 0x09,
   0x16, 0xE5, 0xA4, 0xC3, 0x45, 0xCA, 0xCB, 0x36};

static const uint8_t pProtectedHeaders[] = {0xa1, 0x01, 0x26};


/*
 This corresponds exactly to the example in RFC 8152 section
 C.2.1. This doesn't actually verify the signature (however
 the t_cose implementation does).
 */
int32_t CoseSign1TBSTest(void)
{
   // All of this is from RFC 8152 C.2.1
   const char          *szKid     = "11";
   const UsefulBufC     Kid       = UsefulBuf_FromSZ(szKid);
   const char          *szPayload = "This is the content.";
   const UsefulBufC     Payload   = UsefulBuf_FromSZ(szPayload);
   const UsefulBufC     ProtectedHeaders = UsefulBuf_FROM_BYTE_ARRAY_LITERAL(pProtectedHeaders);
   const UsefulBufC     Signature        = UsefulBuf_FROM_BYTE_ARRAY_LITERAL(spCoseSign1Signature);

   QCBOREncodeContext EC;

   // --------QCBOREncode_CloseBstrWrap2(&EC, **false** ----------------------
   QCBOREncode_Init(&EC, UsefulBuf_FROM_BYTE_ARRAY(spBigBuf));

   // top level array for cose sign1, 18 is the tag for COSE sign
   QCBOREncode_AddTag(&EC, CBOR_TAG_COSE_SIGN1);
   QCBOREncode_OpenArray(&EC);

   // Add protected headers
   QCBOREncode_AddBytes(&EC, ProtectedHeaders);

   // Empty map with unprotected headers
   QCBOREncode_OpenMap(&EC);
   QCBOREncode_AddBytesToMapN(&EC, 4, Kid);
   QCBOREncode_CloseMap(&EC);

   // The payload
   UsefulBufC WrappedPayload;
   QCBOREncode_BstrWrap(&EC);
   // Payload is not actually CBOR in example C.2.1 like it would be
   // for a CWT or EAT. It is just a text string.
   QCBOREncode_AddEncoded(&EC, Payload);
   QCBOREncode_CloseBstrWrap2(&EC, false, &WrappedPayload);

   // Check we got back the actual payload expected
   // The extra "T" is 0x54, which is the initial byte a bstr of length 20.
   if(UsefulBuf_Compare(WrappedPayload,
                        UsefulBuf_FROM_SZ_LITERAL("This is the content."))) {
      return -1;
   }

/*   if(UsefulBuf_Compare(WrappedPayload,
                        UsefulBuf_FROM_SZ_LITERAL("TThis is the content."))) {
      return -1;
   } */

   // The signature
   QCBOREncode_AddBytes(&EC, Signature);
   QCBOREncode_CloseArray(&EC);

   // Finish and check the results
   UsefulBufC COSE_Sign1;
   if(QCBOREncode_Finish(&EC, &COSE_Sign1)) {
      return -2;
   }

   // 98 is the size from RFC 8152 C.2.1
   if(COSE_Sign1.len != 98) {
      return -3;
   }

   // It would be good to compare this to the output from a COSE
   // implementation like COSE-C. This has been checked against the
   // CBOR playground.
   if(CheckResults(COSE_Sign1, spCoseSign1TBSExpected)) {
      return -4;
   }


   // --------QCBOREncode_CloseBstrWrap2(&EC, **true** ------------------------
   QCBOREncode_Init(&EC, UsefulBuf_FROM_BYTE_ARRAY(spBigBuf));

   // top level array for cose sign1, 18 is the tag for COSE sign
   QCBOREncode_AddTag(&EC, CBOR_TAG_COSE_SIGN1);
   QCBOREncode_OpenArray(&EC);

   // Add protected headers
   QCBOREncode_AddBytes(&EC, ProtectedHeaders);

   // Empty map with unprotected headers
   QCBOREncode_OpenMap(&EC);
   QCBOREncode_AddBytesToMapN(&EC, 4, Kid);
   QCBOREncode_CloseMap(&EC);

   // The payload
   QCBOREncode_BstrWrap(&EC);
   // Payload is not actually CBOR in example C.2.1 like it would be
   // for a CWT or EAT. It is just a text string.
   QCBOREncode_AddEncoded(&EC, Payload);
   QCBOREncode_CloseBstrWrap2(&EC, true, &WrappedPayload);

   // Check we got back the actual payload expected
   // The extra "T" is 0x54, which is the initial byte a bstr of length 20.
   if(UsefulBuf_Compare(WrappedPayload,
                        UsefulBuf_FROM_SZ_LITERAL("TThis is the content."))) {
      return -11;
   }

   // The signature
   QCBOREncode_AddBytes(&EC, Signature);
   QCBOREncode_CloseArray(&EC);

   // Finish and check the results
   if(QCBOREncode_Finish(&EC, &COSE_Sign1)) {
      return -12;
   }

   // 98 is the size from RFC 8152 C.2.1
   if(COSE_Sign1.len != 98) {
      return -13;
   }

   // It would be good to compare this to the output from a COSE
   // implementation like COSE-C. This has been checked against the
   // CBOR playground.
   if(CheckResults(COSE_Sign1, spCoseSign1TBSExpected)) {
      return -14;
   }

   return 0;
}


int32_t EncodeErrorTests(void)
{
   QCBOREncodeContext EC;
   QCBORError         uErr;


   // ------ Test for QCBOR_ERR_BUFFER_TOO_LARGE ------
   // Do all of these tests with NULL buffers so no actual
   // large allocations are neccesary
   const UsefulBuf Buffer = (UsefulBuf){NULL, UINT32_MAX};

   // First verify no error from a big buffer
   QCBOREncode_Init(&EC, Buffer);
   QCBOREncode_OpenArray(&EC);
   // 6 is the CBOR overhead for opening the array and encodng the length
   // This exactly fills the buffer.
   QCBOREncode_AddBytes(&EC, (UsefulBufC){NULL, UINT32_MAX-6});
   QCBOREncode_CloseArray(&EC);
   size_t xx;
   if(QCBOREncode_FinishGetSize(&EC, &xx) != QCBOR_SUCCESS) {
      return -1;
   }

   // Second verify error from an array in encoded output too large
   // Also test fetching the error code before finish
   QCBOREncode_Init(&EC, (UsefulBuf){NULL, UINT32_MAX});
   QCBOREncode_OpenArray(&EC);
   QCBOREncode_AddBytes(&EC, (UsefulBufC){NULL, UINT32_MAX-10});
   QCBOREncode_OpenArray(&EC); // Where QCBOR internally encounters and records error
   if(QCBOREncode_GetErrorState(&EC) != QCBOR_ERR_BUFFER_TOO_LARGE) {
      // Error fetch failed.
      return -122;
   }
   QCBOREncode_CloseArray(&EC);
   if(QCBOREncode_FinishGetSize(&EC, &xx) != QCBOR_ERR_BUFFER_TOO_LARGE) {
      return -2;
   }

   // Third, fit an array in exactly at max position allowed
   QCBOREncode_Init(&EC, Buffer);
   QCBOREncode_OpenArray(&EC);
   QCBOREncode_AddBytes(&EC, (UsefulBufC){NULL, QCBOR_MAX_ARRAY_OFFSET-6});
   QCBOREncode_OpenArray(&EC);
   QCBOREncode_CloseArray(&EC);
   QCBOREncode_CloseArray(&EC);
   if(QCBOREncode_FinishGetSize(&EC, &xx) != QCBOR_SUCCESS) {
      return -10;
   }


   // ----- QCBOR_ERR_BUFFER_TOO_SMALL --------------
   // Work close to the 4GB size limit for a better test
   const uint32_t uLargeSize =  UINT32_MAX - 1024;
   const UsefulBuf Large = (UsefulBuf){NULL,uLargeSize};

   QCBOREncode_Init(&EC, Large);
   QCBOREncode_OpenArray(&EC);
   QCBOREncode_AddBytes(&EC, (UsefulBufC){NULL, uLargeSize/2 + 1});
   QCBOREncode_CloseArray(&EC);
   if(QCBOREncode_FinishGetSize(&EC, &xx) != QCBOR_SUCCESS) {
      // Making sure it succeeds when it should first
      return -3;
   }

   QCBOREncode_Init(&EC, Large);
   QCBOREncode_OpenArray(&EC);
   QCBOREncode_AddBytes(&EC, (UsefulBufC){NULL, uLargeSize/2 + 1});
   QCBOREncode_AddBytes(&EC, (UsefulBufC){NULL, uLargeSize/2});
   QCBOREncode_CloseArray(&EC);
   if(QCBOREncode_FinishGetSize(&EC, &xx) != QCBOR_ERR_BUFFER_TOO_SMALL) {
      // Now just 1 byte over, see that it fails
      return -4;
   }


   // ----- QCBOR_ERR_ARRAY_NESTING_TOO_DEEP -------
   QCBOREncode_Init(&EC, Large);
   for(int i = QCBOR_MAX_ARRAY_NESTING; i > 0; i--) {
      QCBOREncode_OpenArray(&EC);
   }
   for(int i = QCBOR_MAX_ARRAY_NESTING; i > 0; i--) {
      QCBOREncode_CloseArray(&EC);
   }
   if(QCBOREncode_FinishGetSize(&EC, &xx) != QCBOR_SUCCESS) {
      // Making sure it succeeds when it should first
      return -5;
   }

   QCBOREncode_Init(&EC, Large);
   for(int i = QCBOR_MAX_ARRAY_NESTING+1; i > 0; i--) {
      QCBOREncode_OpenArray(&EC);
   }
   /* +1 level to cause error */
   for(int i = QCBOR_MAX_ARRAY_NESTING+1; i > 0; i--) {
      QCBOREncode_CloseArray(&EC);
   }
   if(QCBOREncode_FinishGetSize(&EC, &xx) != QCBOR_ERR_ARRAY_NESTING_TOO_DEEP) {
      return -6;
   }


   /* ------ QCBOR_ERR_TOO_MANY_CLOSES -------- */
   QCBOREncode_Init(&EC, Large);
   for(int i = QCBOR_MAX_ARRAY_NESTING; i > 0; i--) {
      QCBOREncode_OpenArray(&EC);
   }
   /* +1 level to cause error */
   for(int i = QCBOR_MAX_ARRAY_NESTING+1; i > 0; i--) {
      QCBOREncode_CloseArray(&EC);
   }
   uErr = QCBOREncode_FinishGetSize(&EC, &xx);
#ifndef QCBOR_DISABLE_ENCODE_USAGE_GUARDS
   if(uErr != QCBOR_ERR_TOO_MANY_CLOSES) {
      return -7;
   }
#else /* QCBOR_DISABLE_ENCODE_USAGE_GUARDS */
   if(uErr != QCBOR_SUCCESS) {
      return -107;
   }
#endif /* QCBOR_DISABLE_ENCODE_USAGE_GUARDS */


   /* ------ QCBOR_ERR_CLOSE_MISMATCH -------- */
   QCBOREncode_Init(&EC, Large);
   QCBOREncode_OpenArray(&EC);
   UsefulBufC Wrap;
   QCBOREncode_CloseBstrWrap(&EC, &Wrap);
   uErr = QCBOREncode_FinishGetSize(&EC, &xx);
#ifndef QCBOR_DISABLE_ENCODE_USAGE_GUARDS
   if(uErr != QCBOR_ERR_CLOSE_MISMATCH) {
      return -8;
   }
#else /* QCBOR_DISABLE_ENCODE_USAGE_GUARDS */
   if(uErr != QCBOR_SUCCESS) {
      return -108;
   }
#endif /* QCBOR_DISABLE_ENCODE_USAGE_GUARDS */

   /* ------ QCBOR_ERR_ARRAY_OR_MAP_STILL_OPEN --------- */
   QCBOREncode_Init(&EC, Large);
   for(int i = QCBOR_MAX_ARRAY_NESTING; i > 0; i--) {
      QCBOREncode_OpenArray(&EC);
   }
   /* -1 level to cause error */
   for(int i = QCBOR_MAX_ARRAY_NESTING-1; i > 0; i--) {
      QCBOREncode_CloseArray(&EC);
   }

   uErr = QCBOREncode_FinishGetSize(&EC, &xx);
#ifndef QCBOR_DISABLE_ENCODE_USAGE_GUARDS
   if(uErr != QCBOR_ERR_ARRAY_OR_MAP_STILL_OPEN) {
      return -9;
   }
#else /* QCBOR_DISABLE_ENCODE_USAGE_GUARDS */
   if(uErr != QCBOR_SUCCESS) {
      return -109;
   }
#endif /* QCBOR_DISABLE_ENCODE_USAGE_GUARDS */

   /* QCBOR_ERR_ARRAY_TOO_LONG is not tested here as
    it would require a 64KB of RAM to test */


   /* ----- Test the check for NULL buffer ------ */
   QCBOREncode_Init(&EC, Buffer);
   if(QCBOREncode_IsBufferNULL(&EC) == 0) {
      return -11;
   }

   /* ------ QCBOR_ERR_UNSUPPORTED -------- */
   QCBOREncode_Init(&EC, Large);
   QCBOREncode_OpenArray(&EC);
   QCBOREncode_Private_AddSimple(&EC, 24); /* CBOR_SIMPLEV_RESERVED_START */
   uErr = QCBOREncode_FinishGetSize(&EC, &xx);
#ifndef QCBOR_DISABLE_ENCODE_USAGE_GUARDS
   if(uErr != QCBOR_ERR_ENCODE_UNSUPPORTED) {
      return -12;
   }
#else /* QCBOR_DISABLE_ENCODE_USAGE_GUARDS */
   if(uErr != QCBOR_SUCCESS) {
      return -112;
   }
#endif /* QCBOR_DISABLE_ENCODE_USAGE_GUARDS */


   QCBOREncode_Init(&EC, Large);
   QCBOREncode_OpenArray(&EC);
   QCBOREncode_Private_AddSimple(&EC, 31); /* CBOR_SIMPLEV_RESERVED_END */
   uErr = QCBOREncode_FinishGetSize(&EC, &xx);
#ifndef QCBOR_DISABLE_ENCODE_USAGE_GUARDS
   if(uErr != QCBOR_ERR_ENCODE_UNSUPPORTED) {
      return -13;
   }
#else /* QCBOR_DISABLE_ENCODE_USAGE_GUARDS */
   if(uErr != QCBOR_SUCCESS) {
      return -113;
   }
#endif /* QCBOR_DISABLE_ENCODE_USAGE_GUARDS */


   return 0;
}


#ifndef QCBOR_DISABLE_EXP_AND_MANTISSA
/*
   [
      4([-1, 3]),
      4([-20, 4759477275222530853136]),
      4([9223372036854775807, -4759477275222530853137]),
      5([300, 100]),
      5([-20, 4759477275222530853136]),
      5([-9223372036854775808, -4759477275222530853137])
 ]
 */
static const uint8_t spExpectedExponentAndMantissaArray[] = {
   0x86, 0xC4, 0x82, 0x20, 0x03, 0xC4, 0x82, 0x33,
   0xC2, 0x4A, 0x01, 0x02, 0x03, 0x04, 0x05, 0x06,
   0x07, 0x08, 0x09, 0x10, 0xC4, 0x82, 0x1B, 0x7F,
   0xFF, 0xFF, 0xFF, 0xFF, 0xFF, 0xFF, 0xFF, 0xC3,
   0x4A, 0x01, 0x02, 0x03, 0x04, 0x05, 0x06, 0x07,
   0x08, 0x09, 0x10, 0xC5, 0x82, 0x19, 0x01, 0x2C,
   0x18, 0x64, 0xC5, 0x82, 0x33, 0xC2, 0x4A, 0x01,
   0x02, 0x03, 0x04, 0x05, 0x06, 0x07, 0x08, 0x09,
   0x10, 0xC5, 0x82, 0x3B, 0x7F, 0xFF, 0xFF, 0xFF,
   0xFF, 0xFF, 0xFF, 0xFF, 0xC3, 0x4A, 0x01, 0x02,
   0x03, 0x04, 0x05, 0x06, 0x07, 0x08, 0x09, 0x10};


/*
  {
    "decimal fraction": 4([-1, 3]),
    300: 4([-1, 3]),
    "decimal fraction bignum postive": 4([-200, 4759477275222530853136]),
    400: 4([2147483647, 4759477275222530853136]),
    "decimal fraction bignum negative": 4([9223372036854775807, -4759477275222530853137]),
    500: 4([9223372036854775807, -4759477275222530853137]),
    "big float": 5([300, 100]),
    600: 5([300, 100]),
    "big float bignum positive": 5([-20, 4759477275222530853136]),
    700: 5([-20, 4759477275222530853136]),
    "big float bignum negative": 5([-9223372036854775808, -4759477275222530853137]),
    800: 5([-9223372036854775808, -4759477275222530853137])
  }
 */
static const uint8_t spExpectedExponentAndMantissaMap[] = {
   0xAC, 0x70, 0x64, 0x65, 0x63, 0x69, 0x6D, 0x61,
   0x6C, 0x20, 0x66, 0x72, 0x61, 0x63, 0x74, 0x69,
   0x6F, 0x6E, 0xC4, 0x82, 0x20, 0x03, 0x19, 0x01,
   0x2C, 0xC4, 0x82, 0x20, 0x03, 0x78, 0x1F, 0x64,
   0x65, 0x63, 0x69, 0x6D, 0x61, 0x6C, 0x20, 0x66,
   0x72, 0x61, 0x63, 0x74, 0x69, 0x6F, 0x6E, 0x20,
   0x62, 0x69, 0x67, 0x6E, 0x75, 0x6D, 0x20, 0x70,
   0x6F, 0x73, 0x74, 0x69, 0x76, 0x65, 0xC4, 0x82,
   0x38, 0xC7, 0xC2, 0x4A, 0x01, 0x02, 0x03, 0x04,
   0x05, 0x06, 0x07, 0x08, 0x09, 0x10, 0x19, 0x01,
   0x90, 0xC4, 0x82, 0x1A, 0x7F, 0xFF, 0xFF, 0xFF,
   0xC2, 0x4A, 0x01, 0x02, 0x03, 0x04, 0x05, 0x06,
   0x07, 0x08, 0x09, 0x10, 0x78, 0x20, 0x64, 0x65,
   0x63, 0x69, 0x6D, 0x61, 0x6C, 0x20, 0x66, 0x72,
   0x61, 0x63, 0x74, 0x69, 0x6F, 0x6E, 0x20, 0x62,
   0x69, 0x67, 0x6E, 0x75, 0x6D, 0x20, 0x6E, 0x65,
   0x67, 0x61, 0x74, 0x69, 0x76, 0x65, 0xC4, 0x82,
   0x1B, 0x7F, 0xFF, 0xFF, 0xFF, 0xFF, 0xFF, 0xFF,
   0xFF, 0xC3, 0x4A, 0x01, 0x02, 0x03, 0x04, 0x05,
   0x06, 0x07, 0x08, 0x09, 0x10, 0x19, 0x01, 0xF4,
   0xC4, 0x82, 0x1B, 0x7F, 0xFF, 0xFF, 0xFF, 0xFF,
   0xFF, 0xFF, 0xFF, 0xC3, 0x4A, 0x01, 0x02, 0x03,
   0x04, 0x05, 0x06, 0x07, 0x08, 0x09, 0x10, 0x69,
   0x62, 0x69, 0x67, 0x20, 0x66, 0x6C, 0x6F, 0x61,
   0x74, 0xC5, 0x82, 0x19, 0x01, 0x2C, 0x18, 0x64,
   0x19, 0x02, 0x58, 0xC5, 0x82, 0x19, 0x01, 0x2C,
   0x18, 0x64, 0x78, 0x19, 0x62, 0x69, 0x67, 0x20,
   0x66, 0x6C, 0x6F, 0x61, 0x74, 0x20, 0x62, 0x69,
   0x67, 0x6E, 0x75, 0x6D, 0x20, 0x70, 0x6F, 0x73,
   0x69, 0x74, 0x69, 0x76, 0x65, 0xC5, 0x82, 0x33,
   0xC2, 0x4A, 0x01, 0x02, 0x03, 0x04, 0x05, 0x06,
   0x07, 0x08, 0x09, 0x10, 0x19, 0x02, 0xBC, 0xC5,
   0x82, 0x33, 0xC2, 0x4A, 0x01, 0x02, 0x03, 0x04,
   0x05, 0x06, 0x07, 0x08, 0x09, 0x10, 0x78, 0x19,
   0x62, 0x69, 0x67, 0x20, 0x66, 0x6C, 0x6F, 0x61,
   0x74, 0x20, 0x62, 0x69, 0x67, 0x6E, 0x75, 0x6D,
   0x20, 0x6E, 0x65, 0x67, 0x61, 0x74, 0x69, 0x76,
   0x65, 0xC5, 0x82, 0x3B, 0x7F, 0xFF, 0xFF, 0xFF,
   0xFF, 0xFF, 0xFF, 0xFF, 0xC3, 0x4A, 0x01, 0x02,
   0x03, 0x04, 0x05, 0x06, 0x07, 0x08, 0x09, 0x10,
   0x19, 0x03, 0x20, 0xC5, 0x82, 0x3B, 0x7F, 0xFF,
   0xFF, 0xFF, 0xFF, 0xFF, 0xFF, 0xFF, 0xC3, 0x4A,
   0x01, 0x02, 0x03, 0x04, 0x05, 0x06, 0x07, 0x08,
   0x09, 0x10
};


int32_t ExponentAndMantissaEncodeTests(void)
{
   QCBOREncodeContext EC;
   UsefulBufC         EncodedExponentAndMantissa;

   // Constant for the big number used in all the tests.
   static const uint8_t spBigNum[] = {0x01, 0x02, 0x03, 0x04, 0x05,
                                      0x06, 0x07, 0x08, 0x09, 0x010};
   const UsefulBufC   BigNum = UsefulBuf_FROM_BYTE_ARRAY_LITERAL(spBigNum);

   QCBOREncode_Init(&EC, UsefulBuf_FROM_BYTE_ARRAY(spBigBuf));
   QCBOREncode_OpenArray(&EC);
   QCBOREncode_AddDecimalFraction(&EC, 3, -1); // 3 * (10 ^ -1)
   QCBOREncode_AddDecimalFractionBigNum(&EC, BigNum , false, -20);
   QCBOREncode_AddDecimalFractionBigNum(&EC, BigNum, true, INT64_MAX);
   QCBOREncode_AddBigFloat(&EC, 100, 300);
   QCBOREncode_AddBigFloatBigNum(&EC, BigNum, false, -20);
   QCBOREncode_AddBigFloatBigNum(&EC, BigNum, true, INT64_MIN);
   QCBOREncode_CloseArray(&EC);

   if(QCBOREncode_Finish(&EC, &EncodedExponentAndMantissa)) {
      return -2;
   }

   int nReturn = UsefulBuf_CompareWithDiagnostic(EncodedExponentAndMantissa,
                                                 UsefulBuf_FROM_BYTE_ARRAY_LITERAL(spExpectedExponentAndMantissaArray),
                                                 NULL);
   if(nReturn) {
      return nReturn;
   }

   QCBOREncode_Init(&EC, UsefulBuf_FROM_BYTE_ARRAY(spBigBuf));
   QCBOREncode_OpenMap(&EC);

   QCBOREncode_AddDecimalFractionToMap(&EC, "decimal fraction", 3, -1);

   QCBOREncode_AddDecimalFractionToMapN(&EC, 300, 3, -1);

   QCBOREncode_AddDecimalFractionBigNumToMapSZ(&EC,
                                             "decimal fraction bignum postive",
                                             BigNum,
                                             false,
                                             -200);

   QCBOREncode_AddDecimalFractionBigNumToMapN(&EC,
                                              400,
                                              BigNum,
                                              false,
                                              INT32_MAX);

   QCBOREncode_AddDecimalFractionBigNumToMapSZ(&EC,
                                             "decimal fraction bignum negative",
                                             BigNum,
                                             true,
                                             INT64_MAX);

   QCBOREncode_AddDecimalFractionBigNumToMapN(&EC,
                                              500,
                                              BigNum,
                                              true,
                                              INT64_MAX);

   QCBOREncode_AddBigFloatToMap(&EC, "big float", 100, 300);

   QCBOREncode_AddBigFloatToMapN(&EC, 600, 100, 300);

   QCBOREncode_AddBigFloatBigNumToMap(&EC,
                                      "big float bignum positive",
                                      BigNum,
                                      false,
                                      -20);

   QCBOREncode_AddBigFloatBigNumToMapN(&EC,
                                       700,
                                       BigNum,
                                       false,
                                       -20);

   QCBOREncode_AddBigFloatBigNumToMap(&EC,
                                      "big float bignum negative",
                                      BigNum,
                                      true,
                                      INT64_MIN);

   QCBOREncode_AddBigFloatBigNumToMapN(&EC,
                                       800,
                                       BigNum,
                                       true,
                                       INT64_MIN);

   QCBOREncode_CloseMap(&EC);

   if(QCBOREncode_Finish(&EC, &EncodedExponentAndMantissa)) {
      return -3;
   }


   struct UBCompareDiagnostic Diag;

   nReturn = UsefulBuf_CompareWithDiagnostic(EncodedExponentAndMantissa,
                                             UsefulBuf_FROM_BYTE_ARRAY_LITERAL(spExpectedExponentAndMantissaMap),
                                             &Diag);
   if(nReturn) {
      return nReturn + 1000000; // +1000000 to distinguish from first test above
   }

   return 0;
}

#endif /* QCBOR_DISABLE_EXP_AND_MANTISSA */


int32_t QCBORHeadTest(void)
{
   /* This test doesn't have to be extensive, because just about every
    * other test exercises QCBOREncode_EncodeHead().
    */
   // ---- basic test to encode a zero ----
   UsefulBuf_MAKE_STACK_UB(RightSize, QCBOR_HEAD_BUFFER_SIZE);

   UsefulBufC encoded = QCBOREncode_EncodeHead(RightSize,
                                               CBOR_MAJOR_TYPE_POSITIVE_INT,
                                               0,
                                               0);

   static const uint8_t expectedZero[] = {0x00};

   if(UsefulBuf_Compare(encoded, UsefulBuf_FROM_BYTE_ARRAY_LITERAL(expectedZero))) {
      return -1;
   }

   // ---- Encode a zero padded out to an 8 byte integer ----
   encoded = QCBOREncode_EncodeHead(RightSize,
                                    CBOR_MAJOR_TYPE_POSITIVE_INT,
                                    8, // uMinSize is 8 bytes
                                    0);

   static const uint8_t expected9bytes[] = {0x1b, 0x00, 0x00, 0x00, 0x00,
                                                  0x00, 0x00, 0x00, 0x00};

   if(UsefulBuf_Compare(encoded, UsefulBuf_FROM_BYTE_ARRAY_LITERAL(expected9bytes))) {
      return -2;
   }


   // ---- Try to encode into too-small a buffer ----
   UsefulBuf_MAKE_STACK_UB(TooSmall, QCBOR_HEAD_BUFFER_SIZE-1);

   encoded = QCBOREncode_EncodeHead(TooSmall,
                                    CBOR_MAJOR_TYPE_POSITIVE_INT,
                                    0,
                                    0);

   if(!UsefulBuf_IsNULLC(encoded)) {
      return -3;
   }

   return 0;
}


static const uint8_t spExpectedForOpenBytes[] = {
   0x50, 0x78, 0x78, 0x78, 0x78, 0x78, 0x78, 0x78,
   0x78, 0x78, 0x78, 0x78, 0x78, 0x78, 0x78, 0x78,
   0x78
};

static const uint8_t spExpectedForOpenBytes2[] = {
   0xA4, 0x0A, 0x16, 0x14, 0x42, 0x78, 0x78, 0x66,
   0x74, 0x68, 0x69, 0x72, 0x74, 0x79, 0x43, 0x79,
   0x79, 0x79, 0x18, 0x28, 0x81, 0x40
};

int32_t
OpenCloseBytesTest(void)
{
   UsefulBuf_MAKE_STACK_UB(   TestBuf,  20);
   UsefulBuf_MAKE_STACK_UB(   TestBuf2, 30);
   QCBOREncodeContext         EC;
   UsefulBuf                  Place;
   UsefulBufC                 Encoded;
   QCBORError                 uErr;

   /* Normal use case -- add a byte string that fits */
   QCBOREncode_Init(&EC, TestBuf);
   QCBOREncode_OpenBytes(&EC, &Place);
   if(Place.ptr != TestBuf.ptr ||
      Place.len != TestBuf.len) {
      return 1;
   }
   Place.len -= 4;
   UsefulBuf_Set(Place, 'x');
   QCBOREncode_CloseBytes(&EC, Place.len);
   QCBOREncode_Finish(&EC, &Encoded);
   if(UsefulBuf_Compare(Encoded,
                        UsefulBuf_FROM_BYTE_ARRAY_LITERAL(spExpectedForOpenBytes))) {
      return 2;
   }

   /* Run the same test but with a NULL buffer */
   QCBOREncode_Init(&EC, (UsefulBuf){NULL, 20});
   QCBOREncode_OpenBytes(&EC, &Place);
   if(!UsefulBuf_IsNULL(Place)) {
      return 3;
   }
   Place.len -= 4;
   /* We don't actually write anything since the pointer is NULL, but advance nevertheless. */
   QCBOREncode_CloseBytes(&EC, Place.len);
   uErr = QCBOREncode_Finish(&EC, &Encoded);
   if(uErr != QCBOR_SUCCESS ||
      Encoded.len != sizeof(spExpectedForOpenBytes)) {
      return 4;
   }

   /* Open a byte string with no room left */
   QCBOREncode_Init(&EC, TestBuf);
   QCBOREncode_AddSZString(&EC, "0123456789012345678");
   QCBOREncode_OpenBytes(&EC, &Place);
   if(Place.ptr != NULL ||
      Place.len != 0) {
      return 5;
   }

   /* Try to extend byte string past end of encoding output buffer */
   QCBOREncode_Init(&EC, TestBuf);
   QCBOREncode_AddSZString(&EC, "012345678901234567");
   QCBOREncode_OpenBytes(&EC, &Place);
   /* Don't bother to write any bytes*/
   QCBOREncode_CloseBytes(&EC, Place.len+1);
   uErr = QCBOREncode_GetErrorState(&EC);
   if(uErr != QCBOR_ERR_BUFFER_TOO_SMALL) {
      return 6;
   }

   /* Close a byte string without opening one. */
   QCBOREncode_Init(&EC, TestBuf);
   QCBOREncode_AddSZString(&EC, "012345678");
   QCBOREncode_CloseBytes(&EC, 1);
   uErr = QCBOREncode_GetErrorState(&EC);
#ifndef QCBOR_DISABLE_ENCODE_USAGE_GUARDS
   if(uErr != QCBOR_ERR_TOO_MANY_CLOSES) {
      return 7;
   }
#else
   if(uErr != QCBOR_SUCCESS) {
      return 107;
   }
#endif  /* QCBOR_DISABLE_ENCODE_USAGE_GUARDS */

   /* Forget to close a byte string */
   QCBOREncode_Init(&EC, TestBuf);
   QCBOREncode_AddSZString(&EC, "012345678");
   QCBOREncode_OpenBytes(&EC, &Place);
   uErr = QCBOREncode_Finish(&EC, &Encoded);
#ifndef QCBOR_DISABLE_ENCODE_USAGE_GUARDS
   if(uErr != QCBOR_ERR_ARRAY_OR_MAP_STILL_OPEN) {
      return 8;
   }
#else
   if(uErr != QCBOR_SUCCESS) {
      return 108;
   }
#endif /* QCBOR_DISABLE_ENCODE_USAGE_GUARDS */

   /* Try to open a byte string in a byte string */
   QCBOREncode_Init(&EC, TestBuf);
   QCBOREncode_AddSZString(&EC, "012345678");
   QCBOREncode_OpenBytes(&EC, &Place);
   QCBOREncode_OpenBytes(&EC, &Place);
   uErr = QCBOREncode_GetErrorState(&EC);
#ifndef QCBOR_DISABLE_ENCODE_USAGE_GUARDS
   if(uErr != QCBOR_ERR_OPEN_BYTE_STRING) {
      return 9;
   }
#else
   if(uErr != QCBOR_SUCCESS) {
      return 109;
   }
#endif  /* QCBOR_DISABLE_ENCODE_USAGE_GUARDS */

   /* A successful case with a little complexity */
   QCBOREncode_Init(&EC, TestBuf2);
   QCBOREncode_OpenMap(&EC);
      QCBOREncode_AddInt64ToMapN(&EC, 10, 22);
      QCBOREncode_OpenBytesInMapN(&EC, 20, &Place);
         Place.len = 2;
         UsefulBuf_Set(Place, 'x');
      QCBOREncode_CloseBytes(&EC, 2);
      QCBOREncode_OpenBytesInMapSZ(&EC, "thirty", &Place);
         Place.len = 3;
         UsefulBuf_Set(Place, 'y');
      QCBOREncode_CloseBytes(&EC, 3);
      QCBOREncode_OpenArrayInMapN(&EC, 40);
         QCBOREncode_OpenBytes(&EC, &Place);
         QCBOREncode_CloseBytes(&EC, 0);
      QCBOREncode_CloseArray(&EC);
   QCBOREncode_CloseMap(&EC);
   uErr = QCBOREncode_Finish(&EC, &Encoded);
   if(uErr != QCBOR_SUCCESS) {
      return 10;
   }
   if(UsefulBuf_Compare(Encoded,
                        UsefulBuf_FROM_BYTE_ARRAY_LITERAL(spExpectedForOpenBytes2))) {
      return 11;
   }

   return 0;
}



int32_t
SortMapTest(void)
{
   UsefulBuf_MAKE_STACK_UB(   TestBuf,  200);
   QCBOREncodeContext         EC;
   UsefulBufC                 EncodedAndSorted;
   QCBORError                 uErr;
   struct UBCompareDiagnostic CompareDiagnostics;


   /* --- Basic sort test case --- */
   QCBOREncode_Init(&EC, TestBuf);
   QCBOREncode_OpenMap(&EC);
   QCBOREncode_AddInt64ToMapN(&EC, 3, 3);
   QCBOREncode_AddInt64ToMapN(&EC, 1, 1);
   QCBOREncode_AddInt64ToMapN(&EC, 4, 4);
   QCBOREncode_AddInt64ToMapN(&EC, 2, 2);
   QCBOREncode_CloseAndSortMap(&EC);
   uErr = QCBOREncode_Finish(&EC, &EncodedAndSorted);
   if(uErr) {
      return 11;
   }

   static const uint8_t spBasic[] = {
      0xA4, 0x01, 0x01, 0x02, 0x02, 0x03, 0x03, 0x04, 0x04};

   if(UsefulBuf_CompareWithDiagnostic(EncodedAndSorted,
                                      UsefulBuf_FROM_BYTE_ARRAY_LITERAL(spBasic),
                                      &CompareDiagnostics)) {
      return 12;
   }

   /* --- Empty map sort test case --- */
   QCBOREncode_Init(&EC, TestBuf);
   QCBOREncode_OpenMap(&EC);
   QCBOREncode_CloseAndSortMap(&EC);
   uErr = QCBOREncode_Finish(&EC, &EncodedAndSorted);
   if(uErr) {
      return 21;
   }

   static const uint8_t spEmpty[] = {0xA0};
   if(UsefulBuf_CompareWithDiagnostic(EncodedAndSorted,
                                      UsefulBuf_FROM_BYTE_ARRAY_LITERAL(spEmpty),
                                      &CompareDiagnostics)) {
      return 22;
   }

   /* --- Several levels of nested sorted maps ---  */
   QCBOREncode_Init(&EC, TestBuf);
   QCBOREncode_OpenMap(&EC);
     QCBOREncode_AddInt64ToMap(&EC, "three", 3);
     QCBOREncode_OpenMapInMapN(&EC, 428);
       QCBOREncode_AddNULLToMap(&EC, "null");
       QCBOREncode_OpenArrayInMap(&EC, "array");
         QCBOREncode_AddSZString(&EC, "hi");
         QCBOREncode_AddSZString(&EC, "there");
         QCBOREncode_CloseArray(&EC);
       QCBOREncode_OpenMapInMap(&EC, "empty2");
         QCBOREncode_CloseAndSortMap(&EC);
       QCBOREncode_OpenMapInMap(&EC, "empty1");
         QCBOREncode_CloseAndSortMap(&EC);
       QCBOREncode_CloseAndSortMap(&EC);
     QCBOREncode_AddDateEpochToMapN(&EC, 88, 888888);
     QCBOREncode_AddBoolToMap(&EC, "boo", true);
     QCBOREncode_CloseAndSortMap(&EC);
   uErr = QCBOREncode_Finish(&EC, &EncodedAndSorted);
   if(uErr) {
      return 31;
   }
   static const uint8_t spNested[] = {
      0xA4, 0x18, 0x58, 0xC1, 0x1A, 0x00, 0x0D, 0x90,
      0x38, 0x19, 0x01, 0xAC, 0xA4, 0x64, 0x6E, 0x75,
      0x6C, 0x6C, 0xF6, 0x65, 0x61, 0x72, 0x72, 0x61,
      0x79, 0x82, 0x62, 0x68, 0x69, 0x65, 0x74, 0x68,
      0x65, 0x72, 0x65, 0x66, 0x65, 0x6D, 0x70, 0x74,
      0x79, 0x31, 0xA0, 0x66, 0x65, 0x6D, 0x70, 0x74,
      0x79, 0x32, 0xA0, 0x63, 0x62, 0x6F, 0x6F, 0xF5,
      0x65, 0x74, 0x68, 0x72, 0x65, 0x65, 0x03};

   if(UsefulBuf_CompareWithDiagnostic(EncodedAndSorted,
                                      UsefulBuf_FROM_BYTE_ARRAY_LITERAL(spNested),
                                      &CompareDiagnostics)) {
      return 32;
   }

   /* --- Degenerate case of everything in order --- */
   QCBOREncode_Init(&EC, TestBuf);
   QCBOREncode_OpenMap(&EC);
   QCBOREncode_AddInt64ToMapN(&EC, 0, 0);
   QCBOREncode_AddInt64ToMapN(&EC, 1, 1);
   QCBOREncode_AddInt64ToMapN(&EC, 2, 2);
   QCBOREncode_AddInt64ToMap(&EC, "a", 3);
   QCBOREncode_AddInt64ToMap(&EC, "b", 4);
   QCBOREncode_AddInt64ToMap(&EC, "aa", 5);
   QCBOREncode_AddInt64ToMap(&EC, "aaa", 6);
   QCBOREncode_CloseAndSortMap(&EC);
   uErr = QCBOREncode_Finish(&EC, &EncodedAndSorted);
   if(uErr) {
      return 41;
   }

   static const uint8_t sp6Items[] = {
      0xA7, 0x00, 0x00, 0x01, 0x01, 0x02, 0x02, 0x61,
      0x61, 0x03, 0x61, 0x62, 0x04, 0x62, 0x61, 0x61,
      0x05, 0x63, 0x61, 0x61, 0x61, 0x06};
   if(UsefulBuf_CompareWithDiagnostic(EncodedAndSorted,
                                      UsefulBuf_FROM_BYTE_ARRAY_LITERAL(sp6Items),
                                      &CompareDiagnostics)) {
      return 42;
   }

   /* --- Degenerate case -- reverse order --- */
   QCBOREncode_Init(&EC, TestBuf);
   QCBOREncode_OpenMap(&EC);
   QCBOREncode_AddInt64ToMap(&EC, "aaa", 6);
   QCBOREncode_AddInt64ToMap(&EC, "aa", 5);
   QCBOREncode_AddInt64ToMap(&EC, "b", 4);
   QCBOREncode_AddInt64ToMap(&EC, "a", 3);
   QCBOREncode_AddInt64ToMapN(&EC, 2, 2);
   QCBOREncode_AddInt64ToMapN(&EC, 0, 0);
   QCBOREncode_AddInt64ToMapN(&EC, 1, 1);
   QCBOREncode_CloseAndSortMap(&EC);
   uErr = QCBOREncode_Finish(&EC, &EncodedAndSorted);
   if(uErr) {
      return 51;
   }

   if(UsefulBuf_CompareWithDiagnostic(EncodedAndSorted,
                                      UsefulBuf_FROM_BYTE_ARRAY_LITERAL(sp6Items),
                                      &CompareDiagnostics)) {
      return 52;
   }

   /* --- Same items, randomly out of order --- */
   QCBOREncode_Init(&EC, TestBuf);
   QCBOREncode_OpenMap(&EC);
   QCBOREncode_AddInt64ToMap(&EC, "aa", 5);
   QCBOREncode_AddInt64ToMapN(&EC, 2, 2);
   QCBOREncode_AddInt64ToMapN(&EC, 0, 0);
   QCBOREncode_AddInt64ToMap(&EC, "b", 4);
   QCBOREncode_AddInt64ToMap(&EC, "aaa", 6);
   QCBOREncode_AddInt64ToMap(&EC, "a", 3);
   QCBOREncode_AddInt64ToMapN(&EC, 1, 1);
   QCBOREncode_CloseAndSortMap(&EC);
   uErr = QCBOREncode_Finish(&EC, &EncodedAndSorted);
   if(uErr) {
      return 61;
   }

   if(UsefulBuf_CompareWithDiagnostic(EncodedAndSorted,
                                      UsefulBuf_FROM_BYTE_ARRAY_LITERAL(sp6Items),
                                      &CompareDiagnostics)) {
      return 62;
   }

   /* --- Stuff in front of and after array to sort --- */
   QCBOREncode_Init(&EC, TestBuf);
   QCBOREncode_OpenArray(&EC);
   QCBOREncode_AddInt64(&EC, 111);
   QCBOREncode_AddInt64(&EC, 222);
   QCBOREncode_OpenMap(&EC);
   QCBOREncode_AddInt64ToMapN(&EC, 0, 0);
   QCBOREncode_AddInt64ToMapN(&EC, 1, 1);
   QCBOREncode_AddInt64ToMapN(&EC, 2, 2);
   QCBOREncode_CloseAndSortMap(&EC);
   QCBOREncode_AddInt64(&EC, 888);
   QCBOREncode_AddInt64(&EC, 999);
   QCBOREncode_CloseArray(&EC);
   uErr = QCBOREncode_Finish(&EC, &EncodedAndSorted);
   if(uErr) {
      return 71;
   }

   static const uint8_t spPreItems[] = {
      0x85, 0x18, 0x6F, 0x18, 0xDE, 0xA3, 0x00, 0x00,
      0x01, 0x01, 0x02, 0x02, 0x19, 0x03, 0x78, 0x19,
      0x03, 0xE7};
   if(UsefulBuf_CompareWithDiagnostic(EncodedAndSorted,
                                      UsefulBuf_FROM_BYTE_ARRAY_LITERAL(spPreItems),
                                      &CompareDiagnostics)) {
      return 72;
   }

   /* --- map with labels of all CBOR major types and in reverse order --- */
   QCBOREncode_Init(&EC, TestBuf);
   QCBOREncode_OpenMap(&EC);

   QCBOREncode_AddDouble(&EC, 8.77);
   QCBOREncode_AddInt64(&EC, 7);

   QCBOREncode_AddBool(&EC, true);
   QCBOREncode_AddInt64(&EC, 6);

   QCBOREncode_AddDateEpoch(&EC, 88);
   QCBOREncode_AddInt64(&EC, 5);

   QCBOREncode_AddEncoded(&EC, UsefulBuf_FromSZ("\xa0"));
   QCBOREncode_AddInt64(&EC, 4);

   QCBOREncode_AddEncoded(&EC, UsefulBuf_FromSZ("\x80"));
   QCBOREncode_AddInt64(&EC, 7);

   QCBOREncode_AddInt64ToMap(&EC, "text", 3);

   QCBOREncode_AddBytes(&EC, UsefulBuf_FromSZ("xx"));
   QCBOREncode_AddInt64(&EC, 2);

   QCBOREncode_AddInt64ToMapN(&EC, 1, 1); /* Integer */
   QCBOREncode_CloseAndSortMap(&EC);

   uErr = QCBOREncode_Finish(&EC, &EncodedAndSorted);
   if(uErr) {
      return 81;
   }

   static const uint8_t spLabelTypes[] = {
      0xA8, 0x01, 0x01, 0x42, 0x78, 0x78, 0x02, 0x64,
      0x74, 0x65, 0x78, 0x74, 0x03, 0x80, 0x07, 0xA0,
      0x04, 0xC1, 0x18, 0x58, 0x05, 0xF5, 0x06, 0xFB,
      0x40, 0x21, 0x8A, 0x3D, 0x70, 0xA3, 0xD7, 0x0A,
      0x07};
   if(UsefulBuf_CompareWithDiagnostic(EncodedAndSorted,
                                      UsefulBuf_FROM_BYTE_ARRAY_LITERAL(spLabelTypes),
                                      &CompareDiagnostics)) {
      return 82;
   }

   /* --- labels are indefinitely encoded ---  */
   QCBOREncode_Init(&EC, TestBuf);
   QCBOREncode_OpenMap(&EC);

   QCBOREncode_AddInt64ToMap(&EC, "aaaa", 1);

   QCBOREncode_AddInt64ToMap(&EC, "bb", 2);

   QCBOREncode_AddEncoded(&EC, UsefulBuf_FromSZ("\x7f\x61" "a" "\x61" "a" "\xff"));
   QCBOREncode_AddInt64(&EC, 3);

   QCBOREncode_AddEncoded(&EC, UsefulBuf_FromSZ("\x7f" "\x61" "c" "\xff"));
   QCBOREncode_AddInt64(&EC, 4);

   QCBOREncode_CloseAndSortMap(&EC);

   uErr = QCBOREncode_Finish(&EC, &EncodedAndSorted);
   if(uErr) {
      return 91;
   }

   static const uint8_t spIndefItems[] = {
      0xA4, 0x62, 0x62, 0x62, 0x02, 0x64, 0x61, 0x61,
      0x61, 0x61, 0x01, 0x7F, 0x61, 0x61, 0x61, 0x61,
      0xFF, 0x03, 0x7F, 0x61, 0x63, 0xFF, 0x04};
   if(UsefulBuf_CompareWithDiagnostic(EncodedAndSorted,
                                       UsefulBuf_FROM_BYTE_ARRAY_LITERAL(spIndefItems),
                                       &CompareDiagnostics)) {
       return 92;
   }

   /* --- Indefinitely encoded maps --- */
   QCBOREncode_Init(&EC, TestBuf);
   QCBOREncode_OpenMapIndefiniteLength(&EC);

   QCBOREncode_OpenMapIndefiniteLengthInMap(&EC, "aa");
   QCBOREncode_CloseMapIndefiniteLength(&EC);

   QCBOREncode_OpenArrayIndefiniteLengthInMap(&EC, "ff");
   QCBOREncode_CloseArrayIndefiniteLength(&EC);

   QCBOREncode_OpenMapIndefiniteLengthInMap(&EC, "zz");
   QCBOREncode_CloseMapIndefiniteLength(&EC);

   QCBOREncode_OpenMapIndefiniteLengthInMap(&EC, "bb");
   QCBOREncode_CloseMapIndefiniteLength(&EC);

   QCBOREncode_CloseAndSortMapIndef(&EC);
   uErr = QCBOREncode_Finish(&EC, &EncodedAndSorted);
   if(uErr) {
      return 101;
   }

   static const uint8_t spIndeMaps[] = {
      0xBF, 0x62, 0x61, 0x61, 0xBF, 0xFF, 0x62, 0x62,
      0x62, 0xBF, 0xFF, 0x62, 0x66, 0x66, 0x9F, 0xFF,
      0x62, 0x7A, 0x7A, 0xBF, 0xFF, 0xFF, 0x06, 0xFB};
   if(UsefulBuf_CompareWithDiagnostic(EncodedAndSorted,
                                      UsefulBuf_FROM_BYTE_ARRAY_LITERAL(spIndeMaps),
                                      &CompareDiagnostics)) {
      return 102;
   }

   return 0;
}<|MERGE_RESOLUTION|>--- conflicted
+++ resolved
@@ -1,10 +1,6 @@
 /*==============================================================================
  Copyright (c) 2016-2018, The Linux Foundation.
-<<<<<<< HEAD
- Copyright (c) 2018-2023, Laurence Lundblade.
-=======
  Copyright (c) 2018-2024, Laurence Lundblade.
->>>>>>> 8e36f814
  Copyright (c) 2022, Arm Limited. All rights reserved.
 
 Redistribution and use in source and binary forms, with or without
@@ -100,13 +96,9 @@
 #endif
 
 
-#ifndef QCBOR_DISABLE_EXP_AND_MANTISSA
 /*
  Returns 0 if UsefulBufs are equal
  Returns 1000000 + offeset if they are not equal.
-
-
-
 */
 struct UBCompareDiagnostic {
    uint8_t uActual;
@@ -134,7 +126,6 @@
    return 0;
 
 }
-#endif /* QCBOR_DISABLE_EXP_AND_MANTISSA */
 
 
 // One big buffer that is used by all the tests to encode into
@@ -3113,9 +3104,7 @@
    static const uint8_t spBasic[] = {
       0xA4, 0x01, 0x01, 0x02, 0x02, 0x03, 0x03, 0x04, 0x04};
 
-   if(UsefulBuf_CompareWithDiagnostic(EncodedAndSorted,
-                                      UsefulBuf_FROM_BYTE_ARRAY_LITERAL(spBasic),
-                                      &CompareDiagnostics)) {
+   if(UsefulBuf_Compare(EncodedAndSorted, UsefulBuf_FROM_BYTE_ARRAY_LITERAL(spBasic))) {
       return 12;
    }
 
@@ -3275,8 +3264,12 @@
    QCBOREncode_Init(&EC, TestBuf);
    QCBOREncode_OpenMap(&EC);
 
+   /* Adding labels directly rather than AddToMap functions */
+
+#ifndef USEFULBUF_DISABLE_ALL_FLOAT
    QCBOREncode_AddDouble(&EC, 8.77);
    QCBOREncode_AddInt64(&EC, 7);
+#endif /* QCBOR_DISABLE_ALL_FLOAT */
 
    QCBOREncode_AddBool(&EC, true);
    QCBOREncode_AddInt64(&EC, 6);
@@ -3303,12 +3296,20 @@
       return 81;
    }
 
+#ifndef USEFULBUF_DISABLE_ALL_FLOAT
    static const uint8_t spLabelTypes[] = {
       0xA8, 0x01, 0x01, 0x42, 0x78, 0x78, 0x02, 0x64,
       0x74, 0x65, 0x78, 0x74, 0x03, 0x80, 0x07, 0xA0,
       0x04, 0xC1, 0x18, 0x58, 0x05, 0xF5, 0x06, 0xFB,
       0x40, 0x21, 0x8A, 0x3D, 0x70, 0xA3, 0xD7, 0x0A,
       0x07};
+#else
+   static const uint8_t spLabelTypes[] = {
+      0xA7, 0x01, 0x01, 0x42, 0x78, 0x78, 0x02, 0x64,
+      0x74, 0x65, 0x78, 0x74, 0x03, 0x80, 0x07, 0xA0,
+      0x04, 0xC1, 0x18, 0x58, 0x05, 0xF5, 0x06};
+#endif /* USEFULBUF_DISABLE_ALL_FLOAT */
+
    if(UsefulBuf_CompareWithDiagnostic(EncodedAndSorted,
                                       UsefulBuf_FROM_BYTE_ARRAY_LITERAL(spLabelTypes),
                                       &CompareDiagnostics)) {
