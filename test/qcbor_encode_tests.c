/*==============================================================================
 Copyright (c) 2016-2018, The Linux Foundation.
 Copyright (c) 2018-2024, Laurence Lundblade.
 Copyright (c) 2022, Arm Limited. All rights reserved.

Redistribution and use in source and binary forms, with or without
modification, are permitted provided that the following conditions are
met:
    * Redistributions of source code must retain the above copyright
      notice, this list of conditions and the following disclaimer.
    * Redistributions in binary form must reproduce the above
      copyright notice, this list of conditions and the following
      disclaimer in the documentation and/or other materials provided
      with the distribution.
    * Neither the name of The Linux Foundation nor the names of its
      contributors, nor the name "Laurence Lundblade" may be used to
      endorse or promote products derived from this software without
      specific prior written permission.

THIS SOFTWARE IS PROVIDED "AS IS" AND ANY EXPRESS OR IMPLIED
WARRANTIES, INCLUDING, BUT NOT LIMITED TO, THE IMPLIED WARRANTIES OF
MERCHANTABILITY, FITNESS FOR A PARTICULAR PURPOSE AND NON-INFRINGEMENT
ARE DISCLAIMED.  IN NO EVENT SHALL THE COPYRIGHT OWNER OR CONTRIBUTORS
BE LIABLE FOR ANY DIRECT, INDIRECT, INCIDENTAL, SPECIAL, EXEMPLARY, OR
CONSEQUENTIAL DAMAGES (INCLUDING, BUT NOT LIMITED TO, PROCUREMENT OF
SUBSTITUTE GOODS OR SERVICES; LOSS OF USE, DATA, OR PROFITS; OR
BUSINESS INTERRUPTION) HOWEVER CAUSED AND ON ANY THEORY OF LIABILITY,
WHETHER IN CONTRACT, STRICT LIABILITY, OR TORT (INCLUDING NEGLIGENCE
OR OTHERWISE) ARISING IN ANY WAY OUT OF THE USE OF THIS SOFTWARE, EVEN
IF ADVISED OF THE POSSIBILITY OF SUCH DAMAGE.
 =============================================================================*/

#include "qcbor/qcbor_encode.h"
#include "qcbor/qcbor_decode.h"
#include "qcbor_encode_tests.h"


/*
 This is the test set for CBOR encoding.

 This is largely complete for the implemented.

 A few more things to do include:
   - Add a test for counting the top level items and adding it back in with AddRaw()
   - Run on some different CPUs like 32-bit and maybe even 16-bit
   - Test the large array count limit
   - Add the CBOR diagnostic output for every expected

 */

#define PRINT_FUNCTIONS_FOR_DEBUGGING

#ifdef  PRINT_FUNCTIONS_FOR_DEBUGGING
#include <stdio.h>

#if 0
// ifdef these out to not have compiler warnings
static void printencoded(const uint8_t *pEncoded, size_t nLen)
{
   size_t i;
   for(i = 0; i < nLen; i++) {
      uint8_t Z = pEncoded[i];
      printf("%02x ", Z);
   }
   printf("\n");

   fflush(stdout);
}
#endif


// Do the comparison and print out where it fails
static int UsefulBuf_Compare_Print(UsefulBufC U1, UsefulBufC U2) {
   size_t i;
   for(i = 0; i < U1.len; i++) {
      if(((const uint8_t *)U1.ptr)[i] != ((const uint8_t *)U2.ptr)[i]) {
         printf("Position: %u  Actual: 0x%x   Expected: 0x%x\n",
                (uint32_t)i,
                ((const uint8_t *)U1.ptr)[i],
                ((const uint8_t *)U2.ptr)[i]);
         return 1;
      }
   }
   return 0;

}

#define CheckResults(Enc, Expected) \
   UsefulBuf_Compare_Print(Enc, (UsefulBufC){Expected, sizeof(Expected)})

#else

#define CheckResults(Enc, Expected) \
   UsefulBuf_Compare(Enc, (UsefulBufC){Expected, sizeof(Expected)})

#endif


/*
 Returns 0 if UsefulBufs are equal
 Returns 1000000 + offeset if they are not equal.
*/
struct UBCompareDiagnostic {
   uint8_t uActual;
   uint8_t uExpected;
   size_t  uOffset;
};

static int32_t
UsefulBuf_CompareWithDiagnostic(UsefulBufC Actual,
                                UsefulBufC Expected,
                                struct UBCompareDiagnostic *pDiag) {
   size_t i;
   for(i = 0; i < Actual.len; i++) {
      if(((const uint8_t *)Actual.ptr)[i] != ((const uint8_t *)Expected.ptr)[i]) {
         if(pDiag) {
            pDiag->uActual   = ((const uint8_t *)Actual.ptr)[i];
            pDiag->uExpected = ((const uint8_t *)Expected.ptr)[i];
            pDiag->uOffset   = i;
         }
         // Cast to int is OK as this is only a diagnostic and the sizes
         // here are never over a few KB.
         return (int32_t)i + 1000000;
      }
   }
   return 0;

}


// One big buffer that is used by all the tests to encode into
// Putting it in uninitialized data is better than using a lot
// of stack. The tests should run on small devices too.
static uint8_t spBigBuf[2200];



/*
 Some very minimal tests.
 */
int32_t BasicEncodeTest(void)
{
   // Very simple CBOR, a map with one boolean that is true in it
   QCBOREncodeContext EC;

   QCBOREncode_Init(&EC, UsefulBuf_FROM_BYTE_ARRAY(spBigBuf));

   QCBOREncode_OpenMap(&EC);
   QCBOREncode_AddBoolToMapN(&EC, 66, true);
   QCBOREncode_CloseMap(&EC);

   UsefulBufC Encoded;
   if(QCBOREncode_Finish(&EC, &Encoded)) {
      return -1;
   }


   // Decode it and see that is right
   QCBORDecodeContext DC;
   QCBORItem Item;
   QCBORDecode_Init(&DC, Encoded, QCBOR_DECODE_MODE_NORMAL);

   QCBORDecode_GetNext(&DC, &Item);
   if(Item.uDataType != QCBOR_TYPE_MAP) {
      return -2;
   }

   QCBORDecode_GetNext(&DC, &Item);
   if(Item.uDataType != QCBOR_TYPE_TRUE) {
      return -3;
   }

   if(QCBORDecode_Finish(&DC)) {
      return -4;
   }


   // Make another encoded message with the CBOR from the previous
   // put into this one
   UsefulBuf_MAKE_STACK_UB(MemoryForEncoded2, 20);
   QCBOREncode_Init(&EC, MemoryForEncoded2);
   QCBOREncode_OpenArray(&EC);
   QCBOREncode_AddUInt64(&EC, 451);
   QCBOREncode_AddEncoded(&EC, Encoded);
   QCBOREncode_OpenMap(&EC);
   QCBOREncode_AddEncodedToMapN(&EC, -70000, Encoded);
   QCBOREncode_CloseMap(&EC);
   QCBOREncode_CloseArray(&EC);

   UsefulBufC Encoded2;
   if(QCBOREncode_Finish(&EC, &Encoded2)) {
      return -5;
   }
    /*
     [                // 0    1:3
        451,          // 1    1:2
        {             // 1    1:2   2:1
          66: true    // 2    1:1
        },
        {             // 1    1:1   2:1
          -70000: {   // 2    1:1   2:1   3:1
            66: true  // 3    XXXXXX
          }
        }
     ]



      83                # array(3)
         19 01C3        # unsigned(451)
         A1             # map(1)
            18 42       # unsigned(66)
            F5          # primitive(21)
         A1             # map(1)
            3A 0001116F # negative(69999)
            A1          # map(1)
               18 42    # unsigned(66)
               F5       # primitive(21)
     */

   // Decode it and see if it is OK
   QCBORDecode_Init(&DC, Encoded2, QCBOR_DECODE_MODE_NORMAL);

   // 0    1:3
   QCBORDecode_GetNext(&DC, &Item);
   if(Item.uDataType != QCBOR_TYPE_ARRAY || Item.val.uCount != 3) {
      return -6;
   }

   // 1    1:2
   QCBORDecode_GetNext(&DC, &Item);
   if(Item.uDataType != QCBOR_TYPE_INT64 || Item.val.uint64 != 451) {
      return -7;
   }

   // 1    1:2   2:1
   QCBORDecode_GetNext(&DC, &Item);
   if(Item.uDataType != QCBOR_TYPE_MAP || Item.val.uCount != 1) {
      return -8;
   }

   // 2    1:1
   QCBORDecode_GetNext(&DC, &Item);
   if(Item.uDataType != QCBOR_TYPE_TRUE) {
      return -9;
   }

   // 1    1:1   2:1
   QCBORDecode_GetNext(&DC, &Item);
   if(Item.uDataType != QCBOR_TYPE_MAP || Item.val.uCount != 1) {
      return -10;
   }

   // 2    1:1   2:1   3:1
   QCBORDecode_GetNext(&DC, &Item);
   if(Item.uDataType != QCBOR_TYPE_MAP ||
      Item.val.uCount != 1 ||
      Item.uLabelType != QCBOR_TYPE_INT64 ||
      Item.label.int64 != -70000) {
      return -11;
   }

   // 3    XXXXXX
   QCBORDecode_GetNext(&DC, &Item);
   if(Item.uDataType != QCBOR_TYPE_TRUE || Item.uLabelType != QCBOR_TYPE_INT64 || Item.label.int64 != 66) {
      return -12;
   }

   if(QCBORDecode_Finish(&DC)) {
      return -13;
   }

   return 0;
}



static const uint8_t spExpectedEncodedAll[] = {
 0x98, 0x24, 0x66, 0x55, 0x49, 0x4e, 0x54, 0x36, 0x32, 0xd8,
 0x64, 0x1a, 0x05, 0x5d, 0x23, 0x15, 0x65, 0x49, 0x4e, 0x54,
 0x36, 0x34, 0xd8, 0x4c, 0x1b, 0x00, 0x00, 0x00, 0x12, 0x16,
 0xaf, 0x2b, 0x15, 0x00, 0x38, 0x2b, 0x20, 0xa4, 0x63, 0x4c, 0x42,
 0x4c, 0x18, 0x4d, 0x23, 0x18, 0x58, 0x78, 0x1a, 0x4e, 0x45,
 0x47, 0x4c, 0x42, 0x4c, 0x54, 0x48, 0x41, 0x54, 0x20, 0x49,
 0x53, 0x20, 0x4b, 0x49, 0x4e, 0x44, 0x20, 0x4f, 0x46, 0x20,
 0x4c, 0x4f, 0x4e, 0x47, 0x3b, 0x00, 0x00, 0x02, 0x2d, 0x9a,
 0xc6, 0x94, 0x55, 0x3a, 0x05, 0xf5, 0xe0, 0xff, 0x3a, 0x2f,
 0xaf, 0x07, 0xff, 0xc1, 0x1a, 0x8e, 0x15, 0x1c, 0x8a,
 0xa3, 0x74, 0x4c, 0x6f, 0x6e, 0x67, 0x4c, 0x69, 0x76, 0x65,
 0x44, 0x65, 0x6e, 0x69, 0x73, 0x52, 0x69, 0x74, 0x63, 0x68,
 0x69, 0x65, 0xc1, 0x1a, 0x53, 0x72, 0x4e, 0x00, 0x66, 0x74,
 0x69, 0x6d, 0x65, 0x28, 0x29, 0xc1, 0x1a, 0x58, 0x0d, 0x41,
 0x72, 0x39, 0x07, 0xb0, 0xc1, 0x1a, 0x58, 0x0d, 0x3f, 0x76,
 0x42, 0xff, 0x00, 0xa4, 0x66, 0x62, 0x69, 0x6e, 0x62, 0x69,
 0x6e, 0xda, 0x00, 0x01, 0x86, 0xa0, 0x41, 0x00,
 0x65, 0x65, 0x6D, 0x70, 0x74, 0x79, 0x40,
 0x66, 0x62,
 0x6c, 0x61, 0x62, 0x65, 0x6c, 0x43, 0x01, 0x02, 0x03, 0x00,
 0x44, 0x04, 0x02, 0x03, 0xfe, 0x6f, 0x62, 0x61, 0x72, 0x20,
 0x62, 0x61, 0x72, 0x20, 0x66, 0x6f, 0x6f, 0x20, 0x62, 0x61,
 0x72, 0x64, 0x6f, 0x6f, 0x66, 0x0a, 0x60, 0xd8, 0x20, 0x78, 0x6b,
 0x68, 0x74, 0x74, 0x70, 0x3a, 0x2f, 0x2f, 0x73, 0x74, 0x61,
 0x63, 0x6b, 0x6f, 0x76, 0x65, 0x72, 0x66, 0x6c, 0x6f, 0x77,
 0x2e, 0x63, 0x6f, 0x6d, 0x2f, 0x71, 0x75, 0x65, 0x73, 0x74,
 0x69, 0x6f, 0x6e, 0x73, 0x2f, 0x32, 0x38, 0x30, 0x35, 0x39,
 0x36, 0x39, 0x37, 0x2f, 0x68, 0x6f, 0x77, 0x2d, 0x64, 0x6f,
 0x2d, 0x69, 0x2d, 0x74, 0x6f, 0x67, 0x67, 0x6c, 0x65, 0x2d,
 0x62, 0x65, 0x74, 0x77, 0x65, 0x65, 0x6e, 0x2d, 0x64, 0x65,
 0x62, 0x75, 0x67, 0x2d, 0x61, 0x6e, 0x64, 0x2d, 0x72, 0x65,
 0x6c, 0x65, 0x61, 0x73, 0x65, 0x2d, 0x62, 0x75, 0x69, 0x6c,
 0x64, 0x73, 0x2d, 0x69, 0x6e, 0x2d, 0x78, 0x63, 0x6f, 0x64,
 0x65, 0x2d, 0x36, 0x2d, 0x37, 0x2d, 0x38, 0xd8, 0x22, 0x78,
 0x1c, 0x59, 0x57, 0x35, 0x35, 0x49, 0x47, 0x4e, 0x68, 0x63,
 0x6d, 0x35, 0x68, 0x62, 0x43, 0x42, 0x77, 0x62, 0x47, 0x56,
 0x68, 0x63, 0x33, 0x56, 0x79, 0x5a, 0x51, 0x3d, 0x3d, 0xd8,
 0x23, 0x67, 0x5b, 0x5e, 0x61, 0x62, 0x63, 0x5d, 0x2b, 0xd9,
 0x01, 0x01, 0x59, 0x01, 0x57, 0x4d, 0x49, 0x4d, 0x45, 0x2d, 0x56,
 0x65, 0x72, 0x73, 0x69, 0x6f, 0x6e, 0x3a, 0x20, 0x31, 0x2e,
 0x30, 0x0a, 0x43, 0x6f, 0x6e, 0x74, 0x65, 0x6e, 0x74, 0x2d,
 0x54, 0x79, 0x70, 0x65, 0x3a, 0x20, 0x6d, 0x75, 0x6c, 0x74,
 0x69, 0x70, 0x61, 0x72, 0x74, 0x2f, 0x6d, 0x69, 0x78, 0x65,
 0x64, 0x3b, 0x0a, 0x62, 0x6f, 0x75, 0x6e, 0x64, 0x61, 0x72,
 0x79, 0x3d, 0x22, 0x58, 0x58, 0x58, 0x58, 0x62, 0x6f, 0x75,
 0x6e, 0x64, 0x61, 0x72, 0x79, 0x20, 0x74, 0x65, 0x78, 0x74,
 0x22, 0x0a, 0x0a, 0x54, 0x68, 0x69, 0x73, 0x20, 0x69, 0x73,
 0x20, 0x61, 0x20, 0x6d, 0x75, 0x6c, 0x74, 0x69, 0x70, 0x61,
 0x72, 0x74, 0x20, 0x6d, 0x65, 0x73, 0x73, 0x61, 0x67, 0x65,
 0x20, 0x69, 0x6e, 0x20, 0x4d, 0x49, 0x4d, 0x45, 0x20, 0x66,
 0x6f, 0x72, 0x6d, 0x61, 0x74, 0x2e, 0x0a, 0x0a, 0x2d, 0x2d,
 0x58, 0x58, 0x58, 0x58, 0x62, 0x6f, 0x75, 0x6e, 0x64, 0x61,
 0x72, 0x79, 0x20, 0x74, 0x65, 0x78, 0x74, 0x0a, 0x43, 0x6f,
 0x6e, 0x74, 0x65, 0x6e, 0x74, 0x2d, 0x54, 0x79, 0x70, 0x65,
 0x3a, 0x20, 0x74, 0x65, 0x78, 0x74, 0x2f, 0x70, 0x6c, 0x61,
 0x69, 0x6e, 0x0a, 0x0a, 0x74, 0x68, 0x69, 0x73, 0x20, 0x69,
 0x73, 0x20, 0x74, 0x68, 0x65, 0x20, 0x62, 0x6f, 0x64, 0x79,
 0x20, 0x74, 0x65, 0x78, 0x74, 0x0a, 0x0a, 0x2d, 0x2d, 0x58,
 0x58, 0x58, 0x58, 0x62, 0x6f, 0x75, 0x6e, 0x64, 0x61, 0x72,
 0x79, 0x20, 0x74, 0x65, 0x78, 0x74, 0x0a, 0x43, 0x6f, 0x6e,
 0x74, 0x65, 0x6e, 0x74, 0x2d, 0x54, 0x79, 0x70, 0x65, 0x3a,
 0x20, 0x74, 0x65, 0x78, 0x74, 0x2f, 0x70, 0x6c, 0x61, 0x69,
 0x6e, 0x3b, 0x0a, 0x43, 0x6f, 0x6e, 0x74, 0x65, 0x6e, 0x74,
 0x2d, 0x44, 0x69, 0x73, 0x70, 0x6f, 0x73, 0x69, 0x74, 0x69,
 0x6f, 0x6e, 0x3a, 0x20, 0x61, 0x74, 0x74, 0x61, 0x63, 0x68,
 0x6d, 0x65, 0x6e, 0x74, 0x3b, 0x0a, 0x66, 0x69, 0x6c, 0x65,
 0x6e, 0x61, 0x6d, 0x65, 0x3d, 0x22, 0x74, 0x65, 0x73, 0x74,
 0x2e, 0x74, 0x78, 0x74, 0x22, 0x0a, 0x0a, 0x74, 0x68, 0x69,
 0x73, 0x20, 0x69, 0x73, 0x20, 0x74, 0x68, 0x65, 0x20, 0x61,
 0x74, 0x74, 0x61, 0x63, 0x68, 0x6d, 0x65, 0x6e, 0x74, 0x20,
 0x74, 0x65, 0x78, 0x74, 0x0a, 0x0a, 0x2d, 0x2d, 0x58, 0x58,
 0x58, 0x58, 0x62, 0x6f, 0x75, 0x6e, 0x64, 0x61, 0x72, 0x79,
 0x20, 0x74, 0x65, 0x78, 0x74, 0x2d, 0x2d, 0xae, 0x65, 0x23,
 0x23, 0x23, 0x23, 0x23, 0x6f, 0x66, 0x6f, 0x6f, 0x20, 0x62,
 0x61, 0x72, 0x20, 0x66, 0x6f, 0x6f, 0x20, 0x66, 0x6f, 0x6f,
 0x64, 0x5f, 0x5f, 0x5f, 0x5f, 0x67, 0x66, 0x6f, 0x6f, 0x20,
 0x62, 0x61, 0x72, 0x66, 0x28, 0x29, 0x28, 0x29, 0x28, 0x29,
 0xd9, 0x03, 0xe8, 0x6b, 0x72, 0x61, 0x62, 0x20, 0x72, 0x61,
 0x62, 0x20, 0x6f, 0x6f, 0x66, 0x16, 0x6f, 0x66, 0x6f, 0x6f,
 0x20, 0x66, 0x6f, 0x6f, 0x20, 0x66, 0x6f, 0x6f, 0x20, 0x66,
 0x6f, 0x6f, 0x62, 0x5e, 0x5e, 0x69, 0x6f, 0x6f, 0x6f, 0x6f,
 0x6f, 0x6f, 0x6f, 0x6f, 0x66, 0x18, 0x63, 0x6d, 0x66, 0x66,
 0x66, 0x66, 0x6f, 0x6f, 0x6f, 0x6f, 0x6f, 0x6f, 0x6f, 0x6f,
 0x66, 0x63, 0x52, 0x46, 0x43, 0xd8, 0x20, 0x78, 0x31, 0x68,
 0x74, 0x74, 0x70, 0x73, 0x3a, 0x2f, 0x2f, 0x74, 0x6f, 0x6f,
 0x6c, 0x73, 0x2e, 0x69, 0x65, 0x74, 0x66, 0x2e, 0x6f, 0x72,
 0x67, 0x2f, 0x68, 0x74, 0x6d, 0x6c, 0x2f, 0x72, 0x66, 0x63,
 0x37, 0x30, 0x34, 0x39, 0x23, 0x73, 0x65, 0x63, 0x74, 0x69,
 0x6f, 0x6e, 0x2d, 0x32, 0x2e, 0x34, 0x2e, 0x35, 0x18, 0x89,
 0xd8, 0x20, 0x6f, 0x68, 0x74, 0x74, 0x70, 0x3a, 0x2f, 0x2f,
 0x63, 0x62, 0x6f, 0x72, 0x2e, 0x6d, 0x65, 0x2f, 0x68, 0x77,
 0x68, 0x65, 0x6e, 0x69, 0x6d, 0x36, 0x34, 0xd8, 0x22, 0x6c,
 0x63, 0x47, 0x78, 0x6c, 0x59, 0x58, 0x4e, 0x31, 0x63, 0x6d,
 0x55, 0x75, 0x18, 0x40, 0xd8, 0x22, 0x68, 0x63, 0x33, 0x56,
 0x79, 0x5a, 0x53, 0x34, 0x3d, 0x64, 0x70, 0x6f, 0x70, 0x6f,
 0xd8, 0x23, 0x68, 0x31, 0x30, 0x30, 0x5c, 0x73, 0x2a, 0x6d,
 0x6b, 0x38, 0x32, 0xd8, 0x23, 0x66, 0x70, 0x65, 0x72, 0x6c,
 0x5c, 0x42, 0x63, 0x4e, 0x65, 0x64, 0xd9, 0x01, 0x01, 0x59, 0x01,
 0x57, 0x4d, 0x49, 0x4d, 0x45, 0x2d, 0x56, 0x65, 0x72, 0x73,
 0x69, 0x6f, 0x6e, 0x3a, 0x20, 0x31, 0x2e, 0x30, 0x0a, 0x43,
 0x6f, 0x6e, 0x74, 0x65, 0x6e, 0x74, 0x2d, 0x54, 0x79, 0x70,
 0x65, 0x3a, 0x20, 0x6d, 0x75, 0x6c, 0x74, 0x69, 0x70, 0x61,
 0x72, 0x74, 0x2f, 0x6d, 0x69, 0x78, 0x65, 0x64, 0x3b, 0x0a,
 0x62, 0x6f, 0x75, 0x6e, 0x64, 0x61, 0x72, 0x79, 0x3d, 0x22,
 0x58, 0x58, 0x58, 0x58, 0x62, 0x6f, 0x75, 0x6e, 0x64, 0x61,
 0x72, 0x79, 0x20, 0x74, 0x65, 0x78, 0x74, 0x22, 0x0a, 0x0a,
 0x54, 0x68, 0x69, 0x73, 0x20, 0x69, 0x73, 0x20, 0x61, 0x20,
 0x6d, 0x75, 0x6c, 0x74, 0x69, 0x70, 0x61, 0x72, 0x74, 0x20,
 0x6d, 0x65, 0x73, 0x73, 0x61, 0x67, 0x65, 0x20, 0x69, 0x6e,
 0x20, 0x4d, 0x49, 0x4d, 0x45, 0x20, 0x66, 0x6f, 0x72, 0x6d,
 0x61, 0x74, 0x2e, 0x0a, 0x0a, 0x2d, 0x2d, 0x58, 0x58, 0x58,
 0x58, 0x62, 0x6f, 0x75, 0x6e, 0x64, 0x61, 0x72, 0x79, 0x20,
 0x74, 0x65, 0x78, 0x74, 0x0a, 0x43, 0x6f, 0x6e, 0x74, 0x65,
 0x6e, 0x74, 0x2d, 0x54, 0x79, 0x70, 0x65, 0x3a, 0x20, 0x74,
 0x65, 0x78, 0x74, 0x2f, 0x70, 0x6c, 0x61, 0x69, 0x6e, 0x0a,
 0x0a, 0x74, 0x68, 0x69, 0x73, 0x20, 0x69, 0x73, 0x20, 0x74,
 0x68, 0x65, 0x20, 0x62, 0x6f, 0x64, 0x79, 0x20, 0x74, 0x65,
 0x78, 0x74, 0x0a, 0x0a, 0x2d, 0x2d, 0x58, 0x58, 0x58, 0x58,
 0x62, 0x6f, 0x75, 0x6e, 0x64, 0x61, 0x72, 0x79, 0x20, 0x74,
 0x65, 0x78, 0x74, 0x0a, 0x43, 0x6f, 0x6e, 0x74, 0x65, 0x6e,
 0x74, 0x2d, 0x54, 0x79, 0x70, 0x65, 0x3a, 0x20, 0x74, 0x65,
 0x78, 0x74, 0x2f, 0x70, 0x6c, 0x61, 0x69, 0x6e, 0x3b, 0x0a,
 0x43, 0x6f, 0x6e, 0x74, 0x65, 0x6e, 0x74, 0x2d, 0x44, 0x69,
 0x73, 0x70, 0x6f, 0x73, 0x69, 0x74, 0x69, 0x6f, 0x6e, 0x3a,
 0x20, 0x61, 0x74, 0x74, 0x61, 0x63, 0x68, 0x6d, 0x65, 0x6e,
 0x74, 0x3b, 0x0a, 0x66, 0x69, 0x6c, 0x65, 0x6e, 0x61, 0x6d,
 0x65, 0x3d, 0x22, 0x74, 0x65, 0x73, 0x74, 0x2e, 0x74, 0x78,
 0x74, 0x22, 0x0a, 0x0a, 0x74, 0x68, 0x69, 0x73, 0x20, 0x69,
 0x73, 0x20, 0x74, 0x68, 0x65, 0x20, 0x61, 0x74, 0x74, 0x61,
 0x63, 0x68, 0x6d, 0x65, 0x6e, 0x74, 0x20, 0x74, 0x65, 0x78,
 0x74, 0x0a, 0x0a, 0x2d, 0x2d, 0x58, 0x58, 0x58, 0x58, 0x62,
 0x6f, 0x75, 0x6e, 0x64, 0x61, 0x72, 0x79, 0x20, 0x74, 0x65,
 0x78, 0x74, 0x2d, 0x2d, 0x0a, 0xd9, 0x01, 0x01, 0x59, 0x01, 0x57,
 0x4d, 0x49, 0x4d, 0x45, 0x2d, 0x56, 0x65, 0x72, 0x73, 0x69,
 0x6f, 0x6e, 0x3a, 0x20, 0x31, 0x2e, 0x30, 0x0a, 0x43, 0x6f,
 0x6e, 0x74, 0x65, 0x6e, 0x74, 0x2d, 0x54, 0x79, 0x70, 0x65,
 0x3a, 0x20, 0x6d, 0x75, 0x6c, 0x74, 0x69, 0x70, 0x61, 0x72,
 0x74, 0x2f, 0x6d, 0x69, 0x78, 0x65, 0x64, 0x3b, 0x0a, 0x62,
 0x6f, 0x75, 0x6e, 0x64, 0x61, 0x72, 0x79, 0x3d, 0x22, 0x58,
 0x58, 0x58, 0x58, 0x62, 0x6f, 0x75, 0x6e, 0x64, 0x61, 0x72,
 0x79, 0x20, 0x74, 0x65, 0x78, 0x74, 0x22, 0x0a, 0x0a, 0x54,
 0x68, 0x69, 0x73, 0x20, 0x69, 0x73, 0x20, 0x61, 0x20, 0x6d,
 0x75, 0x6c, 0x74, 0x69, 0x70, 0x61, 0x72, 0x74, 0x20, 0x6d,
 0x65, 0x73, 0x73, 0x61, 0x67, 0x65, 0x20, 0x69, 0x6e, 0x20,
 0x4d, 0x49, 0x4d, 0x45, 0x20, 0x66, 0x6f, 0x72, 0x6d, 0x61,
 0x74, 0x2e, 0x0a, 0x0a, 0x2d, 0x2d, 0x58, 0x58, 0x58, 0x58,
 0x62, 0x6f, 0x75, 0x6e, 0x64, 0x61, 0x72, 0x79, 0x20, 0x74,
 0x65, 0x78, 0x74, 0x0a, 0x43, 0x6f, 0x6e, 0x74, 0x65, 0x6e,
 0x74, 0x2d, 0x54, 0x79, 0x70, 0x65, 0x3a, 0x20, 0x74, 0x65,
 0x78, 0x74, 0x2f, 0x70, 0x6c, 0x61, 0x69, 0x6e, 0x0a, 0x0a,
 0x74, 0x68, 0x69, 0x73, 0x20, 0x69, 0x73, 0x20, 0x74, 0x68,
 0x65, 0x20, 0x62, 0x6f, 0x64, 0x79, 0x20, 0x74, 0x65, 0x78,
 0x74, 0x0a, 0x0a, 0x2d, 0x2d, 0x58, 0x58, 0x58, 0x58, 0x62,
 0x6f, 0x75, 0x6e, 0x64, 0x61, 0x72, 0x79, 0x20, 0x74, 0x65,
 0x78, 0x74, 0x0a, 0x43, 0x6f, 0x6e, 0x74, 0x65, 0x6e, 0x74,
 0x2d, 0x54, 0x79, 0x70, 0x65, 0x3a, 0x20, 0x74, 0x65, 0x78,
 0x74, 0x2f, 0x70, 0x6c, 0x61, 0x69, 0x6e, 0x3b, 0x0a, 0x43,
 0x6f, 0x6e, 0x74, 0x65, 0x6e, 0x74, 0x2d, 0x44, 0x69, 0x73,
 0x70, 0x6f, 0x73, 0x69, 0x74, 0x69, 0x6f, 0x6e, 0x3a, 0x20,
 0x61, 0x74, 0x74, 0x61, 0x63, 0x68, 0x6d, 0x65, 0x6e, 0x74,
 0x3b, 0x0a, 0x66, 0x69, 0x6c, 0x65, 0x6e, 0x61, 0x6d, 0x65,
 0x3d, 0x22, 0x74, 0x65, 0x73, 0x74, 0x2e, 0x74, 0x78, 0x74,
 0x22, 0x0a, 0x0a, 0x74, 0x68, 0x69, 0x73, 0x20, 0x69, 0x73,
 0x20, 0x74, 0x68, 0x65, 0x20, 0x61, 0x74, 0x74, 0x61, 0x63,
 0x68, 0x6d, 0x65, 0x6e, 0x74, 0x20, 0x74, 0x65, 0x78, 0x74,
 0x0a, 0x0a, 0x2d, 0x2d, 0x58, 0x58, 0x58, 0x58, 0x62, 0x6f,
 0x75, 0x6e, 0x64, 0x61, 0x72, 0x79, 0x20, 0x74, 0x65, 0x78,
 0x74, 0x2d, 0x2d, 0xc0, 0x74, 0x32, 0x30, 0x30, 0x33, 0x2d,
 0x31, 0x32, 0x2d, 0x31, 0x33, 0x54, 0x31, 0x38, 0x3a, 0x33,
 0x30, 0x3a, 0x30, 0x32, 0x5a, 0xa2, 0x68, 0x42, 0x65, 0x64,
 0x20, 0x74, 0x69, 0x6d, 0x65, 0xc0, 0x78, 0x1c, 0x32, 0x30,
 0x30, 0x33, 0x2d, 0x31, 0x32, 0x2d, 0x31, 0x33, 0x54, 0x31,
 0x38, 0x3a, 0x33, 0x30, 0x3a, 0x30, 0x32, 0x2e, 0x32, 0x35,
 0x2b, 0x30, 0x31, 0x3a, 0x30, 0x30, 0x18, 0x58, 0xc0, 0x78,
 0x1c, 0x32, 0x30, 0x30, 0x33, 0x2d, 0x31, 0x32, 0x2d, 0x31,
 0x33, 0x54, 0x31, 0x38, 0x3a, 0x33, 0x30, 0x3a, 0x30, 0x32,
 0x2e, 0x32, 0x35, 0x2b, 0x30, 0x31, 0x3a, 0x30, 0x30, 0xf7,
 0xa3, 0x64, 0x64, 0x61, 0x72, 0x65, 0xd8, 0x42, 0xf5, 0x62,
 0x75, 0x75, 0xf4, 0x1a, 0x00, 0x0b, 0x41, 0x62, 0xf6, 0x80,
 0xa3, 0x78, 0x1c, 0x6c, 0x61, 0x62, 0x65, 0x6c, 0x20, 0x61,
 0x6e, 0x64, 0x20, 0x74, 0x61, 0x67, 0x67, 0x65, 0x64, 0x20,
 0x65, 0x6d, 0x70, 0x74, 0x79, 0x20, 0x61, 0x72, 0x72, 0x61,
 0x79, 0xd9, 0x04, 0x45, 0x80, 0x65, 0x61, 0x6c, 0x61, 0x62,
 0x6c, 0x80, 0x18, 0x2a, 0x80, 0xa1, 0x68, 0x69, 0x6e, 0x20,
 0x61, 0x20, 0x6d, 0x61, 0x70, 0xa1, 0x19, 0x15, 0xb4, 0xa1,
 0x6e, 0x69, 0x6e, 0x20, 0x61, 0x20, 0x69, 0x6e, 0x20, 0x61,
 0x20, 0x69, 0x6e, 0x20, 0x61, 0xd9, 0x23, 0x7f, 0xa0, 0xa5,
 0x62, 0x73, 0x31, 0xd8, 0x58, 0xf8, 0xff, 0x62, 0x73, 0x32,
 0xe0, 0x62, 0x73, 0x33, 0xd8, 0x58, 0xf8, 0x21, 0x1a, 0x05,
 0x44, 0x8c, 0x06, 0xd8, 0x58, 0xf8, 0xff, 0x18, 0x59, 0xd8,
 0x58, 0xf3, 0xd8, 0x25, 0x50, 0x53, 0x4d, 0x41, 0x52, 0x54,
 0x43, 0x53, 0x4c, 0x54, 0x54, 0x43, 0x46, 0x49, 0x43, 0x41,
 0x32, 0xa2, 0x64, 0x55, 0x55, 0x55, 0x55, 0xd8, 0x25, 0x50,
 0x53, 0x4d, 0x41, 0x52, 0x54, 0x43, 0x53, 0x4c, 0x54, 0x54,
 0x43, 0x46, 0x49, 0x43, 0x41, 0x32, 0x18, 0x63, 0xd8, 0x25,
 0x50, 0x53, 0x4d, 0x41, 0x52, 0x54, 0x43, 0x53, 0x4c, 0x54,
 0x54, 0x43, 0x46, 0x49, 0x43, 0x41, 0x32, 0xf5, 0xf4, 0xa2,
 0x71, 0x47, 0x65, 0x6f, 0x72, 0x67, 0x65, 0x20, 0x69, 0x73,
 0x20, 0x74, 0x68, 0x65, 0x20, 0x6d, 0x61, 0x6e, 0xf5, 0x19,
 0x10, 0x41, 0xf5, 0xC2, 0x49, 0x01, 0x00, 0x00, 0x00, 0x00,
 0x00, 0x00, 0x00, 0x00, 0xC3, 0x49, 0x01, 0x00, 0x00, 0x00,
 0x00, 0x00, 0x00, 0x00, 0x00, 0xA4, 0x63, 0x42, 0x4E, 0x2B,
 0xC2, 0x49, 0x01, 0x00, 0x00, 0x00, 0x00, 0x00, 0x00, 0x00,
 0x00, 0x18, 0x40, 0xC2, 0x49, 0x01, 0x00, 0x00, 0x00, 0x00,
 0x00, 0x00, 0x00, 0x00, 0x63, 0x42, 0x4E, 0x2D, 0xC3, 0x49,
 0x01, 0x00, 0x00, 0x00, 0x00, 0x00, 0x00, 0x00, 0x00, 0x38,
 0x3F, 0xC3, 0x49, 0x01, 0x00, 0x00, 0x00, 0x00, 0x00, 0x00,
 0x00, 0x00
};


static const char *szMIME = "\
MIME-Version: 1.0\n\
Content-Type: multipart/mixed;\n\
boundary=\"XXXXboundary text\"\n\
\n\
This is a multipart message in MIME format.\n\
\n\
--XXXXboundary text\n\
Content-Type: text/plain\n\
\n\
this is the body text\n\
\n\
--XXXXboundary text\n\
Content-Type: text/plain;\n\
Content-Disposition: attachment;\n\
filename=\"test.txt\"\n\
\n\
this is the attachment text\n\
\n\
--XXXXboundary text--";


static void AddAll(QCBOREncodeContext *pECtx)
{
   QCBOREncode_OpenArray(pECtx);

   /* Some ints that are tagged and have strings preceeding them
    * (not labels becase it is not a map) */
   QCBOREncode_AddSZString(pECtx, "UINT62");
   QCBOREncode_AddTag(pECtx, 100);
   QCBOREncode_AddUInt64(pECtx, 89989909);
   QCBOREncode_AddSZString(pECtx, "INT64");
   QCBOREncode_AddTag(pECtx, 76);
   QCBOREncode_AddInt64(pECtx, 77689989909);
   QCBOREncode_AddUInt64(pECtx, 0);
   QCBOREncode_AddInt64(pECtx, -44);
   QCBOREncode_AddNegativeUInt64(pECtx, 0);

   /* ints that go in maps */
   QCBOREncode_OpenMap(pECtx);
   QCBOREncode_AddUInt64ToMap(pECtx, "LBL", 77);
   QCBOREncode_AddUInt64ToMapN(pECtx, -4, 88);
   QCBOREncode_AddInt64ToMap(pECtx, "NEGLBLTHAT IS KIND OF LONG", -2394893489238);
   QCBOREncode_AddInt64ToMapN(pECtx, -100000000, -800000000);
   QCBOREncode_CloseMap(pECtx);

   /* Epoch Date */
   QCBOREncode_AddDateEpoch(pECtx, 2383748234);

   /* Epoch date with labels */
   QCBOREncode_OpenMap(pECtx);
   QCBOREncode_AddDateEpochToMap(pECtx, "LongLiveDenisRitchie", 1400000000);
   QCBOREncode_AddDateEpochToMap(pECtx, "time()", 1477263730);
   QCBOREncode_AddDateEpochToMapN(pECtx, -1969, 1477263222);
   QCBOREncode_CloseMap(pECtx);

   /* Binary blobs */
   QCBOREncode_AddBytes(pECtx, ((UsefulBufC) {(uint8_t []){0xff, 0x00}, 2}));

   /* binary blobs in maps */
   QCBOREncode_OpenMap(pECtx);
   QCBOREncode_AddSZString(pECtx, "binbin");
   QCBOREncode_AddTag(pECtx, 100000);
   QCBOREncode_AddBytes(pECtx, ((UsefulBufC) {(uint8_t []){0x00}, 1}));
   QCBOREncode_AddBytesToMap(pECtx, "empty", NULLUsefulBufC); // Empty string
   QCBOREncode_AddBytesToMap(pECtx, "blabel", ((UsefulBufC) {(uint8_t []){0x01, 0x02, 0x03}, 3}));
   QCBOREncode_AddBytesToMapN(pECtx, 0, ((UsefulBufC){(uint8_t []){0x04, 0x02, 0x03, 0xfe}, 4}));
   QCBOREncode_CloseMap(pECtx);

   /* text blobs */
   QCBOREncode_AddText(pECtx, UsefulBuf_FROM_SZ_LITERAL("bar bar foo bar"));
   QCBOREncode_AddSZString(pECtx, "oof\n");
   QCBOREncode_AddText(pECtx, NULLUsefulBufC); // Empty string

   const char *szURL =
    "http://stackoverflow.com/questions/28059697/how-do-i-toggle-between-debug-and-release-builds-in-xcode-6-7-8";
   QCBOREncode_AddURI(pECtx, UsefulBuf_FromSZ(szURL));
   QCBOREncode_AddB64Text(pECtx, UsefulBuf_FROM_SZ_LITERAL("YW55IGNhcm5hbCBwbGVhc3VyZQ=="));
   QCBOREncode_AddRegex(pECtx, UsefulBuf_FROM_SZ_LITERAL("[^abc]+"));
   QCBOREncode_AddMIMEData(pECtx, UsefulBuf_FromSZ(szMIME));

   /* text blobs in maps */
   QCBOREncode_OpenMap(pECtx);
   QCBOREncode_AddTextToMap(pECtx, "#####", UsefulBuf_FROM_SZ_LITERAL("foo bar foo foo"));
   QCBOREncode_AddTextToMap(pECtx, "____", UsefulBuf_FROM_SZ_LITERAL("foo bar"));
   QCBOREncode_AddSZString(pECtx, "()()()");
   QCBOREncode_AddTag(pECtx, 1000);
   QCBOREncode_AddSZString(pECtx, "rab rab oof");
   QCBOREncode_AddTextToMapN(pECtx,22, UsefulBuf_FROM_SZ_LITERAL("foo foo foo foo"));
   QCBOREncode_AddSZStringToMap(pECtx, "^^", "oooooooof");
   QCBOREncode_AddSZStringToMapN(pECtx, 99, "ffffoooooooof");
   QCBOREncode_AddURIToMap(pECtx,
                           "RFC",
                           UsefulBuf_FROM_SZ_LITERAL("https://tools.ietf.org/html/rfc7049#section-2.4.5"));
   QCBOREncode_AddURIToMapN(pECtx, 0x89, UsefulBuf_FROM_SZ_LITERAL("http://cbor.me/"));
   QCBOREncode_AddB64TextToMap(pECtx, "whenim64", UsefulBuf_FROM_SZ_LITERAL("cGxlYXN1cmUu"));
   QCBOREncode_AddB64TextToMapN(pECtx, 64, UsefulBuf_FROM_SZ_LITERAL("c3VyZS4="));
   QCBOREncode_AddRegexToMap(pECtx, "popo", UsefulBuf_FROM_SZ_LITERAL("100\\s*mk")); //   x code string literal bug
   QCBOREncode_AddRegexToMapN(pECtx, -51, UsefulBuf_FROM_SZ_LITERAL("perl\\B"));  //   x code string literal bug
   QCBOREncode_AddMIMEDataToMap(pECtx, "Ned", UsefulBuf_FromSZ(szMIME));
   QCBOREncode_AddMIMEDataToMapN(pECtx, 10, UsefulBuf_FromSZ(szMIME));
   QCBOREncode_CloseMap(pECtx);

   /* Date strings */
   QCBOREncode_AddDateString(pECtx, "2003-12-13T18:30:02Z");
   QCBOREncode_OpenMap(pECtx);
   QCBOREncode_AddDateStringToMap(pECtx, "Bed time", "2003-12-13T18:30:02.25+01:00");
   QCBOREncode_AddDateStringToMapN(pECtx, 88, "2003-12-13T18:30:02.25+01:00");
   QCBOREncode_CloseMap(pECtx);

   /* true / false ... */
   QCBOREncode_AddUndef(pECtx);
   QCBOREncode_OpenMap(pECtx);
   QCBOREncode_AddSZString(pECtx, "dare");
   QCBOREncode_AddTag(pECtx, 66);
   QCBOREncode_AddBool(pECtx, true);
   QCBOREncode_AddBoolToMap(pECtx, "uu", false);
   QCBOREncode_AddNULLToMapN(pECtx, 737634);
   QCBOREncode_CloseMap(pECtx);

   /* opening an array */
   QCBOREncode_OpenArray(pECtx);
   QCBOREncode_CloseArray(pECtx);

   /* opening arrays in a map */
   QCBOREncode_OpenMap(pECtx);
   QCBOREncode_AddSZString(pECtx, "label and tagged empty array");
   QCBOREncode_AddTag(pECtx, 1093);
   QCBOREncode_OpenArray(pECtx);
   QCBOREncode_CloseArray(pECtx);
   QCBOREncode_OpenArrayInMap(pECtx, "alabl");
   QCBOREncode_CloseArray(pECtx);
   QCBOREncode_OpenArrayInMapN(pECtx, 42);
   QCBOREncode_CloseArray(pECtx);
   QCBOREncode_CloseMap(pECtx);

   /* opening maps with labels and tagging */
   QCBOREncode_OpenMap(pECtx);
   QCBOREncode_OpenMapInMap(pECtx, "in a map");
   QCBOREncode_OpenMapInMapN(pECtx, 5556);
   QCBOREncode_AddSZString(pECtx, "in a in a in a");
   QCBOREncode_AddTag(pECtx, 9087);
   QCBOREncode_OpenMap(pECtx);
   QCBOREncode_CloseMap(pECtx);
   QCBOREncode_CloseMap(pECtx);
   QCBOREncode_CloseMap(pECtx);
   QCBOREncode_CloseMap(pECtx);

   /* Extended simple values (these are not standard...) */
   QCBOREncode_OpenMap(pECtx);
   QCBOREncode_AddSZString(pECtx, "s1");
   QCBOREncode_AddTag(pECtx, 88);
   QCBOREncode_Private_AddSimple(pECtx, 255);
   QCBOREncode_Private_AddSimpleToMap(pECtx, "s2", 0);
   QCBOREncode_AddSZString(pECtx, "s3");
   QCBOREncode_AddTag(pECtx, 88);
   QCBOREncode_Private_AddSimple(pECtx, 33);
   QCBOREncode_AddInt64(pECtx, 88378374); // label before tag
   QCBOREncode_AddTag(pECtx, 88);
   QCBOREncode_Private_AddSimple(pECtx, 255);
   QCBOREncode_AddInt64(pECtx, 89); // label before tag
   QCBOREncode_AddTag(pECtx, 88);
   QCBOREncode_Private_AddSimple(pECtx, 19);
   QCBOREncode_CloseMap(pECtx);

   /* UUIDs */
   static const uint8_t ppppUUID[] = {0x53, 0x4D, 0x41, 0x52, 0x54, 0x43,
                                      0x53, 0x4C, 0x54, 0x54, 0x43, 0x46,
                                      0x49, 0x43, 0x41, 0x32};
   const UsefulBufC XXUUID = UsefulBuf_FROM_BYTE_ARRAY_LITERAL(ppppUUID);
   QCBOREncode_AddBinaryUUID(pECtx, XXUUID);
   QCBOREncode_OpenMap(pECtx);
   QCBOREncode_AddBinaryUUIDToMap(pECtx, "UUUU", XXUUID);
   QCBOREncode_AddBinaryUUIDToMapN(pECtx, 99, XXUUID);
   QCBOREncode_CloseMap(pECtx);

   /* Bool */
   QCBOREncode_AddBool(pECtx, true);
   QCBOREncode_AddBool(pECtx, false);
   QCBOREncode_OpenMap(pECtx);
   QCBOREncode_AddBoolToMap(pECtx, "George is the man", true);
   QCBOREncode_AddBoolToMapN(pECtx, 010101, true);
   QCBOREncode_CloseMap(pECtx);

   /* Big numbers */
   static const uint8_t pBignum[] = {0x01, 0x00, 0x00, 0x00, 0x00, 0x00, 0x00, 0x00, 0x00};
   const UsefulBufC BIGNUM = UsefulBuf_FROM_BYTE_ARRAY_LITERAL(pBignum);
   QCBOREncode_AddPositiveBignum(pECtx, BIGNUM);
   QCBOREncode_AddNegativeBignum(pECtx, BIGNUM);
   QCBOREncode_OpenMap(pECtx);
   QCBOREncode_AddPositiveBignumToMap(pECtx, "BN+", BIGNUM);
   QCBOREncode_AddPositiveBignumToMapN(pECtx, 64, BIGNUM);
   QCBOREncode_AddNegativeBignumToMap(pECtx, "BN-", BIGNUM);
   QCBOREncode_AddNegativeBignumToMapN(pECtx, -64, BIGNUM);
   QCBOREncode_CloseMap(pECtx);

   QCBOREncode_CloseArray(pECtx);
}


int32_t AllAddMethodsTest(void)
{
   /* Improvement: this test should be broken down into several so it is more
    * managable. Tags and labels could be more sensible */
   QCBOREncodeContext ECtx;
   UsefulBufC Enc;
   size_t size;
   int nReturn = 0;
   QCBORError uExpectedErr;

   QCBOREncode_Init(&ECtx, UsefulBuf_FROM_BYTE_ARRAY(spBigBuf));
   QCBOREncode_Allow(&ECtx, QCBOR_ENCODE_ALLOW_ALL);

   AddAll(&ECtx);

   if(QCBOREncode_Finish(&ECtx, &Enc)) {
      nReturn = -1;
      goto Done;
   }

   if(CheckResults(Enc, spExpectedEncodedAll)) {
      nReturn = -2;
      goto Done;
   }


   /* Also test size calculation */
   QCBOREncode_Init(&ECtx, SizeCalculateUsefulBuf);
   QCBOREncode_Allow(&ECtx, QCBOR_ENCODE_ALLOW_ALL);

   AddAll(&ECtx);

   if(QCBOREncode_FinishGetSize(&ECtx, &size)) {
      nReturn = -10;
      goto Done;
   }

   if(size != sizeof(spExpectedEncodedAll)) {
      nReturn = -11;
      goto Done;
   }

#ifndef QCBOR_DISABLE_ENCODE_USAGE_GUARDS
   uExpectedErr = QCBOR_ERR_NOT_ALLOWED;
#else
   uExpectedErr = QCBOR_SUCCESS;
#endif

   /* Test the QCBOR_ERR_NOT_ALLOWED error codes */
   QCBOREncode_Init(&ECtx, UsefulBuf_FROM_BYTE_ARRAY(spBigBuf));
   QCBOREncode_AddNegativeUInt64(&ECtx, 1);
   if(QCBOREncode_Finish(&ECtx, &Enc) != uExpectedErr) {
      nReturn = -21;
      goto Done;
   }

   QCBOREncode_Init(&ECtx, UsefulBuf_FROM_BYTE_ARRAY(spBigBuf));
   /* 0x7ff8000000000001ULL is a NaN with a payload. */
   QCBOREncode_AddDouble(&ECtx, UsefulBufUtil_CopyUint64ToDouble(0x7ff8000000000001ULL));
   if(QCBOREncode_Finish(&ECtx, &Enc) != uExpectedErr) {
      nReturn = -22;
      goto Done;
   }

   /* 0x7ffc000000000000ULL is a NaN with a payload. */
   QCBOREncode_AddDouble(&ECtx, UsefulBufUtil_CopyUint64ToDouble(0x7ff8000000000001ULL));
   if(QCBOREncode_Finish(&ECtx, &Enc) != uExpectedErr) {
      nReturn = -23;
      goto Done;
   }

   /* 0x7ff80001UL is a NaN with a payload. */
   QCBOREncode_AddFloat(&ECtx, UsefulBufUtil_CopyUint32ToFloat(0x7ff80001UL));
   if(QCBOREncode_Finish(&ECtx, &Enc) != uExpectedErr) {
      nReturn = -24;
      goto Done;
   }

   /* 0x7ffc0000UL is a NaN with a payload. */
   QCBOREncode_AddFloat(&ECtx, UsefulBufUtil_CopyUint32ToFloat(0x7ffc0000UL));
   if(QCBOREncode_Finish(&ECtx, &Enc) != uExpectedErr) {
      nReturn = -24;
      goto Done;
   }


Done:
   return nReturn;
}


/*
 98 30                  # array(48)
   3B 7FFFFFFFFFFFFFFF # negative(9223372036854775807)
   3B 0000000100000000 # negative(4294967296)
   3A FFFFFFFF         # negative(4294967295)
   3A FFFFFFFE         # negative(4294967294)
   3A FFFFFFFD         # negative(4294967293)
   3A 7FFFFFFF         # negative(2147483647)
   3A 7FFFFFFE         # negative(2147483646)
   3A 00010001         # negative(65537)
   3A 00010000         # negative(65536)
   39 FFFF             # negative(65535)
   39 FFFE             # negative(65534)
   39 FFFD             # negative(65533)
   39 0100             # negative(256)
   38 FF               # negative(255)
   38 FE               # negative(254)
   38 FD               # negative(253)
   38 18               # negative(24)
   37                  # negative(23)
   36                  # negative(22)
   20                  # negative(0)
   00                  # unsigned(0)
   00                  # unsigned(0)
   01                  # unsigned(1)
   16                  # unsigned(22)
   17                  # unsigned(23)
   18 18               # unsigned(24)
   18 19               # unsigned(25)
   18 1A               # unsigned(26)
   18 1F               # unsigned(31)
   18 FE               # unsigned(254)
   18 FF               # unsigned(255)
   19 0100             # unsigned(256)
   19 0101             # unsigned(257)
   19 FFFE             # unsigned(65534)
   19 FFFF             # unsigned(65535)
   1A 00010000         # unsigned(65536)
   1A 00010001         # unsigned(65537)
   1A 00010002         # unsigned(65538)
   1A 7FFFFFFF         # unsigned(2147483647)
   1A 7FFFFFFF         # unsigned(2147483647)
   1A 80000000         # unsigned(2147483648)
   1A 80000001         # unsigned(2147483649)
   1A FFFFFFFE         # unsigned(4294967294)
   1A FFFFFFFF         # unsigned(4294967295)
   1B 0000000100000000 # unsigned(4294967296)
   1B 0000000100000001 # unsigned(4294967297)
   1B 7FFFFFFFFFFFFFFF # unsigned(9223372036854775807)
   1B FFFFFFFFFFFFFFFF # unsigned(18446744073709551615)
 */
static const uint8_t spExpectedEncodedInts[] = {
   0x98, 0x30, 0x3b, 0x7f, 0xff, 0xff, 0xff, 0xff,
   0xff, 0xff, 0xff, 0x3b, 0x00, 0x00, 0x00, 0x01,
   0x00, 0x00, 0x00, 0x00, 0x3a, 0xff, 0xff, 0xff,
   0xff, 0x3a, 0xff, 0xff, 0xff, 0xfe, 0x3a, 0xff,
   0xff, 0xff, 0xfd, 0x3a, 0x7f, 0xff, 0xff, 0xff,
   0x3a, 0x7f, 0xff, 0xff, 0xfe, 0x3a, 0x00, 0x01,
   0x00, 0x01, 0x3a, 0x00, 0x01, 0x00, 0x00, 0x39,
   0xff, 0xff, 0x39, 0xff, 0xfe, 0x39, 0xff, 0xfd,
   0x39, 0x01, 0x00, 0x38, 0xff, 0x38, 0xfe, 0x38,
   0xfd, 0x38, 0x18, 0x37, 0x36, 0x20, 0x00, 0x00,
   0x01, 0x16, 0x17, 0x18, 0x18, 0x18, 0x19, 0x18,
   0x1a, 0x18, 0x1f, 0x18, 0xfe, 0x18, 0xff, 0x19,
   0x01, 0x00, 0x19, 0x01, 0x01, 0x19, 0xff, 0xfe,
   0x19, 0xff, 0xff, 0x1a, 0x00, 0x01, 0x00, 0x00,
   0x1a, 0x00, 0x01, 0x00, 0x01, 0x1a, 0x00, 0x01,
   0x00, 0x02, 0x1a, 0x7f, 0xff, 0xff, 0xff, 0x1a,
   0x7f, 0xff, 0xff, 0xff, 0x1a, 0x80, 0x00, 0x00,
   0x00, 0x1a, 0x80, 0x00, 0x00, 0x01, 0x1a, 0xff,
   0xff, 0xff, 0xfe, 0x1a, 0xff, 0xff, 0xff, 0xff,
   0x1b, 0x00, 0x00, 0x00, 0x01, 0x00, 0x00, 0x00,
   0x00, 0x1b, 0x00, 0x00, 0x00, 0x01, 0x00, 0x00,
   0x00, 0x01, 0x1b, 0x7f, 0xff, 0xff, 0xff, 0xff,
   0xff, 0xff, 0xff, 0x1b, 0xff, 0xff, 0xff, 0xff,
   0xff, 0xff, 0xff, 0xff};

/*

  Test the generation of integers. This also ends up testing
  encoding of all the different lengths. It encodes integers
  of many lengths and values, especially around the boundaries
  for different types of integers.  It compares the output
  to expected values generated from http://cbor.me.

 */
int32_t IntegerValuesTest1(void)
{
   QCBOREncodeContext ECtx;
   int nReturn = 0;

   QCBOREncode_Init(&ECtx, UsefulBuf_FROM_BYTE_ARRAY(spBigBuf));
   QCBOREncode_OpenArray(&ECtx);

   QCBOREncode_AddInt64(&ECtx, -9223372036854775807LL - 1);
   QCBOREncode_AddInt64(&ECtx, -4294967297);
   QCBOREncode_AddInt64(&ECtx, -4294967296);
   QCBOREncode_AddInt64(&ECtx, -4294967295);
   QCBOREncode_AddInt64(&ECtx, -4294967294);
   QCBOREncode_AddInt64(&ECtx, -2147483648);
   QCBOREncode_AddInt64(&ECtx, -2147483647);
   QCBOREncode_AddInt64(&ECtx, -65538);
   QCBOREncode_AddInt64(&ECtx, -65537);
   QCBOREncode_AddInt64(&ECtx, -65536);
   QCBOREncode_AddInt64(&ECtx, -65535);
   QCBOREncode_AddInt64(&ECtx, -65534);
   QCBOREncode_AddInt64(&ECtx, -257);
   QCBOREncode_AddInt64(&ECtx, -256);
   QCBOREncode_AddInt64(&ECtx, -255);
   QCBOREncode_AddInt64(&ECtx, -254);
   QCBOREncode_AddInt64(&ECtx, -25);
   QCBOREncode_AddInt64(&ECtx, -24);
   QCBOREncode_AddInt64(&ECtx, -23);
   QCBOREncode_AddInt64(&ECtx, -1);
   QCBOREncode_AddInt64(&ECtx, 0);
   QCBOREncode_AddUInt64(&ECtx, 0ULL);
   QCBOREncode_AddInt64(&ECtx, 1);
   QCBOREncode_AddInt64(&ECtx, 22);
   QCBOREncode_AddInt64(&ECtx, 23);
   QCBOREncode_AddInt64(&ECtx, 24);
   QCBOREncode_AddInt64(&ECtx, 25);
   QCBOREncode_AddInt64(&ECtx, 26);
   QCBOREncode_AddInt64(&ECtx, 31);
   QCBOREncode_AddInt64(&ECtx, 254);
   QCBOREncode_AddInt64(&ECtx, 255);
   QCBOREncode_AddInt64(&ECtx, 256);
   QCBOREncode_AddInt64(&ECtx, 257);
   QCBOREncode_AddInt64(&ECtx, 65534);
   QCBOREncode_AddInt64(&ECtx, 65535);
   QCBOREncode_AddInt64(&ECtx, 65536);
   QCBOREncode_AddInt64(&ECtx, 65537);
   QCBOREncode_AddInt64(&ECtx, 65538);
   QCBOREncode_AddInt64(&ECtx, 2147483647);
   QCBOREncode_AddInt64(&ECtx, 2147483647);
   QCBOREncode_AddInt64(&ECtx, 2147483648);
   QCBOREncode_AddInt64(&ECtx, 2147483649);
   QCBOREncode_AddInt64(&ECtx, 4294967294);
   QCBOREncode_AddInt64(&ECtx, 4294967295);
   QCBOREncode_AddInt64(&ECtx, 4294967296);
   QCBOREncode_AddInt64(&ECtx, 4294967297);
   QCBOREncode_AddInt64(&ECtx, 9223372036854775807LL);
   QCBOREncode_AddUInt64(&ECtx, 18446744073709551615ULL);

   QCBOREncode_CloseArray(&ECtx);

   UsefulBufC Enc;
   if(QCBOREncode_Finish(&ECtx, &Enc)) {
      nReturn = -1;
   }

   if(CheckResults(Enc, spExpectedEncodedInts))
     return -2;

   return(nReturn);
}


/*
 85                  # array(5)
   F5               # primitive(21)
   F4               # primitive(20)
   F6               # primitive(22)
   F7               # primitive(23)
   A1               # map(1)
      65            # text(5)
         554E446566 # "UNDef"
      F7            # primitive(23)
 */
static const uint8_t spExpectedEncodedSimple[] = {
   0x85, 0xf5, 0xf4, 0xf6, 0xf7, 0xa1, 0x65, 0x55, 0x4e, 0x44, 0x65, 0x66, 0xf7};

int32_t SimpleValuesTest1(void)
{
   QCBOREncodeContext ECtx;
   int nReturn = 0;

   QCBOREncode_Init(&ECtx, UsefulBuf_FROM_BYTE_ARRAY(spBigBuf));
   QCBOREncode_OpenArray(&ECtx);

   QCBOREncode_AddBool(&ECtx, true);
   QCBOREncode_AddBool(&ECtx, false);
   QCBOREncode_AddNULL(&ECtx);
   QCBOREncode_AddUndef(&ECtx);

   QCBOREncode_OpenMap(&ECtx);

   QCBOREncode_AddUndefToMap(&ECtx, "UNDef");
   QCBOREncode_CloseMap(&ECtx);

   QCBOREncode_CloseArray(&ECtx);

   UsefulBufC ECBOR;
   if(QCBOREncode_Finish(&ECtx, &ECBOR)) {
      nReturn = -1;
   }

   if(CheckResults(ECBOR, spExpectedEncodedSimple))
      return -2;

   return(nReturn);
}

/*
 9F                  # array(5)
   F5               # primitive(21)
   F4               # primitive(20)
   F6               # primitive(22)
   F7               # primitive(23)
   BF               # map(1)
      65            # text(5)
         554E446566 # "UNDef"
      F7            # primitive(23)
      FF            # break
   FF               # break
 */
static const uint8_t spExpectedEncodedSimpleIndefiniteLength[] = {
   0x9f, 0xf5, 0xf4, 0xf6, 0xf7, 0xbf, 0x65, 0x55, 0x4e, 0x44, 0x65, 0x66, 0xf7, 0xff, 0xff};

int32_t SimpleValuesIndefiniteLengthTest1(void)
{
   QCBOREncodeContext ECtx;
   int nReturn = 0;

   QCBOREncode_Init(&ECtx, UsefulBuf_FROM_BYTE_ARRAY(spBigBuf));
   QCBOREncode_OpenArrayIndefiniteLength(&ECtx);

   QCBOREncode_AddBool(&ECtx, true);
   QCBOREncode_AddBool(&ECtx, false);
   QCBOREncode_AddNULL(&ECtx);
   QCBOREncode_AddUndef(&ECtx);

   QCBOREncode_OpenMapIndefiniteLength(&ECtx);

   QCBOREncode_AddUndefToMap(&ECtx, "UNDef");
   QCBOREncode_CloseMapIndefiniteLength(&ECtx);

   QCBOREncode_CloseArrayIndefiniteLength(&ECtx);

   UsefulBufC ECBOR;
   if(QCBOREncode_Finish(&ECtx, &ECBOR)) {
      nReturn = -1;
   }

   if(CheckResults(ECBOR, spExpectedEncodedSimpleIndefiniteLength))
      return -2;

   return(nReturn);
}

/*
A5                                      # map(5)
   63                                   # text(3)
      617272                            # "arr"
   98 1F                                # array(31)
      00                                # unsigned(0)
      01                                # unsigned(1)
      02                                # unsigned(2)
      03                                # unsigned(3)
      04                                # unsigned(4)
      05                                # unsigned(5)
      06                                # unsigned(6)
      07                                # unsigned(7)
      08                                # unsigned(8)
      09                                # unsigned(9)
      0A                                # unsigned(10)
      0B                                # unsigned(11)
      0C                                # unsigned(12)
      0D                                # unsigned(13)
      0E                                # unsigned(14)
      0F                                # unsigned(15)
      10                                # unsigned(16)
      11                                # unsigned(17)
      12                                # unsigned(18)
      13                                # unsigned(19)
      14                                # unsigned(20)
      15                                # unsigned(21)
      16                                # unsigned(22)
      17                                # unsigned(23)
      18 18                             # unsigned(24)
      18 19                             # unsigned(25)
      18 1A                             # unsigned(26)
      18 1B                             # unsigned(27)
      18 1C                             # unsigned(28)
      18 1D                             # unsigned(29)
      18 1E                             # unsigned(30)
   63                                   # text(3)
      6D6170                            # "map"
   B8 1F                                # map(31)
      61                                # text(1)
         61                             # "a"
      00                                # unsigned(0)
      61                                # text(1)
         62                             # "b"
      01                                # unsigned(1)
      61                                # text(1)
         63                             # "c"
      02                                # unsigned(2)
      61                                # text(1)
         64                             # "d"
      03                                # unsigned(3)
      61                                # text(1)
         65                             # "e"
      04                                # unsigned(4)
      61                                # text(1)
         66                             # "f"
      05                                # unsigned(5)
      61                                # text(1)
         67                             # "g"
      06                                # unsigned(6)
      61                                # text(1)
         68                             # "h"
      07                                # unsigned(7)
      61                                # text(1)
         69                             # "i"
      08                                # unsigned(8)
      61                                # text(1)
         6A                             # "j"
      09                                # unsigned(9)
      61                                # text(1)
         6B                             # "k"
      0A                                # unsigned(10)
      61                                # text(1)
         6C                             # "l"
      0B                                # unsigned(11)
      61                                # text(1)
         6D                             # "m"
      0C                                # unsigned(12)
      61                                # text(1)
         6E                             # "n"
      0D                                # unsigned(13)
      61                                # text(1)
         6F                             # "o"
      0E                                # unsigned(14)
      61                                # text(1)
         70                             # "p"
      0F                                # unsigned(15)
      61                                # text(1)
         71                             # "q"
      10                                # unsigned(16)
      61                                # text(1)
         72                             # "r"
      11                                # unsigned(17)
      61                                # text(1)
         73                             # "s"
      12                                # unsigned(18)
      61                                # text(1)
         74                             # "t"
      13                                # unsigned(19)
      61                                # text(1)
         75                             # "u"
      14                                # unsigned(20)
      61                                # text(1)
         76                             # "v"
      15                                # unsigned(21)
      61                                # text(1)
         77                             # "w"
      16                                # unsigned(22)
      61                                # text(1)
         78                             # "x"
      17                                # unsigned(23)
      61                                # text(1)
         79                             # "y"
      18 18                             # unsigned(24)
      61                                # text(1)
         7A                             # "z"
      18 19                             # unsigned(25)
      61                                # text(1)
         41                             # "A"
      18 1A                             # unsigned(26)
      61                                # text(1)
         42                             # "B"
      18 1B                             # unsigned(27)
      61                                # text(1)
         43                             # "C"
      18 1C                             # unsigned(28)
      61                                # text(1)
         44                             # "D"
      18 1D                             # unsigned(29)
      61                                # text(1)
         45                             # "E"
      18 1E                             # unsigned(30)
   65                                   # text(5)
      6D696E3331                        # "min31"
   38 1E                                # negative(30)
   66                                   # text(6)
      706C75733331                      # "plus31"
   18 1F                                # unsigned(31)
   63                                   # text(3)
      737472                            # "str"
   78 1F                                # text(31)
      7465737474657374746573747465737474657374746573747163626F723131 # "testtesttesttesttesttestqcbor11"
 */
static const uint8_t EncodeLengthThirtyone[] = {
   0xa5, 0x63, 0x61, 0x72, 0x72, 0x98, 0x1f, 0x00, 0x01, 0x02, 0x03, 0x04,
   0x05, 0x06, 0x07, 0x08, 0x09, 0x0a, 0x0b, 0x0c, 0x0d, 0x0e, 0x0f, 0x10,
   0x11, 0x12, 0x13, 0x14, 0x15, 0x16, 0x17, 0x18, 0x18, 0x18, 0x19, 0x18,
   0x1a, 0x18, 0x1b, 0x18, 0x1c, 0x18, 0x1d, 0x18, 0x1e, 0x63, 0x6d, 0x61,
   0x70, 0xb8, 0x1f, 0x61, 0x61, 0x00, 0x61, 0x62, 0x01, 0x61, 0x63, 0x02,
   0x61, 0x64, 0x03, 0x61, 0x65, 0x04, 0x61, 0x66, 0x05, 0x61, 0x67, 0x06,
   0x61, 0x68, 0x07, 0x61, 0x69, 0x08, 0x61, 0x6a, 0x09, 0x61, 0x6b, 0x0a,
   0x61, 0x6c, 0x0b, 0x61, 0x6d, 0x0c, 0x61, 0x6e, 0x0d, 0x61, 0x6f, 0x0e,
   0x61, 0x70, 0x0f, 0x61, 0x71, 0x10, 0x61, 0x72, 0x11, 0x61, 0x73, 0x12,
   0x61, 0x74, 0x13, 0x61, 0x75, 0x14, 0x61, 0x76, 0x15, 0x61, 0x77, 0x16,
   0x61, 0x78, 0x17, 0x61, 0x79, 0x18, 0x18, 0x61, 0x7a, 0x18, 0x19, 0x61,
   0x41, 0x18, 0x1a, 0x61, 0x42, 0x18, 0x1b, 0x61, 0x43, 0x18, 0x1c, 0x61,
   0x44, 0x18, 0x1d, 0x61, 0x45, 0x18, 0x1e, 0x65, 0x6d, 0x69, 0x6e, 0x33,
   0x31, 0x38, 0x1e, 0x66, 0x70, 0x6c, 0x75, 0x73, 0x33, 0x31, 0x18, 0x1f,
   0x63, 0x73, 0x74, 0x72, 0x78, 0x1f, 0x74, 0x65, 0x73, 0x74, 0x74, 0x65,
   0x73, 0x74, 0x74, 0x65, 0x73, 0x74, 0x74, 0x65, 0x73, 0x74, 0x74, 0x65,
   0x73, 0x74, 0x74, 0x65, 0x73, 0x74, 0x71, 0x63, 0x62, 0x6f, 0x72, 0x31,
   0x31
};

int32_t EncodeLengthThirtyoneTest(void)
{
   QCBOREncodeContext ECtx;
   int nReturn = 0;

   QCBOREncode_Init(&ECtx, UsefulBuf_FROM_BYTE_ARRAY(spBigBuf));
   QCBOREncode_OpenMap(&ECtx);

   // add array with 31 items
   QCBOREncode_OpenArrayInMap(&ECtx, "arr");
   for (size_t ix = 0; ix < 31; ix++) {
      QCBOREncode_AddInt64(&ECtx, (int64_t)ix);
   }
   QCBOREncode_CloseArray(&ECtx);

   // add map with 31 items
   QCBOREncode_OpenMapInMap(&ECtx, "map");
   for (int ix = 0; ix < 31; ix++) {
      // make sure we have unique keys in the map (a-z then follow by A-Z)
      int c = 'a';
      if (ix < 26) c = c + ix;
      else c = 'A' + (ix - 26);
      char buffer[2] = { (char)c, 0 };
      QCBOREncode_AddInt64ToMap(&ECtx, buffer, ix);
   }
   QCBOREncode_CloseMap(&ECtx);

   // add -31 and +31
   QCBOREncode_AddInt64ToMap(&ECtx, "min31", -31);
   QCBOREncode_AddInt64ToMap(&ECtx, "plus31", 31);

   // add string with length 31
   const char *str = "testtesttesttesttesttestqcbor11";
   UsefulBufC str_b = { str, 31 };
   QCBOREncode_AddTextToMap(&ECtx, "str", str_b);

   QCBOREncode_CloseMap(&ECtx);

   UsefulBufC ECBOR;
   if(QCBOREncode_Finish(&ECtx, &ECBOR)) {
      nReturn = -1;
   }

   if(CheckResults(ECBOR, EncodeLengthThirtyone))
      return -2;

   return(nReturn);
}


/*
 * [  "2013-03-21T20:04:00Z",
 *    0("2013-03-21T20:04:00Z"),
 *    1363896240,
 *    1(1363896240),
 *    100(-10676),
 *    3994,
 *    1004("1940-10-09"),
 *    "1980-12-08",
 *    {  "Sample Date from RFC 3339": 0("1985-04-12T23:20:50.52Z"),
 *       "SD": 1(999),
 *       "Sample Date from RFC 8943": "1985-04-12",
 *       42: 1004("1985-04-12T23:20:50.52Z"),
 *       "SY": 100(-10676),
 *        45: 3994
 *    }
 * ]
 */
static const uint8_t spExpectedEncodedDates[] = {
   0x89, 0x74, 0x32, 0x30, 0x31, 0x33, 0x2D, 0x30, 0x33, 0x2D,
   0x32, 0x31, 0x54, 0x32, 0x30, 0x3A, 0x30, 0x34, 0x3A, 0x30,
   0x30, 0x5A, 0xC0, 0x74, 0x32, 0x30, 0x31, 0x33, 0x2D, 0x30,
   0x33, 0x2D, 0x32, 0x31, 0x54, 0x32, 0x30, 0x3A, 0x30, 0x34,
   0x3A, 0x30, 0x30, 0x5A, 0x1A, 0x51, 0x4B, 0x67, 0xB0, 0xC1,
   0x1A, 0x51, 0x4B, 0x67, 0xB0, 0xD8, 0x64, 0x39, 0x29, 0xB3,
   0x19, 0x0F, 0x9A, 0xD9, 0x03, 0xEC, 0x6A, 0x31, 0x39, 0x34,
   0x30, 0x2D, 0x31, 0x30, 0x2D, 0x30, 0x39, 0x6A, 0x31, 0x39,
   0x38, 0x30, 0x2D, 0x31, 0x32, 0x2D, 0x30, 0x38, 0xA6, 0x78,
   0x19, 0x53, 0x61, 0x6D, 0x70, 0x6C, 0x65, 0x20, 0x44, 0x61,
   0x74, 0x65, 0x20, 0x66, 0x72, 0x6F, 0x6D, 0x20, 0x52, 0x46,
   0x43, 0x20, 0x33, 0x33, 0x33, 0x39, 0xC0, 0x77, 0x31, 0x39,
   0x38, 0x35, 0x2D, 0x30, 0x34, 0x2D, 0x31, 0x32, 0x54, 0x32,
   0x33, 0x3A, 0x32, 0x30, 0x3A, 0x35, 0x30, 0x2E, 0x35, 0x32,
   0x5A, 0x62, 0x53, 0x44, 0xC1, 0x19, 0x03, 0xE7, 0x78, 0x19,
   0x53, 0x61, 0x6D, 0x70, 0x6C, 0x65, 0x20, 0x44, 0x61, 0x74,
   0x65, 0x20, 0x66, 0x72, 0x6F, 0x6D, 0x20, 0x52, 0x46, 0x43,
   0x20, 0x38, 0x39, 0x34, 0x33, 0x6A, 0x31, 0x39, 0x38, 0x35,
   0x2D, 0x30, 0x34, 0x2D, 0x31, 0x32, 0x18, 0x2A, 0xD9, 0x03,
   0xEC, 0x77, 0x31, 0x39, 0x38, 0x35, 0x2D, 0x30, 0x34, 0x2D,
   0x31, 0x32, 0x54, 0x32, 0x33, 0x3A, 0x32, 0x30, 0x3A, 0x35,
   0x30, 0x2E, 0x35, 0x32, 0x5A, 0x62, 0x53, 0x59, 0xD8, 0x64,
   0x39, 0x29, 0xB3, 0x18, 0x2D, 0x19, 0x0F, 0x9A};

int32_t EncodeDateTest(void)
{
   QCBOREncodeContext ECtx;

   QCBOREncode_Init(&ECtx, UsefulBuf_FROM_BYTE_ARRAY(spBigBuf));

   QCBOREncode_OpenArray(&ECtx);

   /* The values are taken from the CBOR RFCs */
   QCBOREncode_AddTDateString(&ECtx, QCBOR_ENCODE_AS_BORROWED, "2013-03-21T20:04:00Z");
   QCBOREncode_AddDateString(&ECtx, "2013-03-21T20:04:00Z");
   QCBOREncode_AddTDateEpoch(&ECtx, QCBOR_ENCODE_AS_BORROWED, 1363896240);
   QCBOREncode_AddDateEpoch(&ECtx, 1363896240);
   QCBOREncode_AddTDaysEpoch(&ECtx, QCBOR_ENCODE_AS_TAG, -10676);
   QCBOREncode_AddTDaysEpoch(&ECtx, QCBOR_ENCODE_AS_BORROWED, 3994);
   QCBOREncode_AddTDaysString(&ECtx, QCBOR_ENCODE_AS_TAG, "1940-10-09");
   QCBOREncode_AddTDaysString(&ECtx, QCBOR_ENCODE_AS_BORROWED, "1980-12-08");

   QCBOREncode_OpenMap(&ECtx);

   QCBOREncode_AddDateStringToMap(&ECtx,
                                  "Sample Date from RFC 3339",
                                  "1985-04-12T23:20:50.52Z");
   QCBOREncode_AddDateEpochToMap(&ECtx, "SD", 999);
   QCBOREncode_AddTDaysStringToMapSZ(&ECtx,
                                     "Sample Date from RFC 8943",
                                     QCBOR_ENCODE_AS_BORROWED,
                                     "1985-04-12");
   QCBOREncode_AddTDaysStringToMapN(&ECtx,
                                     42,
                                     QCBOR_ENCODE_AS_TAG,
                                     "1985-04-12T23:20:50.52Z");
   QCBOREncode_AddTDaysEpochToMapSZ(&ECtx,
                                    "SY",
                                    QCBOR_ENCODE_AS_TAG,
                                    -10676);
   QCBOREncode_AddTDaysEpochToMapN(&ECtx,
                                   45,
                                   QCBOR_ENCODE_AS_BORROWED,
                                   3994);

   QCBOREncode_CloseMap(&ECtx);

   QCBOREncode_CloseArray(&ECtx);

   UsefulBufC ECBOR;
   if(QCBOREncode_Finish(&ECtx, &ECBOR)) {
      return -1;
   }

   if(CheckResults(ECBOR, spExpectedEncodedDates))
      return -2;

   return 0;
}


int32_t ArrayNestingTest1(void)
{
   QCBOREncodeContext ECtx;
   int i;
   int nReturn = 0;

   QCBOREncode_Init(&ECtx, UsefulBuf_FROM_BYTE_ARRAY(spBigBuf));
   for(i = QCBOR_MAX_ARRAY_NESTING; i; i--) {
      QCBOREncode_OpenArray(&ECtx);
   }
   for(i = QCBOR_MAX_ARRAY_NESTING; i; i--) {
      QCBOREncode_CloseArray(&ECtx);
   }
   UsefulBufC Encoded;
   if(QCBOREncode_Finish(&ECtx, &Encoded)) {
      nReturn = -1;
   }

   return(nReturn);
}



int32_t ArrayNestingTest2(void)
{
   QCBOREncodeContext ECtx;
   int i;
   int nReturn = 0;

   QCBOREncode_Init(&ECtx, UsefulBuf_FROM_BYTE_ARRAY(spBigBuf));
   for(i = QCBOR_MAX_ARRAY_NESTING+1; i; i--) {
      QCBOREncode_OpenArray(&ECtx);
   }
   for(i = QCBOR_MAX_ARRAY_NESTING; i; i--) {
      QCBOREncode_CloseArray(&ECtx);
   }

   UsefulBufC Encoded;
   if(QCBOREncode_Finish(&ECtx, &Encoded) != QCBOR_ERR_ARRAY_NESTING_TOO_DEEP) {
      nReturn = -1;
   }

   return(nReturn);
}



int32_t ArrayNestingTest3(void)
{
   QCBOREncodeContext ECtx;
   int i;
   int nReturn = 0;

   QCBOREncode_Init(&ECtx, UsefulBuf_FROM_BYTE_ARRAY(spBigBuf));
   for(i = QCBOR_MAX_ARRAY_NESTING; i; i--) {
      QCBOREncode_OpenArray(&ECtx);
   }
   for(i = QCBOR_MAX_ARRAY_NESTING+1 ; i; i--) {
      QCBOREncode_CloseArray(&ECtx);
   }
   UsefulBufC Encoded;
   if(QCBOREncode_Finish(&ECtx, &Encoded) != QCBOR_ERR_TOO_MANY_CLOSES) {
      nReturn = -1;
   }

   return(nReturn);
}


/*
 81             # array(1)
 81          # array(1)
 81       # array(1)
 81    # array(1)
 80 # array(0)
*/
static const uint8_t spFiveArrarys[] = {0x81, 0x81, 0x81, 0x81, 0x80};

// Validated at http://cbor.me and by manually examining its output
/*
 82                        # array(2)
 81                     # array(1)
 81                  # array(1)
 81               # array(1)
 81            # array(1)
 80         # array(0)
 98 30                  # array(48)
 3B 7FFFFFFFFFFFFFFF # negative(9223372036854775807)
 3B 0000000100000000 # negative(4294967296)
 3A FFFFFFFF         # negative(4294967295)
 3A FFFFFFFE         # negative(4294967294)
 3A FFFFFFFD         # negative(4294967293)
 3A 7FFFFFFF         # negative(2147483647)
 3A 7FFFFFFE         # negative(2147483646)
 3A 00010001         # negative(65537)
 3A 00010000         # negative(65536)
 39 FFFF             # negative(65535)
 39 FFFE             # negative(65534)
 39 FFFD             # negative(65533)
 39 0100             # negative(256)
 38 FF               # negative(255)
 38 FE               # negative(254)
 38 FD               # negative(253)
 38 18               # negative(24)
 37                  # negative(23)
 36                  # negative(22)
 20                  # negative(0)
 00                  # unsigned(0)
 00                  # unsigned(0)
 01                  # unsigned(1)
 16                  # unsigned(22)
 17                  # unsigned(23)
 18 18               # unsigned(24)
 18 19               # unsigned(25)
 18 1A               # unsigned(26)
 18 1F               # unsigned(31)
 18 FE               # unsigned(254)
 18 FF               # unsigned(255)
 19 0100             # unsigned(256)
 19 0101             # unsigned(257)
 19 FFFE             # unsigned(65534)
 19 FFFF             # unsigned(65535)
 1A 00010000         # unsigned(65536)
 1A 00010001         # unsigned(65537)
 1A 00010002         # unsigned(65538)
 1A 7FFFFFFF         # unsigned(2147483647)
 1A 7FFFFFFF         # unsigned(2147483647)
 1A 80000000         # unsigned(2147483648)
 1A 80000001         # unsigned(2147483649)
 1A FFFFFFFE         # unsigned(4294967294)
 1A FFFFFFFF         # unsigned(4294967295)
 1B 0000000100000000 # unsigned(4294967296)
 1B 0000000100000001 # unsigned(4294967297)
 1B 7FFFFFFFFFFFFFFF # unsigned(9223372036854775807)
 1B FFFFFFFFFFFFFFFF # unsigned(18446744073709551615)
 */
static const uint8_t spEncodeRawExpected[] = {
   0x82, 0x81, 0x81, 0x81, 0x81, 0x80, 0x98, 0x30,
   0x3b, 0x7f, 0xff, 0xff, 0xff, 0xff, 0xff, 0xff,
   0xff, 0x3b, 0x00, 0x00, 0x00, 0x01, 0x00, 0x00,
   0x00, 0x00, 0x3a, 0xff, 0xff, 0xff, 0xff, 0x3a,
   0xff, 0xff, 0xff, 0xfe, 0x3a, 0xff, 0xff, 0xff,
   0xfd, 0x3a, 0x7f, 0xff, 0xff, 0xff, 0x3a, 0x7f,
   0xff, 0xff, 0xfe, 0x3a, 0x00, 0x01, 0x00, 0x01,
   0x3a, 0x00, 0x01, 0x00, 0x00, 0x39, 0xff, 0xff,
   0x39, 0xff, 0xfe, 0x39, 0xff, 0xfd, 0x39, 0x01,
   0x00, 0x38, 0xff, 0x38, 0xfe, 0x38, 0xfd, 0x38,
   0x18, 0x37, 0x36, 0x20, 0x00, 0x00, 0x01, 0x16,
   0x17, 0x18, 0x18, 0x18, 0x19, 0x18, 0x1a, 0x18,
   0x1f, 0x18, 0xfe, 0x18, 0xff, 0x19, 0x01, 0x00,
   0x19, 0x01, 0x01, 0x19, 0xff, 0xfe, 0x19, 0xff,
   0xff, 0x1a, 0x00, 0x01, 0x00, 0x00, 0x1a, 0x00,
   0x01, 0x00, 0x01, 0x1a, 0x00, 0x01, 0x00, 0x02,
   0x1a, 0x7f, 0xff, 0xff, 0xff, 0x1a, 0x7f, 0xff,
   0xff, 0xff, 0x1a, 0x80, 0x00, 0x00, 0x00, 0x1a,
   0x80, 0x00, 0x00, 0x01, 0x1a, 0xff, 0xff, 0xff,
   0xfe, 0x1a, 0xff, 0xff, 0xff, 0xff, 0x1b, 0x00,
   0x00, 0x00, 0x01, 0x00, 0x00, 0x00, 0x00, 0x1b,
   0x00, 0x00, 0x00, 0x01, 0x00, 0x00, 0x00, 0x01,
   0x1b, 0x7f, 0xff, 0xff, 0xff, 0xff, 0xff, 0xff,
   0xff, 0x1b, 0xff, 0xff, 0xff, 0xff, 0xff, 0xff,
   0xff, 0xff};


int32_t EncodeRawTest(void)
{
   QCBOREncodeContext ECtx;

   QCBOREncode_Init(&ECtx, UsefulBuf_FROM_BYTE_ARRAY(spBigBuf));
   QCBOREncode_OpenArray(&ECtx);
   QCBOREncode_AddEncoded(&ECtx, UsefulBuf_FROM_BYTE_ARRAY_LITERAL(spFiveArrarys));
   QCBOREncode_AddEncoded(&ECtx, UsefulBuf_FROM_BYTE_ARRAY_LITERAL(spExpectedEncodedInts));
   QCBOREncode_CloseArray(&ECtx);

   UsefulBufC EncodedRawTest;

   if(QCBOREncode_Finish(&ECtx, &EncodedRawTest)) {
      return -4;
   }

   if(CheckResults(EncodedRawTest, spEncodeRawExpected)) {
      return -5;
   }

   return 0;
}

/*
 This returns a pointer to spBigBuf
 */
static int32_t CreateMap(uint8_t **pEncoded, size_t *pEncodedLen)
{
   QCBOREncodeContext ECtx;
   int nReturn = -1;

   *pEncoded = NULL;
   *pEncodedLen = INT32_MAX;
   size_t uFirstSizeEstimate = 0;

   // loop runs CBOR encoding twice. First with no buffer to
   // calucate the length so buffer can be allocated correctly,
   // and last with the buffer to do the actual encoding
   do {
      QCBOREncode_Init(&ECtx, (UsefulBuf){*pEncoded, *pEncodedLen});
      QCBOREncode_OpenMap(&ECtx);
      QCBOREncode_AddInt64ToMap(&ECtx, "first integer", 42);
      QCBOREncode_OpenArrayInMap(&ECtx, "an array of two strings");
      QCBOREncode_AddText(&ECtx, ((UsefulBufC) {"string1", 7}));
      QCBOREncode_AddText(&ECtx, ((UsefulBufC) {"string2", 7}));
      QCBOREncode_CloseArray(&ECtx);
      QCBOREncode_OpenMapInMap(&ECtx, "map in a map");
      QCBOREncode_AddBytesToMap(&ECtx,"bytes 1", ((UsefulBufC) { "xxxx", 4}));
      QCBOREncode_AddBytesToMap(&ECtx, "bytes 2",((UsefulBufC) { "yyyy", 4}));
      QCBOREncode_AddInt64ToMap(&ECtx, "another int", 98);
      QCBOREncode_AddTextToMap(&ECtx, "text 2", ((UsefulBufC) {"lies, damn lies and statistics", 30}));
      QCBOREncode_CloseMap(&ECtx);
      QCBOREncode_CloseMap(&ECtx);

      if(QCBOREncode_FinishGetSize(&ECtx, pEncodedLen))
         goto Done;
      if(*pEncoded != NULL) {
         if(uFirstSizeEstimate != *pEncodedLen) {
            nReturn = 1;
         } else {
            nReturn = 0;
         }
         goto Done;
      }
      *pEncoded = spBigBuf;
      uFirstSizeEstimate = *pEncodedLen;

   } while(1);

 Done:
   return(nReturn);
}

/*
 A3                                      # map(3)
   6D                                   # text(13)
      666972737420696E7465676572        # "first integer"
   18 2A                                # unsigned(42)
   77                                   # text(23)
      616E206172726179206F662074776F20737472696E6773 # "an array of two strings"
   82                                   # array(2)
      67                                # text(7)
         737472696E6731                 # "string1"
      67                                # text(7)
         737472696E6732                 # "string2"
   6C                                   # text(12)
      6D617020696E2061206D6170          # "map in a map"
   A4                                   # map(4)
      67                                # text(7)
         62797465732031                 # "bytes 1"
      44                                # bytes(4)
         78787878                       # "xxxx"
      67                                # text(7)
         62797465732032                 # "bytes 2"
      44                                # bytes(4)
         79797979                       # "yyyy"
      6B                                # text(11)
         616E6F7468657220696E74         # "another int"
      18 62                             # unsigned(98)
      66                                # text(6)
         746578742032                   # "text 2"
      78 1E                             # text(30)
         6C6965732C2064616D6E206C69657320616E642073746174697374696373 # "lies, damn lies and statistics"
 */
static const uint8_t spValidMapEncoded[] = {
   0xa3, 0x6d, 0x66, 0x69, 0x72, 0x73, 0x74, 0x20, 0x69, 0x6e,
   0x74, 0x65, 0x67, 0x65, 0x72, 0x18, 0x2a, 0x77, 0x61, 0x6e,
   0x20, 0x61, 0x72, 0x72, 0x61, 0x79, 0x20, 0x6f, 0x66, 0x20,
   0x74, 0x77, 0x6f, 0x20, 0x73, 0x74, 0x72, 0x69, 0x6e, 0x67,
   0x73, 0x82, 0x67, 0x73, 0x74, 0x72, 0x69, 0x6e, 0x67, 0x31,
   0x67, 0x73, 0x74, 0x72, 0x69, 0x6e, 0x67, 0x32, 0x6c, 0x6d,
   0x61, 0x70, 0x20, 0x69, 0x6e, 0x20, 0x61, 0x20, 0x6d, 0x61,
   0x70, 0xa4, 0x67, 0x62, 0x79, 0x74, 0x65, 0x73, 0x20, 0x31,
   0x44, 0x78, 0x78, 0x78, 0x78, 0x67, 0x62, 0x79, 0x74, 0x65,
   0x73, 0x20, 0x32, 0x44, 0x79, 0x79, 0x79, 0x79, 0x6b, 0x61,
   0x6e, 0x6f, 0x74, 0x68, 0x65, 0x72, 0x20, 0x69, 0x6e, 0x74,
   0x18, 0x62, 0x66, 0x74, 0x65, 0x78, 0x74, 0x20, 0x32, 0x78,
   0x1e, 0x6c, 0x69, 0x65, 0x73, 0x2c, 0x20, 0x64, 0x61, 0x6d,
   0x6e, 0x20, 0x6c, 0x69, 0x65, 0x73, 0x20, 0x61, 0x6e, 0x64,
   0x20, 0x73, 0x74, 0x61, 0x74, 0x69, 0x73, 0x74, 0x69, 0x63,
   0x73 } ;


int32_t MapEncodeTest(void)
{
   uint8_t *pEncodedMaps;
   size_t nEncodedMapLen;

   if(CreateMap(&pEncodedMaps, &nEncodedMapLen)) {
      return -1;
   }

   int nReturn = 0;
   if(memcmp(spValidMapEncoded, pEncodedMaps, sizeof(spValidMapEncoded)))
      nReturn = 2;

   return(nReturn);
}


/*
 @brief  Encode the RTIC results

 @param[in]     nRResult        CBOR_SIMPLEV_TRUE, CBOR_SIMPLEV_FALSE or
                                CBOR_SIMPLEV_NULL
 @param[in]     time            Time stamp in UNIX epoch time or 0 for none
 @param[in]     szAlexString    Diagnostic code.
 @param[in[     pOut            Buffer to put the result in
 @param[in/out] pnLen           Size of pOut buffer when called; length of data
                                output in buffer on return

 @return
 One of the CBOR encoder errors. QCBOR_SUCCESS, which is has value 0, if no error.

 The size of pOut should be 30 bytes plus the length of pnLen.  If you make it too
 short an error will be returned. This function will never write off the end
 of the buffer passed to it.

 If the result is 0, then the correct encoded CBOR is in pOut and *pnLen is the
 length of the encoded CBOR.

 */

static UsefulBufC
FormatRTICResults(uint8_t uRResult,
                  int64_t time,
                  const char *szType,
                  const char *szAlexString,
                  UsefulBuf Storage)
{
   // Buffer that the result will be written in to
   // It is fixed size and small that a stack variable will be fine
   // QCBOREncode will never write off the end of this buffer. If it won't
   // fit QCBOREncode_Finish will return an error.

   // Context for the encoder
   QCBOREncodeContext ECtx;
   QCBOREncode_Init(&ECtx, Storage);

   // All the RTIC results are grouped in a CBOR Map which will get turned into a JSON Object
   // Contents are label / value pairs
   QCBOREncode_OpenMap(&ECtx);

   { // Brace / indention just to show CBOR encoding nesting

      // The result: 0 if scan happened and found nothing; 1 if it happened and
      // found something wrong; 2 if it didn't happen
      QCBOREncode_Private_AddSimpleToMap(&ECtx, "integrity", uRResult);

      // Add the diagnostic code
      QCBOREncode_AddSZStringToMap(&ECtx, "type", szType);

      // Add a time stamp
      if(time) {
         QCBOREncode_AddDateEpochToMap(&ECtx, "time", time);
      }

      // Add the diagnostic code
      QCBOREncode_AddSZStringToMap(&ECtx, "diag", szAlexString);

      // Open a subordinate map for telemtry data
      QCBOREncode_OpenMapInMap(&ECtx, "telemetry");

      { // Brace / indention just to show CBOR encoding nesting

         // Add a few fake integers and buffers for now.
         QCBOREncode_AddInt64ToMap(&ECtx, "Shoe Size", 12);

         // Add a few fake integers and buffers for now.
         QCBOREncode_AddInt64ToMap(&ECtx, "IQ", 0xffffffff);

         // Add a few fake integers and buffers for now.
         static const uint8_t pPV[] = {0x66, 0x67, 0x00, 0x56, 0xaa, 0xbb, 0x01, 0x01};
         const UsefulBufC WSPV = {pPV, sizeof(pPV)};

         QCBOREncode_AddBytesToMap(&ECtx, "WhaleSharkPatternVector", WSPV);
      }
   }

   // Close the telemetry map
   QCBOREncode_CloseMap(&ECtx);

   // Close the map
   QCBOREncode_CloseMap(&ECtx);

   UsefulBufC Result;

   QCBOREncode_Finish(&ECtx, &Result);

   return Result;
}


/*
 A5                                      # map(5)
   69                                   # text(9)
      696E74656772697479                # "integrity"
   F4                                   # primitive(20)
   64                                   # text(4)
      74797065                          # "type"
   66                                   # text(6)
      726563656E74                      # "recent"
   64                                   # text(4)
      74696D65                          # "time"
   C1                                   # tag(1)
      1A 580D4172                       # unsigned(1477263730)
   64                                   # text(4)
      64696167                          # "diag"
   6A                                   # text(10)
      30784131654335303031              # "0xA1eC5001"
   69                                   # text(9)
      74656C656D65747279                # "telemetry"
   A3                                   # map(3)
      69                                # text(9)
         53686F652053697A65             # "Shoe Size"
      0C                                # unsigned(12)
      62                                # text(2)
         4951                           # "IQ"
      1A FFFFFFFF                       # unsigned(4294967295)
      77                                # text(23)
         5768616C65536861726B5061747465726E566563746F72 # "WhaleSharkPatternVector"
      48                                # bytes(8)
         66670056AABB0101               # "fg\x00V\xAA\xBB\x01\x01"
 */
static const uint8_t spExpectedRTIC[] = {
   0xa5, 0x69, 0x69, 0x6e, 0x74, 0x65, 0x67, 0x72, 0x69, 0x74,
   0x79, 0xf4, 0x64, 0x74, 0x79, 0x70, 0x65, 0x66, 0x72, 0x65,
   0x63, 0x65, 0x6e, 0x74, 0x64, 0x74, 0x69, 0x6d, 0x65, 0xc1,
   0x1a, 0x58, 0x0d, 0x41, 0x72, 0x64, 0x64, 0x69, 0x61, 0x67,
   0x6a, 0x30, 0x78, 0x41, 0x31, 0x65, 0x43, 0x35, 0x30, 0x30,
   0x31, 0x69, 0x74, 0x65, 0x6c, 0x65, 0x6d, 0x65, 0x74, 0x72,
   0x79, 0xa3, 0x69, 0x53, 0x68, 0x6f, 0x65, 0x20, 0x53, 0x69,
   0x7a, 0x65, 0x0c, 0x62, 0x49, 0x51, 0x1a, 0xff, 0xff, 0xff,
   0xff, 0x77, 0x57, 0x68, 0x61, 0x6c, 0x65, 0x53, 0x68, 0x61,
   0x72, 0x6b, 0x50, 0x61, 0x74, 0x74, 0x65, 0x72, 0x6e, 0x56,
   0x65, 0x63, 0x74, 0x6f, 0x72, 0x48, 0x66, 0x67, 0x00, 0x56,
   0xaa, 0xbb, 0x01, 0x01};


int32_t RTICResultsTest(void)
{
   const UsefulBufC Encoded = FormatRTICResults(CBOR_SIMPLEV_FALSE, 1477263730,
                                          "recent", "0xA1eC5001",
                                          UsefulBuf_FROM_BYTE_ARRAY(spBigBuf));
   if(UsefulBuf_IsNULLC(Encoded)) {
      return -1;
   }

   if(CheckResults(Encoded, spExpectedRTIC)) {
      return -2;
   }

   return 0;
}


/*
 The expected encoding for first test in BstrWrapTest()

 82           # array(2)
   19 01C3   # unsigned(451)
   43        # bytes(3)
      1901D2 # "\x19\x01\xD2"
*/
static const uint8_t spExpectedBstrWrap[] = {0x82, 0x19, 0x01, 0xC3, 0x43, 0x19, 0x01, 0xD2};

static const uint8_t spExpectedForBstrWrapCancel[] = {0x82, 0x19, 0x01, 0xC3, 0x18, 0x2A};

/*
 * bstr wrapping test
 */
int32_t BstrWrapTest(void)
{
   QCBOREncodeContext EC;

   // First test - make some wrapped CBOR and see that it is as expected
   QCBOREncode_Init(&EC, UsefulBuf_FROM_BYTE_ARRAY(spBigBuf));

   QCBOREncode_OpenArray(&EC);
   QCBOREncode_AddUInt64(&EC, 451);

   QCBOREncode_BstrWrap(&EC);
   QCBOREncode_AddUInt64(&EC, 466);

   UsefulBufC Wrapped;
   QCBOREncode_CloseBstrWrap(&EC, &Wrapped);

   QCBOREncode_CloseArray(&EC);

   UsefulBufC Encoded;
   if(QCBOREncode_Finish(&EC, &Encoded)) {
      return -1;
   }

   if(CheckResults(Encoded, spExpectedBstrWrap)) {
      return -2;
   }

   // Second test - see if the length of the wrapped
   // bstr is correct. Also tests bstr wrapping
   // in length calculation only mode.
   QCBOREncode_Init(&EC, (UsefulBuf){NULL, INT32_MAX});
   QCBOREncode_OpenArray(&EC);
   QCBOREncode_BstrWrap(&EC);
   QCBOREncode_OpenArray(&EC);
   QCBOREncode_AddNULL(&EC);
   QCBOREncode_CloseArray(&EC);
   UsefulBufC BStr;
   QCBOREncode_CloseBstrWrap(&EC, &BStr);
   // 3 is one byte for the wrapping bstr, 1 for an array of length 1,
   // and 1 byte for a NULL
   if(BStr.ptr != NULL || BStr.len != 3) {
      return -5;
   }


   // Fourth test, cancelling a byte string
   QCBOREncode_Init(&EC, UsefulBuf_FROM_BYTE_ARRAY(spBigBuf));

   QCBOREncode_OpenArray(&EC);
   QCBOREncode_AddUInt64(&EC, 451);

   QCBOREncode_BstrWrap(&EC);
   QCBOREncode_CancelBstrWrap(&EC);


   QCBOREncode_AddUInt64(&EC, 42);
   QCBOREncode_CloseArray(&EC);
   if(QCBOREncode_Finish(&EC, &Encoded)) {
      return -8;
   }
   if(CheckResults(Encoded, spExpectedForBstrWrapCancel)) {
      return -9;
   }

   QCBORError uErr;
   // Fifth test, failed cancelling
   QCBOREncode_Init(&EC, UsefulBuf_FROM_BYTE_ARRAY(spBigBuf));

   QCBOREncode_OpenArray(&EC);
   QCBOREncode_AddUInt64(&EC, 451);

   QCBOREncode_BstrWrap(&EC);
   QCBOREncode_AddUInt64(&EC, 99);
   QCBOREncode_CancelBstrWrap(&EC);

   QCBOREncode_AddUInt64(&EC, 42);
   QCBOREncode_CloseArray(&EC);
   uErr = QCBOREncode_Finish(&EC, &Encoded);
#ifndef QCBOR_DISABLE_ENCODE_USAGE_GUARDS
   if(uErr != QCBOR_ERR_CANNOT_CANCEL) {
      return -10;
   }
#else
   if(uErr != QCBOR_SUCCESS) {
      return -110;
   }
#endif /* QCBOR_DISABLE_ENCODE_USAGE_GUARDS */

   // Sixth test, another cancel, but the error is not caught
   // This use will produce unintended CBOR. The error
   // is not caught because it would require tracking state
   // for QCBOREncode_BstrWrapInMapN.
   QCBOREncode_Init(&EC, UsefulBuf_FROM_BYTE_ARRAY(spBigBuf));

   QCBOREncode_OpenMap(&EC);
   QCBOREncode_AddUInt64ToMapN(&EC, 451, 88);

   QCBOREncode_BstrWrapInMapN(&EC, 55);
   QCBOREncode_CancelBstrWrap(&EC);

   QCBOREncode_CloseMap(&EC);
   uErr = QCBOREncode_Finish(&EC, &Encoded);
   if(uErr != QCBOR_SUCCESS) {
      return -11;
   }

   return 0;
}



int32_t BstrWrapErrorTest(void)
{
   QCBOREncodeContext EC;
   UsefulBufC         Wrapped;
   UsefulBufC         Encoded2;
   QCBORError         uError;

   // ---- Test closing a bstrwrap when it is an array that is open ---------

   QCBOREncode_Init(&EC, UsefulBuf_FROM_BYTE_ARRAY(spBigBuf));

   QCBOREncode_OpenArray(&EC);
   QCBOREncode_AddUInt64(&EC, 451);

   QCBOREncode_BstrWrap(&EC);
   QCBOREncode_AddUInt64(&EC, 466);
   QCBOREncode_OpenArray(&EC);

   QCBOREncode_CloseBstrWrap(&EC, &Wrapped);

   QCBOREncode_CloseArray(&EC);

   uError = QCBOREncode_Finish(&EC, &Encoded2);
#ifndef QCBOR_DISABLE_ENCODE_USAGE_GUARDS
   if(uError != QCBOR_ERR_CLOSE_MISMATCH) {
      return (int32_t)(100 + uError);
   }
#else
   /* The above test is run both when QCBOR_DISABLE_ENCODE_USAGE_GUARDS
    * is set and not to be sure to excerice all the relavant code in
    * both conditions.  When the guards are disabled, there is no
    * error returned, but the code path is still covered.
    */
   if(uError != QCBOR_SUCCESS) {
      return (int32_t)(600 + uError);
   }
#endif /* QCBOR_DISABLE_ENCODE_USAGE_GUARDS */

   // -------- test closing a bstrwrap when nothing is open ----------------
   QCBOREncode_Init(&EC, UsefulBuf_FROM_BYTE_ARRAY(spBigBuf));
   QCBOREncode_CloseBstrWrap(&EC, &Wrapped);
   uError = QCBOREncode_Finish(&EC, &Encoded2);
#ifndef QCBOR_DISABLE_ENCODE_USAGE_GUARDS
   if(uError != QCBOR_ERR_TOO_MANY_CLOSES) {
      return (int32_t)(700 + uError);
   }
#else
   if(uError != QCBOR_SUCCESS) {
      return (int32_t)(800 + uError);
   }
#endif /* QCBOR_DISABLE_ENCODE_USAGE_GUARDS */

   // --------------- test nesting too deep ----------------------------------
   QCBOREncode_Init(&EC, UsefulBuf_FROM_BYTE_ARRAY(spBigBuf));
   for(int i = 1; i < 18; i++) {
      QCBOREncode_BstrWrap(&EC);
   }
   QCBOREncode_AddBool(&EC, true);

   for(int i = 1; i < 18; i++) {
      QCBOREncode_CloseBstrWrap(&EC, &Wrapped);
   }

   uError = QCBOREncode_Finish(&EC, &Encoded2);
   if(uError != QCBOR_ERR_ARRAY_NESTING_TOO_DEEP) {
      return (int32_t)(300 + uError);
   }

   return 0;
}


/*
 This is bstr wrapped CBOR in 6 levels.

 [
   h'82004E82014B8202488203458204428105',
   {
     32:h'A3101018406568656C6C6F18215828A3111118416568656C6C6F18225819A312121
     8426568656C6C6F18234BA2131318436568656C6C6F'
   }
 ]

 Unwrapping the first byte string in the above gives
   [0, h'82014B8202488203458204428105']

 Unwrapping again, the byte string immediately above gives
   [1, h'8202488203458204428105']

 ...

 Unrapping the second byte string in the top-level CBOR above gives
   {16: 16,
    64: "hello",
    33: h'A3111118416568656C6C6F18225819A3121218426568656C6C6F18234BA2....
 }

 Unwrapping again, the byte string immediately above gives
   {17: 17,
    65: "hello",
    34: h'A3121218426568656C6C6F18234BA2131318436568656C6C6F'
 }

 ...

 */
static const uint8_t spExpectedDeepBstr[] =
{
   0x82, 0x51, 0x82, 0x00, 0x4E, 0x82, 0x01, 0x4B,
   0x82, 0x02, 0x48, 0x82, 0x03, 0x45, 0x82, 0x04,
   0x42, 0x81, 0x05, 0xA1, 0x18, 0x20, 0x58, 0x37,
   0xA3, 0x10, 0x10, 0x18, 0x40, 0x65, 0x68, 0x65,
   0x6C, 0x6C, 0x6F, 0x18, 0x21, 0x58, 0x28, 0xA3,
   0x11, 0x11, 0x18, 0x41, 0x65, 0x68, 0x65, 0x6C,
   0x6C, 0x6F, 0x18, 0x22, 0x58, 0x19, 0xA3, 0x12,
   0x12, 0x18, 0x42, 0x65, 0x68, 0x65, 0x6C, 0x6C,
   0x6F, 0x18, 0x23, 0x4B, 0xA2, 0x13, 0x13, 0x18,
   0x43, 0x65, 0x68, 0x65, 0x6C, 0x6C, 0x6F
};


/*
 Get an int64 out of the decoder or fail.
 */
static int32_t GetInt64(QCBORDecodeContext *pDC, int64_t *pInt)
{
   QCBORItem Item;
   int32_t nReturn;

   nReturn = (int32_t)QCBORDecode_GetNext(pDC, &Item);
   if(nReturn) {
      return nReturn;
   }
   if(Item.uDataType != QCBOR_TYPE_INT64) {
      return -1;
   }

   *pInt = Item.val.int64;
   return 0;
}

/*
 Get an array out of the decoder or fail.
 */
static int32_t GetArray(QCBORDecodeContext *pDC, uint16_t *pInt)
{
   QCBORItem Item;
   int32_t nReturn;

   nReturn = (int32_t)QCBORDecode_GetNext(pDC, &Item);
   if(nReturn) {
      return nReturn;
   }
   if(Item.uDataType != QCBOR_TYPE_ARRAY) {
      return -1;
   }

   *pInt = Item.val.uCount;
   return 0;
}

/*
 Get a map out of the decoder or fail.
 */
static int32_t GetMap(QCBORDecodeContext *pDC, uint16_t *pInt)
{
   QCBORItem Item;
   int32_t nReturn;

   nReturn = (int32_t)QCBORDecode_GetNext(pDC, &Item);
   if(nReturn) {
      return nReturn;
   }
   if(Item.uDataType != QCBOR_TYPE_MAP) {
      return -1;
   }

   *pInt = Item.val.uCount;
   return 0;
}

/*
 Get a byte string out of the decoder or fail.
 */
static int32_t GetByteString(QCBORDecodeContext *pDC, UsefulBufC *pBstr)
{
   QCBORItem Item;
   int32_t nReturn;

   nReturn = (int32_t)QCBORDecode_GetNext(pDC, &Item);
   if(nReturn) {
      return nReturn;
   }
   if(Item.uDataType != QCBOR_TYPE_BYTE_STRING) {
      return QCBOR_ERR_UNEXPECTED_TYPE;
   }

   *pBstr = Item.val.string;
   return 0;
}

/*
 Get a byte string out of the decoder or fail.
 */
static int32_t GetTextString(QCBORDecodeContext *pDC, UsefulBufC *pTstr)
{
   QCBORItem Item;
   int nReturn;

   nReturn = (int32_t)QCBORDecode_GetNext(pDC, &Item);
   if(nReturn) {
      return nReturn;
   }
   if(Item.uDataType != QCBOR_TYPE_TEXT_STRING) {
      return -1;
   }

   *pTstr = Item.val.string;
   return 0;
}


/*
 Recursively decode array containing a little CBOR and a bstr wrapped array
 with a little CBOR and a bstr wrapped array...

 Part of bstr_wrap_nest_test.
 */static int32_t DecodeNextNested(UsefulBufC Wrapped)
{
   int64_t            nInt;
   UsefulBufC         Bstr;
   uint16_t           nArrayCount;
   QCBORDecodeContext DC;
   int32_t            nResult;

   QCBORDecode_Init(&DC, Wrapped, QCBOR_DECODE_MODE_NORMAL);

   if(GetArray(&DC, &nArrayCount) || nArrayCount < 1 || nArrayCount > 2) {
      return -10;
   }

   if(GetInt64(&DC, &nInt)) {
      return -11;
   }

   nResult = GetByteString(&DC, &Bstr);
   if(nResult == QCBOR_ERR_HIT_END || nResult == QCBOR_ERR_NO_MORE_ITEMS) {
      if(nArrayCount != 1) {
         return -12;
      } else {
         // successful exit
         return 0;
      }
   }
   if(nResult) {
      return -13;
   }

   // tail recursion; good compilers will reuse the stack frame
   return DecodeNextNested(Bstr);
}


/*
 Recursively decode map containing a little CBOR and a bstr wrapped map
 with a little CBOR and a bstr wrapped map...

 Part of bstr_wrap_nest_test.
 */
static int32_t DecodeNextNested2(UsefulBufC Wrapped)
{
   int32_t            nResult;
   uint16_t           nMapCount;
   int64_t            nInt;
   UsefulBufC         Bstr;
   QCBORDecodeContext DC;

   QCBORDecode_Init(&DC, Wrapped, QCBOR_DECODE_MODE_NORMAL);

   if(GetMap(&DC, &nMapCount) || nMapCount < 2 || nMapCount > 3) {
      return -20;
   }

   if(GetInt64(&DC, &nInt)) {
      return -21;
   }

   // The "hello"
   if(GetTextString(&DC, &Bstr)) {
      return -22;
   }

   nResult = GetByteString(&DC, &Bstr);
   if(nResult == QCBOR_ERR_HIT_END || nResult == QCBOR_ERR_NO_MORE_ITEMS) {
      if(nMapCount == 2) {
         // successful exit
         return 0;
      } else {
         return -23;
      }
   }

   if(nResult) {
      return -24;
   }

   // tail recursion; good compilers will reuse the stack frame
   return DecodeNextNested2(Bstr);
}


int32_t BstrWrapNestTest(void)
{
   QCBOREncodeContext EC;
   QCBOREncode_Init(&EC, UsefulBuf_FROM_BYTE_ARRAY(spBigBuf));

   // ---- Make a complicated nested CBOR structure ---
   #define BSTR_TEST_DEPTH 6

   QCBOREncode_OpenArray(&EC);

   for(int i = 0; i < BSTR_TEST_DEPTH; i++) {
      QCBOREncode_BstrWrap(&EC);
      QCBOREncode_OpenArray(&EC);
      QCBOREncode_AddInt64(&EC, i);
   }
   for(int i = 0; i < BSTR_TEST_DEPTH; i++) {
      QCBOREncode_CloseArray(&EC);
      QCBOREncode_CloseBstrWrap(&EC, NULL);
   }

   QCBOREncode_OpenMap(&EC);
   for(int i = 0; i < (BSTR_TEST_DEPTH-2); i++) {
      QCBOREncode_BstrWrapInMapN(&EC, i+0x20);
      QCBOREncode_OpenMap(&EC);
      QCBOREncode_AddInt64ToMapN(&EC, i+0x10, i+0x10);
      QCBOREncode_AddSZStringToMapN(&EC, i+0x40, "hello");
   }

   for(int i = 0; i < (BSTR_TEST_DEPTH-2); i++) {
      QCBOREncode_CloseMap(&EC);
      QCBOREncode_CloseBstrWrap(&EC, NULL);
   }
   QCBOREncode_CloseMap(&EC);

   QCBOREncode_CloseArray(&EC);

   UsefulBufC Encoded;
   if(QCBOREncode_Finish(&EC, &Encoded)) {
      return -1;
   }

   // ---Compare it to expected. Expected was hand checked with use of CBOR playground ----
   if(UsefulBuf_Compare(UsefulBuf_FROM_BYTE_ARRAY_LITERAL(spExpectedDeepBstr), Encoded)) {
      return -2;
   }

   // ---- Decode it and see if it is OK ------
   QCBORDecodeContext DC;
   QCBORDecode_Init(&DC, Encoded, QCBOR_DECODE_MODE_NORMAL);

   UsefulBufC Bstr;
   uint16_t nArrayCount;

   // Array surrounding the the whole thing
   if(GetArray(&DC, &nArrayCount) || nArrayCount != 2) {
      return -3;
   }

   // Get the byte string wrapping some array stuff
   if(GetByteString(&DC, &Bstr)) {
      return -4;
   }

   // Decode the wrapped nested structure
   int nReturn = DecodeNextNested(Bstr);
   if(nReturn) {
      return nReturn;
   }

   // A map enclosing some map-oriented bstr wraps
   if(GetMap(&DC, &nArrayCount)) {
      return -5;
   }

   // Get the byte string wrapping some array stuff
   if(GetByteString(&DC, &Bstr)) {
      return -6;
   }

   // Decode the wrapped nested structure
   nReturn = DecodeNextNested2(Bstr);
   if(nReturn) {
      return nReturn;
   }

   if(QCBORDecode_Finish(&DC)) {
      return -7;
   }

   return 0;
}


static const uint8_t spCoseSign1Signature[] = {
   0x8e, 0xb3, 0x3e, 0x4c, 0xa3, 0x1d, 0x1c, 0x46, 0x5a, 0xb0,
   0x5a, 0xac, 0x34, 0xcc, 0x6b, 0x23, 0xd5, 0x8f, 0xef, 0x5c,
   0x08, 0x31, 0x06, 0xc4, 0xd2, 0x5a, 0x91, 0xae, 0xf0, 0xb0,
   0x11, 0x7e, 0x2a, 0xf9, 0xa2, 0x91, 0xaa, 0x32, 0xe1, 0x4a,
   0xb8, 0x34, 0xdc, 0x56, 0xed, 0x2a, 0x22, 0x34, 0x44, 0x54,
   0x7e, 0x01, 0xf1, 0x1d, 0x3b, 0x09, 0x16, 0xe5, 0xa4, 0xc3,
   0x45, 0xca, 0xcb, 0x36};

/*
 D2                                      # tag(18)
   84                                   # array(4)
      43                                # bytes(3)
         A10126                         # "\xA1\x01&"
      A1                                # map(1)
         04                             # unsigned(4)
         42                             # bytes(2)
            3131                        # "11"
      54                                # bytes(20)
         546869732069732074686520636F6E74656E742E # "This is the content."
      58 40                             # bytes(64)
         8EB33E4CA31D1C465AB05AAC34CC6B23D58FEF5C083106C4D25
         A91AEF0B0117E2AF9A291AA32E14AB834DC56ED2A223444547E
         01F11D3B0916E5A4C345CACB36     # "\x8E\xB3>L\xA3\x1D\x1CFZ\xB0Z\xAC4
                                           \xCCk#\xD5\x8F\xEF\b1\x06\xC4\xD2Z
                                           \x91\xAE\xF0\xB0\x11~*\xF9\xA2\x91
                                           \xAA2\xE1J\xB84\xDCV\xED*\"4DT~\x01
                                           \xF1\x1D;\t\x16\xE5\xA4\xC3E\xCA
                                           \xCB6"
 */
static const uint8_t spCoseSign1TBSExpected[] = {
   0xD2, 0x84, 0x43, 0xA1, 0x01, 0x26, 0xA1, 0x04, 0x42, 0x31,
   0x31, 0x54, 0x54, 0x68, 0x69, 0x73, 0x20, 0x69, 0x73, 0x20,
   0x74, 0x68, 0x65, 0x20, 0x63, 0x6F, 0x6E, 0x74, 0x65, 0x6E,
   0x74, 0x2E, 0x58, 0x40, 0x8E, 0xB3, 0x3E, 0x4C, 0xA3, 0x1D,
   0x1C, 0x46, 0x5A, 0xB0, 0x5A, 0xAC, 0x34, 0xCC, 0x6B, 0x23,
   0xD5, 0x8F, 0xEF, 0x5C, 0x08, 0x31, 0x06, 0xC4, 0xD2, 0x5A,
   0x91, 0xAE, 0xF0, 0xB0, 0x11, 0x7E, 0x2A, 0xF9, 0xA2, 0x91,
   0xAA, 0x32, 0xE1, 0x4A, 0xB8, 0x34, 0xDC, 0x56, 0xED, 0x2A,
   0x22, 0x34, 0x44, 0x54, 0x7E, 0x01, 0xF1, 0x1D, 0x3B, 0x09,
   0x16, 0xE5, 0xA4, 0xC3, 0x45, 0xCA, 0xCB, 0x36};

static const uint8_t pProtectedHeaders[] = {0xa1, 0x01, 0x26};


/*
 This corresponds exactly to the example in RFC 8152 section
 C.2.1. This doesn't actually verify the signature (however
 the t_cose implementation does).
 */
int32_t CoseSign1TBSTest(void)
{
   // All of this is from RFC 8152 C.2.1
   const char          *szKid     = "11";
   const UsefulBufC     Kid       = UsefulBuf_FromSZ(szKid);
   const char          *szPayload = "This is the content.";
   const UsefulBufC     Payload   = UsefulBuf_FromSZ(szPayload);
   const UsefulBufC     ProtectedHeaders = UsefulBuf_FROM_BYTE_ARRAY_LITERAL(pProtectedHeaders);
   const UsefulBufC     Signature        = UsefulBuf_FROM_BYTE_ARRAY_LITERAL(spCoseSign1Signature);

   QCBOREncodeContext EC;

   // --------QCBOREncode_CloseBstrWrap2(&EC, **false** ----------------------
   QCBOREncode_Init(&EC, UsefulBuf_FROM_BYTE_ARRAY(spBigBuf));

   // top level array for cose sign1, 18 is the tag for COSE sign
   QCBOREncode_AddTag(&EC, CBOR_TAG_COSE_SIGN1);
   QCBOREncode_OpenArray(&EC);

   // Add protected headers
   QCBOREncode_AddBytes(&EC, ProtectedHeaders);

   // Empty map with unprotected headers
   QCBOREncode_OpenMap(&EC);
   QCBOREncode_AddBytesToMapN(&EC, 4, Kid);
   QCBOREncode_CloseMap(&EC);

   // The payload
   UsefulBufC WrappedPayload;
   QCBOREncode_BstrWrap(&EC);
   // Payload is not actually CBOR in example C.2.1 like it would be
   // for a CWT or EAT. It is just a text string.
   QCBOREncode_AddEncoded(&EC, Payload);
   QCBOREncode_CloseBstrWrap2(&EC, false, &WrappedPayload);

   // Check we got back the actual payload expected
   // The extra "T" is 0x54, which is the initial byte a bstr of length 20.
   if(UsefulBuf_Compare(WrappedPayload,
                        UsefulBuf_FROM_SZ_LITERAL("This is the content."))) {
      return -1;
   }

/*   if(UsefulBuf_Compare(WrappedPayload,
                        UsefulBuf_FROM_SZ_LITERAL("TThis is the content."))) {
      return -1;
   } */

   // The signature
   QCBOREncode_AddBytes(&EC, Signature);
   QCBOREncode_CloseArray(&EC);

   // Finish and check the results
   UsefulBufC COSE_Sign1;
   if(QCBOREncode_Finish(&EC, &COSE_Sign1)) {
      return -2;
   }

   // 98 is the size from RFC 8152 C.2.1
   if(COSE_Sign1.len != 98) {
      return -3;
   }

   // It would be good to compare this to the output from a COSE
   // implementation like COSE-C. This has been checked against the
   // CBOR playground.
   if(CheckResults(COSE_Sign1, spCoseSign1TBSExpected)) {
      return -4;
   }


   // --------QCBOREncode_CloseBstrWrap2(&EC, **true** ------------------------
   QCBOREncode_Init(&EC, UsefulBuf_FROM_BYTE_ARRAY(spBigBuf));

   // top level array for cose sign1, 18 is the tag for COSE sign
   QCBOREncode_AddTag(&EC, CBOR_TAG_COSE_SIGN1);
   QCBOREncode_OpenArray(&EC);

   // Add protected headers
   QCBOREncode_AddBytes(&EC, ProtectedHeaders);

   // Empty map with unprotected headers
   QCBOREncode_OpenMap(&EC);
   QCBOREncode_AddBytesToMapN(&EC, 4, Kid);
   QCBOREncode_CloseMap(&EC);

   // The payload
   QCBOREncode_BstrWrap(&EC);
   // Payload is not actually CBOR in example C.2.1 like it would be
   // for a CWT or EAT. It is just a text string.
   QCBOREncode_AddEncoded(&EC, Payload);
   QCBOREncode_CloseBstrWrap2(&EC, true, &WrappedPayload);

   // Check we got back the actual payload expected
   // The extra "T" is 0x54, which is the initial byte a bstr of length 20.
   if(UsefulBuf_Compare(WrappedPayload,
                        UsefulBuf_FROM_SZ_LITERAL("TThis is the content."))) {
      return -11;
   }

   // The signature
   QCBOREncode_AddBytes(&EC, Signature);
   QCBOREncode_CloseArray(&EC);

   // Finish and check the results
   if(QCBOREncode_Finish(&EC, &COSE_Sign1)) {
      return -12;
   }

   // 98 is the size from RFC 8152 C.2.1
   if(COSE_Sign1.len != 98) {
      return -13;
   }

   // It would be good to compare this to the output from a COSE
   // implementation like COSE-C. This has been checked against the
   // CBOR playground.
   if(CheckResults(COSE_Sign1, spCoseSign1TBSExpected)) {
      return -14;
   }

   return 0;
}


int32_t EncodeErrorTests(void)
{
   QCBOREncodeContext EC;
   QCBORError         uErr;


   // ------ Test for QCBOR_ERR_BUFFER_TOO_LARGE ------
   // Do all of these tests with NULL buffers so no actual
   // large allocations are neccesary
   const UsefulBuf Buffer = (UsefulBuf){NULL, UINT32_MAX};

   // First verify no error from a big buffer
   QCBOREncode_Init(&EC, Buffer);
   QCBOREncode_OpenArray(&EC);
   // 6 is the CBOR overhead for opening the array and encodng the length
   // This exactly fills the buffer.
   QCBOREncode_AddBytes(&EC, (UsefulBufC){NULL, UINT32_MAX-6});
   QCBOREncode_CloseArray(&EC);
   size_t xx;
   if(QCBOREncode_FinishGetSize(&EC, &xx) != QCBOR_SUCCESS) {
      return -1;
   }

   // Second verify error from an array in encoded output too large
   // Also test fetching the error code before finish
   QCBOREncode_Init(&EC, (UsefulBuf){NULL, UINT32_MAX});
   QCBOREncode_OpenArray(&EC);
   QCBOREncode_AddBytes(&EC, (UsefulBufC){NULL, UINT32_MAX-10});
   QCBOREncode_OpenArray(&EC); // Where QCBOR internally encounters and records error
   if(QCBOREncode_GetErrorState(&EC) != QCBOR_ERR_BUFFER_TOO_LARGE) {
      // Error fetch failed.
      return -122;
   }
   QCBOREncode_CloseArray(&EC);
   if(QCBOREncode_FinishGetSize(&EC, &xx) != QCBOR_ERR_BUFFER_TOO_LARGE) {
      return -2;
   }

   // Third, fit an array in exactly at max position allowed
   QCBOREncode_Init(&EC, Buffer);
   QCBOREncode_OpenArray(&EC);
   QCBOREncode_AddBytes(&EC, (UsefulBufC){NULL, QCBOR_MAX_ARRAY_OFFSET-6});
   QCBOREncode_OpenArray(&EC);
   QCBOREncode_CloseArray(&EC);
   QCBOREncode_CloseArray(&EC);
   if(QCBOREncode_FinishGetSize(&EC, &xx) != QCBOR_SUCCESS) {
      return -10;
   }


   // ----- QCBOR_ERR_BUFFER_TOO_SMALL --------------
   // Work close to the 4GB size limit for a better test
   const uint32_t uLargeSize =  UINT32_MAX - 1024;
   const UsefulBuf Large = (UsefulBuf){NULL,uLargeSize};

   QCBOREncode_Init(&EC, Large);
   QCBOREncode_OpenArray(&EC);
   QCBOREncode_AddBytes(&EC, (UsefulBufC){NULL, uLargeSize/2 + 1});
   QCBOREncode_CloseArray(&EC);
   if(QCBOREncode_FinishGetSize(&EC, &xx) != QCBOR_SUCCESS) {
      // Making sure it succeeds when it should first
      return -3;
   }

   QCBOREncode_Init(&EC, Large);
   QCBOREncode_OpenArray(&EC);
   QCBOREncode_AddBytes(&EC, (UsefulBufC){NULL, uLargeSize/2 + 1});
   QCBOREncode_AddBytes(&EC, (UsefulBufC){NULL, uLargeSize/2});
   QCBOREncode_CloseArray(&EC);
   if(QCBOREncode_FinishGetSize(&EC, &xx) != QCBOR_ERR_BUFFER_TOO_SMALL) {
      // Now just 1 byte over, see that it fails
      return -4;
   }


   // ----- QCBOR_ERR_ARRAY_NESTING_TOO_DEEP -------
   QCBOREncode_Init(&EC, Large);
   for(int i = QCBOR_MAX_ARRAY_NESTING; i > 0; i--) {
      QCBOREncode_OpenArray(&EC);
   }
   for(int i = QCBOR_MAX_ARRAY_NESTING; i > 0; i--) {
      QCBOREncode_CloseArray(&EC);
   }
   if(QCBOREncode_FinishGetSize(&EC, &xx) != QCBOR_SUCCESS) {
      // Making sure it succeeds when it should first
      return -5;
   }

   QCBOREncode_Init(&EC, Large);
   for(int i = QCBOR_MAX_ARRAY_NESTING+1; i > 0; i--) {
      QCBOREncode_OpenArray(&EC);
   }
   /* +1 level to cause error */
   for(int i = QCBOR_MAX_ARRAY_NESTING+1; i > 0; i--) {
      QCBOREncode_CloseArray(&EC);
   }
   if(QCBOREncode_FinishGetSize(&EC, &xx) != QCBOR_ERR_ARRAY_NESTING_TOO_DEEP) {
      return -6;
   }


   /* ------ QCBOR_ERR_TOO_MANY_CLOSES -------- */
   QCBOREncode_Init(&EC, Large);
   for(int i = QCBOR_MAX_ARRAY_NESTING; i > 0; i--) {
      QCBOREncode_OpenArray(&EC);
   }
   /* +1 level to cause error */
   for(int i = QCBOR_MAX_ARRAY_NESTING+1; i > 0; i--) {
      QCBOREncode_CloseArray(&EC);
   }
   uErr = QCBOREncode_FinishGetSize(&EC, &xx);
#ifndef QCBOR_DISABLE_ENCODE_USAGE_GUARDS
   if(uErr != QCBOR_ERR_TOO_MANY_CLOSES) {
      return -7;
   }
#else /* QCBOR_DISABLE_ENCODE_USAGE_GUARDS */
   if(uErr != QCBOR_SUCCESS) {
      return -107;
   }
#endif /* QCBOR_DISABLE_ENCODE_USAGE_GUARDS */


   /* ------ QCBOR_ERR_CLOSE_MISMATCH -------- */
   QCBOREncode_Init(&EC, Large);
   QCBOREncode_OpenArray(&EC);
   UsefulBufC Wrap;
   QCBOREncode_CloseBstrWrap(&EC, &Wrap);
   uErr = QCBOREncode_FinishGetSize(&EC, &xx);
#ifndef QCBOR_DISABLE_ENCODE_USAGE_GUARDS
   if(uErr != QCBOR_ERR_CLOSE_MISMATCH) {
      return -8;
   }
#else /* QCBOR_DISABLE_ENCODE_USAGE_GUARDS */
   if(uErr != QCBOR_SUCCESS) {
      return -108;
   }
#endif /* QCBOR_DISABLE_ENCODE_USAGE_GUARDS */

   /* ------ QCBOR_ERR_ARRAY_OR_MAP_STILL_OPEN --------- */
   QCBOREncode_Init(&EC, Large);
   for(int i = QCBOR_MAX_ARRAY_NESTING; i > 0; i--) {
      QCBOREncode_OpenArray(&EC);
   }
   /* -1 level to cause error */
   for(int i = QCBOR_MAX_ARRAY_NESTING-1; i > 0; i--) {
      QCBOREncode_CloseArray(&EC);
   }

   uErr = QCBOREncode_FinishGetSize(&EC, &xx);
#ifndef QCBOR_DISABLE_ENCODE_USAGE_GUARDS
   if(uErr != QCBOR_ERR_ARRAY_OR_MAP_STILL_OPEN) {
      return -9;
   }
#else /* QCBOR_DISABLE_ENCODE_USAGE_GUARDS */
   if(uErr != QCBOR_SUCCESS) {
      return -109;
   }
#endif /* QCBOR_DISABLE_ENCODE_USAGE_GUARDS */

   /* QCBOR_ERR_ARRAY_TOO_LONG is not tested here as
    it would require a 64KB of RAM to test */


   /* ----- Test the check for NULL buffer ------ */
   QCBOREncode_Init(&EC, Buffer);
   if(QCBOREncode_IsBufferNULL(&EC) == 0) {
      return -11;
   }

   /* ------ QCBOR_ERR_UNSUPPORTED -------- */
   QCBOREncode_Init(&EC, Large);
   QCBOREncode_OpenArray(&EC);
   QCBOREncode_Private_AddSimple(&EC, 24); /* CBOR_SIMPLEV_RESERVED_START */
   uErr = QCBOREncode_FinishGetSize(&EC, &xx);
#ifndef QCBOR_DISABLE_ENCODE_USAGE_GUARDS
   if(uErr != QCBOR_ERR_ENCODE_UNSUPPORTED) {
      return -12;
   }
#else /* QCBOR_DISABLE_ENCODE_USAGE_GUARDS */
   if(uErr != QCBOR_SUCCESS) {
      return -112;
   }
#endif /* QCBOR_DISABLE_ENCODE_USAGE_GUARDS */


   QCBOREncode_Init(&EC, Large);
   QCBOREncode_OpenArray(&EC);
   QCBOREncode_Private_AddSimple(&EC, 31); /* CBOR_SIMPLEV_RESERVED_END */
   uErr = QCBOREncode_FinishGetSize(&EC, &xx);
#ifndef QCBOR_DISABLE_ENCODE_USAGE_GUARDS
   if(uErr != QCBOR_ERR_ENCODE_UNSUPPORTED) {
      return -13;
   }
#else /* QCBOR_DISABLE_ENCODE_USAGE_GUARDS */
   if(uErr != QCBOR_SUCCESS) {
      return -113;
   }
#endif /* QCBOR_DISABLE_ENCODE_USAGE_GUARDS */


   return 0;
}


#ifndef QCBOR_DISABLE_EXP_AND_MANTISSA
/*
   [
      4([-1, 3]),
      4([-20, 4759477275222530853136]),
      4([9223372036854775807, -4759477275222530853137]),
      5([300, 100]),
      5([-20, 4759477275222530853136]),
      5([-9223372036854775808, -4759477275222530853137])
 ]
 */
static const uint8_t spExpectedExponentAndMantissaArray[] = {
   0x86, 0xC4, 0x82, 0x20, 0x03, 0xC4, 0x82, 0x33,
   0xC2, 0x4A, 0x01, 0x02, 0x03, 0x04, 0x05, 0x06,
   0x07, 0x08, 0x09, 0x10, 0xC4, 0x82, 0x1B, 0x7F,
   0xFF, 0xFF, 0xFF, 0xFF, 0xFF, 0xFF, 0xFF, 0xC3,
   0x4A, 0x01, 0x02, 0x03, 0x04, 0x05, 0x06, 0x07,
   0x08, 0x09, 0x10, 0xC5, 0x82, 0x19, 0x01, 0x2C,
   0x18, 0x64, 0xC5, 0x82, 0x33, 0xC2, 0x4A, 0x01,
   0x02, 0x03, 0x04, 0x05, 0x06, 0x07, 0x08, 0x09,
   0x10, 0xC5, 0x82, 0x3B, 0x7F, 0xFF, 0xFF, 0xFF,
   0xFF, 0xFF, 0xFF, 0xFF, 0xC3, 0x4A, 0x01, 0x02,
   0x03, 0x04, 0x05, 0x06, 0x07, 0x08, 0x09, 0x10};


/*
  {
    "decimal fraction": 4([-1, 3]),
    300: 4([-1, 3]),
    "decimal fraction bignum postive": 4([-200, 4759477275222530853136]),
    400: 4([2147483647, 4759477275222530853136]),
    "decimal fraction bignum negative": 4([9223372036854775807, -4759477275222530853137]),
    500: 4([9223372036854775807, -4759477275222530853137]),
    "big float": 5([300, 100]),
    600: 5([300, 100]),
    "big float bignum positive": 5([-20, 4759477275222530853136]),
    700: 5([-20, 4759477275222530853136]),
    "big float bignum negative": 5([-9223372036854775808, -4759477275222530853137]),
    800: 5([-9223372036854775808, -4759477275222530853137])
  }
 */
static const uint8_t spExpectedExponentAndMantissaMap[] = {
   0xAC, 0x70, 0x64, 0x65, 0x63, 0x69, 0x6D, 0x61,
   0x6C, 0x20, 0x66, 0x72, 0x61, 0x63, 0x74, 0x69,
   0x6F, 0x6E, 0xC4, 0x82, 0x20, 0x03, 0x19, 0x01,
   0x2C, 0xC4, 0x82, 0x20, 0x03, 0x78, 0x1F, 0x64,
   0x65, 0x63, 0x69, 0x6D, 0x61, 0x6C, 0x20, 0x66,
   0x72, 0x61, 0x63, 0x74, 0x69, 0x6F, 0x6E, 0x20,
   0x62, 0x69, 0x67, 0x6E, 0x75, 0x6D, 0x20, 0x70,
   0x6F, 0x73, 0x74, 0x69, 0x76, 0x65, 0xC4, 0x82,
   0x38, 0xC7, 0xC2, 0x4A, 0x01, 0x02, 0x03, 0x04,
   0x05, 0x06, 0x07, 0x08, 0x09, 0x10, 0x19, 0x01,
   0x90, 0xC4, 0x82, 0x1A, 0x7F, 0xFF, 0xFF, 0xFF,
   0xC2, 0x4A, 0x01, 0x02, 0x03, 0x04, 0x05, 0x06,
   0x07, 0x08, 0x09, 0x10, 0x78, 0x20, 0x64, 0x65,
   0x63, 0x69, 0x6D, 0x61, 0x6C, 0x20, 0x66, 0x72,
   0x61, 0x63, 0x74, 0x69, 0x6F, 0x6E, 0x20, 0x62,
   0x69, 0x67, 0x6E, 0x75, 0x6D, 0x20, 0x6E, 0x65,
   0x67, 0x61, 0x74, 0x69, 0x76, 0x65, 0xC4, 0x82,
   0x1B, 0x7F, 0xFF, 0xFF, 0xFF, 0xFF, 0xFF, 0xFF,
   0xFF, 0xC3, 0x4A, 0x01, 0x02, 0x03, 0x04, 0x05,
   0x06, 0x07, 0x08, 0x09, 0x10, 0x19, 0x01, 0xF4,
   0xC4, 0x82, 0x1B, 0x7F, 0xFF, 0xFF, 0xFF, 0xFF,
   0xFF, 0xFF, 0xFF, 0xC3, 0x4A, 0x01, 0x02, 0x03,
   0x04, 0x05, 0x06, 0x07, 0x08, 0x09, 0x10, 0x69,
   0x62, 0x69, 0x67, 0x20, 0x66, 0x6C, 0x6F, 0x61,
   0x74, 0xC5, 0x82, 0x19, 0x01, 0x2C, 0x18, 0x64,
   0x19, 0x02, 0x58, 0xC5, 0x82, 0x19, 0x01, 0x2C,
   0x18, 0x64, 0x78, 0x19, 0x62, 0x69, 0x67, 0x20,
   0x66, 0x6C, 0x6F, 0x61, 0x74, 0x20, 0x62, 0x69,
   0x67, 0x6E, 0x75, 0x6D, 0x20, 0x70, 0x6F, 0x73,
   0x69, 0x74, 0x69, 0x76, 0x65, 0xC5, 0x82, 0x33,
   0xC2, 0x4A, 0x01, 0x02, 0x03, 0x04, 0x05, 0x06,
   0x07, 0x08, 0x09, 0x10, 0x19, 0x02, 0xBC, 0xC5,
   0x82, 0x33, 0xC2, 0x4A, 0x01, 0x02, 0x03, 0x04,
   0x05, 0x06, 0x07, 0x08, 0x09, 0x10, 0x78, 0x19,
   0x62, 0x69, 0x67, 0x20, 0x66, 0x6C, 0x6F, 0x61,
   0x74, 0x20, 0x62, 0x69, 0x67, 0x6E, 0x75, 0x6D,
   0x20, 0x6E, 0x65, 0x67, 0x61, 0x74, 0x69, 0x76,
   0x65, 0xC5, 0x82, 0x3B, 0x7F, 0xFF, 0xFF, 0xFF,
   0xFF, 0xFF, 0xFF, 0xFF, 0xC3, 0x4A, 0x01, 0x02,
   0x03, 0x04, 0x05, 0x06, 0x07, 0x08, 0x09, 0x10,
   0x19, 0x03, 0x20, 0xC5, 0x82, 0x3B, 0x7F, 0xFF,
   0xFF, 0xFF, 0xFF, 0xFF, 0xFF, 0xFF, 0xC3, 0x4A,
   0x01, 0x02, 0x03, 0x04, 0x05, 0x06, 0x07, 0x08,
   0x09, 0x10
};


int32_t ExponentAndMantissaEncodeTests(void)
{
   QCBOREncodeContext EC;
   UsefulBufC         EncodedExponentAndMantissa;

   // Constant for the big number used in all the tests.
   static const uint8_t spBigNum[] = {0x01, 0x02, 0x03, 0x04, 0x05,
                                      0x06, 0x07, 0x08, 0x09, 0x010};
   const UsefulBufC   BigNum = UsefulBuf_FROM_BYTE_ARRAY_LITERAL(spBigNum);

   QCBOREncode_Init(&EC, UsefulBuf_FROM_BYTE_ARRAY(spBigBuf));
   QCBOREncode_OpenArray(&EC);
   QCBOREncode_AddDecimalFraction(&EC, 3, -1); // 3 * (10 ^ -1)
   QCBOREncode_AddDecimalFractionBigNum(&EC, BigNum , false, -20);
   QCBOREncode_AddDecimalFractionBigNum(&EC, BigNum, true, INT64_MAX);
   QCBOREncode_AddBigFloat(&EC, 100, 300);
   QCBOREncode_AddBigFloatBigNum(&EC, BigNum, false, -20);
   QCBOREncode_AddBigFloatBigNum(&EC, BigNum, true, INT64_MIN);
   QCBOREncode_CloseArray(&EC);

   if(QCBOREncode_Finish(&EC, &EncodedExponentAndMantissa)) {
      return -2;
   }

   int nReturn = UsefulBuf_CompareWithDiagnostic(EncodedExponentAndMantissa,
                                                 UsefulBuf_FROM_BYTE_ARRAY_LITERAL(spExpectedExponentAndMantissaArray),
                                                 NULL);
   if(nReturn) {
      return nReturn;
   }

   QCBOREncode_Init(&EC, UsefulBuf_FROM_BYTE_ARRAY(spBigBuf));
   QCBOREncode_OpenMap(&EC);

   QCBOREncode_AddDecimalFractionToMap(&EC, "decimal fraction", 3, -1);

   QCBOREncode_AddDecimalFractionToMapN(&EC, 300, 3, -1);

   QCBOREncode_AddDecimalFractionBigNumToMapSZ(&EC,
                                             "decimal fraction bignum postive",
                                             BigNum,
                                             false,
                                             -200);

   QCBOREncode_AddDecimalFractionBigNumToMapN(&EC,
                                              400,
                                              BigNum,
                                              false,
                                              INT32_MAX);

   QCBOREncode_AddDecimalFractionBigNumToMapSZ(&EC,
                                             "decimal fraction bignum negative",
                                             BigNum,
                                             true,
                                             INT64_MAX);

   QCBOREncode_AddDecimalFractionBigNumToMapN(&EC,
                                              500,
                                              BigNum,
                                              true,
                                              INT64_MAX);

   QCBOREncode_AddBigFloatToMap(&EC, "big float", 100, 300);

   QCBOREncode_AddBigFloatToMapN(&EC, 600, 100, 300);

   QCBOREncode_AddBigFloatBigNumToMap(&EC,
                                      "big float bignum positive",
                                      BigNum,
                                      false,
                                      -20);

   QCBOREncode_AddBigFloatBigNumToMapN(&EC,
                                       700,
                                       BigNum,
                                       false,
                                       -20);

   QCBOREncode_AddBigFloatBigNumToMap(&EC,
                                      "big float bignum negative",
                                      BigNum,
                                      true,
                                      INT64_MIN);

   QCBOREncode_AddBigFloatBigNumToMapN(&EC,
                                       800,
                                       BigNum,
                                       true,
                                       INT64_MIN);

   QCBOREncode_CloseMap(&EC);

   if(QCBOREncode_Finish(&EC, &EncodedExponentAndMantissa)) {
      return -3;
   }


   struct UBCompareDiagnostic Diag;

   nReturn = UsefulBuf_CompareWithDiagnostic(EncodedExponentAndMantissa,
                                             UsefulBuf_FROM_BYTE_ARRAY_LITERAL(spExpectedExponentAndMantissaMap),
                                             &Diag);
   if(nReturn) {
      return nReturn + 1000000; // +1000000 to distinguish from first test above
   }

   return 0;
}

#endif /* QCBOR_DISABLE_EXP_AND_MANTISSA */


int32_t QCBORHeadTest(void)
{
   /* This test doesn't have to be extensive, because just about every
    * other test exercises QCBOREncode_EncodeHead().
    */
   // ---- basic test to encode a zero ----
   UsefulBuf_MAKE_STACK_UB(RightSize, QCBOR_HEAD_BUFFER_SIZE);

   UsefulBufC encoded = QCBOREncode_EncodeHead(RightSize,
                                               CBOR_MAJOR_TYPE_POSITIVE_INT,
                                               0,
                                               0);

   static const uint8_t expectedZero[] = {0x00};

   if(UsefulBuf_Compare(encoded, UsefulBuf_FROM_BYTE_ARRAY_LITERAL(expectedZero))) {
      return -1;
   }

   // ---- Encode a zero padded out to an 8 byte integer ----
   encoded = QCBOREncode_EncodeHead(RightSize,
                                    CBOR_MAJOR_TYPE_POSITIVE_INT,
                                    8, // uMinSize is 8 bytes
                                    0);

   static const uint8_t expected9bytes[] = {0x1b, 0x00, 0x00, 0x00, 0x00,
                                                  0x00, 0x00, 0x00, 0x00};

   if(UsefulBuf_Compare(encoded, UsefulBuf_FROM_BYTE_ARRAY_LITERAL(expected9bytes))) {
      return -2;
   }


   // ---- Try to encode into too-small a buffer ----
   UsefulBuf_MAKE_STACK_UB(TooSmall, QCBOR_HEAD_BUFFER_SIZE-1);

   encoded = QCBOREncode_EncodeHead(TooSmall,
                                    CBOR_MAJOR_TYPE_POSITIVE_INT,
                                    0,
                                    0);

   if(!UsefulBuf_IsNULLC(encoded)) {
      return -3;
   }

   return 0;
}


static const uint8_t spExpectedForOpenBytes[] = {
   0x50, 0x78, 0x78, 0x78, 0x78, 0x78, 0x78, 0x78,
   0x78, 0x78, 0x78, 0x78, 0x78, 0x78, 0x78, 0x78,
   0x78
};

static const uint8_t spExpectedForOpenBytes2[] = {
   0xA4, 0x0A, 0x16, 0x14, 0x42, 0x78, 0x78, 0x66,
   0x74, 0x68, 0x69, 0x72, 0x74, 0x79, 0x43, 0x79,
   0x79, 0x79, 0x18, 0x28, 0x81, 0x40
};

int32_t
OpenCloseBytesTest(void)
{
   UsefulBuf_MAKE_STACK_UB(   TestBuf,  20);
   UsefulBuf_MAKE_STACK_UB(   TestBuf2, 30);
   QCBOREncodeContext         EC;
   UsefulBuf                  Place;
   UsefulBufC                 Encoded;
   QCBORError                 uErr;

   /* Normal use case -- add a byte string that fits */
   QCBOREncode_Init(&EC, TestBuf);
   QCBOREncode_OpenBytes(&EC, &Place);
   if(Place.ptr != TestBuf.ptr ||
      Place.len != TestBuf.len) {
      return 1;
   }
   Place.len -= 4;
   UsefulBuf_Set(Place, 'x');
   QCBOREncode_CloseBytes(&EC, Place.len);
   QCBOREncode_Finish(&EC, &Encoded);
   if(UsefulBuf_Compare(Encoded,
                        UsefulBuf_FROM_BYTE_ARRAY_LITERAL(spExpectedForOpenBytes))) {
      return 2;
   }

   /* Run the same test but with a NULL buffer */
   QCBOREncode_Init(&EC, (UsefulBuf){NULL, 20});
   QCBOREncode_OpenBytes(&EC, &Place);
   if(!UsefulBuf_IsNULL(Place)) {
      return 3;
   }
   Place.len -= 4;
   /* We don't actually write anything since the pointer is NULL, but advance nevertheless. */
   QCBOREncode_CloseBytes(&EC, Place.len);
   uErr = QCBOREncode_Finish(&EC, &Encoded);
   if(uErr != QCBOR_SUCCESS ||
      Encoded.len != sizeof(spExpectedForOpenBytes)) {
      return 4;
   }

   /* Open a byte string with no room left */
   QCBOREncode_Init(&EC, TestBuf);
   QCBOREncode_AddSZString(&EC, "0123456789012345678");
   QCBOREncode_OpenBytes(&EC, &Place);
   if(Place.ptr != NULL ||
      Place.len != 0) {
      return 5;
   }

   /* Try to extend byte string past end of encoding output buffer */
   QCBOREncode_Init(&EC, TestBuf);
   QCBOREncode_AddSZString(&EC, "012345678901234567");
   QCBOREncode_OpenBytes(&EC, &Place);
   /* Don't bother to write any bytes*/
   QCBOREncode_CloseBytes(&EC, Place.len+1);
   uErr = QCBOREncode_GetErrorState(&EC);
   if(uErr != QCBOR_ERR_BUFFER_TOO_SMALL) {
      return 6;
   }

   /* Close a byte string without opening one. */
   QCBOREncode_Init(&EC, TestBuf);
   QCBOREncode_AddSZString(&EC, "012345678");
   QCBOREncode_CloseBytes(&EC, 1);
   uErr = QCBOREncode_GetErrorState(&EC);
#ifndef QCBOR_DISABLE_ENCODE_USAGE_GUARDS
   if(uErr != QCBOR_ERR_TOO_MANY_CLOSES) {
      return 7;
   }
#else
   if(uErr != QCBOR_SUCCESS) {
      return 107;
   }
#endif  /* QCBOR_DISABLE_ENCODE_USAGE_GUARDS */

   /* Forget to close a byte string */
   QCBOREncode_Init(&EC, TestBuf);
   QCBOREncode_AddSZString(&EC, "012345678");
   QCBOREncode_OpenBytes(&EC, &Place);
   uErr = QCBOREncode_Finish(&EC, &Encoded);
#ifndef QCBOR_DISABLE_ENCODE_USAGE_GUARDS
   if(uErr != QCBOR_ERR_ARRAY_OR_MAP_STILL_OPEN) {
      return 8;
   }
#else
   if(uErr != QCBOR_SUCCESS) {
      return 108;
   }
#endif /* QCBOR_DISABLE_ENCODE_USAGE_GUARDS */

   /* Try to open a byte string in a byte string */
   QCBOREncode_Init(&EC, TestBuf);
   QCBOREncode_AddSZString(&EC, "012345678");
   QCBOREncode_OpenBytes(&EC, &Place);
   QCBOREncode_OpenBytes(&EC, &Place);
   uErr = QCBOREncode_GetErrorState(&EC);
#ifndef QCBOR_DISABLE_ENCODE_USAGE_GUARDS
   if(uErr != QCBOR_ERR_OPEN_BYTE_STRING) {
      return 9;
   }
#else
   if(uErr != QCBOR_SUCCESS) {
      return 109;
   }
#endif  /* QCBOR_DISABLE_ENCODE_USAGE_GUARDS */

   /* A successful case with a little complexity */
   QCBOREncode_Init(&EC, TestBuf2);
   QCBOREncode_OpenMap(&EC);
      QCBOREncode_AddInt64ToMapN(&EC, 10, 22);
      QCBOREncode_OpenBytesInMapN(&EC, 20, &Place);
         Place.len = 2;
         UsefulBuf_Set(Place, 'x');
      QCBOREncode_CloseBytes(&EC, 2);
      QCBOREncode_OpenBytesInMapSZ(&EC, "thirty", &Place);
         Place.len = 3;
         UsefulBuf_Set(Place, 'y');
      QCBOREncode_CloseBytes(&EC, 3);
      QCBOREncode_OpenArrayInMapN(&EC, 40);
         QCBOREncode_OpenBytes(&EC, &Place);
         QCBOREncode_CloseBytes(&EC, 0);
      QCBOREncode_CloseArray(&EC);
   QCBOREncode_CloseMap(&EC);
   uErr = QCBOREncode_Finish(&EC, &Encoded);
   if(uErr != QCBOR_SUCCESS) {
      return 10;
   }
   if(UsefulBuf_Compare(Encoded,
                        UsefulBuf_FROM_BYTE_ARRAY_LITERAL(spExpectedForOpenBytes2))) {
      return 11;
   }

   return 0;
}



int32_t
SortMapTest(void)
{
   UsefulBuf_MAKE_STACK_UB(   TestBuf,  200);
   QCBOREncodeContext         EC;
   UsefulBufC                 EncodedAndSorted;
   QCBORError                 uErr;
   struct UBCompareDiagnostic CompareDiagnostics;


   /* --- Basic sort test case --- */
   QCBOREncode_Init(&EC, TestBuf);
   QCBOREncode_OpenMap(&EC);
   QCBOREncode_AddInt64ToMapN(&EC, 3, 3);
   QCBOREncode_AddInt64ToMapN(&EC, 1, 1);
   QCBOREncode_AddInt64ToMapN(&EC, 4, 4);
   QCBOREncode_AddInt64ToMapN(&EC, 2, 2);
   QCBOREncode_CloseAndSortMap(&EC);
   uErr = QCBOREncode_Finish(&EC, &EncodedAndSorted);
   if(uErr) {
      return 11;
   }

   static const uint8_t spBasic[] = {
      0xA4, 0x01, 0x01, 0x02, 0x02, 0x03, 0x03, 0x04, 0x04};

   if(UsefulBuf_Compare(EncodedAndSorted, UsefulBuf_FROM_BYTE_ARRAY_LITERAL(spBasic))) {
      return 12;
   }

   /* --- Empty map sort test case --- */
   QCBOREncode_Init(&EC, TestBuf);
   QCBOREncode_OpenMap(&EC);
   QCBOREncode_CloseAndSortMap(&EC);
   uErr = QCBOREncode_Finish(&EC, &EncodedAndSorted);
   if(uErr) {
      return 21;
   }

   static const uint8_t spEmpty[] = {0xA0};
   if(UsefulBuf_CompareWithDiagnostic(EncodedAndSorted,
                                      UsefulBuf_FROM_BYTE_ARRAY_LITERAL(spEmpty),
                                      &CompareDiagnostics)) {
      return 22;
   }

   /* --- Several levels of nested sorted maps ---  */
   QCBOREncode_Init(&EC, TestBuf);
   QCBOREncode_OpenMap(&EC);
     QCBOREncode_AddInt64ToMap(&EC, "three", 3);
     QCBOREncode_OpenMapInMapN(&EC, 428);
       QCBOREncode_AddNULLToMap(&EC, "null");
       QCBOREncode_OpenArrayInMap(&EC, "array");
         QCBOREncode_AddSZString(&EC, "hi");
         QCBOREncode_AddSZString(&EC, "there");
         QCBOREncode_CloseArray(&EC);
       QCBOREncode_OpenMapInMap(&EC, "empty2");
         QCBOREncode_CloseAndSortMap(&EC);
       QCBOREncode_OpenMapInMap(&EC, "empty1");
         QCBOREncode_CloseAndSortMap(&EC);
       QCBOREncode_CloseAndSortMap(&EC);
     QCBOREncode_AddDateEpochToMapN(&EC, 88, 888888);
     QCBOREncode_AddBoolToMap(&EC, "boo", true);
     QCBOREncode_CloseAndSortMap(&EC);
   uErr = QCBOREncode_Finish(&EC, &EncodedAndSorted);
   if(uErr) {
      return 31;
   }
   static const uint8_t spNested[] = {
      0xA4, 0x18, 0x58, 0xC1, 0x1A, 0x00, 0x0D, 0x90,
      0x38, 0x19, 0x01, 0xAC, 0xA4, 0x64, 0x6E, 0x75,
      0x6C, 0x6C, 0xF6, 0x65, 0x61, 0x72, 0x72, 0x61,
      0x79, 0x82, 0x62, 0x68, 0x69, 0x65, 0x74, 0x68,
      0x65, 0x72, 0x65, 0x66, 0x65, 0x6D, 0x70, 0x74,
      0x79, 0x31, 0xA0, 0x66, 0x65, 0x6D, 0x70, 0x74,
      0x79, 0x32, 0xA0, 0x63, 0x62, 0x6F, 0x6F, 0xF5,
      0x65, 0x74, 0x68, 0x72, 0x65, 0x65, 0x03};

   if(UsefulBuf_CompareWithDiagnostic(EncodedAndSorted,
                                      UsefulBuf_FROM_BYTE_ARRAY_LITERAL(spNested),
                                      &CompareDiagnostics)) {
      return 32;
   }

   /* --- Degenerate case of everything in order --- */
   QCBOREncode_Init(&EC, TestBuf);
   QCBOREncode_OpenMap(&EC);
   QCBOREncode_AddInt64ToMapN(&EC, 0, 0);
   QCBOREncode_AddInt64ToMapN(&EC, 1, 1);
   QCBOREncode_AddInt64ToMapN(&EC, 2, 2);
   QCBOREncode_AddInt64ToMap(&EC, "a", 3);
   QCBOREncode_AddInt64ToMap(&EC, "b", 4);
   QCBOREncode_AddInt64ToMap(&EC, "aa", 5);
   QCBOREncode_AddInt64ToMap(&EC, "aaa", 6);
   QCBOREncode_CloseAndSortMap(&EC);
   uErr = QCBOREncode_Finish(&EC, &EncodedAndSorted);
   if(uErr) {
      return 41;
   }

   static const uint8_t sp6Items[] = {
      0xA7, 0x00, 0x00, 0x01, 0x01, 0x02, 0x02, 0x61,
      0x61, 0x03, 0x61, 0x62, 0x04, 0x62, 0x61, 0x61,
      0x05, 0x63, 0x61, 0x61, 0x61, 0x06};
   if(UsefulBuf_CompareWithDiagnostic(EncodedAndSorted,
                                      UsefulBuf_FROM_BYTE_ARRAY_LITERAL(sp6Items),
                                      &CompareDiagnostics)) {
      return 42;
   }

   /* --- Degenerate case -- reverse order --- */
   QCBOREncode_Init(&EC, TestBuf);
   QCBOREncode_OpenMap(&EC);
   QCBOREncode_AddInt64ToMap(&EC, "aaa", 6);
   QCBOREncode_AddInt64ToMap(&EC, "aa", 5);
   QCBOREncode_AddInt64ToMap(&EC, "b", 4);
   QCBOREncode_AddInt64ToMap(&EC, "a", 3);
   QCBOREncode_AddInt64ToMapN(&EC, 2, 2);
   QCBOREncode_AddInt64ToMapN(&EC, 0, 0);
   QCBOREncode_AddInt64ToMapN(&EC, 1, 1);
   QCBOREncode_CloseAndSortMap(&EC);
   uErr = QCBOREncode_Finish(&EC, &EncodedAndSorted);
   if(uErr) {
      return 51;
   }

   if(UsefulBuf_CompareWithDiagnostic(EncodedAndSorted,
                                      UsefulBuf_FROM_BYTE_ARRAY_LITERAL(sp6Items),
                                      &CompareDiagnostics)) {
      return 52;
   }

   /* --- Same items, randomly out of order --- */
   QCBOREncode_Init(&EC, TestBuf);
   QCBOREncode_OpenMap(&EC);
   QCBOREncode_AddInt64ToMap(&EC, "aa", 5);
   QCBOREncode_AddInt64ToMapN(&EC, 2, 2);
   QCBOREncode_AddInt64ToMapN(&EC, 0, 0);
   QCBOREncode_AddInt64ToMap(&EC, "b", 4);
   QCBOREncode_AddInt64ToMap(&EC, "aaa", 6);
   QCBOREncode_AddInt64ToMap(&EC, "a", 3);
   QCBOREncode_AddInt64ToMapN(&EC, 1, 1);
   QCBOREncode_CloseAndSortMap(&EC);
   uErr = QCBOREncode_Finish(&EC, &EncodedAndSorted);
   if(uErr) {
      return 61;
   }

   if(UsefulBuf_CompareWithDiagnostic(EncodedAndSorted,
                                      UsefulBuf_FROM_BYTE_ARRAY_LITERAL(sp6Items),
                                      &CompareDiagnostics)) {
      return 62;
   }

   /* --- Stuff in front of and after array to sort --- */
   QCBOREncode_Init(&EC, TestBuf);
   QCBOREncode_OpenArray(&EC);
   QCBOREncode_AddInt64(&EC, 111);
   QCBOREncode_AddInt64(&EC, 222);
   QCBOREncode_OpenMap(&EC);
   QCBOREncode_AddInt64ToMapN(&EC, 0, 0);
   QCBOREncode_AddInt64ToMapN(&EC, 1, 1);
   QCBOREncode_AddInt64ToMapN(&EC, 2, 2);
   QCBOREncode_CloseAndSortMap(&EC);
   QCBOREncode_AddInt64(&EC, 888);
   QCBOREncode_AddInt64(&EC, 999);
   QCBOREncode_CloseArray(&EC);
   uErr = QCBOREncode_Finish(&EC, &EncodedAndSorted);
   if(uErr) {
      return 71;
   }

   static const uint8_t spPreItems[] = {
      0x85, 0x18, 0x6F, 0x18, 0xDE, 0xA3, 0x00, 0x00,
      0x01, 0x01, 0x02, 0x02, 0x19, 0x03, 0x78, 0x19,
      0x03, 0xE7};
   if(UsefulBuf_CompareWithDiagnostic(EncodedAndSorted,
                                      UsefulBuf_FROM_BYTE_ARRAY_LITERAL(spPreItems),
                                      &CompareDiagnostics)) {
      return 72;
   }

   /* --- map with labels of all CBOR major types and in reverse order --- */
   QCBOREncode_Init(&EC, TestBuf);
   QCBOREncode_OpenMap(&EC);

   /* Adding labels directly rather than AddToMap functions */

#ifndef USEFULBUF_DISABLE_ALL_FLOAT
   QCBOREncode_AddDouble(&EC, 8.77);
   QCBOREncode_AddInt64(&EC, 7);
#endif /* QCBOR_DISABLE_ALL_FLOAT */

   QCBOREncode_AddBool(&EC, true);
   QCBOREncode_AddInt64(&EC, 6);

   QCBOREncode_AddDateEpoch(&EC, 88);
   QCBOREncode_AddInt64(&EC, 5);

   QCBOREncode_AddEncoded(&EC, UsefulBuf_FromSZ("\xa0"));
   QCBOREncode_AddInt64(&EC, 4);

   QCBOREncode_AddEncoded(&EC, UsefulBuf_FromSZ("\x80"));
   QCBOREncode_AddInt64(&EC, 7);

   QCBOREncode_AddInt64ToMap(&EC, "text", 3);

   QCBOREncode_AddBytes(&EC, UsefulBuf_FromSZ("xx"));
   QCBOREncode_AddInt64(&EC, 2);

   QCBOREncode_AddInt64ToMapN(&EC, 1, 1); /* Integer */
   QCBOREncode_CloseAndSortMap(&EC);

   uErr = QCBOREncode_Finish(&EC, &EncodedAndSorted);
   if(uErr) {
      return 81;
   }

#ifndef USEFULBUF_DISABLE_ALL_FLOAT
   static const uint8_t spLabelTypes[] = {
      0xA8, 0x01, 0x01, 0x42, 0x78, 0x78, 0x02, 0x64,
      0x74, 0x65, 0x78, 0x74, 0x03, 0x80, 0x07, 0xA0,
      0x04, 0xC1, 0x18, 0x58, 0x05, 0xF5, 0x06, 0xFB,
      0x40, 0x21, 0x8A, 0x3D, 0x70, 0xA3, 0xD7, 0x0A,
      0x07};
#else
   static const uint8_t spLabelTypes[] = {
      0xA7, 0x01, 0x01, 0x42, 0x78, 0x78, 0x02, 0x64,
      0x74, 0x65, 0x78, 0x74, 0x03, 0x80, 0x07, 0xA0,
      0x04, 0xC1, 0x18, 0x58, 0x05, 0xF5, 0x06};
#endif /* USEFULBUF_DISABLE_ALL_FLOAT */

   if(UsefulBuf_CompareWithDiagnostic(EncodedAndSorted,
                                      UsefulBuf_FROM_BYTE_ARRAY_LITERAL(spLabelTypes),
                                      &CompareDiagnostics)) {
      return 82;
   }

   /* --- labels are indefinitely encoded ---  */
   QCBOREncode_Init(&EC, TestBuf);
   QCBOREncode_OpenMap(&EC);

   QCBOREncode_AddInt64ToMap(&EC, "aaaa", 1);

   QCBOREncode_AddInt64ToMap(&EC, "bb", 2);

   QCBOREncode_AddEncoded(&EC, UsefulBuf_FromSZ("\x7f\x61" "a" "\x61" "a" "\xff"));
   QCBOREncode_AddInt64(&EC, 3);

   QCBOREncode_AddEncoded(&EC, UsefulBuf_FromSZ("\x7f" "\x61" "c" "\xff"));
   QCBOREncode_AddInt64(&EC, 4);

   QCBOREncode_CloseAndSortMap(&EC);

   uErr = QCBOREncode_Finish(&EC, &EncodedAndSorted);
   if(uErr) {
      return 91;
   }

   static const uint8_t spIndefItems[] = {
      0xA4, 0x62, 0x62, 0x62, 0x02, 0x64, 0x61, 0x61,
      0x61, 0x61, 0x01, 0x7F, 0x61, 0x61, 0x61, 0x61,
      0xFF, 0x03, 0x7F, 0x61, 0x63, 0xFF, 0x04};
   if(UsefulBuf_CompareWithDiagnostic(EncodedAndSorted,
                                       UsefulBuf_FROM_BYTE_ARRAY_LITERAL(spIndefItems),
                                       &CompareDiagnostics)) {
       return 92;
   }

   /* --- Indefinitely encoded maps --- */
   QCBOREncode_Init(&EC, TestBuf);
   QCBOREncode_OpenMapIndefiniteLength(&EC);

   QCBOREncode_OpenMapIndefiniteLengthInMap(&EC, "aa");
   QCBOREncode_CloseMapIndefiniteLength(&EC);

   QCBOREncode_OpenArrayIndefiniteLengthInMap(&EC, "ff");
   QCBOREncode_CloseArrayIndefiniteLength(&EC);

   QCBOREncode_OpenMapIndefiniteLengthInMap(&EC, "zz");
   QCBOREncode_CloseMapIndefiniteLength(&EC);

   QCBOREncode_OpenMapIndefiniteLengthInMap(&EC, "bb");
   QCBOREncode_CloseMapIndefiniteLength(&EC);

   QCBOREncode_CloseAndSortMapIndef(&EC);
   uErr = QCBOREncode_Finish(&EC, &EncodedAndSorted);
   if(uErr) {
      return 101;
   }

   static const uint8_t spIndeMaps[] = {
      0xBF, 0x62, 0x61, 0x61, 0xBF, 0xFF, 0x62, 0x62,
      0x62, 0xBF, 0xFF, 0x62, 0x66, 0x66, 0x9F, 0xFF,
      0x62, 0x7A, 0x7A, 0xBF, 0xFF, 0xFF, 0x06, 0xFB};
   if(UsefulBuf_CompareWithDiagnostic(EncodedAndSorted,
                                      UsefulBuf_FROM_BYTE_ARRAY_LITERAL(spIndeMaps),
                                      &CompareDiagnostics)) {
      return 102;
   }

   return 0;
}


#include <math.h> /* For INFINITY and NAN and isnan() */


int32_t CDETest(void)
{
   QCBOREncodeContext EC;
   UsefulBufC         Encoded;
<<<<<<< HEAD
=======
   QCBORError         uExpectedErr;
>>>>>>> 8e5f42d3

   QCBOREncode_Init(&EC, UsefulBuf_FROM_BYTE_ARRAY(spBigBuf));

   QCBOREncode_SerializationCDE(&EC);

   /* Items added to test sorting and preferred encoding of numbers and floats */
   QCBOREncode_OpenMap(&EC);
   QCBOREncode_AddFloatToMap(&EC, "k", 1.0f);
   QCBOREncode_AddInt64ToMap(&EC, "a", 1);
   QCBOREncode_AddDoubleToMap(&EC, "x", 2.0);
   QCBOREncode_AddDoubleToMap(&EC, "r", 3.4028234663852886E+38);
   QCBOREncode_AddDoubleToMap(&EC, "b", NAN);
   QCBOREncode_AddUndefToMap(&EC, "t"); /* Test because dCBOR disallows */

   QCBOREncode_CloseMap(&EC);

   QCBOREncode_Finish(&EC, &Encoded);

   static const uint8_t spExpectedCDE[] = {
      0xA6, 0x61, 0x61, 0x01, 0x61, 0x62, 0xF9, 0x7E,
      0x00, 0x61, 0x6B, 0xF9, 0x3C, 0x00, 0x61, 0x72,
      0xFA, 0x7F, 0x7F, 0xFF, 0xFF, 0x61, 0x74, 0xF7,
      0x61, 0x78, 0xF9, 0x40, 0x00};

   if(UsefulBuf_Compare(UsefulBuf_FROM_BYTE_ARRAY_LITERAL(spExpectedCDE),
                        Encoded)) {
      return 1;
   }

<<<<<<< HEAD
=======

#ifndef QCBOR_DISABLE_ENCODE_USAGE_GUARDS
   uExpectedErr = QCBOR_ERR_NOT_PREFERRED;
#else
   uExpectedErr = QCBOR_SUCCESS;
#endif


>>>>>>> 8e5f42d3
   /* Next, make sure methods that encode non-CDE error out */
   QCBOREncode_Init(&EC, UsefulBuf_FROM_BYTE_ARRAY(spBigBuf));
   QCBOREncode_SerializationCDE(&EC);
   QCBOREncode_OpenMapIndefiniteLength(&EC);
   QCBOREncode_CloseMap(&EC);
<<<<<<< HEAD
   if(QCBOREncode_GetErrorState(&EC) != QCBOR_ERR_NOT_PREFERRED) {
=======
   if(QCBOREncode_GetErrorState(&EC) != uExpectedErr) {
>>>>>>> 8e5f42d3
      return 100;
   }


   QCBOREncode_Init(&EC, UsefulBuf_FROM_BYTE_ARRAY(spBigBuf));
   QCBOREncode_SerializationCDE(&EC);
   QCBOREncode_AddDoubleNoPreferred(&EC, 0);
<<<<<<< HEAD
   if(QCBOREncode_GetErrorState(&EC) != QCBOR_ERR_NOT_PREFERRED) {
=======
   if(QCBOREncode_GetErrorState(&EC) != uExpectedErr) {
>>>>>>> 8e5f42d3
      return 101;
   }

   QCBOREncode_Init(&EC, UsefulBuf_FROM_BYTE_ARRAY(spBigBuf));
   QCBOREncode_SerializationCDE(&EC);
   QCBOREncode_AddFloatNoPreferred(&EC, 0);
<<<<<<< HEAD
   if(QCBOREncode_GetErrorState(&EC) != QCBOR_ERR_NOT_PREFERRED) {
=======
   if(QCBOREncode_GetErrorState(&EC) != uExpectedErr) {
>>>>>>> 8e5f42d3
      return 101;
   }

   return 0;
}


int32_t DCBORTest(void)
{
   QCBOREncodeContext EC;
   UsefulBufC         Encoded;
<<<<<<< HEAD
=======
   QCBORError         uExpectedErr;
>>>>>>> 8e5f42d3

   QCBOREncode_Init(&EC, UsefulBuf_FROM_BYTE_ARRAY(spBigBuf));

   QCBOREncode_SerializationdCBOR(&EC);

   /* Items added to test sorting and preferred encoding of numbers and floats */
   QCBOREncode_OpenMap(&EC);
   QCBOREncode_AddFloatToMap(&EC, "k", 1.0f);
   QCBOREncode_AddInt64ToMap(&EC, "a", 1);
   QCBOREncode_AddDoubleToMap(&EC, "x", 2.0);
   QCBOREncode_AddDoubleToMap(&EC, "r", 3.4028234663852886E+38);
   QCBOREncode_AddDoubleToMap(&EC, "b", NAN);

   QCBOREncode_CloseMap(&EC);

   QCBOREncode_Finish(&EC, &Encoded);

   static const uint8_t spExpecteddCBOR[] = {
      0xA5, 0x61, 0x61, 0x01, 0x61, 0x62, 0xF9, 0x7E,
      0x00, 0x61, 0x6B, 0x01, 0x61, 0x72, 0xFA, 0x7F,
      0x7F, 0xFF, 0xFF, 0x61, 0x78, 0x02};

   if(UsefulBuf_Compare(UsefulBuf_FROM_BYTE_ARRAY_LITERAL(spExpecteddCBOR),
                        Encoded)) {
      return 1;
   }


<<<<<<< HEAD
=======
#ifndef QCBOR_DISABLE_ENCODE_USAGE_GUARDS
   uExpectedErr = QCBOR_ERR_NOT_PREFERRED;
#else
   uExpectedErr = QCBOR_SUCCESS;
#endif

>>>>>>> 8e5f42d3
   /* Next, make sure methods that encode non-CDE error out */
   QCBOREncode_Init(&EC, UsefulBuf_FROM_BYTE_ARRAY(spBigBuf));
   QCBOREncode_SerializationdCBOR(&EC);
   QCBOREncode_OpenMapIndefiniteLength(&EC);
   QCBOREncode_CloseMap(&EC);
<<<<<<< HEAD
   if(QCBOREncode_GetErrorState(&EC) != QCBOR_ERR_NOT_PREFERRED) {
=======
   if(QCBOREncode_GetErrorState(&EC) != uExpectedErr) {
>>>>>>> 8e5f42d3
      return 100;
   }

   /* Next, make sure methods that encode non-CDE error out */
   QCBOREncode_Init(&EC, UsefulBuf_FROM_BYTE_ARRAY(spBigBuf));
   QCBOREncode_SerializationdCBOR(&EC);
   QCBOREncode_AddUndef(&EC);
   QCBOREncode_CloseMap(&EC);
<<<<<<< HEAD
   if(QCBOREncode_GetErrorState(&EC) != QCBOR_ERR_NOT_PREFERRED) {
=======
   if(QCBOREncode_GetErrorState(&EC) != uExpectedErr) {
>>>>>>> 8e5f42d3
      return 101;
   }


   return 0;

}<|MERGE_RESOLUTION|>--- conflicted
+++ resolved
@@ -3421,10 +3421,7 @@
 {
    QCBOREncodeContext EC;
    UsefulBufC         Encoded;
-<<<<<<< HEAD
-=======
    QCBORError         uExpectedErr;
->>>>>>> 8e5f42d3
 
    QCBOREncode_Init(&EC, UsefulBuf_FROM_BYTE_ARRAY(spBigBuf));
 
@@ -3454,8 +3451,6 @@
       return 1;
    }
 
-<<<<<<< HEAD
-=======
 
 #ifndef QCBOR_DISABLE_ENCODE_USAGE_GUARDS
    uExpectedErr = QCBOR_ERR_NOT_PREFERRED;
@@ -3464,17 +3459,12 @@
 #endif
 
 
->>>>>>> 8e5f42d3
    /* Next, make sure methods that encode non-CDE error out */
    QCBOREncode_Init(&EC, UsefulBuf_FROM_BYTE_ARRAY(spBigBuf));
    QCBOREncode_SerializationCDE(&EC);
    QCBOREncode_OpenMapIndefiniteLength(&EC);
    QCBOREncode_CloseMap(&EC);
-<<<<<<< HEAD
-   if(QCBOREncode_GetErrorState(&EC) != QCBOR_ERR_NOT_PREFERRED) {
-=======
    if(QCBOREncode_GetErrorState(&EC) != uExpectedErr) {
->>>>>>> 8e5f42d3
       return 100;
    }
 
@@ -3482,22 +3472,14 @@
    QCBOREncode_Init(&EC, UsefulBuf_FROM_BYTE_ARRAY(spBigBuf));
    QCBOREncode_SerializationCDE(&EC);
    QCBOREncode_AddDoubleNoPreferred(&EC, 0);
-<<<<<<< HEAD
-   if(QCBOREncode_GetErrorState(&EC) != QCBOR_ERR_NOT_PREFERRED) {
-=======
    if(QCBOREncode_GetErrorState(&EC) != uExpectedErr) {
->>>>>>> 8e5f42d3
       return 101;
    }
 
    QCBOREncode_Init(&EC, UsefulBuf_FROM_BYTE_ARRAY(spBigBuf));
    QCBOREncode_SerializationCDE(&EC);
    QCBOREncode_AddFloatNoPreferred(&EC, 0);
-<<<<<<< HEAD
-   if(QCBOREncode_GetErrorState(&EC) != QCBOR_ERR_NOT_PREFERRED) {
-=======
    if(QCBOREncode_GetErrorState(&EC) != uExpectedErr) {
->>>>>>> 8e5f42d3
       return 101;
    }
 
@@ -3509,10 +3491,7 @@
 {
    QCBOREncodeContext EC;
    UsefulBufC         Encoded;
-<<<<<<< HEAD
-=======
    QCBORError         uExpectedErr;
->>>>>>> 8e5f42d3
 
    QCBOREncode_Init(&EC, UsefulBuf_FROM_BYTE_ARRAY(spBigBuf));
 
@@ -3541,25 +3520,18 @@
    }
 
 
-<<<<<<< HEAD
-=======
 #ifndef QCBOR_DISABLE_ENCODE_USAGE_GUARDS
    uExpectedErr = QCBOR_ERR_NOT_PREFERRED;
 #else
    uExpectedErr = QCBOR_SUCCESS;
 #endif
 
->>>>>>> 8e5f42d3
    /* Next, make sure methods that encode non-CDE error out */
    QCBOREncode_Init(&EC, UsefulBuf_FROM_BYTE_ARRAY(spBigBuf));
    QCBOREncode_SerializationdCBOR(&EC);
    QCBOREncode_OpenMapIndefiniteLength(&EC);
    QCBOREncode_CloseMap(&EC);
-<<<<<<< HEAD
-   if(QCBOREncode_GetErrorState(&EC) != QCBOR_ERR_NOT_PREFERRED) {
-=======
    if(QCBOREncode_GetErrorState(&EC) != uExpectedErr) {
->>>>>>> 8e5f42d3
       return 100;
    }
 
@@ -3568,11 +3540,7 @@
    QCBOREncode_SerializationdCBOR(&EC);
    QCBOREncode_AddUndef(&EC);
    QCBOREncode_CloseMap(&EC);
-<<<<<<< HEAD
-   if(QCBOREncode_GetErrorState(&EC) != QCBOR_ERR_NOT_PREFERRED) {
-=======
    if(QCBOREncode_GetErrorState(&EC) != uExpectedErr) {
->>>>>>> 8e5f42d3
       return 101;
    }
 
