/*==============================================================================
 Copyright (c) 2016-2018, The Linux Foundation.
 Copyright (c) 2018-2024, Laurence Lundblade.
 Copyright (c) 2022, Arm Limited. All rights reserved.

Redistribution and use in source and binary forms, with or without
modification, are permitted provided that the following conditions are
met:
    * Redistributions of source code must retain the above copyright
      notice, this list of conditions and the following disclaimer.
    * Redistributions in binary form must reproduce the above
      copyright notice, this list of conditions and the following
      disclaimer in the documentation and/or other materials provided
      with the distribution.
    * Neither the name of The Linux Foundation nor the names of its
      contributors, nor the name "Laurence Lundblade" may be used to
      endorse or promote products derived from this software without
      specific prior written permission.

THIS SOFTWARE IS PROVIDED "AS IS" AND ANY EXPRESS OR IMPLIED
WARRANTIES, INCLUDING, BUT NOT LIMITED TO, THE IMPLIED WARRANTIES OF
MERCHANTABILITY, FITNESS FOR A PARTICULAR PURPOSE AND NON-INFRINGEMENT
ARE DISCLAIMED.  IN NO EVENT SHALL THE COPYRIGHT OWNER OR CONTRIBUTORS
BE LIABLE FOR ANY DIRECT, INDIRECT, INCIDENTAL, SPECIAL, EXEMPLARY, OR
CONSEQUENTIAL DAMAGES (INCLUDING, BUT NOT LIMITED TO, PROCUREMENT OF
SUBSTITUTE GOODS OR SERVICES; LOSS OF USE, DATA, OR PROFITS; OR
BUSINESS INTERRUPTION) HOWEVER CAUSED AND ON ANY THEORY OF LIABILITY,
WHETHER IN CONTRACT, STRICT LIABILITY, OR TORT (INCLUDING NEGLIGENCE
OR OTHERWISE) ARISING IN ANY WAY OUT OF THE USE OF THIS SOFTWARE, EVEN
IF ADVISED OF THE POSSIBILITY OF SUCH DAMAGE.
 =============================================================================*/

#include "qcbor/qcbor_encode.h"
#include "qcbor/qcbor_decode.h"
#include "qcbor_encode_tests.h"


/*
 This is the test set for CBOR encoding.

 This is largely complete for the implemented.

 A few more things to do include:
   - Add a test for counting the top level items and adding it back in with AddRaw()
   - Run on some different CPUs like 32-bit and maybe even 16-bit
   - Test the large array count limit
   - Add the CBOR diagnostic output for every expected

 */

#define PRINT_FUNCTIONS_FOR_DEBUGGING

#ifdef  PRINT_FUNCTIONS_FOR_DEBUGGING
#include <stdio.h>

#if 0
// ifdef these out to not have compiler warnings
static void printencoded(const uint8_t *pEncoded, size_t nLen)
{
   size_t i;
   for(i = 0; i < nLen; i++) {
      uint8_t Z = pEncoded[i];
      printf("%02x ", Z);
   }
   printf("\n");

   fflush(stdout);
}
#endif


// Do the comparison and print out where it fails
static int UsefulBuf_Compare_Print(UsefulBufC U1, UsefulBufC U2) {
   size_t i;
   for(i = 0; i < U1.len; i++) {
      if(((const uint8_t *)U1.ptr)[i] != ((const uint8_t *)U2.ptr)[i]) {
         printf("Position: %u  Actual: 0x%x   Expected: 0x%x\n",
                (uint32_t)i,
                ((const uint8_t *)U1.ptr)[i],
                ((const uint8_t *)U2.ptr)[i]);
         return 1;
      }
   }
   return 0;

}

#define CheckResults(Enc, Expected) \
   UsefulBuf_Compare_Print(Enc, (UsefulBufC){Expected, sizeof(Expected)})

#else

#define CheckResults(Enc, Expected) \
   UsefulBuf_Compare(Enc, (UsefulBufC){Expected, sizeof(Expected)})

#endif


/*
 Returns 0 if UsefulBufs are equal
 Returns 1000000 + offeset if they are not equal.
*/
struct UBCompareDiagnostic {
   uint8_t uActual;
   uint8_t uExpected;
   size_t  uOffset;
};

static int32_t
UsefulBuf_CompareWithDiagnostic(UsefulBufC Actual,
                                UsefulBufC Expected,
                                struct UBCompareDiagnostic *pDiag) {
   size_t i;
   for(i = 0; i < Actual.len; i++) {
      if(((const uint8_t *)Actual.ptr)[i] != ((const uint8_t *)Expected.ptr)[i]) {
         if(pDiag) {
            pDiag->uActual   = ((const uint8_t *)Actual.ptr)[i];
            pDiag->uExpected = ((const uint8_t *)Expected.ptr)[i];
            pDiag->uOffset   = i;
         }
         // Cast to int is OK as this is only a diagnostic and the sizes
         // here are never over a few KB.
         return (int32_t)i + 1000000;
      }
   }
   return 0;

}


static inline int32_t
MakeTestResultCode(uint32_t   uTestCase,
                   uint32_t   uTestNumber,
                   QCBORError uErrorCode)
{
   uint32_t uCode = (uTestCase * 1000000) +
                    (uTestNumber * 1000) +
                    (uint32_t)uErrorCode;
   return (int32_t)uCode;
}


// One big buffer that is used by all the tests to encode into
// Putting it in uninitialized data is better than using a lot
// of stack. The tests should run on small devices too.
static uint8_t spBigBuf[2200];



/*
 Some very minimal tests.
 */
int32_t BasicEncodeTest(void)
{
   // Very simple CBOR, a map with one boolean that is true in it
   QCBOREncodeContext EC;

   QCBOREncode_Init(&EC, UsefulBuf_FROM_BYTE_ARRAY(spBigBuf));

   QCBOREncode_OpenMap(&EC);
   QCBOREncode_AddBoolToMapN(&EC, 66, true);
   QCBOREncode_CloseMap(&EC);

   UsefulBufC Encoded;
   if(QCBOREncode_Finish(&EC, &Encoded)) {
      return -1;
   }


   // Decode it and see that is right
   QCBORDecodeContext DC;
   QCBORItem Item;
   QCBORDecode_Init(&DC, Encoded, QCBOR_DECODE_MODE_NORMAL);

   QCBORDecode_GetNext(&DC, &Item);
   if(Item.uDataType != QCBOR_TYPE_MAP) {
      return -2;
   }

   QCBORDecode_GetNext(&DC, &Item);
   if(Item.uDataType != QCBOR_TYPE_TRUE) {
      return -3;
   }

   if(QCBORDecode_Finish(&DC)) {
      return -4;
   }


   UsefulBuf Tmp = QCBOREncode_RetrieveOutputStorage(&EC);
   if(Tmp.ptr != spBigBuf && Tmp.len != sizeof(spBigBuf)) {
      return -111;
   }

   // Make another encoded message with the CBOR from the previous
   // put into this one
   UsefulBuf_MAKE_STACK_UB(MemoryForEncoded2, 20);
   QCBOREncode_Init(&EC, MemoryForEncoded2);
   QCBOREncode_OpenArray(&EC);
   QCBOREncode_AddUInt64(&EC, 451);
   QCBOREncode_AddEncoded(&EC, Encoded);
   QCBOREncode_OpenMap(&EC);
   QCBOREncode_AddEncodedToMapN(&EC, -70000, Encoded);
   QCBOREncode_CloseMap(&EC);
   QCBOREncode_CloseArray(&EC);

   UsefulBufC Encoded2;
   if(QCBOREncode_Finish(&EC, &Encoded2)) {
      return -5;
   }


    /*
     [                // 0    1:3
        451,          // 1    1:2
        {             // 1    1:2   2:1
          66: true    // 2    1:1
        },
        {             // 1    1:1   2:1
          -70000: {   // 2    1:1   2:1   3:1
            66: true  // 3    XXXXXX
          }
        }
     ]



      83                # array(3)
         19 01C3        # unsigned(451)
         A1             # map(1)
            18 42       # unsigned(66)
            F5          # primitive(21)
         A1             # map(1)
            3A 0001116F # negative(69999)
            A1          # map(1)
               18 42    # unsigned(66)
               F5       # primitive(21)
     */

   // Decode it and see if it is OK
   QCBORDecode_Init(&DC, Encoded2, QCBOR_DECODE_MODE_NORMAL);

   // 0    1:3
   QCBORDecode_GetNext(&DC, &Item);
   if(Item.uDataType != QCBOR_TYPE_ARRAY || Item.val.uCount != 3) {
      return -6;
   }

   // 1    1:2
   QCBORDecode_GetNext(&DC, &Item);
   if(Item.uDataType != QCBOR_TYPE_INT64 || Item.val.uint64 != 451) {
      return -7;
   }

   // 1    1:2   2:1
   QCBORDecode_GetNext(&DC, &Item);
   if(Item.uDataType != QCBOR_TYPE_MAP || Item.val.uCount != 1) {
      return -8;
   }

   // 2    1:1
   QCBORDecode_GetNext(&DC, &Item);
   if(Item.uDataType != QCBOR_TYPE_TRUE) {
      return -9;
   }

   // 1    1:1   2:1
   QCBORDecode_GetNext(&DC, &Item);
   if(Item.uDataType != QCBOR_TYPE_MAP || Item.val.uCount != 1) {
      return -10;
   }

   // 2    1:1   2:1   3:1
   QCBORDecode_GetNext(&DC, &Item);
   if(Item.uDataType != QCBOR_TYPE_MAP ||
      Item.val.uCount != 1 ||
      Item.uLabelType != QCBOR_TYPE_INT64 ||
      Item.label.int64 != -70000) {
      return -11;
   }

   // 3    XXXXXX
   QCBORDecode_GetNext(&DC, &Item);
   if(Item.uDataType != QCBOR_TYPE_TRUE || Item.uLabelType != QCBOR_TYPE_INT64 || Item.label.int64 != 66) {
      return -12;
   }

   if(QCBORDecode_Finish(&DC)) {
      return -13;
   }

   return 0;
}



static const uint8_t spExpectedEncodedAll[] = {
 0x98, 0x23, 0x66, 0x55, 0x49, 0x4e, 0x54, 0x36, 0x32, 0xd8,
 0x64, 0x1a, 0x05, 0x5d, 0x23, 0x15, 0x65, 0x49, 0x4e, 0x54,
 0x36, 0x34, 0xd8, 0x4c, 0x1b, 0x00, 0x00, 0x00, 0x12, 0x16,
 0xaf, 0x2b, 0x15, 0x00, 0x38, 0x2b, 0xa4, 0x63, 0x4c, 0x42,
 0x4c, 0x18, 0x4d, 0x23, 0x18, 0x58, 0x78, 0x1a, 0x4e, 0x45,
 0x47, 0x4c, 0x42, 0x4c, 0x54, 0x48, 0x41, 0x54, 0x20, 0x49,
 0x53, 0x20, 0x4b, 0x49, 0x4e, 0x44, 0x20, 0x4f, 0x46, 0x20,
 0x4c, 0x4f, 0x4e, 0x47, 0x3b, 0x00, 0x00, 0x02, 0x2d, 0x9a,
 0xc6, 0x94, 0x55, 0x3a, 0x05, 0xf5, 0xe0, 0xff, 0x3a, 0x2f,
 0xaf, 0x07, 0xff, 0xc1, 0x1a, 0x8e, 0x15, 0x1c, 0x8a,
 0xa3, 0x74, 0x4c, 0x6f, 0x6e, 0x67, 0x4c, 0x69, 0x76, 0x65,
 0x44, 0x65, 0x6e, 0x69, 0x73, 0x52, 0x69, 0x74, 0x63, 0x68,
 0x69, 0x65, 0xc1, 0x1a, 0x53, 0x72, 0x4e, 0x00, 0x66, 0x74,
 0x69, 0x6d, 0x65, 0x28, 0x29, 0xc1, 0x1a, 0x58, 0x0d, 0x41,
 0x72, 0x39, 0x07, 0xb0, 0xc1, 0x1a, 0x58, 0x0d, 0x3f, 0x76,
 0x42, 0xff, 0x00, 0xa4, 0x66, 0x62, 0x69, 0x6e, 0x62, 0x69,
 0x6e, 0xda, 0x00, 0x01, 0x86, 0xa0, 0x41, 0x00,
 0x65, 0x65, 0x6D, 0x70, 0x74, 0x79, 0x40,
 0x66, 0x62,
 0x6c, 0x61, 0x62, 0x65, 0x6c, 0x43, 0x01, 0x02, 0x03, 0x00,
 0x44, 0x04, 0x02, 0x03, 0xfe, 0x6f, 0x62, 0x61, 0x72, 0x20,
 0x62, 0x61, 0x72, 0x20, 0x66, 0x6f, 0x6f, 0x20, 0x62, 0x61,
 0x72, 0x64, 0x6f, 0x6f, 0x66, 0x0a, 0x60, 0xd8, 0x20, 0x78, 0x6b,
 0x68, 0x74, 0x74, 0x70, 0x3a, 0x2f, 0x2f, 0x73, 0x74, 0x61,
 0x63, 0x6b, 0x6f, 0x76, 0x65, 0x72, 0x66, 0x6c, 0x6f, 0x77,
 0x2e, 0x63, 0x6f, 0x6d, 0x2f, 0x71, 0x75, 0x65, 0x73, 0x74,
 0x69, 0x6f, 0x6e, 0x73, 0x2f, 0x32, 0x38, 0x30, 0x35, 0x39,
 0x36, 0x39, 0x37, 0x2f, 0x68, 0x6f, 0x77, 0x2d, 0x64, 0x6f,
 0x2d, 0x69, 0x2d, 0x74, 0x6f, 0x67, 0x67, 0x6c, 0x65, 0x2d,
 0x62, 0x65, 0x74, 0x77, 0x65, 0x65, 0x6e, 0x2d, 0x64, 0x65,
 0x62, 0x75, 0x67, 0x2d, 0x61, 0x6e, 0x64, 0x2d, 0x72, 0x65,
 0x6c, 0x65, 0x61, 0x73, 0x65, 0x2d, 0x62, 0x75, 0x69, 0x6c,
 0x64, 0x73, 0x2d, 0x69, 0x6e, 0x2d, 0x78, 0x63, 0x6f, 0x64,
 0x65, 0x2d, 0x36, 0x2d, 0x37, 0x2d, 0x38, 0xd8, 0x22, 0x78,
 0x1c, 0x59, 0x57, 0x35, 0x35, 0x49, 0x47, 0x4e, 0x68, 0x63,
 0x6d, 0x35, 0x68, 0x62, 0x43, 0x42, 0x77, 0x62, 0x47, 0x56,
 0x68, 0x63, 0x33, 0x56, 0x79, 0x5a, 0x51, 0x3d, 0x3d, 0xd8,
 0x23, 0x67, 0x5b, 0x5e, 0x61, 0x62, 0x63, 0x5d, 0x2b, 0xd9,
 0x01, 0x01, 0x59, 0x01, 0x57, 0x4d, 0x49, 0x4d, 0x45, 0x2d, 0x56,
 0x65, 0x72, 0x73, 0x69, 0x6f, 0x6e, 0x3a, 0x20, 0x31, 0x2e,
 0x30, 0x0a, 0x43, 0x6f, 0x6e, 0x74, 0x65, 0x6e, 0x74, 0x2d,
 0x54, 0x79, 0x70, 0x65, 0x3a, 0x20, 0x6d, 0x75, 0x6c, 0x74,
 0x69, 0x70, 0x61, 0x72, 0x74, 0x2f, 0x6d, 0x69, 0x78, 0x65,
 0x64, 0x3b, 0x0a, 0x62, 0x6f, 0x75, 0x6e, 0x64, 0x61, 0x72,
 0x79, 0x3d, 0x22, 0x58, 0x58, 0x58, 0x58, 0x62, 0x6f, 0x75,
 0x6e, 0x64, 0x61, 0x72, 0x79, 0x20, 0x74, 0x65, 0x78, 0x74,
 0x22, 0x0a, 0x0a, 0x54, 0x68, 0x69, 0x73, 0x20, 0x69, 0x73,
 0x20, 0x61, 0x20, 0x6d, 0x75, 0x6c, 0x74, 0x69, 0x70, 0x61,
 0x72, 0x74, 0x20, 0x6d, 0x65, 0x73, 0x73, 0x61, 0x67, 0x65,
 0x20, 0x69, 0x6e, 0x20, 0x4d, 0x49, 0x4d, 0x45, 0x20, 0x66,
 0x6f, 0x72, 0x6d, 0x61, 0x74, 0x2e, 0x0a, 0x0a, 0x2d, 0x2d,
 0x58, 0x58, 0x58, 0x58, 0x62, 0x6f, 0x75, 0x6e, 0x64, 0x61,
 0x72, 0x79, 0x20, 0x74, 0x65, 0x78, 0x74, 0x0a, 0x43, 0x6f,
 0x6e, 0x74, 0x65, 0x6e, 0x74, 0x2d, 0x54, 0x79, 0x70, 0x65,
 0x3a, 0x20, 0x74, 0x65, 0x78, 0x74, 0x2f, 0x70, 0x6c, 0x61,
 0x69, 0x6e, 0x0a, 0x0a, 0x74, 0x68, 0x69, 0x73, 0x20, 0x69,
 0x73, 0x20, 0x74, 0x68, 0x65, 0x20, 0x62, 0x6f, 0x64, 0x79,
 0x20, 0x74, 0x65, 0x78, 0x74, 0x0a, 0x0a, 0x2d, 0x2d, 0x58,
 0x58, 0x58, 0x58, 0x62, 0x6f, 0x75, 0x6e, 0x64, 0x61, 0x72,
 0x79, 0x20, 0x74, 0x65, 0x78, 0x74, 0x0a, 0x43, 0x6f, 0x6e,
 0x74, 0x65, 0x6e, 0x74, 0x2d, 0x54, 0x79, 0x70, 0x65, 0x3a,
 0x20, 0x74, 0x65, 0x78, 0x74, 0x2f, 0x70, 0x6c, 0x61, 0x69,
 0x6e, 0x3b, 0x0a, 0x43, 0x6f, 0x6e, 0x74, 0x65, 0x6e, 0x74,
 0x2d, 0x44, 0x69, 0x73, 0x70, 0x6f, 0x73, 0x69, 0x74, 0x69,
 0x6f, 0x6e, 0x3a, 0x20, 0x61, 0x74, 0x74, 0x61, 0x63, 0x68,
 0x6d, 0x65, 0x6e, 0x74, 0x3b, 0x0a, 0x66, 0x69, 0x6c, 0x65,
 0x6e, 0x61, 0x6d, 0x65, 0x3d, 0x22, 0x74, 0x65, 0x73, 0x74,
 0x2e, 0x74, 0x78, 0x74, 0x22, 0x0a, 0x0a, 0x74, 0x68, 0x69,
 0x73, 0x20, 0x69, 0x73, 0x20, 0x74, 0x68, 0x65, 0x20, 0x61,
 0x74, 0x74, 0x61, 0x63, 0x68, 0x6d, 0x65, 0x6e, 0x74, 0x20,
 0x74, 0x65, 0x78, 0x74, 0x0a, 0x0a, 0x2d, 0x2d, 0x58, 0x58,
 0x58, 0x58, 0x62, 0x6f, 0x75, 0x6e, 0x64, 0x61, 0x72, 0x79,
 0x20, 0x74, 0x65, 0x78, 0x74, 0x2d, 0x2d, 0xae, 0x65, 0x23,
 0x23, 0x23, 0x23, 0x23, 0x6f, 0x66, 0x6f, 0x6f, 0x20, 0x62,
 0x61, 0x72, 0x20, 0x66, 0x6f, 0x6f, 0x20, 0x66, 0x6f, 0x6f,
 0x64, 0x5f, 0x5f, 0x5f, 0x5f, 0x67, 0x66, 0x6f, 0x6f, 0x20,
 0x62, 0x61, 0x72, 0x66, 0x28, 0x29, 0x28, 0x29, 0x28, 0x29,
 0xd9, 0x03, 0xe8, 0x6b, 0x72, 0x61, 0x62, 0x20, 0x72, 0x61,
 0x62, 0x20, 0x6f, 0x6f, 0x66, 0x16, 0x6f, 0x66, 0x6f, 0x6f,
 0x20, 0x66, 0x6f, 0x6f, 0x20, 0x66, 0x6f, 0x6f, 0x20, 0x66,
 0x6f, 0x6f, 0x62, 0x5e, 0x5e, 0x69, 0x6f, 0x6f, 0x6f, 0x6f,
 0x6f, 0x6f, 0x6f, 0x6f, 0x66, 0x18, 0x63, 0x6d, 0x66, 0x66,
 0x66, 0x66, 0x6f, 0x6f, 0x6f, 0x6f, 0x6f, 0x6f, 0x6f, 0x6f,
 0x66, 0x63, 0x52, 0x46, 0x43, 0xd8, 0x20, 0x78, 0x31, 0x68,
 0x74, 0x74, 0x70, 0x73, 0x3a, 0x2f, 0x2f, 0x74, 0x6f, 0x6f,
 0x6c, 0x73, 0x2e, 0x69, 0x65, 0x74, 0x66, 0x2e, 0x6f, 0x72,
 0x67, 0x2f, 0x68, 0x74, 0x6d, 0x6c, 0x2f, 0x72, 0x66, 0x63,
 0x37, 0x30, 0x34, 0x39, 0x23, 0x73, 0x65, 0x63, 0x74, 0x69,
 0x6f, 0x6e, 0x2d, 0x32, 0x2e, 0x34, 0x2e, 0x35, 0x18, 0x89,
 0xd8, 0x20, 0x6f, 0x68, 0x74, 0x74, 0x70, 0x3a, 0x2f, 0x2f,
 0x63, 0x62, 0x6f, 0x72, 0x2e, 0x6d, 0x65, 0x2f, 0x68, 0x77,
 0x68, 0x65, 0x6e, 0x69, 0x6d, 0x36, 0x34, 0xd8, 0x22, 0x6c,
 0x63, 0x47, 0x78, 0x6c, 0x59, 0x58, 0x4e, 0x31, 0x63, 0x6d,
 0x55, 0x75, 0x18, 0x40, 0xd8, 0x22, 0x68, 0x63, 0x33, 0x56,
 0x79, 0x5a, 0x53, 0x34, 0x3d, 0x64, 0x70, 0x6f, 0x70, 0x6f,
 0xd8, 0x23, 0x68, 0x31, 0x30, 0x30, 0x5c, 0x73, 0x2a, 0x6d,
 0x6b, 0x38, 0x32, 0xd8, 0x23, 0x66, 0x70, 0x65, 0x72, 0x6c,
 0x5c, 0x42, 0x63, 0x4e, 0x65, 0x64, 0xd9, 0x01, 0x01, 0x59, 0x01,
 0x57, 0x4d, 0x49, 0x4d, 0x45, 0x2d, 0x56, 0x65, 0x72, 0x73,
 0x69, 0x6f, 0x6e, 0x3a, 0x20, 0x31, 0x2e, 0x30, 0x0a, 0x43,
 0x6f, 0x6e, 0x74, 0x65, 0x6e, 0x74, 0x2d, 0x54, 0x79, 0x70,
 0x65, 0x3a, 0x20, 0x6d, 0x75, 0x6c, 0x74, 0x69, 0x70, 0x61,
 0x72, 0x74, 0x2f, 0x6d, 0x69, 0x78, 0x65, 0x64, 0x3b, 0x0a,
 0x62, 0x6f, 0x75, 0x6e, 0x64, 0x61, 0x72, 0x79, 0x3d, 0x22,
 0x58, 0x58, 0x58, 0x58, 0x62, 0x6f, 0x75, 0x6e, 0x64, 0x61,
 0x72, 0x79, 0x20, 0x74, 0x65, 0x78, 0x74, 0x22, 0x0a, 0x0a,
 0x54, 0x68, 0x69, 0x73, 0x20, 0x69, 0x73, 0x20, 0x61, 0x20,
 0x6d, 0x75, 0x6c, 0x74, 0x69, 0x70, 0x61, 0x72, 0x74, 0x20,
 0x6d, 0x65, 0x73, 0x73, 0x61, 0x67, 0x65, 0x20, 0x69, 0x6e,
 0x20, 0x4d, 0x49, 0x4d, 0x45, 0x20, 0x66, 0x6f, 0x72, 0x6d,
 0x61, 0x74, 0x2e, 0x0a, 0x0a, 0x2d, 0x2d, 0x58, 0x58, 0x58,
 0x58, 0x62, 0x6f, 0x75, 0x6e, 0x64, 0x61, 0x72, 0x79, 0x20,
 0x74, 0x65, 0x78, 0x74, 0x0a, 0x43, 0x6f, 0x6e, 0x74, 0x65,
 0x6e, 0x74, 0x2d, 0x54, 0x79, 0x70, 0x65, 0x3a, 0x20, 0x74,
 0x65, 0x78, 0x74, 0x2f, 0x70, 0x6c, 0x61, 0x69, 0x6e, 0x0a,
 0x0a, 0x74, 0x68, 0x69, 0x73, 0x20, 0x69, 0x73, 0x20, 0x74,
 0x68, 0x65, 0x20, 0x62, 0x6f, 0x64, 0x79, 0x20, 0x74, 0x65,
 0x78, 0x74, 0x0a, 0x0a, 0x2d, 0x2d, 0x58, 0x58, 0x58, 0x58,
 0x62, 0x6f, 0x75, 0x6e, 0x64, 0x61, 0x72, 0x79, 0x20, 0x74,
 0x65, 0x78, 0x74, 0x0a, 0x43, 0x6f, 0x6e, 0x74, 0x65, 0x6e,
 0x74, 0x2d, 0x54, 0x79, 0x70, 0x65, 0x3a, 0x20, 0x74, 0x65,
 0x78, 0x74, 0x2f, 0x70, 0x6c, 0x61, 0x69, 0x6e, 0x3b, 0x0a,
 0x43, 0x6f, 0x6e, 0x74, 0x65, 0x6e, 0x74, 0x2d, 0x44, 0x69,
 0x73, 0x70, 0x6f, 0x73, 0x69, 0x74, 0x69, 0x6f, 0x6e, 0x3a,
 0x20, 0x61, 0x74, 0x74, 0x61, 0x63, 0x68, 0x6d, 0x65, 0x6e,
 0x74, 0x3b, 0x0a, 0x66, 0x69, 0x6c, 0x65, 0x6e, 0x61, 0x6d,
 0x65, 0x3d, 0x22, 0x74, 0x65, 0x73, 0x74, 0x2e, 0x74, 0x78,
 0x74, 0x22, 0x0a, 0x0a, 0x74, 0x68, 0x69, 0x73, 0x20, 0x69,
 0x73, 0x20, 0x74, 0x68, 0x65, 0x20, 0x61, 0x74, 0x74, 0x61,
 0x63, 0x68, 0x6d, 0x65, 0x6e, 0x74, 0x20, 0x74, 0x65, 0x78,
 0x74, 0x0a, 0x0a, 0x2d, 0x2d, 0x58, 0x58, 0x58, 0x58, 0x62,
 0x6f, 0x75, 0x6e, 0x64, 0x61, 0x72, 0x79, 0x20, 0x74, 0x65,
 0x78, 0x74, 0x2d, 0x2d, 0x0a, 0xd9, 0x01, 0x01, 0x59, 0x01, 0x57,
 0x4d, 0x49, 0x4d, 0x45, 0x2d, 0x56, 0x65, 0x72, 0x73, 0x69,
 0x6f, 0x6e, 0x3a, 0x20, 0x31, 0x2e, 0x30, 0x0a, 0x43, 0x6f,
 0x6e, 0x74, 0x65, 0x6e, 0x74, 0x2d, 0x54, 0x79, 0x70, 0x65,
 0x3a, 0x20, 0x6d, 0x75, 0x6c, 0x74, 0x69, 0x70, 0x61, 0x72,
 0x74, 0x2f, 0x6d, 0x69, 0x78, 0x65, 0x64, 0x3b, 0x0a, 0x62,
 0x6f, 0x75, 0x6e, 0x64, 0x61, 0x72, 0x79, 0x3d, 0x22, 0x58,
 0x58, 0x58, 0x58, 0x62, 0x6f, 0x75, 0x6e, 0x64, 0x61, 0x72,
 0x79, 0x20, 0x74, 0x65, 0x78, 0x74, 0x22, 0x0a, 0x0a, 0x54,
 0x68, 0x69, 0x73, 0x20, 0x69, 0x73, 0x20, 0x61, 0x20, 0x6d,
 0x75, 0x6c, 0x74, 0x69, 0x70, 0x61, 0x72, 0x74, 0x20, 0x6d,
 0x65, 0x73, 0x73, 0x61, 0x67, 0x65, 0x20, 0x69, 0x6e, 0x20,
 0x4d, 0x49, 0x4d, 0x45, 0x20, 0x66, 0x6f, 0x72, 0x6d, 0x61,
 0x74, 0x2e, 0x0a, 0x0a, 0x2d, 0x2d, 0x58, 0x58, 0x58, 0x58,
 0x62, 0x6f, 0x75, 0x6e, 0x64, 0x61, 0x72, 0x79, 0x20, 0x74,
 0x65, 0x78, 0x74, 0x0a, 0x43, 0x6f, 0x6e, 0x74, 0x65, 0x6e,
 0x74, 0x2d, 0x54, 0x79, 0x70, 0x65, 0x3a, 0x20, 0x74, 0x65,
 0x78, 0x74, 0x2f, 0x70, 0x6c, 0x61, 0x69, 0x6e, 0x0a, 0x0a,
 0x74, 0x68, 0x69, 0x73, 0x20, 0x69, 0x73, 0x20, 0x74, 0x68,
 0x65, 0x20, 0x62, 0x6f, 0x64, 0x79, 0x20, 0x74, 0x65, 0x78,
 0x74, 0x0a, 0x0a, 0x2d, 0x2d, 0x58, 0x58, 0x58, 0x58, 0x62,
 0x6f, 0x75, 0x6e, 0x64, 0x61, 0x72, 0x79, 0x20, 0x74, 0x65,
 0x78, 0x74, 0x0a, 0x43, 0x6f, 0x6e, 0x74, 0x65, 0x6e, 0x74,
 0x2d, 0x54, 0x79, 0x70, 0x65, 0x3a, 0x20, 0x74, 0x65, 0x78,
 0x74, 0x2f, 0x70, 0x6c, 0x61, 0x69, 0x6e, 0x3b, 0x0a, 0x43,
 0x6f, 0x6e, 0x74, 0x65, 0x6e, 0x74, 0x2d, 0x44, 0x69, 0x73,
 0x70, 0x6f, 0x73, 0x69, 0x74, 0x69, 0x6f, 0x6e, 0x3a, 0x20,
 0x61, 0x74, 0x74, 0x61, 0x63, 0x68, 0x6d, 0x65, 0x6e, 0x74,
 0x3b, 0x0a, 0x66, 0x69, 0x6c, 0x65, 0x6e, 0x61, 0x6d, 0x65,
 0x3d, 0x22, 0x74, 0x65, 0x73, 0x74, 0x2e, 0x74, 0x78, 0x74,
 0x22, 0x0a, 0x0a, 0x74, 0x68, 0x69, 0x73, 0x20, 0x69, 0x73,
 0x20, 0x74, 0x68, 0x65, 0x20, 0x61, 0x74, 0x74, 0x61, 0x63,
 0x68, 0x6d, 0x65, 0x6e, 0x74, 0x20, 0x74, 0x65, 0x78, 0x74,
 0x0a, 0x0a, 0x2d, 0x2d, 0x58, 0x58, 0x58, 0x58, 0x62, 0x6f,
 0x75, 0x6e, 0x64, 0x61, 0x72, 0x79, 0x20, 0x74, 0x65, 0x78,
 0x74, 0x2d, 0x2d, 0xc0, 0x74, 0x32, 0x30, 0x30, 0x33, 0x2d,
 0x31, 0x32, 0x2d, 0x31, 0x33, 0x54, 0x31, 0x38, 0x3a, 0x33,
 0x30, 0x3a, 0x30, 0x32, 0x5a, 0xa2, 0x68, 0x42, 0x65, 0x64,
 0x20, 0x74, 0x69, 0x6d, 0x65, 0xc0, 0x78, 0x1c, 0x32, 0x30,
 0x30, 0x33, 0x2d, 0x31, 0x32, 0x2d, 0x31, 0x33, 0x54, 0x31,
 0x38, 0x3a, 0x33, 0x30, 0x3a, 0x30, 0x32, 0x2e, 0x32, 0x35,
 0x2b, 0x30, 0x31, 0x3a, 0x30, 0x30, 0x18, 0x58, 0xc0, 0x78,
 0x1c, 0x32, 0x30, 0x30, 0x33, 0x2d, 0x31, 0x32, 0x2d, 0x31,
 0x33, 0x54, 0x31, 0x38, 0x3a, 0x33, 0x30, 0x3a, 0x30, 0x32,
 0x2e, 0x32, 0x35, 0x2b, 0x30, 0x31, 0x3a, 0x30, 0x30, 0xf7,
 0xa3, 0x64, 0x64, 0x61, 0x72, 0x65, 0xd8, 0x42, 0xf5, 0x62,
 0x75, 0x75, 0xf4, 0x1a, 0x00, 0x0b, 0x41, 0x62, 0xf6, 0x80,
 0xa3, 0x78, 0x1c, 0x6c, 0x61, 0x62, 0x65, 0x6c, 0x20, 0x61,
 0x6e, 0x64, 0x20, 0x74, 0x61, 0x67, 0x67, 0x65, 0x64, 0x20,
 0x65, 0x6d, 0x70, 0x74, 0x79, 0x20, 0x61, 0x72, 0x72, 0x61,
 0x79, 0xd9, 0x04, 0x45, 0x80, 0x65, 0x61, 0x6c, 0x61, 0x62,
 0x6c, 0x80, 0x18, 0x2a, 0x80, 0xa1, 0x68, 0x69, 0x6e, 0x20,
 0x61, 0x20, 0x6d, 0x61, 0x70, 0xa1, 0x19, 0x15, 0xb4, 0xa1,
 0x6e, 0x69, 0x6e, 0x20, 0x61, 0x20, 0x69, 0x6e, 0x20, 0x61,
 0x20, 0x69, 0x6e, 0x20, 0x61, 0xd9, 0x23, 0x7f, 0xa0, 0xa5,
 0x62, 0x73, 0x31, 0xd8, 0x58, 0xf8, 0xff, 0x62, 0x73, 0x32,
 0xe0, 0x62, 0x73, 0x33, 0xd8, 0x58, 0xf8, 0x21, 0x1a, 0x05,
 0x44, 0x8c, 0x06, 0xd8, 0x58, 0xf8, 0xff, 0x18, 0x59, 0xd8,
 0x58, 0xf3, 0xd8, 0x25, 0x50, 0x53, 0x4d, 0x41, 0x52, 0x54,
 0x43, 0x53, 0x4c, 0x54, 0x54, 0x43, 0x46, 0x49, 0x43, 0x41,
 0x32, 0xa2, 0x64, 0x55, 0x55, 0x55, 0x55, 0xd8, 0x25, 0x50,
 0x53, 0x4d, 0x41, 0x52, 0x54, 0x43, 0x53, 0x4c, 0x54, 0x54,
 0x43, 0x46, 0x49, 0x43, 0x41, 0x32, 0x18, 0x63, 0xd8, 0x25,
 0x50, 0x53, 0x4d, 0x41, 0x52, 0x54, 0x43, 0x53, 0x4c, 0x54,
 0x54, 0x43, 0x46, 0x49, 0x43, 0x41, 0x32, 0xf5, 0xf4, 0xa2,
 0x71, 0x47, 0x65, 0x6f, 0x72, 0x67, 0x65, 0x20, 0x69, 0x73,
 0x20, 0x74, 0x68, 0x65, 0x20, 0x6d, 0x61, 0x6e, 0xf5, 0x19,
 0x10, 0x41, 0xf5, 0xC2, 0x49, 0x01, 0x00, 0x00, 0x00, 0x00,
 0x00, 0x00, 0x00, 0x01, 0xC3, 0x49, 0x01, 0x00, 0x00, 0x00,
 0x00, 0x00, 0x00, 0x00, 0x00, 0xA4, 0x63, 0x42, 0x4E, 0x2B,
 0xC2, 0x49, 0x01, 0x00, 0x00, 0x00, 0x00, 0x00, 0x00, 0x00,
 0x01, 0x18, 0x40, 0xC2, 0x49, 0x01, 0x00, 0x00, 0x00, 0x00,
 0x00, 0x00, 0x00, 0x01, 0x63, 0x42, 0x4E, 0x2D, 0xC3, 0x49,
 0x01, 0x00, 0x00, 0x00, 0x00, 0x00, 0x00, 0x00, 0x00, 0x38,
 0x3F, 0xC3, 0x49, 0x01, 0x00, 0x00, 0x00, 0x00, 0x00, 0x00,
 0x00, 0x00
};


static const char *szMIME = "\
MIME-Version: 1.0\n\
Content-Type: multipart/mixed;\n\
boundary=\"XXXXboundary text\"\n\
\n\
This is a multipart message in MIME format.\n\
\n\
--XXXXboundary text\n\
Content-Type: text/plain\n\
\n\
this is the body text\n\
\n\
--XXXXboundary text\n\
Content-Type: text/plain;\n\
Content-Disposition: attachment;\n\
filename=\"test.txt\"\n\
\n\
this is the attachment text\n\
\n\
--XXXXboundary text--";


static void AddAll(QCBOREncodeContext *pECtx)
{
   QCBOREncode_OpenArray(pECtx);

   /* Some ints that are tagged and have strings preceeding them
    * (not labels becase it is not a map) */
   QCBOREncode_AddSZString(pECtx, "UINT62");
   QCBOREncode_AddTag(pECtx, 100);
   QCBOREncode_AddUInt64(pECtx, 89989909);
   QCBOREncode_AddSZString(pECtx, "INT64");
   QCBOREncode_AddTag(pECtx, 76);
   QCBOREncode_AddInt64(pECtx, 77689989909);
   QCBOREncode_AddUInt64(pECtx, 0);
   QCBOREncode_AddInt64(pECtx, -44);

   /* ints that go in maps */
   QCBOREncode_OpenMap(pECtx);
   QCBOREncode_AddUInt64ToMap(pECtx, "LBL", 77);
   QCBOREncode_AddUInt64ToMapN(pECtx, -4, 88);
   QCBOREncode_AddInt64ToMap(pECtx, "NEGLBLTHAT IS KIND OF LONG", -2394893489238);
   QCBOREncode_AddInt64ToMapN(pECtx, -100000000, -800000000);
   QCBOREncode_CloseMap(pECtx);

   /* Epoch Date */
   QCBOREncode_AddDateEpoch(pECtx, 2383748234);

   /* Epoch date with labels */
   QCBOREncode_OpenMap(pECtx);
   QCBOREncode_AddDateEpochToMap(pECtx, "LongLiveDenisRitchie", 1400000000);
   QCBOREncode_AddDateEpochToMap(pECtx, "time()", 1477263730);
   QCBOREncode_AddDateEpochToMapN(pECtx, -1969, 1477263222);
   QCBOREncode_CloseMap(pECtx);

   /* Binary blobs */
   QCBOREncode_AddBytes(pECtx, ((UsefulBufC) {(uint8_t []){0xff, 0x00}, 2}));

   /* binary blobs in maps */
   QCBOREncode_OpenMap(pECtx);
   QCBOREncode_AddSZString(pECtx, "binbin");
   QCBOREncode_AddTag(pECtx, 100000);
   QCBOREncode_AddBytes(pECtx, ((UsefulBufC) {(uint8_t []){0x00}, 1}));
   QCBOREncode_AddBytesToMap(pECtx, "empty", NULLUsefulBufC); // Empty string
   QCBOREncode_AddBytesToMap(pECtx, "blabel", ((UsefulBufC) {(uint8_t []){0x01, 0x02, 0x03}, 3}));
   QCBOREncode_AddBytesToMapN(pECtx, 0, ((UsefulBufC){(uint8_t []){0x04, 0x02, 0x03, 0xfe}, 4}));
   QCBOREncode_CloseMap(pECtx);

   /* text blobs */
   QCBOREncode_AddText(pECtx, UsefulBuf_FROM_SZ_LITERAL("bar bar foo bar"));
   QCBOREncode_AddSZString(pECtx, "oof\n");
   QCBOREncode_AddText(pECtx, NULLUsefulBufC); // Empty string

   const char *szURL =
    "http://stackoverflow.com/questions/28059697/how-do-i-toggle-between-debug-and-release-builds-in-xcode-6-7-8";
   QCBOREncode_AddURI(pECtx, UsefulBuf_FromSZ(szURL));
   QCBOREncode_AddB64Text(pECtx, UsefulBuf_FROM_SZ_LITERAL("YW55IGNhcm5hbCBwbGVhc3VyZQ=="));
   QCBOREncode_AddRegex(pECtx, UsefulBuf_FROM_SZ_LITERAL("[^abc]+"));
   QCBOREncode_AddMIMEData(pECtx, UsefulBuf_FromSZ(szMIME));

   /* text blobs in maps */
   QCBOREncode_OpenMap(pECtx);
   QCBOREncode_AddTextToMap(pECtx, "#####", UsefulBuf_FROM_SZ_LITERAL("foo bar foo foo"));
   QCBOREncode_AddTextToMap(pECtx, "____", UsefulBuf_FROM_SZ_LITERAL("foo bar"));
   QCBOREncode_AddSZString(pECtx, "()()()");
   QCBOREncode_AddTag(pECtx, 1000);
   QCBOREncode_AddSZString(pECtx, "rab rab oof");
   QCBOREncode_AddTextToMapN(pECtx,22, UsefulBuf_FROM_SZ_LITERAL("foo foo foo foo"));
   QCBOREncode_AddSZStringToMap(pECtx, "^^", "oooooooof");
   QCBOREncode_AddSZStringToMapN(pECtx, 99, "ffffoooooooof");
   QCBOREncode_AddURIToMap(pECtx,
                           "RFC",
                           UsefulBuf_FROM_SZ_LITERAL("https://tools.ietf.org/html/rfc7049#section-2.4.5"));
   QCBOREncode_AddURIToMapN(pECtx, 0x89, UsefulBuf_FROM_SZ_LITERAL("http://cbor.me/"));
   QCBOREncode_AddB64TextToMap(pECtx, "whenim64", UsefulBuf_FROM_SZ_LITERAL("cGxlYXN1cmUu"));
   QCBOREncode_AddB64TextToMapN(pECtx, 64, UsefulBuf_FROM_SZ_LITERAL("c3VyZS4="));
   QCBOREncode_AddRegexToMap(pECtx, "popo", UsefulBuf_FROM_SZ_LITERAL("100\\s*mk")); //   x code string literal bug
   QCBOREncode_AddRegexToMapN(pECtx, -51, UsefulBuf_FROM_SZ_LITERAL("perl\\B"));  //   x code string literal bug
   QCBOREncode_AddMIMEDataToMap(pECtx, "Ned", UsefulBuf_FromSZ(szMIME));
   QCBOREncode_AddMIMEDataToMapN(pECtx, 10, UsefulBuf_FromSZ(szMIME));
   QCBOREncode_CloseMap(pECtx);

   /* Date strings */
   QCBOREncode_AddDateString(pECtx, "2003-12-13T18:30:02Z");
   QCBOREncode_OpenMap(pECtx);
   QCBOREncode_AddDateStringToMap(pECtx, "Bed time", "2003-12-13T18:30:02.25+01:00");
   QCBOREncode_AddDateStringToMapN(pECtx, 88, "2003-12-13T18:30:02.25+01:00");
   QCBOREncode_CloseMap(pECtx);

   /* true / false ... */
   QCBOREncode_AddUndef(pECtx);
   QCBOREncode_OpenMap(pECtx);
   QCBOREncode_AddSZString(pECtx, "dare");
   QCBOREncode_AddTag(pECtx, 66);
   QCBOREncode_AddBool(pECtx, true);
   QCBOREncode_AddBoolToMap(pECtx, "uu", false);
   QCBOREncode_AddNULLToMapN(pECtx, 737634);
   QCBOREncode_CloseMap(pECtx);

   /* opening an array */
   QCBOREncode_OpenArray(pECtx);
   QCBOREncode_CloseArray(pECtx);

   /* opening arrays in a map */
   QCBOREncode_OpenMap(pECtx);
   QCBOREncode_AddSZString(pECtx, "label and tagged empty array");
   QCBOREncode_AddTag(pECtx, 1093);
   QCBOREncode_OpenArray(pECtx);
   QCBOREncode_CloseArray(pECtx);
   QCBOREncode_OpenArrayInMap(pECtx, "alabl");
   QCBOREncode_CloseArray(pECtx);
   QCBOREncode_OpenArrayInMapN(pECtx, 42);
   QCBOREncode_CloseArray(pECtx);
   QCBOREncode_CloseMap(pECtx);

   /* opening maps with labels and tagging */
   QCBOREncode_OpenMap(pECtx);
   QCBOREncode_OpenMapInMap(pECtx, "in a map");
   QCBOREncode_OpenMapInMapN(pECtx, 5556);
   QCBOREncode_AddSZString(pECtx, "in a in a in a");
   QCBOREncode_AddTag(pECtx, 9087);
   QCBOREncode_OpenMap(pECtx);
   QCBOREncode_CloseMap(pECtx);
   QCBOREncode_CloseMap(pECtx);
   QCBOREncode_CloseMap(pECtx);
   QCBOREncode_CloseMap(pECtx);

   /* Extended simple values (these are not standard...) */
   QCBOREncode_OpenMap(pECtx);
   QCBOREncode_AddSZString(pECtx, "s1");
   QCBOREncode_AddTag(pECtx, 88);
   QCBOREncode_AddSimple(pECtx, 255);
   QCBOREncode_AddSimpleToMap(pECtx, "s2", 0);
   QCBOREncode_AddSZString(pECtx, "s3");
   QCBOREncode_AddTag(pECtx, 88);
   QCBOREncode_AddSimple(pECtx, 33);
   QCBOREncode_AddInt64(pECtx, 88378374); // label before tag
   QCBOREncode_AddTag(pECtx, 88);
   QCBOREncode_AddSimple(pECtx, 255);
   QCBOREncode_AddInt64(pECtx, 89); // label before tag
   QCBOREncode_AddTag(pECtx, 88);
   QCBOREncode_AddSimple(pECtx, 19);
   QCBOREncode_CloseMap(pECtx);

   /* UUIDs */
   static const uint8_t ppppUUID[] = {0x53, 0x4D, 0x41, 0x52, 0x54, 0x43,
                                      0x53, 0x4C, 0x54, 0x54, 0x43, 0x46,
                                      0x49, 0x43, 0x41, 0x32};
   const UsefulBufC XXUUID = UsefulBuf_FROM_BYTE_ARRAY_LITERAL(ppppUUID);
   QCBOREncode_AddBinaryUUID(pECtx, XXUUID);
   QCBOREncode_OpenMap(pECtx);
   QCBOREncode_AddBinaryUUIDToMap(pECtx, "UUUU", XXUUID);
   QCBOREncode_AddBinaryUUIDToMapN(pECtx, 99, XXUUID);
   QCBOREncode_CloseMap(pECtx);

   /* Bool */
   QCBOREncode_AddBool(pECtx, true);
   QCBOREncode_AddBool(pECtx, false);
   QCBOREncode_OpenMap(pECtx);
   QCBOREncode_AddBoolToMap(pECtx, "George is the man", true);
   QCBOREncode_AddBoolToMapN(pECtx, 010101, true);
   QCBOREncode_CloseMap(pECtx);

   /* Big numbers */
   static const uint8_t pBignum[] = {0x01, 0x00, 0x00, 0x00, 0x00, 0x00, 0x00, 0x00, 0x01};
   const UsefulBufC BIGNUM = UsefulBuf_FROM_BYTE_ARRAY_LITERAL(pBignum);
   QCBOREncode_AddPositiveBignum(pECtx, BIGNUM);
   QCBOREncode_AddNegativeBignum(pECtx, BIGNUM);
   QCBOREncode_OpenMap(pECtx);
   QCBOREncode_AddPositiveBignumToMap(pECtx, "BN+", BIGNUM);
   QCBOREncode_AddPositiveBignumToMapN(pECtx, 64, BIGNUM);
   QCBOREncode_AddNegativeBignumToMap(pECtx, "BN-", BIGNUM);
   QCBOREncode_AddNegativeBignumToMapN(pECtx, -64, BIGNUM);
   QCBOREncode_CloseMap(pECtx);

   QCBOREncode_CloseArray(pECtx);
}


int32_t AllAddMethodsTest(void)
{
   /* Improvement: this test should be broken down into several so it is more
    * managable. Tags and labels could be more sensible */
   QCBOREncodeContext ECtx;
   UsefulBufC         Enc;
   size_t             size;
   int                nReturn;
   QCBORError         uExpectedErr;

   nReturn = 0;

   QCBOREncode_Init(&ECtx, UsefulBuf_FROM_BYTE_ARRAY(spBigBuf));
   QCBOREncode_Allow(&ECtx, QCBOR_ENCODE_ALLOW_ALL);

   AddAll(&ECtx);

   if(QCBOREncode_Finish(&ECtx, &Enc)) {
      nReturn = -1;
      goto Done;
   }

   if(CheckResults(Enc, spExpectedEncodedAll)) {
      nReturn = -2;
      goto Done;
   }


   /* Also test size calculation */
   QCBOREncode_Init(&ECtx, SizeCalculateUsefulBuf);
   QCBOREncode_Allow(&ECtx, QCBOR_ENCODE_ALLOW_ALL);

   AddAll(&ECtx);

   if(QCBOREncode_FinishGetSize(&ECtx, &size)) {
      nReturn = -10;
      goto Done;
   }

   if(size != sizeof(spExpectedEncodedAll)) {
      nReturn = -11;
      goto Done;
   }

#ifndef QCBOR_DISABLE_ENCODE_USAGE_GUARDS
   uExpectedErr = QCBOR_ERR_NOT_ALLOWED;
#else
   uExpectedErr = QCBOR_SUCCESS;
#endif


#if !defined(QCBOR_DISABLE_ENCODE_USAGE_GUARDS) && !defined(QCBOR_DISABLE_PREFERRED_FLOAT)
   uExpectedErr = QCBOR_ERR_NOT_ALLOWED;
#else
   uExpectedErr = QCBOR_SUCCESS;
#endif

#ifndef USEFULBUF_DISABLE_ALL_FLOAT
   QCBOREncode_Init(&ECtx, UsefulBuf_FROM_BYTE_ARRAY(spBigBuf));
   /* 0x7ff8000000000001ULL is a NaN with a payload. */
   QCBOREncode_AddDouble(&ECtx, UsefulBufUtil_CopyUint64ToDouble(0x7ff8000000000001ULL));
   if(QCBOREncode_Finish(&ECtx, &Enc) != uExpectedErr) {
      nReturn = -22;
      goto Done;
   }


   /* 0x7ffc000000000000ULL is a NaN with a payload. */
   QCBOREncode_AddDouble(&ECtx, UsefulBufUtil_CopyUint64ToDouble(0x7ff8000000000001ULL));
   if(QCBOREncode_Finish(&ECtx, &Enc) != uExpectedErr) {
      nReturn = -23;
      goto Done;
   }

   /* 0x7ff80001UL is a NaN with a payload. */
   QCBOREncode_AddFloat(&ECtx, UsefulBufUtil_CopyUint32ToFloat(0x7ff80001UL));
   if(QCBOREncode_Finish(&ECtx, &Enc) != uExpectedErr) {
      nReturn = -24;
      goto Done;
   }

   /* 0x7ffc0000UL is a NaN with a payload. */
   QCBOREncode_AddFloat(&ECtx, UsefulBufUtil_CopyUint32ToFloat(0x7ffc0000UL));
   if(QCBOREncode_Finish(&ECtx, &Enc) != uExpectedErr) {
      nReturn = -25;
      goto Done;
   }
#endif /* ! USEFULBUF_DISABLE_ALL_FLOAT */

Done:
   return nReturn;
}


/*
 98 30                  # array(48)
   3B 7FFFFFFFFFFFFFFF # negative(9223372036854775807)
   3B 0000000100000000 # negative(4294967296)
   3A FFFFFFFF         # negative(4294967295)
   3A FFFFFFFE         # negative(4294967294)
   3A FFFFFFFD         # negative(4294967293)
   3A 7FFFFFFF         # negative(2147483647)
   3A 7FFFFFFE         # negative(2147483646)
   3A 00010001         # negative(65537)
   3A 00010000         # negative(65536)
   39 FFFF             # negative(65535)
   39 FFFE             # negative(65534)
   39 FFFD             # negative(65533)
   39 0100             # negative(256)
   38 FF               # negative(255)
   38 FE               # negative(254)
   38 FD               # negative(253)
   38 18               # negative(24)
   37                  # negative(23)
   36                  # negative(22)
   20                  # negative(0)
   00                  # unsigned(0)
   00                  # unsigned(0)
   01                  # unsigned(1)
   16                  # unsigned(22)
   17                  # unsigned(23)
   18 18               # unsigned(24)
   18 19               # unsigned(25)
   18 1A               # unsigned(26)
   18 1F               # unsigned(31)
   18 FE               # unsigned(254)
   18 FF               # unsigned(255)
   19 0100             # unsigned(256)
   19 0101             # unsigned(257)
   19 FFFE             # unsigned(65534)
   19 FFFF             # unsigned(65535)
   1A 00010000         # unsigned(65536)
   1A 00010001         # unsigned(65537)
   1A 00010002         # unsigned(65538)
   1A 7FFFFFFF         # unsigned(2147483647)
   1A 7FFFFFFF         # unsigned(2147483647)
   1A 80000000         # unsigned(2147483648)
   1A 80000001         # unsigned(2147483649)
   1A FFFFFFFE         # unsigned(4294967294)
   1A FFFFFFFF         # unsigned(4294967295)
   1B 0000000100000000 # unsigned(4294967296)
   1B 0000000100000001 # unsigned(4294967297)
   1B 7FFFFFFFFFFFFFFF # unsigned(9223372036854775807)
   1B FFFFFFFFFFFFFFFF # unsigned(18446744073709551615)
 */
static const uint8_t spExpectedEncodedInts[] = {
   0x98, 0x30, 0x3b, 0x7f, 0xff, 0xff, 0xff, 0xff,
   0xff, 0xff, 0xff, 0x3b, 0x00, 0x00, 0x00, 0x01,
   0x00, 0x00, 0x00, 0x00, 0x3a, 0xff, 0xff, 0xff,
   0xff, 0x3a, 0xff, 0xff, 0xff, 0xfe, 0x3a, 0xff,
   0xff, 0xff, 0xfd, 0x3a, 0x7f, 0xff, 0xff, 0xff,
   0x3a, 0x7f, 0xff, 0xff, 0xfe, 0x3a, 0x00, 0x01,
   0x00, 0x01, 0x3a, 0x00, 0x01, 0x00, 0x00, 0x39,
   0xff, 0xff, 0x39, 0xff, 0xfe, 0x39, 0xff, 0xfd,
   0x39, 0x01, 0x00, 0x38, 0xff, 0x38, 0xfe, 0x38,
   0xfd, 0x38, 0x18, 0x37, 0x36, 0x20, 0x00, 0x00,
   0x01, 0x16, 0x17, 0x18, 0x18, 0x18, 0x19, 0x18,
   0x1a, 0x18, 0x1f, 0x18, 0xfe, 0x18, 0xff, 0x19,
   0x01, 0x00, 0x19, 0x01, 0x01, 0x19, 0xff, 0xfe,
   0x19, 0xff, 0xff, 0x1a, 0x00, 0x01, 0x00, 0x00,
   0x1a, 0x00, 0x01, 0x00, 0x01, 0x1a, 0x00, 0x01,
   0x00, 0x02, 0x1a, 0x7f, 0xff, 0xff, 0xff, 0x1a,
   0x7f, 0xff, 0xff, 0xff, 0x1a, 0x80, 0x00, 0x00,
   0x00, 0x1a, 0x80, 0x00, 0x00, 0x01, 0x1a, 0xff,
   0xff, 0xff, 0xfe, 0x1a, 0xff, 0xff, 0xff, 0xff,
   0x1b, 0x00, 0x00, 0x00, 0x01, 0x00, 0x00, 0x00,
   0x00, 0x1b, 0x00, 0x00, 0x00, 0x01, 0x00, 0x00,
   0x00, 0x01, 0x1b, 0x7f, 0xff, 0xff, 0xff, 0xff,
   0xff, 0xff, 0xff, 0x1b, 0xff, 0xff, 0xff, 0xff,
   0xff, 0xff, 0xff, 0xff};

/*

  Test the generation of integers. This also ends up testing
  encoding of all the different lengths. It encodes integers
  of many lengths and values, especially around the boundaries
  for different types of integers.  It compares the output
  to expected values generated from http://cbor.me.

 */
int32_t IntegerValuesTest1(void)
{
   QCBOREncodeContext ECtx;
   int nReturn = 0;

   QCBOREncode_Init(&ECtx, UsefulBuf_FROM_BYTE_ARRAY(spBigBuf));
   QCBOREncode_OpenArray(&ECtx);

   QCBOREncode_AddInt64(&ECtx, -9223372036854775807LL - 1);
   QCBOREncode_AddInt64(&ECtx, -4294967297);
   QCBOREncode_AddInt64(&ECtx, -4294967296);
   QCBOREncode_AddInt64(&ECtx, -4294967295);
   QCBOREncode_AddInt64(&ECtx, -4294967294);
   QCBOREncode_AddInt64(&ECtx, -2147483648);
   QCBOREncode_AddInt64(&ECtx, -2147483647);
   QCBOREncode_AddInt64(&ECtx, -65538);
   QCBOREncode_AddInt64(&ECtx, -65537);
   QCBOREncode_AddInt64(&ECtx, -65536);
   QCBOREncode_AddInt64(&ECtx, -65535);
   QCBOREncode_AddInt64(&ECtx, -65534);
   QCBOREncode_AddInt64(&ECtx, -257);
   QCBOREncode_AddInt64(&ECtx, -256);
   QCBOREncode_AddInt64(&ECtx, -255);
   QCBOREncode_AddInt64(&ECtx, -254);
   QCBOREncode_AddInt64(&ECtx, -25);
   QCBOREncode_AddInt64(&ECtx, -24);
   QCBOREncode_AddInt64(&ECtx, -23);
   QCBOREncode_AddInt64(&ECtx, -1);
   QCBOREncode_AddInt64(&ECtx, 0);
   QCBOREncode_AddUInt64(&ECtx, 0ULL);
   QCBOREncode_AddInt64(&ECtx, 1);
   QCBOREncode_AddInt64(&ECtx, 22);
   QCBOREncode_AddInt64(&ECtx, 23);
   QCBOREncode_AddInt64(&ECtx, 24);
   QCBOREncode_AddInt64(&ECtx, 25);
   QCBOREncode_AddInt64(&ECtx, 26);
   QCBOREncode_AddInt64(&ECtx, 31);
   QCBOREncode_AddInt64(&ECtx, 254);
   QCBOREncode_AddInt64(&ECtx, 255);
   QCBOREncode_AddInt64(&ECtx, 256);
   QCBOREncode_AddInt64(&ECtx, 257);
   QCBOREncode_AddInt64(&ECtx, 65534);
   QCBOREncode_AddInt64(&ECtx, 65535);
   QCBOREncode_AddInt64(&ECtx, 65536);
   QCBOREncode_AddInt64(&ECtx, 65537);
   QCBOREncode_AddInt64(&ECtx, 65538);
   QCBOREncode_AddInt64(&ECtx, 2147483647);
   QCBOREncode_AddInt64(&ECtx, 2147483647);
   QCBOREncode_AddInt64(&ECtx, 2147483648);
   QCBOREncode_AddInt64(&ECtx, 2147483649);
   QCBOREncode_AddInt64(&ECtx, 4294967294);
   QCBOREncode_AddInt64(&ECtx, 4294967295);
   QCBOREncode_AddInt64(&ECtx, 4294967296);
   QCBOREncode_AddInt64(&ECtx, 4294967297);
   QCBOREncode_AddInt64(&ECtx, 9223372036854775807LL);
   QCBOREncode_AddUInt64(&ECtx, 18446744073709551615ULL);

   QCBOREncode_CloseArray(&ECtx);

   UsefulBufC Enc;
   if(QCBOREncode_Finish(&ECtx, &Enc)) {
      nReturn = -1;
   }

   if(CheckResults(Enc, spExpectedEncodedInts))
     return -2;

   return(nReturn);
}

struct BigNumEncodeTest {
   const char *szDescription;
   UsefulBufC  BigNum;
   /* Expect all to succeed; no special error codes needed */
   UsefulBufC  PositiveNoPreferred;
   UsefulBufC  PositivePreferred;
   UsefulBufC  NegativeNoPreferred;
   UsefulBufC  NegativePreferred;
};

struct BigNumEncodeTest BigNumEncodeTestCases[] = {
   {
      "2^96 -1 or 79228162514264337593543950335 pos and neg with leading zeros",
      {"\x00\x00\x00\xff\xff\xff\xff\xff\xff\xff\xff\xff\xff\xff\xff", 15},
      {"\xC2\x4F\x00\x00\x00\xff\xff\xff\xff\xff\xff\xff\xff\xff\xff\xff\xff", 17},
      {"\xC2\x4C\xff\xff\xff\xff\xff\xff\xff\xff\xff\xff\xff\xff", 14},
      {"\xC3\x4C\xff\xff\xff\xff\xff\xff\xff\xff\xff\xff\xff\xfe", 14},
      {"\xC3\x4C\xff\xff\xff\xff\xff\xff\xff\xff\xff\xff\xff\xfe", 14},
   },

   {
      "2^64+1 or 18446744073709551617 pos and neg)",
      {"\x01\x00\x00\x00\x00\x00\x00\x00\x01", 9},
      {"\xC2\x49\x01\x00\x00\x00\x00\x00\x00\x00\x01", 11},
      {"\xC2\x49\x01\x00\x00\x00\x00\x00\x00\x00\x01", 11},
      {"\xC3\x49\x01\x00\x00\x00\x00\x00\x00\x00\x00", 11},
      {"\xC3\x49\x01\x00\x00\x00\x00\x00\x00\x00\x00", 11},
   },
   {
      "2^64 or 18446744073709551616 pos and neg)",
      {"\x01\x00\x00\x00\x0000\x00\x00\x00", 9},
      {"\xC2\x49\x01\x00\x00\x00\x00\x00\x00\x00\x00", 11},
      {"\xC2\x49\x01\x00\x00\x00\x00\x00\x00\x00\x00", 11},
      {"\xC3\x48\xff\xff\xff\xff\xff\xff\xff\xff", 10},
      {"\x3B\xff\xff\xff\xff\xff\xff\xff\xff", 9},
   },
   {
      "2^64 - 1 or 18446744073709551615 pos and neg",
      {"\xff\xff\xff\xff\xff\xff\xff\xff", 8},
      {"\xC2\x48\xff\xff\xff\xff\xff\xff\xff\xff", 10},
      {"\x1B\xff\xff\xff\xff\xff\xff\xff\xff", 9},
      {"\xC3\x48\xff\xff\xff\xff\xff\xff\xff\xfe", 10},
      {"\x3B\xff\xff\xff\xff\xff\xff\xff\xfe", 9},
   },
   {
      "1 and -1",
      {"\x01", 1},
      {"\xC2\x41\x01", 3},
      {"\x01", 1},
      {"\xC3\x41\x00", 3},
      {"\x20", 1},
   },
   {
      "0 and error",
      {"\x00", 1},
      {"\xC2\x41\x00", 3},
      {"\x00", 1},
      NULLUsefulBufC,
      NULLUsefulBufC,
   },
   {
      "leading zeros -- 0 and error",
      {"\x00\x00\x00\x00", 4},
      {"\xC2\x44\x00\x00\x00\x00", 6},
      {"\x00", 1},
      NULLUsefulBufC,
      NULLUsefulBufC,
   }

};


int32_t BigNumEncodeTests(void)
{
   unsigned           uTestIndex;
   unsigned           uTestCount;
   QCBOREncodeContext Enc;
   UsefulBufC         B;
   const struct BigNumEncodeTest *pTest;

   uTestCount = (int)C_ARRAY_COUNT(BigNumEncodeTestCases, struct BigNumEncodeTest);

   for(uTestIndex = 0; uTestIndex < uTestCount; uTestIndex++) {
      pTest = &BigNumEncodeTestCases[uTestIndex];

      if(uTestIndex == 3) {
         B.len = 0; /* Line of code so a break point can be set. */
      }

      QCBOREncode_Init(&Enc, UsefulBuf_FROM_BYTE_ARRAY(spBigBuf));
      QCBOREncode_AddTPositiveBignumNoPreferred(&Enc, QCBOR_ENCODE_AS_TAG, pTest->BigNum);
      QCBOREncode_Finish(&Enc, &B);
      if(UsefulBuf_Compare(B, pTest->PositiveNoPreferred)) {
         return MakeTestResultCode(uTestIndex, 1, QCBOR_SUCCESS);
      }

      QCBOREncode_Init(&Enc, UsefulBuf_FROM_BYTE_ARRAY(spBigBuf));
      QCBOREncode_AddPositiveBignum (&Enc, pTest->BigNum);
      QCBOREncode_Finish(&Enc, &B);
      if(UsefulBuf_Compare(B, pTest->PositivePreferred)) {
         return MakeTestResultCode(uTestIndex, 2, QCBOR_SUCCESS);
      }

      if(!UsefulBuf_IsNULLC(pTest->NegativeNoPreferred)){
         QCBOREncode_Init(&Enc, UsefulBuf_FROM_BYTE_ARRAY(spBigBuf));
         QCBOREncode_AddTNegativeBignumNoPreferred(&Enc, QCBOR_ENCODE_AS_TAG, pTest->BigNum);
         QCBOREncode_Finish(&Enc, &B);
         if(UsefulBuf_Compare(B, pTest->NegativeNoPreferred)) {
            return MakeTestResultCode(uTestIndex, 3, QCBOR_SUCCESS);
         }
      }

      if(!UsefulBuf_IsNULLC(pTest->NegativePreferred)){
         QCBOREncode_Init(&Enc, UsefulBuf_FROM_BYTE_ARRAY(spBigBuf));
         QCBOREncode_AddNegativeBignum(&Enc, pTest->BigNum);
         QCBOREncode_Finish(&Enc, &B);
         if(UsefulBuf_Compare(B, pTest->NegativePreferred)) {
            return MakeTestResultCode(uTestIndex, 4, QCBOR_SUCCESS);
         }
      }
   }

   return 0;
}


/*
 85                  # array(5)
   F5               # primitive(21)
   F4               # primitive(20)
   F6               # primitive(22)
   F7               # primitive(23)
   A1               # map(1)
      65            # text(5)
         554E446566 # "UNDef"
      F7            # primitive(23)
 */
static const uint8_t spExpectedEncodedSimple[] = {
   0x85, 0xf5, 0xf4, 0xf6, 0xf7, 0xa1, 0x65, 0x55, 0x4e, 0x44, 0x65, 0x66, 0xf7};

int32_t SimpleValuesTest1(void)
{
   QCBOREncodeContext ECtx;
   int nReturn = 0;

   QCBOREncode_Init(&ECtx, UsefulBuf_FROM_BYTE_ARRAY(spBigBuf));
   QCBOREncode_OpenArray(&ECtx);

   QCBOREncode_AddBool(&ECtx, true);
   QCBOREncode_AddBool(&ECtx, false);
   QCBOREncode_AddNULL(&ECtx);
   QCBOREncode_AddUndef(&ECtx);

   QCBOREncode_OpenMap(&ECtx);

   QCBOREncode_AddUndefToMap(&ECtx, "UNDef");
   QCBOREncode_CloseMap(&ECtx);

   QCBOREncode_CloseArray(&ECtx);

   UsefulBufC ECBOR;
   if(QCBOREncode_Finish(&ECtx, &ECBOR)) {
      nReturn = -1;
   }

   if(CheckResults(ECBOR, spExpectedEncodedSimple))
      return -2;

   return(nReturn);
}

#ifndef QCBOR_DISABLE_INDEFINITE_LENGTH_ARRAYS
/*
 9F                  # array(5)
   F5               # primitive(21)
   F4               # primitive(20)
   F6               # primitive(22)
   F7               # primitive(23)
   BF               # map(1)
      65            # text(5)
         554E446566 # "UNDef"
      F7            # primitive(23)
      FF            # break
   FF               # break
 */
static const uint8_t spExpectedEncodedSimpleIndefiniteLength[] = {
   0x9f, 0xf5, 0xf4, 0xf6, 0xf7, 0xbf, 0x65, 0x55, 0x4e, 0x44, 0x65, 0x66, 0xf7, 0xff, 0xff};

int32_t IndefiniteLengthTest(void)
{
   QCBOREncodeContext ECtx;

   QCBOREncode_Init(&ECtx, UsefulBuf_FROM_BYTE_ARRAY(spBigBuf));
   QCBOREncode_OpenArrayIndefiniteLength(&ECtx);

   QCBOREncode_AddBool(&ECtx, true);
   QCBOREncode_AddBool(&ECtx, false);
   QCBOREncode_AddNULL(&ECtx);
   QCBOREncode_AddUndef(&ECtx);

   QCBOREncode_OpenMapIndefiniteLength(&ECtx);

   QCBOREncode_AddUndefToMap(&ECtx, "UNDef");
   QCBOREncode_CloseMapIndefiniteLength(&ECtx);

   QCBOREncode_CloseArrayIndefiniteLength(&ECtx);

   UsefulBufC ECBOR;
   if(QCBOREncode_Finish(&ECtx, &ECBOR)) {
      return -1;
   }

   if(CheckResults(ECBOR, spExpectedEncodedSimpleIndefiniteLength)) {
      return -2;
   }


#ifndef QCBOR_DISABLE_ENCODE_USAGE_GUARDS
   QCBOREncode_Init(&ECtx, UsefulBuf_FROM_BYTE_ARRAY(spBigBuf));
   QCBOREncode_OpenArrayIndefiniteLength(&ECtx);
   QCBOREncode_CloseArray(&ECtx);
   if(QCBOREncode_GetErrorState(&ECtx) != QCBOR_ERR_CLOSE_MISMATCH) {
      return -3;
   }

   QCBOREncode_Init(&ECtx, UsefulBuf_FROM_BYTE_ARRAY(spBigBuf));
   QCBOREncode_OpenArray(&ECtx);
   QCBOREncode_CloseArrayIndefiniteLength(&ECtx);
   if(QCBOREncode_GetErrorState(&ECtx) != QCBOR_ERR_CLOSE_MISMATCH) {
      return -3;
   }

   QCBOREncode_Init(&ECtx, UsefulBuf_FROM_BYTE_ARRAY(spBigBuf));
   QCBOREncode_OpenArrayIndefiniteLength(&ECtx);
   QCBOREncode_CloseMapIndefiniteLength(&ECtx);
   if(QCBOREncode_GetErrorState(&ECtx) != QCBOR_ERR_CLOSE_MISMATCH) {
      return -3;
   }
#endif /* ! QCBOR_DISABLE_ENCODE_USAGE_GUARDS */

   return 0;
}
#endif

/*
A5                                      # map(5)
   63                                   # text(3)
      617272                            # "arr"
   98 1F                                # array(31)
      00                                # unsigned(0)
      01                                # unsigned(1)
      02                                # unsigned(2)
      03                                # unsigned(3)
      04                                # unsigned(4)
      05                                # unsigned(5)
      06                                # unsigned(6)
      07                                # unsigned(7)
      08                                # unsigned(8)
      09                                # unsigned(9)
      0A                                # unsigned(10)
      0B                                # unsigned(11)
      0C                                # unsigned(12)
      0D                                # unsigned(13)
      0E                                # unsigned(14)
      0F                                # unsigned(15)
      10                                # unsigned(16)
      11                                # unsigned(17)
      12                                # unsigned(18)
      13                                # unsigned(19)
      14                                # unsigned(20)
      15                                # unsigned(21)
      16                                # unsigned(22)
      17                                # unsigned(23)
      18 18                             # unsigned(24)
      18 19                             # unsigned(25)
      18 1A                             # unsigned(26)
      18 1B                             # unsigned(27)
      18 1C                             # unsigned(28)
      18 1D                             # unsigned(29)
      18 1E                             # unsigned(30)
   63                                   # text(3)
      6D6170                            # "map"
   B8 1F                                # map(31)
      61                                # text(1)
         61                             # "a"
      00                                # unsigned(0)
      61                                # text(1)
         62                             # "b"
      01                                # unsigned(1)
      61                                # text(1)
         63                             # "c"
      02                                # unsigned(2)
      61                                # text(1)
         64                             # "d"
      03                                # unsigned(3)
      61                                # text(1)
         65                             # "e"
      04                                # unsigned(4)
      61                                # text(1)
         66                             # "f"
      05                                # unsigned(5)
      61                                # text(1)
         67                             # "g"
      06                                # unsigned(6)
      61                                # text(1)
         68                             # "h"
      07                                # unsigned(7)
      61                                # text(1)
         69                             # "i"
      08                                # unsigned(8)
      61                                # text(1)
         6A                             # "j"
      09                                # unsigned(9)
      61                                # text(1)
         6B                             # "k"
      0A                                # unsigned(10)
      61                                # text(1)
         6C                             # "l"
      0B                                # unsigned(11)
      61                                # text(1)
         6D                             # "m"
      0C                                # unsigned(12)
      61                                # text(1)
         6E                             # "n"
      0D                                # unsigned(13)
      61                                # text(1)
         6F                             # "o"
      0E                                # unsigned(14)
      61                                # text(1)
         70                             # "p"
      0F                                # unsigned(15)
      61                                # text(1)
         71                             # "q"
      10                                # unsigned(16)
      61                                # text(1)
         72                             # "r"
      11                                # unsigned(17)
      61                                # text(1)
         73                             # "s"
      12                                # unsigned(18)
      61                                # text(1)
         74                             # "t"
      13                                # unsigned(19)
      61                                # text(1)
         75                             # "u"
      14                                # unsigned(20)
      61                                # text(1)
         76                             # "v"
      15                                # unsigned(21)
      61                                # text(1)
         77                             # "w"
      16                                # unsigned(22)
      61                                # text(1)
         78                             # "x"
      17                                # unsigned(23)
      61                                # text(1)
         79                             # "y"
      18 18                             # unsigned(24)
      61                                # text(1)
         7A                             # "z"
      18 19                             # unsigned(25)
      61                                # text(1)
         41                             # "A"
      18 1A                             # unsigned(26)
      61                                # text(1)
         42                             # "B"
      18 1B                             # unsigned(27)
      61                                # text(1)
         43                             # "C"
      18 1C                             # unsigned(28)
      61                                # text(1)
         44                             # "D"
      18 1D                             # unsigned(29)
      61                                # text(1)
         45                             # "E"
      18 1E                             # unsigned(30)
   65                                   # text(5)
      6D696E3331                        # "min31"
   38 1E                                # negative(30)
   66                                   # text(6)
      706C75733331                      # "plus31"
   18 1F                                # unsigned(31)
   63                                   # text(3)
      737472                            # "str"
   78 1F                                # text(31)
      7465737474657374746573747465737474657374746573747163626F723131 # "testtesttesttesttesttestqcbor11"
 */
static const uint8_t EncodeLengthThirtyone[] = {
   0xa5, 0x63, 0x61, 0x72, 0x72, 0x98, 0x1f, 0x00, 0x01, 0x02, 0x03, 0x04,
   0x05, 0x06, 0x07, 0x08, 0x09, 0x0a, 0x0b, 0x0c, 0x0d, 0x0e, 0x0f, 0x10,
   0x11, 0x12, 0x13, 0x14, 0x15, 0x16, 0x17, 0x18, 0x18, 0x18, 0x19, 0x18,
   0x1a, 0x18, 0x1b, 0x18, 0x1c, 0x18, 0x1d, 0x18, 0x1e, 0x63, 0x6d, 0x61,
   0x70, 0xb8, 0x1f, 0x61, 0x61, 0x00, 0x61, 0x62, 0x01, 0x61, 0x63, 0x02,
   0x61, 0x64, 0x03, 0x61, 0x65, 0x04, 0x61, 0x66, 0x05, 0x61, 0x67, 0x06,
   0x61, 0x68, 0x07, 0x61, 0x69, 0x08, 0x61, 0x6a, 0x09, 0x61, 0x6b, 0x0a,
   0x61, 0x6c, 0x0b, 0x61, 0x6d, 0x0c, 0x61, 0x6e, 0x0d, 0x61, 0x6f, 0x0e,
   0x61, 0x70, 0x0f, 0x61, 0x71, 0x10, 0x61, 0x72, 0x11, 0x61, 0x73, 0x12,
   0x61, 0x74, 0x13, 0x61, 0x75, 0x14, 0x61, 0x76, 0x15, 0x61, 0x77, 0x16,
   0x61, 0x78, 0x17, 0x61, 0x79, 0x18, 0x18, 0x61, 0x7a, 0x18, 0x19, 0x61,
   0x41, 0x18, 0x1a, 0x61, 0x42, 0x18, 0x1b, 0x61, 0x43, 0x18, 0x1c, 0x61,
   0x44, 0x18, 0x1d, 0x61, 0x45, 0x18, 0x1e, 0x65, 0x6d, 0x69, 0x6e, 0x33,
   0x31, 0x38, 0x1e, 0x66, 0x70, 0x6c, 0x75, 0x73, 0x33, 0x31, 0x18, 0x1f,
   0x63, 0x73, 0x74, 0x72, 0x78, 0x1f, 0x74, 0x65, 0x73, 0x74, 0x74, 0x65,
   0x73, 0x74, 0x74, 0x65, 0x73, 0x74, 0x74, 0x65, 0x73, 0x74, 0x74, 0x65,
   0x73, 0x74, 0x74, 0x65, 0x73, 0x74, 0x71, 0x63, 0x62, 0x6f, 0x72, 0x31,
   0x31
};

int32_t EncodeLengthThirtyoneTest(void)
{
   QCBOREncodeContext ECtx;
   int nReturn = 0;

   QCBOREncode_Init(&ECtx, UsefulBuf_FROM_BYTE_ARRAY(spBigBuf));
   QCBOREncode_OpenMap(&ECtx);

   // add array with 31 items
   QCBOREncode_OpenArrayInMap(&ECtx, "arr");
   for (size_t ix = 0; ix < 31; ix++) {
      QCBOREncode_AddInt64(&ECtx, (int64_t)ix);
   }
   QCBOREncode_CloseArray(&ECtx);

   // add map with 31 items
   QCBOREncode_OpenMapInMap(&ECtx, "map");
   for (int ix = 0; ix < 31; ix++) {
      // make sure we have unique keys in the map (a-z then follow by A-Z)
      int c = 'a';
      if (ix < 26) c = c + ix;
      else c = 'A' + (ix - 26);
      char buffer[2] = { (char)c, 0 };
      QCBOREncode_AddInt64ToMap(&ECtx, buffer, ix);
   }
   QCBOREncode_CloseMap(&ECtx);

   // add -31 and +31
   QCBOREncode_AddInt64ToMap(&ECtx, "min31", -31);
   QCBOREncode_AddInt64ToMap(&ECtx, "plus31", 31);

   // add string with length 31
   const char *str = "testtesttesttesttesttestqcbor11";
   UsefulBufC str_b = { str, 31 };
   QCBOREncode_AddTextToMap(&ECtx, "str", str_b);

   QCBOREncode_CloseMap(&ECtx);

   UsefulBufC ECBOR;
   if(QCBOREncode_Finish(&ECtx, &ECBOR)) {
      nReturn = -1;
   }

   if(CheckResults(ECBOR, EncodeLengthThirtyone))
      return -2;

   return(nReturn);
}


/*
 * [  "2013-03-21T20:04:00Z",
 *    0("2013-03-21T20:04:00Z"),
 *    1363896240,
 *    1(1363896240),
 *    100(-10676),
 *    3994,
 *    1004("1940-10-09"),
 *    "1980-12-08",
 *    {  "Sample Date from RFC 3339": 0("1985-04-12T23:20:50.52Z"),
 *       "SD": 1(999),
 *       "Sample Date from RFC 8943": "1985-04-12",
 *       42: 1004("1985-04-12T23:20:50.52Z"),
 *       "SY": 100(-10676),
 *        45: 3994
 *    }
 * ]
 */
static const uint8_t spExpectedEncodedDates[] = {
   0x89, 0x74, 0x32, 0x30, 0x31, 0x33, 0x2D, 0x30, 0x33, 0x2D,
   0x32, 0x31, 0x54, 0x32, 0x30, 0x3A, 0x30, 0x34, 0x3A, 0x30,
   0x30, 0x5A, 0xC0, 0x74, 0x32, 0x30, 0x31, 0x33, 0x2D, 0x30,
   0x33, 0x2D, 0x32, 0x31, 0x54, 0x32, 0x30, 0x3A, 0x30, 0x34,
   0x3A, 0x30, 0x30, 0x5A, 0x1A, 0x51, 0x4B, 0x67, 0xB0, 0xC1,
   0x1A, 0x51, 0x4B, 0x67, 0xB0, 0xD8, 0x64, 0x39, 0x29, 0xB3,
   0x19, 0x0F, 0x9A, 0xD9, 0x03, 0xEC, 0x6A, 0x31, 0x39, 0x34,
   0x30, 0x2D, 0x31, 0x30, 0x2D, 0x30, 0x39, 0x6A, 0x31, 0x39,
   0x38, 0x30, 0x2D, 0x31, 0x32, 0x2D, 0x30, 0x38, 0xA6, 0x78,
   0x19, 0x53, 0x61, 0x6D, 0x70, 0x6C, 0x65, 0x20, 0x44, 0x61,
   0x74, 0x65, 0x20, 0x66, 0x72, 0x6F, 0x6D, 0x20, 0x52, 0x46,
   0x43, 0x20, 0x33, 0x33, 0x33, 0x39, 0xC0, 0x77, 0x31, 0x39,
   0x38, 0x35, 0x2D, 0x30, 0x34, 0x2D, 0x31, 0x32, 0x54, 0x32,
   0x33, 0x3A, 0x32, 0x30, 0x3A, 0x35, 0x30, 0x2E, 0x35, 0x32,
   0x5A, 0x62, 0x53, 0x44, 0xC1, 0x19, 0x03, 0xE7, 0x78, 0x19,
   0x53, 0x61, 0x6D, 0x70, 0x6C, 0x65, 0x20, 0x44, 0x61, 0x74,
   0x65, 0x20, 0x66, 0x72, 0x6F, 0x6D, 0x20, 0x52, 0x46, 0x43,
   0x20, 0x38, 0x39, 0x34, 0x33, 0x6A, 0x31, 0x39, 0x38, 0x35,
   0x2D, 0x30, 0x34, 0x2D, 0x31, 0x32, 0x18, 0x2A, 0xD9, 0x03,
   0xEC, 0x77, 0x31, 0x39, 0x38, 0x35, 0x2D, 0x30, 0x34, 0x2D,
   0x31, 0x32, 0x54, 0x32, 0x33, 0x3A, 0x32, 0x30, 0x3A, 0x35,
   0x30, 0x2E, 0x35, 0x32, 0x5A, 0x62, 0x53, 0x59, 0xD8, 0x64,
   0x39, 0x29, 0xB3, 0x18, 0x2D, 0x19, 0x0F, 0x9A};

int32_t EncodeDateTest(void)
{
   QCBOREncodeContext ECtx;

   QCBOREncode_Init(&ECtx, UsefulBuf_FROM_BYTE_ARRAY(spBigBuf));

   QCBOREncode_OpenArray(&ECtx);

   /* The values are taken from the CBOR RFCs */
   QCBOREncode_AddTDateString(&ECtx, QCBOR_ENCODE_AS_BORROWED, "2013-03-21T20:04:00Z");
   QCBOREncode_AddDateString(&ECtx, "2013-03-21T20:04:00Z");
   QCBOREncode_AddTDateEpoch(&ECtx, QCBOR_ENCODE_AS_BORROWED, 1363896240);
   QCBOREncode_AddDateEpoch(&ECtx, 1363896240);
   QCBOREncode_AddTDaysEpoch(&ECtx, QCBOR_ENCODE_AS_TAG, -10676);
   QCBOREncode_AddTDaysEpoch(&ECtx, QCBOR_ENCODE_AS_BORROWED, 3994);
   QCBOREncode_AddTDaysString(&ECtx, QCBOR_ENCODE_AS_TAG, "1940-10-09");
   QCBOREncode_AddTDaysString(&ECtx, QCBOR_ENCODE_AS_BORROWED, "1980-12-08");

   QCBOREncode_OpenMap(&ECtx);

   QCBOREncode_AddDateStringToMap(&ECtx,
                                  "Sample Date from RFC 3339",
                                  "1985-04-12T23:20:50.52Z");
   QCBOREncode_AddDateEpochToMap(&ECtx, "SD", 999);
   QCBOREncode_AddTDaysStringToMapSZ(&ECtx,
                                     "Sample Date from RFC 8943",
                                     QCBOR_ENCODE_AS_BORROWED,
                                     "1985-04-12");
   QCBOREncode_AddTDaysStringToMapN(&ECtx,
                                     42,
                                     QCBOR_ENCODE_AS_TAG,
                                     "1985-04-12T23:20:50.52Z");
   QCBOREncode_AddTDaysEpochToMapSZ(&ECtx,
                                    "SY",
                                    QCBOR_ENCODE_AS_TAG,
                                    -10676);
   QCBOREncode_AddTDaysEpochToMapN(&ECtx,
                                   45,
                                   QCBOR_ENCODE_AS_BORROWED,
                                   3994);

   QCBOREncode_CloseMap(&ECtx);

   QCBOREncode_CloseArray(&ECtx);

   UsefulBufC ECBOR;
   if(QCBOREncode_Finish(&ECtx, &ECBOR)) {
      return -1;
   }

   if(CheckResults(ECBOR, spExpectedEncodedDates))
      return -2;

   return 0;
}


int32_t ArrayNestingTest1(void)
{
   QCBOREncodeContext ECtx;
   int i;
   int nReturn = 0;

   QCBOREncode_Init(&ECtx, UsefulBuf_FROM_BYTE_ARRAY(spBigBuf));
   for(i = QCBOR_MAX_ARRAY_NESTING; i; i--) {
      QCBOREncode_OpenArray(&ECtx);
   }
   for(i = QCBOR_MAX_ARRAY_NESTING; i; i--) {
      QCBOREncode_CloseArray(&ECtx);
   }
   UsefulBufC Encoded;
   if(QCBOREncode_Finish(&ECtx, &Encoded)) {
      nReturn = -1;
   }

   return(nReturn);
}



int32_t ArrayNestingTest2(void)
{
   QCBOREncodeContext ECtx;
   int i;
   int nReturn = 0;

   QCBOREncode_Init(&ECtx, UsefulBuf_FROM_BYTE_ARRAY(spBigBuf));
   for(i = QCBOR_MAX_ARRAY_NESTING+1; i; i--) {
      QCBOREncode_OpenArray(&ECtx);
   }
   for(i = QCBOR_MAX_ARRAY_NESTING; i; i--) {
      QCBOREncode_CloseArray(&ECtx);
   }

   UsefulBufC Encoded;
   if(QCBOREncode_Finish(&ECtx, &Encoded) != QCBOR_ERR_ARRAY_NESTING_TOO_DEEP) {
      nReturn = -1;
   }

   return(nReturn);
}



int32_t ArrayNestingTest3(void)
{
   QCBOREncodeContext ECtx;
   int i;
   int nReturn = 0;

   QCBOREncode_Init(&ECtx, UsefulBuf_FROM_BYTE_ARRAY(spBigBuf));
   for(i = QCBOR_MAX_ARRAY_NESTING; i; i--) {
      QCBOREncode_OpenArray(&ECtx);
   }
   for(i = QCBOR_MAX_ARRAY_NESTING+1 ; i; i--) {
      QCBOREncode_CloseArray(&ECtx);
   }
   UsefulBufC Encoded;
   if(QCBOREncode_Finish(&ECtx, &Encoded) != QCBOR_ERR_TOO_MANY_CLOSES) {
      nReturn = -1;
   }

   return(nReturn);
}


/*
 81             # array(1)
 81          # array(1)
 81       # array(1)
 81    # array(1)
 80 # array(0)
*/
static const uint8_t spFiveArrarys[] = {0x81, 0x81, 0x81, 0x81, 0x80};

// Validated at http://cbor.me and by manually examining its output
/*
 82                        # array(2)
 81                     # array(1)
 81                  # array(1)
 81               # array(1)
 81            # array(1)
 80         # array(0)
 98 30                  # array(48)
 3B 7FFFFFFFFFFFFFFF # negative(9223372036854775807)
 3B 0000000100000000 # negative(4294967296)
 3A FFFFFFFF         # negative(4294967295)
 3A FFFFFFFE         # negative(4294967294)
 3A FFFFFFFD         # negative(4294967293)
 3A 7FFFFFFF         # negative(2147483647)
 3A 7FFFFFFE         # negative(2147483646)
 3A 00010001         # negative(65537)
 3A 00010000         # negative(65536)
 39 FFFF             # negative(65535)
 39 FFFE             # negative(65534)
 39 FFFD             # negative(65533)
 39 0100             # negative(256)
 38 FF               # negative(255)
 38 FE               # negative(254)
 38 FD               # negative(253)
 38 18               # negative(24)
 37                  # negative(23)
 36                  # negative(22)
 20                  # negative(0)
 00                  # unsigned(0)
 00                  # unsigned(0)
 01                  # unsigned(1)
 16                  # unsigned(22)
 17                  # unsigned(23)
 18 18               # unsigned(24)
 18 19               # unsigned(25)
 18 1A               # unsigned(26)
 18 1F               # unsigned(31)
 18 FE               # unsigned(254)
 18 FF               # unsigned(255)
 19 0100             # unsigned(256)
 19 0101             # unsigned(257)
 19 FFFE             # unsigned(65534)
 19 FFFF             # unsigned(65535)
 1A 00010000         # unsigned(65536)
 1A 00010001         # unsigned(65537)
 1A 00010002         # unsigned(65538)
 1A 7FFFFFFF         # unsigned(2147483647)
 1A 7FFFFFFF         # unsigned(2147483647)
 1A 80000000         # unsigned(2147483648)
 1A 80000001         # unsigned(2147483649)
 1A FFFFFFFE         # unsigned(4294967294)
 1A FFFFFFFF         # unsigned(4294967295)
 1B 0000000100000000 # unsigned(4294967296)
 1B 0000000100000001 # unsigned(4294967297)
 1B 7FFFFFFFFFFFFFFF # unsigned(9223372036854775807)
 1B FFFFFFFFFFFFFFFF # unsigned(18446744073709551615)
 */
static const uint8_t spEncodeRawExpected[] = {
   0x82, 0x81, 0x81, 0x81, 0x81, 0x80, 0x98, 0x30,
   0x3b, 0x7f, 0xff, 0xff, 0xff, 0xff, 0xff, 0xff,
   0xff, 0x3b, 0x00, 0x00, 0x00, 0x01, 0x00, 0x00,
   0x00, 0x00, 0x3a, 0xff, 0xff, 0xff, 0xff, 0x3a,
   0xff, 0xff, 0xff, 0xfe, 0x3a, 0xff, 0xff, 0xff,
   0xfd, 0x3a, 0x7f, 0xff, 0xff, 0xff, 0x3a, 0x7f,
   0xff, 0xff, 0xfe, 0x3a, 0x00, 0x01, 0x00, 0x01,
   0x3a, 0x00, 0x01, 0x00, 0x00, 0x39, 0xff, 0xff,
   0x39, 0xff, 0xfe, 0x39, 0xff, 0xfd, 0x39, 0x01,
   0x00, 0x38, 0xff, 0x38, 0xfe, 0x38, 0xfd, 0x38,
   0x18, 0x37, 0x36, 0x20, 0x00, 0x00, 0x01, 0x16,
   0x17, 0x18, 0x18, 0x18, 0x19, 0x18, 0x1a, 0x18,
   0x1f, 0x18, 0xfe, 0x18, 0xff, 0x19, 0x01, 0x00,
   0x19, 0x01, 0x01, 0x19, 0xff, 0xfe, 0x19, 0xff,
   0xff, 0x1a, 0x00, 0x01, 0x00, 0x00, 0x1a, 0x00,
   0x01, 0x00, 0x01, 0x1a, 0x00, 0x01, 0x00, 0x02,
   0x1a, 0x7f, 0xff, 0xff, 0xff, 0x1a, 0x7f, 0xff,
   0xff, 0xff, 0x1a, 0x80, 0x00, 0x00, 0x00, 0x1a,
   0x80, 0x00, 0x00, 0x01, 0x1a, 0xff, 0xff, 0xff,
   0xfe, 0x1a, 0xff, 0xff, 0xff, 0xff, 0x1b, 0x00,
   0x00, 0x00, 0x01, 0x00, 0x00, 0x00, 0x00, 0x1b,
   0x00, 0x00, 0x00, 0x01, 0x00, 0x00, 0x00, 0x01,
   0x1b, 0x7f, 0xff, 0xff, 0xff, 0xff, 0xff, 0xff,
   0xff, 0x1b, 0xff, 0xff, 0xff, 0xff, 0xff, 0xff,
   0xff, 0xff};


int32_t EncodeRawTest(void)
{
   QCBOREncodeContext ECtx;

   QCBOREncode_Init(&ECtx, UsefulBuf_FROM_BYTE_ARRAY(spBigBuf));
   QCBOREncode_OpenArray(&ECtx);
   QCBOREncode_AddEncoded(&ECtx, UsefulBuf_FROM_BYTE_ARRAY_LITERAL(spFiveArrarys));
   QCBOREncode_AddEncoded(&ECtx, UsefulBuf_FROM_BYTE_ARRAY_LITERAL(spExpectedEncodedInts));
   QCBOREncode_CloseArray(&ECtx);

   UsefulBufC EncodedRawTest;

   if(QCBOREncode_Finish(&ECtx, &EncodedRawTest)) {
      return -4;
   }

   if(CheckResults(EncodedRawTest, spEncodeRawExpected)) {
      return -5;
   }

   return 0;
}

/*
 This returns a pointer to spBigBuf
 */
static int32_t CreateMap(uint8_t **pEncoded, size_t *pEncodedLen)
{
   QCBOREncodeContext ECtx;
   int nReturn = -1;

   *pEncoded = NULL;
   *pEncodedLen = INT32_MAX;
   size_t uFirstSizeEstimate = 0;

   // loop runs CBOR encoding twice. First with no buffer to
   // calucate the length so buffer can be allocated correctly,
   // and last with the buffer to do the actual encoding
   do {
      QCBOREncode_Init(&ECtx, (UsefulBuf){*pEncoded, *pEncodedLen});
      QCBOREncode_OpenMap(&ECtx);
      QCBOREncode_AddInt64ToMap(&ECtx, "first integer", 42);
      QCBOREncode_OpenArrayInMap(&ECtx, "an array of two strings");
      QCBOREncode_AddText(&ECtx, ((UsefulBufC) {"string1", 7}));
      QCBOREncode_AddText(&ECtx, ((UsefulBufC) {"string2", 7}));
      QCBOREncode_CloseArray(&ECtx);
      QCBOREncode_OpenMapInMap(&ECtx, "map in a map");
      QCBOREncode_AddBytesToMap(&ECtx,"bytes 1", ((UsefulBufC) { "xxxx", 4}));
      QCBOREncode_AddBytesToMap(&ECtx, "bytes 2",((UsefulBufC) { "yyyy", 4}));
      QCBOREncode_AddInt64ToMap(&ECtx, "another int", 98);
      QCBOREncode_AddTextToMap(&ECtx, "text 2", ((UsefulBufC) {"lies, damn lies and statistics", 30}));
      QCBOREncode_CloseMap(&ECtx);
      QCBOREncode_CloseMap(&ECtx);

      if(QCBOREncode_FinishGetSize(&ECtx, pEncodedLen))
         goto Done;
      if(*pEncoded != NULL) {
         if(uFirstSizeEstimate != *pEncodedLen) {
            nReturn = 1;
         } else {
            nReturn = 0;
         }
         goto Done;
      }
      *pEncoded = spBigBuf;
      uFirstSizeEstimate = *pEncodedLen;

   } while(1);

 Done:
   return(nReturn);
}

/*
 A3                                      # map(3)
   6D                                   # text(13)
      666972737420696E7465676572        # "first integer"
   18 2A                                # unsigned(42)
   77                                   # text(23)
      616E206172726179206F662074776F20737472696E6773 # "an array of two strings"
   82                                   # array(2)
      67                                # text(7)
         737472696E6731                 # "string1"
      67                                # text(7)
         737472696E6732                 # "string2"
   6C                                   # text(12)
      6D617020696E2061206D6170          # "map in a map"
   A4                                   # map(4)
      67                                # text(7)
         62797465732031                 # "bytes 1"
      44                                # bytes(4)
         78787878                       # "xxxx"
      67                                # text(7)
         62797465732032                 # "bytes 2"
      44                                # bytes(4)
         79797979                       # "yyyy"
      6B                                # text(11)
         616E6F7468657220696E74         # "another int"
      18 62                             # unsigned(98)
      66                                # text(6)
         746578742032                   # "text 2"
      78 1E                             # text(30)
         6C6965732C2064616D6E206C69657320616E642073746174697374696373 # "lies, damn lies and statistics"
 */
static const uint8_t spValidMapEncoded[] = {
   0xa3, 0x6d, 0x66, 0x69, 0x72, 0x73, 0x74, 0x20, 0x69, 0x6e,
   0x74, 0x65, 0x67, 0x65, 0x72, 0x18, 0x2a, 0x77, 0x61, 0x6e,
   0x20, 0x61, 0x72, 0x72, 0x61, 0x79, 0x20, 0x6f, 0x66, 0x20,
   0x74, 0x77, 0x6f, 0x20, 0x73, 0x74, 0x72, 0x69, 0x6e, 0x67,
   0x73, 0x82, 0x67, 0x73, 0x74, 0x72, 0x69, 0x6e, 0x67, 0x31,
   0x67, 0x73, 0x74, 0x72, 0x69, 0x6e, 0x67, 0x32, 0x6c, 0x6d,
   0x61, 0x70, 0x20, 0x69, 0x6e, 0x20, 0x61, 0x20, 0x6d, 0x61,
   0x70, 0xa4, 0x67, 0x62, 0x79, 0x74, 0x65, 0x73, 0x20, 0x31,
   0x44, 0x78, 0x78, 0x78, 0x78, 0x67, 0x62, 0x79, 0x74, 0x65,
   0x73, 0x20, 0x32, 0x44, 0x79, 0x79, 0x79, 0x79, 0x6b, 0x61,
   0x6e, 0x6f, 0x74, 0x68, 0x65, 0x72, 0x20, 0x69, 0x6e, 0x74,
   0x18, 0x62, 0x66, 0x74, 0x65, 0x78, 0x74, 0x20, 0x32, 0x78,
   0x1e, 0x6c, 0x69, 0x65, 0x73, 0x2c, 0x20, 0x64, 0x61, 0x6d,
   0x6e, 0x20, 0x6c, 0x69, 0x65, 0x73, 0x20, 0x61, 0x6e, 0x64,
   0x20, 0x73, 0x74, 0x61, 0x74, 0x69, 0x73, 0x74, 0x69, 0x63,
   0x73 } ;


int32_t MapEncodeTest(void)
{
   uint8_t *pEncodedMaps;
   size_t nEncodedMapLen;

   if(CreateMap(&pEncodedMaps, &nEncodedMapLen)) {
      return -1;
   }

   int nReturn = 0;
   if(memcmp(spValidMapEncoded, pEncodedMaps, sizeof(spValidMapEncoded)))
      nReturn = 2;

   return(nReturn);
}


/*
 @brief  Encode the RTIC results

 @param[in]     nRResult        CBOR_SIMPLEV_TRUE, CBOR_SIMPLEV_FALSE or
                                CBOR_SIMPLEV_NULL
 @param[in]     time            Time stamp in UNIX epoch time or 0 for none
 @param[in]     szAlexString    Diagnostic code.
 @param[in[     pOut            Buffer to put the result in
 @param[in/out] pnLen           Size of pOut buffer when called; length of data
                                output in buffer on return

 @return
 One of the CBOR encoder errors. QCBOR_SUCCESS, which is has value 0, if no error.

 The size of pOut should be 30 bytes plus the length of pnLen.  If you make it too
 short an error will be returned. This function will never write off the end
 of the buffer passed to it.

 If the result is 0, then the correct encoded CBOR is in pOut and *pnLen is the
 length of the encoded CBOR.

 */

static UsefulBufC
FormatRTICResults(uint8_t uRResult,
                  int64_t time,
                  const char *szType,
                  const char *szAlexString,
                  UsefulBuf Storage)
{
   // Buffer that the result will be written in to
   // It is fixed size and small that a stack variable will be fine
   // QCBOREncode will never write off the end of this buffer. If it won't
   // fit QCBOREncode_Finish will return an error.

   // Context for the encoder
   QCBOREncodeContext ECtx;
   QCBOREncode_Init(&ECtx, Storage);

   // All the RTIC results are grouped in a CBOR Map which will get turned into a JSON Object
   // Contents are label / value pairs
   QCBOREncode_OpenMap(&ECtx);

   { // Brace / indention just to show CBOR encoding nesting

      // The result: 0 if scan happened and found nothing; 1 if it happened and
      // found something wrong; 2 if it didn't happen
      QCBOREncode_AddSimpleToMap(&ECtx, "integrity", uRResult);

      // Add the diagnostic code
      QCBOREncode_AddSZStringToMap(&ECtx, "type", szType);

      // Add a time stamp
      if(time) {
         QCBOREncode_AddDateEpochToMap(&ECtx, "time", time);
      }

      // Add the diagnostic code
      QCBOREncode_AddSZStringToMap(&ECtx, "diag", szAlexString);

      // Open a subordinate map for telemtry data
      QCBOREncode_OpenMapInMap(&ECtx, "telemetry");

      { // Brace / indention just to show CBOR encoding nesting

         // Add a few fake integers and buffers for now.
         QCBOREncode_AddInt64ToMap(&ECtx, "Shoe Size", 12);

         // Add a few fake integers and buffers for now.
         QCBOREncode_AddInt64ToMap(&ECtx, "IQ", 0xffffffff);

         // Add a few fake integers and buffers for now.
         static const uint8_t pPV[] = {0x66, 0x67, 0x00, 0x56, 0xaa, 0xbb, 0x01, 0x01};
         const UsefulBufC WSPV = {pPV, sizeof(pPV)};

         QCBOREncode_AddBytesToMap(&ECtx, "WhaleSharkPatternVector", WSPV);
      }
   }

   // Close the telemetry map
   QCBOREncode_CloseMap(&ECtx);

   // Close the map
   QCBOREncode_CloseMap(&ECtx);

   UsefulBufC Result;

   QCBOREncode_Finish(&ECtx, &Result);

   return Result;
}


/*
 A5                                      # map(5)
   69                                   # text(9)
      696E74656772697479                # "integrity"
   F4                                   # primitive(20)
   64                                   # text(4)
      74797065                          # "type"
   66                                   # text(6)
      726563656E74                      # "recent"
   64                                   # text(4)
      74696D65                          # "time"
   C1                                   # tag(1)
      1A 580D4172                       # unsigned(1477263730)
   64                                   # text(4)
      64696167                          # "diag"
   6A                                   # text(10)
      30784131654335303031              # "0xA1eC5001"
   69                                   # text(9)
      74656C656D65747279                # "telemetry"
   A3                                   # map(3)
      69                                # text(9)
         53686F652053697A65             # "Shoe Size"
      0C                                # unsigned(12)
      62                                # text(2)
         4951                           # "IQ"
      1A FFFFFFFF                       # unsigned(4294967295)
      77                                # text(23)
         5768616C65536861726B5061747465726E566563746F72 # "WhaleSharkPatternVector"
      48                                # bytes(8)
         66670056AABB0101               # "fg\x00V\xAA\xBB\x01\x01"
 */
static const uint8_t spExpectedRTIC[] = {
   0xa5, 0x69, 0x69, 0x6e, 0x74, 0x65, 0x67, 0x72, 0x69, 0x74,
   0x79, 0xf4, 0x64, 0x74, 0x79, 0x70, 0x65, 0x66, 0x72, 0x65,
   0x63, 0x65, 0x6e, 0x74, 0x64, 0x74, 0x69, 0x6d, 0x65, 0xc1,
   0x1a, 0x58, 0x0d, 0x41, 0x72, 0x64, 0x64, 0x69, 0x61, 0x67,
   0x6a, 0x30, 0x78, 0x41, 0x31, 0x65, 0x43, 0x35, 0x30, 0x30,
   0x31, 0x69, 0x74, 0x65, 0x6c, 0x65, 0x6d, 0x65, 0x74, 0x72,
   0x79, 0xa3, 0x69, 0x53, 0x68, 0x6f, 0x65, 0x20, 0x53, 0x69,
   0x7a, 0x65, 0x0c, 0x62, 0x49, 0x51, 0x1a, 0xff, 0xff, 0xff,
   0xff, 0x77, 0x57, 0x68, 0x61, 0x6c, 0x65, 0x53, 0x68, 0x61,
   0x72, 0x6b, 0x50, 0x61, 0x74, 0x74, 0x65, 0x72, 0x6e, 0x56,
   0x65, 0x63, 0x74, 0x6f, 0x72, 0x48, 0x66, 0x67, 0x00, 0x56,
   0xaa, 0xbb, 0x01, 0x01};


int32_t RTICResultsTest(void)
{
   const UsefulBufC Encoded = FormatRTICResults(CBOR_SIMPLEV_FALSE, 1477263730,
                                          "recent", "0xA1eC5001",
                                          UsefulBuf_FROM_BYTE_ARRAY(spBigBuf));
   if(UsefulBuf_IsNULLC(Encoded)) {
      return -1;
   }

   if(CheckResults(Encoded, spExpectedRTIC)) {
      return -2;
   }

   return 0;
}


/*
 The expected encoding for first test in BstrWrapTest()

 82           # array(2)
   19 01C3   # unsigned(451)
   43        # bytes(3)
      1901D2 # "\x19\x01\xD2"
*/
static const uint8_t spExpectedBstrWrap[] = {0x82, 0x19, 0x01, 0xC3, 0x43, 0x19, 0x01, 0xD2};

static const uint8_t spExpectedForBstrWrapCancel[] = {0x82, 0x19, 0x01, 0xC3, 0x18, 0x2A};

/*
 * bstr wrapping test
 */
int32_t BstrWrapTest(void)
{
   QCBOREncodeContext EC;

   // First test - make some wrapped CBOR and see that it is as expected
   QCBOREncode_Init(&EC, UsefulBuf_FROM_BYTE_ARRAY(spBigBuf));

   QCBOREncode_OpenArray(&EC);
   QCBOREncode_AddUInt64(&EC, 451);

   QCBOREncode_BstrWrap(&EC);
   QCBOREncode_AddUInt64(&EC, 466);

   UsefulBufC Wrapped;
   QCBOREncode_CloseBstrWrap(&EC, &Wrapped);

   QCBOREncode_CloseArray(&EC);

   UsefulBufC Encoded;
   if(QCBOREncode_Finish(&EC, &Encoded)) {
      return -1;
   }

   if(CheckResults(Encoded, spExpectedBstrWrap)) {
      return -2;
   }

   // Second test - see if the length of the wrapped
   // bstr is correct. Also tests bstr wrapping
   // in length calculation only mode.
   QCBOREncode_Init(&EC, (UsefulBuf){NULL, INT32_MAX});
   QCBOREncode_OpenArray(&EC);
   QCBOREncode_BstrWrap(&EC);
   QCBOREncode_OpenArray(&EC);
   QCBOREncode_AddNULL(&EC);
   QCBOREncode_CloseArray(&EC);
   UsefulBufC BStr;
   QCBOREncode_CloseBstrWrap(&EC, &BStr);
   // 3 is one byte for the wrapping bstr, 1 for an array of length 1,
   // and 1 byte for a NULL
   if(BStr.ptr != NULL || BStr.len != 3) {
      return -5;
   }


   // Fourth test, cancelling a byte string
   QCBOREncode_Init(&EC, UsefulBuf_FROM_BYTE_ARRAY(spBigBuf));

   QCBOREncode_OpenArray(&EC);
   QCBOREncode_AddUInt64(&EC, 451);

   QCBOREncode_BstrWrap(&EC);
   QCBOREncode_CancelBstrWrap(&EC);


   QCBOREncode_AddUInt64(&EC, 42);
   QCBOREncode_CloseArray(&EC);
   if(QCBOREncode_Finish(&EC, &Encoded)) {
      return -8;
   }
   if(CheckResults(Encoded, spExpectedForBstrWrapCancel)) {
      return -9;
   }

   QCBORError uErr;
   // Fifth test, failed cancelling
   QCBOREncode_Init(&EC, UsefulBuf_FROM_BYTE_ARRAY(spBigBuf));

   QCBOREncode_OpenArray(&EC);
   QCBOREncode_AddUInt64(&EC, 451);

   QCBOREncode_BstrWrap(&EC);
   QCBOREncode_AddUInt64(&EC, 99);
   QCBOREncode_CancelBstrWrap(&EC);

   QCBOREncode_AddUInt64(&EC, 42);
   QCBOREncode_CloseArray(&EC);
   uErr = QCBOREncode_Finish(&EC, &Encoded);
#ifndef QCBOR_DISABLE_ENCODE_USAGE_GUARDS
   if(uErr != QCBOR_ERR_CANNOT_CANCEL) {
      return -10;
   }
#else
   if(uErr != QCBOR_SUCCESS) {
      return -110;
   }
#endif /* QCBOR_DISABLE_ENCODE_USAGE_GUARDS */

   // Sixth test, another cancel, but the error is not caught
   // This use will produce unintended CBOR. The error
   // is not caught because it would require tracking state
   // for QCBOREncode_BstrWrapInMapN.
   QCBOREncode_Init(&EC, UsefulBuf_FROM_BYTE_ARRAY(spBigBuf));

   QCBOREncode_OpenMap(&EC);
   QCBOREncode_AddUInt64ToMapN(&EC, 451, 88);

   QCBOREncode_BstrWrapInMapN(&EC, 55);
   QCBOREncode_CancelBstrWrap(&EC);

   QCBOREncode_CloseMap(&EC);
   uErr = QCBOREncode_Finish(&EC, &Encoded);
   if(uErr != QCBOR_SUCCESS) {
      return -11;
   }

#ifndef QCBOR_DISABLE_ENCODE_USAGE_GUARDS
   // Seventh test, erroneous cancel
   QCBOREncode_Init(&EC, UsefulBuf_FROM_BYTE_ARRAY(spBigBuf));
   QCBOREncode_CancelBstrWrap(&EC);
   uErr = QCBOREncode_GetErrorState(&EC);
   if(uErr != QCBOR_ERR_TOO_MANY_CLOSES) {
      return -12;
   }

   QCBOREncode_Init(&EC, UsefulBuf_FROM_BYTE_ARRAY(spBigBuf));
   QCBOREncode_OpenArray(&EC);
   QCBOREncode_CancelBstrWrap(&EC);
   uErr = QCBOREncode_GetErrorState(&EC);
   if(uErr != QCBOR_ERR_CLOSE_MISMATCH) {
      return -13;
   }
#endif /* ! QCBOR_DISABLE_ENCODE_USAGE_GUARDS */

   return 0;
}



int32_t BstrWrapErrorTest(void)
{
   QCBOREncodeContext EC;
   UsefulBufC         Wrapped;
   UsefulBufC         Encoded2;
   QCBORError         uError;

   // ---- Test closing a bstrwrap when it is an array that is open ---------

   QCBOREncode_Init(&EC, UsefulBuf_FROM_BYTE_ARRAY(spBigBuf));

   QCBOREncode_OpenArray(&EC);
   QCBOREncode_AddUInt64(&EC, 451);

   QCBOREncode_BstrWrap(&EC);
   QCBOREncode_AddUInt64(&EC, 466);
   QCBOREncode_OpenArray(&EC);

   QCBOREncode_CloseBstrWrap(&EC, &Wrapped);

   QCBOREncode_CloseArray(&EC);

   uError = QCBOREncode_Finish(&EC, &Encoded2);
#ifndef QCBOR_DISABLE_ENCODE_USAGE_GUARDS
   if(uError != QCBOR_ERR_CLOSE_MISMATCH) {
      return (int32_t)(100 + uError);
   }
#else
   /* The above test is run both when QCBOR_DISABLE_ENCODE_USAGE_GUARDS
    * is set and not to be sure to excerice all the relavant code in
    * both conditions.  When the guards are disabled, there is no
    * error returned, but the code path is still covered.
    */
   if(uError != QCBOR_SUCCESS) {
      return (int32_t)(600 + uError);
   }
#endif /* QCBOR_DISABLE_ENCODE_USAGE_GUARDS */

   // -------- test closing a bstrwrap when nothing is open ----------------
   QCBOREncode_Init(&EC, UsefulBuf_FROM_BYTE_ARRAY(spBigBuf));
   QCBOREncode_CloseBstrWrap(&EC, &Wrapped);
   uError = QCBOREncode_Finish(&EC, &Encoded2);
#ifndef QCBOR_DISABLE_ENCODE_USAGE_GUARDS
   if(uError != QCBOR_ERR_TOO_MANY_CLOSES) {
      return (int32_t)(700 + uError);
   }
#else
   if(uError != QCBOR_SUCCESS) {
      return (int32_t)(800 + uError);
   }
#endif /* QCBOR_DISABLE_ENCODE_USAGE_GUARDS */

   // --------------- test nesting too deep ----------------------------------
   QCBOREncode_Init(&EC, UsefulBuf_FROM_BYTE_ARRAY(spBigBuf));
   for(int i = 1; i < 18; i++) {
      QCBOREncode_BstrWrap(&EC);
   }
   QCBOREncode_AddBool(&EC, true);

   for(int i = 1; i < 18; i++) {
      QCBOREncode_CloseBstrWrap(&EC, &Wrapped);
   }

   uError = QCBOREncode_Finish(&EC, &Encoded2);
   if(uError != QCBOR_ERR_ARRAY_NESTING_TOO_DEEP) {
      return (int32_t)(300 + uError);
   }

   return 0;
}


/*
 This is bstr wrapped CBOR in 6 levels.

 [
   h'82004E82014B8202488203458204428105',
   {
     32:h'A3101018406568656C6C6F18215828A3111118416568656C6C6F18225819A312121
     8426568656C6C6F18234BA2131318436568656C6C6F'
   }
 ]

 Unwrapping the first byte string in the above gives
   [0, h'82014B8202488203458204428105']

 Unwrapping again, the byte string immediately above gives
   [1, h'8202488203458204428105']

 ...

 Unrapping the second byte string in the top-level CBOR above gives
   {16: 16,
    64: "hello",
    33: h'A3111118416568656C6C6F18225819A3121218426568656C6C6F18234BA2....
 }

 Unwrapping again, the byte string immediately above gives
   {17: 17,
    65: "hello",
    34: h'A3121218426568656C6C6F18234BA2131318436568656C6C6F'
 }

 ...

 */
static const uint8_t spExpectedDeepBstr[] =
{
   0x82, 0x51, 0x82, 0x00, 0x4E, 0x82, 0x01, 0x4B,
   0x82, 0x02, 0x48, 0x82, 0x03, 0x45, 0x82, 0x04,
   0x42, 0x81, 0x05, 0xA1, 0x18, 0x20, 0x58, 0x37,
   0xA3, 0x10, 0x10, 0x18, 0x40, 0x65, 0x68, 0x65,
   0x6C, 0x6C, 0x6F, 0x18, 0x21, 0x58, 0x28, 0xA3,
   0x11, 0x11, 0x18, 0x41, 0x65, 0x68, 0x65, 0x6C,
   0x6C, 0x6F, 0x18, 0x22, 0x58, 0x19, 0xA3, 0x12,
   0x12, 0x18, 0x42, 0x65, 0x68, 0x65, 0x6C, 0x6C,
   0x6F, 0x18, 0x23, 0x4B, 0xA2, 0x13, 0x13, 0x18,
   0x43, 0x65, 0x68, 0x65, 0x6C, 0x6C, 0x6F
};


/*
 Get an int64 out of the decoder or fail.
 */
static int32_t GetInt64(QCBORDecodeContext *pDC, int64_t *pInt)
{
   QCBORItem Item;
   int32_t nReturn;

   nReturn = (int32_t)QCBORDecode_GetNext(pDC, &Item);
   if(nReturn) {
      return nReturn;
   }
   if(Item.uDataType != QCBOR_TYPE_INT64) {
      return -1;
   }

   *pInt = Item.val.int64;
   return 0;
}

/*
 Get an array out of the decoder or fail.
 */
static int32_t GetArray(QCBORDecodeContext *pDC, uint16_t *pInt)
{
   QCBORItem Item;
   int32_t nReturn;

   nReturn = (int32_t)QCBORDecode_GetNext(pDC, &Item);
   if(nReturn) {
      return nReturn;
   }
   if(Item.uDataType != QCBOR_TYPE_ARRAY) {
      return -1;
   }

   *pInt = Item.val.uCount;
   return 0;
}

/*
 Get a map out of the decoder or fail.
 */
static int32_t GetMap(QCBORDecodeContext *pDC, uint16_t *pInt)
{
   QCBORItem Item;
   int32_t nReturn;

   nReturn = (int32_t)QCBORDecode_GetNext(pDC, &Item);
   if(nReturn) {
      return nReturn;
   }
   if(Item.uDataType != QCBOR_TYPE_MAP) {
      return -1;
   }

   *pInt = Item.val.uCount;
   return 0;
}

/*
 Get a byte string out of the decoder or fail.
 */
static int32_t GetByteString(QCBORDecodeContext *pDC, UsefulBufC *pBstr)
{
   QCBORItem Item;
   int32_t nReturn;

   nReturn = (int32_t)QCBORDecode_GetNext(pDC, &Item);
   if(nReturn) {
      return nReturn;
   }
   if(Item.uDataType != QCBOR_TYPE_BYTE_STRING) {
      return QCBOR_ERR_UNEXPECTED_TYPE;
   }

   *pBstr = Item.val.string;
   return 0;
}

/*
 Get a byte string out of the decoder or fail.
 */
static int32_t GetTextString(QCBORDecodeContext *pDC, UsefulBufC *pTstr)
{
   QCBORItem Item;
   int nReturn;

   nReturn = (int32_t)QCBORDecode_GetNext(pDC, &Item);
   if(nReturn) {
      return nReturn;
   }
   if(Item.uDataType != QCBOR_TYPE_TEXT_STRING) {
      return -1;
   }

   *pTstr = Item.val.string;
   return 0;
}


/*
 Recursively decode array containing a little CBOR and a bstr wrapped array
 with a little CBOR and a bstr wrapped array...

 Part of bstr_wrap_nest_test.
 */static int32_t DecodeNextNested(UsefulBufC Wrapped)
{
   int64_t            nInt;
   UsefulBufC         Bstr;
   uint16_t           nArrayCount;
   QCBORDecodeContext DC;
   int32_t            nResult;

   QCBORDecode_Init(&DC, Wrapped, QCBOR_DECODE_MODE_NORMAL);

   if(GetArray(&DC, &nArrayCount) || nArrayCount < 1 || nArrayCount > 2) {
      return -10;
   }

   if(GetInt64(&DC, &nInt)) {
      return -11;
   }

   nResult = GetByteString(&DC, &Bstr);
   if(nResult == QCBOR_ERR_HIT_END || nResult == QCBOR_ERR_NO_MORE_ITEMS) {
      if(nArrayCount != 1) {
         return -12;
      } else {
         // successful exit
         return 0;
      }
   }
   if(nResult) {
      return -13;
   }

   // tail recursion; good compilers will reuse the stack frame
   return DecodeNextNested(Bstr);
}


/*
 Recursively decode map containing a little CBOR and a bstr wrapped map
 with a little CBOR and a bstr wrapped map...

 Part of bstr_wrap_nest_test.
 */
static int32_t DecodeNextNested2(UsefulBufC Wrapped)
{
   int32_t            nResult;
   uint16_t           nMapCount;
   int64_t            nInt;
   UsefulBufC         Bstr;
   QCBORDecodeContext DC;

   QCBORDecode_Init(&DC, Wrapped, QCBOR_DECODE_MODE_NORMAL);

   if(GetMap(&DC, &nMapCount) || nMapCount < 2 || nMapCount > 3) {
      return -20;
   }

   if(GetInt64(&DC, &nInt)) {
      return -21;
   }

   // The "hello"
   if(GetTextString(&DC, &Bstr)) {
      return -22;
   }

   nResult = GetByteString(&DC, &Bstr);
   if(nResult == QCBOR_ERR_HIT_END || nResult == QCBOR_ERR_NO_MORE_ITEMS) {
      if(nMapCount == 2) {
         // successful exit
         return 0;
      } else {
         return -23;
      }
   }

   if(nResult) {
      return -24;
   }

   // tail recursion; good compilers will reuse the stack frame
   return DecodeNextNested2(Bstr);
}


int32_t BstrWrapNestTest(void)
{
   QCBOREncodeContext EC;
   QCBOREncode_Init(&EC, UsefulBuf_FROM_BYTE_ARRAY(spBigBuf));

   // ---- Make a complicated nested CBOR structure ---
   #define BSTR_TEST_DEPTH 6

   QCBOREncode_OpenArray(&EC);

   for(int i = 0; i < BSTR_TEST_DEPTH; i++) {
      QCBOREncode_BstrWrap(&EC);
      QCBOREncode_OpenArray(&EC);
      QCBOREncode_AddInt64(&EC, i);
   }
   for(int i = 0; i < BSTR_TEST_DEPTH; i++) {
      QCBOREncode_CloseArray(&EC);
      QCBOREncode_CloseBstrWrap(&EC, NULL);
   }

   QCBOREncode_OpenMap(&EC);
   for(int i = 0; i < (BSTR_TEST_DEPTH-2); i++) {
      QCBOREncode_BstrWrapInMapN(&EC, i+0x20);
      QCBOREncode_OpenMap(&EC);
      QCBOREncode_AddInt64ToMapN(&EC, i+0x10, i+0x10);
      QCBOREncode_AddSZStringToMapN(&EC, i+0x40, "hello");
   }

   for(int i = 0; i < (BSTR_TEST_DEPTH-2); i++) {
      QCBOREncode_CloseMap(&EC);
      QCBOREncode_CloseBstrWrap(&EC, NULL);
   }
   QCBOREncode_CloseMap(&EC);

   QCBOREncode_CloseArray(&EC);

   UsefulBufC Encoded;
   if(QCBOREncode_Finish(&EC, &Encoded)) {
      return -1;
   }

   // ---Compare it to expected. Expected was hand checked with use of CBOR playground ----
   if(UsefulBuf_Compare(UsefulBuf_FROM_BYTE_ARRAY_LITERAL(spExpectedDeepBstr), Encoded)) {
      return -2;
   }

   // ---- Decode it and see if it is OK ------
   QCBORDecodeContext DC;
   QCBORDecode_Init(&DC, Encoded, QCBOR_DECODE_MODE_NORMAL);

   UsefulBufC Bstr;
   uint16_t nArrayCount;

   // Array surrounding the the whole thing
   if(GetArray(&DC, &nArrayCount) || nArrayCount != 2) {
      return -3;
   }

   // Get the byte string wrapping some array stuff
   if(GetByteString(&DC, &Bstr)) {
      return -4;
   }

   // Decode the wrapped nested structure
   int nReturn = DecodeNextNested(Bstr);
   if(nReturn) {
      return nReturn;
   }

   // A map enclosing some map-oriented bstr wraps
   if(GetMap(&DC, &nArrayCount)) {
      return -5;
   }

   // Get the byte string wrapping some array stuff
   if(GetByteString(&DC, &Bstr)) {
      return -6;
   }

   // Decode the wrapped nested structure
   nReturn = DecodeNextNested2(Bstr);
   if(nReturn) {
      return nReturn;
   }

   if(QCBORDecode_Finish(&DC)) {
      return -7;
   }

   return 0;
}


static const uint8_t spCoseSign1Signature[] = {
   0x8e, 0xb3, 0x3e, 0x4c, 0xa3, 0x1d, 0x1c, 0x46, 0x5a, 0xb0,
   0x5a, 0xac, 0x34, 0xcc, 0x6b, 0x23, 0xd5, 0x8f, 0xef, 0x5c,
   0x08, 0x31, 0x06, 0xc4, 0xd2, 0x5a, 0x91, 0xae, 0xf0, 0xb0,
   0x11, 0x7e, 0x2a, 0xf9, 0xa2, 0x91, 0xaa, 0x32, 0xe1, 0x4a,
   0xb8, 0x34, 0xdc, 0x56, 0xed, 0x2a, 0x22, 0x34, 0x44, 0x54,
   0x7e, 0x01, 0xf1, 0x1d, 0x3b, 0x09, 0x16, 0xe5, 0xa4, 0xc3,
   0x45, 0xca, 0xcb, 0x36};

/*
 D2                                      # tag(18)
   84                                   # array(4)
      43                                # bytes(3)
         A10126                         # "\xA1\x01&"
      A1                                # map(1)
         04                             # unsigned(4)
         42                             # bytes(2)
            3131                        # "11"
      54                                # bytes(20)
         546869732069732074686520636F6E74656E742E # "This is the content."
      58 40                             # bytes(64)
         8EB33E4CA31D1C465AB05AAC34CC6B23D58FEF5C083106C4D25
         A91AEF0B0117E2AF9A291AA32E14AB834DC56ED2A223444547E
         01F11D3B0916E5A4C345CACB36     # "\x8E\xB3>L\xA3\x1D\x1CFZ\xB0Z\xAC4
                                           \xCCk#\xD5\x8F\xEF\b1\x06\xC4\xD2Z
                                           \x91\xAE\xF0\xB0\x11~*\xF9\xA2\x91
                                           \xAA2\xE1J\xB84\xDCV\xED*\"4DT~\x01
                                           \xF1\x1D;\t\x16\xE5\xA4\xC3E\xCA
                                           \xCB6"
 */
static const uint8_t spCoseSign1TBSExpected[] = {
   0xD2, 0x84, 0x43, 0xA1, 0x01, 0x26, 0xA1, 0x04, 0x42, 0x31,
   0x31, 0x54, 0x54, 0x68, 0x69, 0x73, 0x20, 0x69, 0x73, 0x20,
   0x74, 0x68, 0x65, 0x20, 0x63, 0x6F, 0x6E, 0x74, 0x65, 0x6E,
   0x74, 0x2E, 0x58, 0x40, 0x8E, 0xB3, 0x3E, 0x4C, 0xA3, 0x1D,
   0x1C, 0x46, 0x5A, 0xB0, 0x5A, 0xAC, 0x34, 0xCC, 0x6B, 0x23,
   0xD5, 0x8F, 0xEF, 0x5C, 0x08, 0x31, 0x06, 0xC4, 0xD2, 0x5A,
   0x91, 0xAE, 0xF0, 0xB0, 0x11, 0x7E, 0x2A, 0xF9, 0xA2, 0x91,
   0xAA, 0x32, 0xE1, 0x4A, 0xB8, 0x34, 0xDC, 0x56, 0xED, 0x2A,
   0x22, 0x34, 0x44, 0x54, 0x7E, 0x01, 0xF1, 0x1D, 0x3B, 0x09,
   0x16, 0xE5, 0xA4, 0xC3, 0x45, 0xCA, 0xCB, 0x36};

static const uint8_t pProtectedHeaders[] = {0xa1, 0x01, 0x26};


/*
 This corresponds exactly to the example in RFC 8152 section
 C.2.1. This doesn't actually verify the signature (however
 the t_cose implementation does).
 */
int32_t CoseSign1TBSTest(void)
{
   // All of this is from RFC 8152 C.2.1
   const char          *szKid     = "11";
   const UsefulBufC     Kid       = UsefulBuf_FromSZ(szKid);
   const char          *szPayload = "This is the content.";
   const UsefulBufC     Payload   = UsefulBuf_FromSZ(szPayload);
   const UsefulBufC     ProtectedHeaders = UsefulBuf_FROM_BYTE_ARRAY_LITERAL(pProtectedHeaders);
   const UsefulBufC     Signature        = UsefulBuf_FROM_BYTE_ARRAY_LITERAL(spCoseSign1Signature);

   QCBOREncodeContext EC;

   // --------QCBOREncode_CloseBstrWrap2(&EC, **false** ----------------------
   QCBOREncode_Init(&EC, UsefulBuf_FROM_BYTE_ARRAY(spBigBuf));

   // top level array for cose sign1, 18 is the tag for COSE sign
   QCBOREncode_AddTag(&EC, CBOR_TAG_COSE_SIGN1);
   QCBOREncode_OpenArray(&EC);

   // Add protected headers
   QCBOREncode_AddBytes(&EC, ProtectedHeaders);

   // Empty map with unprotected headers
   QCBOREncode_OpenMap(&EC);
   QCBOREncode_AddBytesToMapN(&EC, 4, Kid);
   QCBOREncode_CloseMap(&EC);

   // The payload
   UsefulBufC WrappedPayload;
   QCBOREncode_BstrWrap(&EC);
   // Payload is not actually CBOR in example C.2.1 like it would be
   // for a CWT or EAT. It is just a text string.
   QCBOREncode_AddEncoded(&EC, Payload);
   QCBOREncode_CloseBstrWrap2(&EC, false, &WrappedPayload);

   // Check we got back the actual payload expected
   // The extra "T" is 0x54, which is the initial byte a bstr of length 20.
   if(UsefulBuf_Compare(WrappedPayload,
                        UsefulBuf_FROM_SZ_LITERAL("This is the content."))) {
      return -1;
   }

/*   if(UsefulBuf_Compare(WrappedPayload,
                        UsefulBuf_FROM_SZ_LITERAL("TThis is the content."))) {
      return -1;
   } */

   // The signature
   QCBOREncode_AddBytes(&EC, Signature);
   QCBOREncode_CloseArray(&EC);

   // Finish and check the results
   UsefulBufC COSE_Sign1;
   if(QCBOREncode_Finish(&EC, &COSE_Sign1)) {
      return -2;
   }

   // 98 is the size from RFC 8152 C.2.1
   if(COSE_Sign1.len != 98) {
      return -3;
   }

   // It would be good to compare this to the output from a COSE
   // implementation like COSE-C. This has been checked against the
   // CBOR playground.
   if(CheckResults(COSE_Sign1, spCoseSign1TBSExpected)) {
      return -4;
   }


   // --------QCBOREncode_CloseBstrWrap2(&EC, **true** ------------------------
   QCBOREncode_Init(&EC, UsefulBuf_FROM_BYTE_ARRAY(spBigBuf));

   // top level array for cose sign1, 18 is the tag for COSE sign
   QCBOREncode_AddTag(&EC, CBOR_TAG_COSE_SIGN1);
   QCBOREncode_OpenArray(&EC);

   // Add protected headers
   QCBOREncode_AddBytes(&EC, ProtectedHeaders);

   // Empty map with unprotected headers
   QCBOREncode_OpenMap(&EC);
   QCBOREncode_AddBytesToMapN(&EC, 4, Kid);
   QCBOREncode_CloseMap(&EC);

   // The payload
   QCBOREncode_BstrWrap(&EC);
   // Payload is not actually CBOR in example C.2.1 like it would be
   // for a CWT or EAT. It is just a text string.
   QCBOREncode_AddEncoded(&EC, Payload);
   QCBOREncode_CloseBstrWrap2(&EC, true, &WrappedPayload);

   // Check we got back the actual payload expected
   // The extra "T" is 0x54, which is the initial byte a bstr of length 20.
   if(UsefulBuf_Compare(WrappedPayload,
                        UsefulBuf_FROM_SZ_LITERAL("TThis is the content."))) {
      return -11;
   }

   // The signature
   QCBOREncode_AddBytes(&EC, Signature);
   QCBOREncode_CloseArray(&EC);

   // Finish and check the results
   if(QCBOREncode_Finish(&EC, &COSE_Sign1)) {
      return -12;
   }

   // 98 is the size from RFC 8152 C.2.1
   if(COSE_Sign1.len != 98) {
      return -13;
   }

   // It would be good to compare this to the output from a COSE
   // implementation like COSE-C. This has been checked against the
   // CBOR playground.
   if(CheckResults(COSE_Sign1, spCoseSign1TBSExpected)) {
      return -14;
   }

   return 0;
}


int32_t EncodeErrorTests(void)
{
   QCBOREncodeContext EC;
   QCBORError         uErr;
   UsefulBufC         EncodedResult;
   MakeUsefulBufOnStack(SmallBuffer, 4);


   // ------ Test for QCBOR_ERR_BUFFER_TOO_LARGE ------
   // Do all of these tests with NULL buffers so no actual
   // large allocations are neccesary
   const UsefulBuf Buffer = (UsefulBuf){NULL, UINT32_MAX};

   // First verify no error from a big buffer
   QCBOREncode_Init(&EC, Buffer);
   QCBOREncode_OpenArray(&EC);
   // 6 is the CBOR overhead for opening the array and encodng the length
   // This exactly fills the buffer.
   QCBOREncode_AddBytes(&EC, (UsefulBufC){NULL, UINT32_MAX-6});
   QCBOREncode_CloseArray(&EC);
   size_t xx;
   if(QCBOREncode_FinishGetSize(&EC, &xx) != QCBOR_SUCCESS) {
      return -1;
   }

   // Second verify error from an array in encoded output too large
   // Also test fetching the error code before finish
   QCBOREncode_Init(&EC, (UsefulBuf){NULL, UINT32_MAX});
   QCBOREncode_OpenArray(&EC);
   QCBOREncode_AddBytes(&EC, (UsefulBufC){NULL, UINT32_MAX-10});
   QCBOREncode_OpenArray(&EC); // Where QCBOR internally encounters and records error
   if(QCBOREncode_GetErrorState(&EC) != QCBOR_ERR_BUFFER_TOO_LARGE) {
      // Error fetch failed.
      return -122;
   }
   QCBOREncode_CloseArray(&EC);
   if(QCBOREncode_FinishGetSize(&EC, &xx) != QCBOR_ERR_BUFFER_TOO_LARGE) {
      return -2;
   }

   // Third, fit an array in exactly at max position allowed
   QCBOREncode_Init(&EC, Buffer);
   QCBOREncode_OpenArray(&EC);
   QCBOREncode_AddBytes(&EC, (UsefulBufC){NULL, QCBOR_MAX_ARRAY_OFFSET-6});
   QCBOREncode_OpenArray(&EC);
   QCBOREncode_CloseArray(&EC);
   QCBOREncode_CloseArray(&EC);
   if(QCBOREncode_FinishGetSize(&EC, &xx) != QCBOR_SUCCESS) {
      return -10;
   }


   // ----- QCBOR_ERR_BUFFER_TOO_SMALL --------------
   // Work close to the 4GB size limit for a better test
   const uint32_t uLargeSize =  UINT32_MAX - 1024;
   const UsefulBuf Large = (UsefulBuf){NULL,uLargeSize};

   QCBOREncode_Init(&EC, Large);
   QCBOREncode_OpenArray(&EC);
   QCBOREncode_AddBytes(&EC, (UsefulBufC){NULL, uLargeSize/2 + 1});
   QCBOREncode_CloseArray(&EC);
   if(QCBOREncode_FinishGetSize(&EC, &xx) != QCBOR_SUCCESS) {
      // Making sure it succeeds when it should first
      return -3;
   }

   QCBOREncode_Init(&EC, Large);
   QCBOREncode_OpenArray(&EC);
   QCBOREncode_AddBytes(&EC, (UsefulBufC){NULL, uLargeSize/2 + 1});
   QCBOREncode_AddBytes(&EC, (UsefulBufC){NULL, uLargeSize/2});
   QCBOREncode_CloseArray(&EC);
   if(QCBOREncode_FinishGetSize(&EC, &xx) != QCBOR_ERR_BUFFER_TOO_SMALL) {
      // Now just 1 byte over, see that it fails
      return -4;
   }


   // ----- QCBOR_ERR_ARRAY_NESTING_TOO_DEEP -------
   QCBOREncode_Init(&EC, Large);
   for(int i = QCBOR_MAX_ARRAY_NESTING; i > 0; i--) {
      QCBOREncode_OpenArray(&EC);
   }
   for(int i = QCBOR_MAX_ARRAY_NESTING; i > 0; i--) {
      QCBOREncode_CloseArray(&EC);
   }
   if(QCBOREncode_FinishGetSize(&EC, &xx) != QCBOR_SUCCESS) {
      // Making sure it succeeds when it should first
      return -5;
   }

   QCBOREncode_Init(&EC, Large);
   for(int i = QCBOR_MAX_ARRAY_NESTING+1; i > 0; i--) {
      QCBOREncode_OpenArray(&EC);
   }
   /* +1 level to cause error */
   for(int i = QCBOR_MAX_ARRAY_NESTING+1; i > 0; i--) {
      QCBOREncode_CloseArray(&EC);
   }
   if(QCBOREncode_FinishGetSize(&EC, &xx) != QCBOR_ERR_ARRAY_NESTING_TOO_DEEP) {
      return -6;
   }


   /* ------ QCBOR_ERR_TOO_MANY_CLOSES -------- */
   QCBOREncode_Init(&EC, Large);
   for(int i = QCBOR_MAX_ARRAY_NESTING; i > 0; i--) {
      QCBOREncode_OpenArray(&EC);
   }
   /* +1 level to cause error */
   for(int i = QCBOR_MAX_ARRAY_NESTING+1; i > 0; i--) {
      QCBOREncode_CloseArray(&EC);
   }
   uErr = QCBOREncode_FinishGetSize(&EC, &xx);
#ifndef QCBOR_DISABLE_ENCODE_USAGE_GUARDS
   if(uErr != QCBOR_ERR_TOO_MANY_CLOSES) {
      return -7;
   }
#else /* QCBOR_DISABLE_ENCODE_USAGE_GUARDS */
   if(uErr != QCBOR_SUCCESS) {
      return -107;
   }
#endif /* QCBOR_DISABLE_ENCODE_USAGE_GUARDS */


   /* ------ QCBOR_ERR_CLOSE_MISMATCH -------- */
   QCBOREncode_Init(&EC, Large);
   QCBOREncode_OpenArray(&EC);
   UsefulBufC Wrap;
   QCBOREncode_CloseBstrWrap(&EC, &Wrap);
   uErr = QCBOREncode_FinishGetSize(&EC, &xx);
#ifndef QCBOR_DISABLE_ENCODE_USAGE_GUARDS
   if(uErr != QCBOR_ERR_CLOSE_MISMATCH) {
      return -8;
   }
#else /* QCBOR_DISABLE_ENCODE_USAGE_GUARDS */
   if(uErr != QCBOR_SUCCESS) {
      return -108;
   }
#endif /* QCBOR_DISABLE_ENCODE_USAGE_GUARDS */

   /* ------ QCBOR_ERR_ARRAY_OR_MAP_STILL_OPEN --------- */
   QCBOREncode_Init(&EC, Large);
   for(int i = QCBOR_MAX_ARRAY_NESTING; i > 0; i--) {
      QCBOREncode_OpenArray(&EC);
   }
   /* -1 level to cause error */
   for(int i = QCBOR_MAX_ARRAY_NESTING-1; i > 0; i--) {
      QCBOREncode_CloseArray(&EC);
   }

   uErr = QCBOREncode_FinishGetSize(&EC, &xx);
#ifndef QCBOR_DISABLE_ENCODE_USAGE_GUARDS
   if(uErr != QCBOR_ERR_ARRAY_OR_MAP_STILL_OPEN) {
      return -9;
   }
#else /* QCBOR_DISABLE_ENCODE_USAGE_GUARDS */
   if(uErr != QCBOR_SUCCESS) {
      return -109;
   }
#endif /* QCBOR_DISABLE_ENCODE_USAGE_GUARDS */

   /* QCBOR_ERR_ARRAY_TOO_LONG is not tested here as
    it would require a 64KB of RAM to test */


   /* ----- Test the check for NULL buffer ------ */
   QCBOREncode_Init(&EC, Buffer);
   if(QCBOREncode_IsBufferNULL(&EC) == 0) {
      return -11;
   }

   UsefulBuf Tmp;
   Tmp = QCBOREncode_RetrieveOutputStorage(&EC);
   if(Tmp.ptr != NULL && Tmp.len != UINT32_MAX) {
      return -111;
   }

   /* ------ QCBOR_ERR_UNSUPPORTED -------- */
   QCBOREncode_Init(&EC, Large);
   QCBOREncode_OpenArray(&EC);
   QCBOREncode_AddSimple(&EC, 24); /* CBOR_SIMPLEV_RESERVED_START */
   uErr = QCBOREncode_FinishGetSize(&EC, &xx);
#ifndef QCBOR_DISABLE_ENCODE_USAGE_GUARDS
   if(uErr != QCBOR_ERR_ENCODE_UNSUPPORTED) {
      return -12;
   }
#else /* QCBOR_DISABLE_ENCODE_USAGE_GUARDS */
   if(uErr != QCBOR_SUCCESS) {
      return -112;
   }
#endif /* QCBOR_DISABLE_ENCODE_USAGE_GUARDS */


   QCBOREncode_Init(&EC, Large);
   QCBOREncode_OpenArray(&EC);
   QCBOREncode_AddSimple(&EC, 31); /* CBOR_SIMPLEV_RESERVED_END */
   uErr = QCBOREncode_FinishGetSize(&EC, &xx);
#ifndef QCBOR_DISABLE_ENCODE_USAGE_GUARDS
   if(uErr != QCBOR_ERR_ENCODE_UNSUPPORTED) {
      return -13;
   }
#else /* QCBOR_DISABLE_ENCODE_USAGE_GUARDS */
   if(uErr != QCBOR_SUCCESS) {
      return -113;
   }
#endif /* QCBOR_DISABLE_ENCODE_USAGE_GUARDS */

   /* Test that still-open error sticks */
   QCBOREncode_Init(&EC, Large);
   QCBOREncode_OpenArray(&EC);
   QCBOREncode_Finish(&EC, &EncodedResult);
#ifndef QCBOR_DISABLE_ENCODE_USAGE_GUARDS
   if(QCBOREncode_GetErrorState(&EC) != QCBOR_ERR_ARRAY_OR_MAP_STILL_OPEN) {
      return -120;
   }
#else /* QCBOR_DISABLE_ENCODE_USAGE_GUARDS */
   if(QCBOREncode_GetErrorState(&EC) != QCBOR_SUCCESS) {
      return -122;
   }
#endif /* QCBOR_DISABLE_ENCODE_USAGE_GUARDS */

   /* Test that too-small error is sticky */
   QCBOREncode_Init(&EC, SmallBuffer);
   QCBOREncode_OpenArray(&EC);
   QCBOREncode_AddInt64(&EC, INT64_MAX);
   QCBOREncode_AddInt64(&EC, INT64_MAX);
   QCBOREncode_AddInt64(&EC, INT64_MAX);
   QCBOREncode_CloseArray(&EC);
   QCBOREncode_Finish(&EC, &EncodedResult);
   if(QCBOREncode_GetErrorState(&EC) != QCBOR_ERR_BUFFER_TOO_SMALL) {
      return -130;
   }


#ifndef QCBOR_DISABLE_ENCODE_USAGE_GUARDS
   /* ------ QCBOR_ERR_ARRAY_TOO_LONG -------- */
   QCBOREncode_Init(&EC, Large);
   QCBOREncode_OpenArray(&EC);
   int i;
   for(i = 0; i < QCBOR_MAX_ITEMS_IN_ARRAY; i++) {
      QCBOREncode_AddInt64(&EC, 0);
   }
   if(QCBOREncode_GetErrorState(&EC)) {
      return 250;
   }
   QCBOREncode_AddInt64(&EC, 0);
   if(QCBOREncode_GetErrorState(&EC) != QCBOR_ERR_ARRAY_TOO_LONG) {
      return 251;
   }

   QCBOREncode_Init(&EC, Large);
   QCBOREncode_OpenMap(&EC);
   for(i = 0; i < QCBOR_MAX_ITEMS_IN_MAP; i++) {
      QCBOREncode_AddInt64ToMapN(&EC, 0,0);
   }
   if(QCBOREncode_GetErrorState(&EC)) {
      return 250;
   }
   QCBOREncode_AddInt64ToMapN(&EC, 0,0);
   if(QCBOREncode_GetErrorState(&EC) != QCBOR_ERR_ARRAY_TOO_LONG) {
      return 251;
   }
#endif /* ! QCBOR_DISABLE_ENCODE_USAGE_GUARDS */

   return 0;
}


#ifndef QCBOR_DISABLE_EXP_AND_MANTISSA
/*
   [
      4([-1, 3]),
      [-1, 4],
      4([-20, 4759477275222530853136]),
      [2, 4759477275222530853136],
      4([9223372036854775807, -4759477275222530853137]),
      5([300, 100]),
      [600, 200],
      5([-20, 4759477275222530853136]),
      [4, 4759477275222530853136],
      5([-9223372036854775808, -4759477275222530853137])]
   ]
 */
static const uint8_t spExpectedExponentAndMantissaArray[] = {
   0x8A, 0xC4, 0x82, 0x20, 0x03, 0x82, 0x20, 0x04,
   0xC4, 0x82, 0x33, 0xC2, 0x4A, 0x01, 0x02, 0x03,
   0x04, 0x05, 0x06, 0x07, 0x08, 0x09, 0x10, 0x82,
   0x02, 0xC2, 0x4A, 0x01, 0x02, 0x03, 0x04, 0x05,
   0x06, 0x07, 0x08, 0x09, 0x10, 0xC4, 0x82, 0x1B,
   0x7F, 0xFF, 0xFF, 0xFF, 0xFF, 0xFF, 0xFF, 0xFF,
   0xC3, 0x4A, 0x01, 0x02, 0x03, 0x04, 0x05, 0x06,
   0x07, 0x08, 0x09, 0x0F, 0xC5, 0x82, 0x19, 0x01, // TODO: adjust this back to value from master when better big num is ...
   0x2C, 0x18, 0x64, 0x82, 0x19, 0x02, 0x58, 0x18,
   0xC8, 0xC5, 0x82, 0x33, 0xC2, 0x4A, 0x01, 0x02,
   0x03, 0x04, 0x05, 0x06, 0x07, 0x08, 0x09, 0x10,
   0x82, 0x04, 0xC2, 0x4A, 0x01, 0x02, 0x03, 0x04,
   0x05, 0x06, 0x07, 0x08, 0x09, 0x10, 0xC5, 0x82,
   0x3B, 0x7F, 0xFF, 0xFF, 0xFF, 0xFF, 0xFF, 0xFF,
   0xFF, 0xC3, 0x4A, 0x01, 0x02, 0x03, 0x04, 0x05,
   0x06, 0x07, 0x08, 0x09, 0x0F}; // TODO: adjust this back to value from master when better big num is ...

/*
  {
    "decimal fraction": 4([-1, 3]),
    300: 4([-1, 3]),
    "decimal fraction bignum postive": 4([-200, 4759477275222530853136]),
    400: 4([2147483647, 4759477275222530853136]),
    "decimal fraction bignum negative": 4([9223372036854775807, -4759477275222530853137]),
    500: 4([9223372036854775807, -4759477275222530853137]),
    "big float": 5([300, 100]),
    600: 5([300, 100]),
    "big float bignum positive": 5([-20, 4759477275222530853136]),
    700: 5([-20, 4759477275222530853136]),
    "big float bignum negative": 5([-9223372036854775808, -4759477275222530853137]),
    800: 5([-9223372036854775808, -4759477275222530853137])
  }
 */
static const uint8_t spExpectedExponentAndMantissaMap[] = {
   0xAC, 0x70, 0x64, 0x65, 0x63, 0x69, 0x6D, 0x61,
   0x6C, 0x20, 0x66, 0x72, 0x61, 0x63, 0x74, 0x69,
   0x6F, 0x6E, 0xC4, 0x82, 0x20, 0x03, 0x19, 0x01,
   0x2C, 0xC4, 0x82, 0x20, 0x03, 0x78, 0x1F, 0x64,
   0x65, 0x63, 0x69, 0x6D, 0x61, 0x6C, 0x20, 0x66,
   0x72, 0x61, 0x63, 0x74, 0x69, 0x6F, 0x6E, 0x20,
   0x62, 0x69, 0x67, 0x6E, 0x75, 0x6D, 0x20, 0x70,
   0x6F, 0x73, 0x74, 0x69, 0x76, 0x65, 0xC4, 0x82,
   0x38, 0xC7, 0xC2, 0x4A, 0x01, 0x02, 0x03, 0x04,
   0x05, 0x06, 0x07, 0x08, 0x09, 0x10, 0x19, 0x01,
   0x90, 0xC4, 0x82, 0x1A, 0x7F, 0xFF, 0xFF, 0xFF,
   0xC2, 0x4A, 0x01, 0x02, 0x03, 0x04, 0x05, 0x06,
   0x07, 0x08, 0x09, 0x10, 0x78, 0x20, 0x64, 0x65,
   0x63, 0x69, 0x6D, 0x61, 0x6C, 0x20, 0x66, 0x72,
   0x61, 0x63, 0x74, 0x69, 0x6F, 0x6E, 0x20, 0x62,
   0x69, 0x67, 0x6E, 0x75, 0x6D, 0x20, 0x6E, 0x65,
   0x67, 0x61, 0x74, 0x69, 0x76, 0x65, 0xC4, 0x82,
   0x1B, 0x7F, 0xFF, 0xFF, 0xFF, 0xFF, 0xFF, 0xFF,
   0xFF, 0xC3, 0x4A, 0x01, 0x02, 0x03, 0x04, 0x05,
   0x06, 0x07, 0x08, 0x09, 0x0F, 0x19, 0x01, 0xF4,
   0xC4, 0x82, 0x1B, 0x7F, 0xFF, 0xFF, 0xFF, 0xFF,
   0xFF, 0xFF, 0xFF, 0xC3, 0x4A, 0x01, 0x02, 0x03,
   0x04, 0x05, 0x06, 0x07, 0x08, 0x09, 0x0F, 0x69,
   0x62, 0x69, 0x67, 0x20, 0x66, 0x6C, 0x6F, 0x61,
   0x74, 0xC5, 0x82, 0x19, 0x01, 0x2C, 0x18, 0x64,
   0x19, 0x02, 0x58, 0xC5, 0x82, 0x19, 0x01, 0x2C,
   0x18, 0x64, 0x78, 0x19, 0x62, 0x69, 0x67, 0x20,
   0x66, 0x6C, 0x6F, 0x61, 0x74, 0x20, 0x62, 0x69,
   0x67, 0x6E, 0x75, 0x6D, 0x20, 0x70, 0x6F, 0x73,
   0x69, 0x74, 0x69, 0x76, 0x65, 0xC5, 0x82, 0x33,
   0xC2, 0x4A, 0x01, 0x02, 0x03, 0x04, 0x05, 0x06,
   0x07, 0x08, 0x09, 0x10, 0x19, 0x02, 0xBC, 0xC5,
   0x82, 0x33, 0xC2, 0x4A, 0x01, 0x02, 0x03, 0x04,
   0x05, 0x06, 0x07, 0x08, 0x09, 0x10, 0x78, 0x19,
   0x62, 0x69, 0x67, 0x20, 0x66, 0x6C, 0x6F, 0x61,
   0x74, 0x20, 0x62, 0x69, 0x67, 0x6E, 0x75, 0x6D,
   0x20, 0x6E, 0x65, 0x67, 0x61, 0x74, 0x69, 0x76,
   0x65, 0xC5, 0x82, 0x3B, 0x7F, 0xFF, 0xFF, 0xFF,
   0xFF, 0xFF, 0xFF, 0xFF, 0xC3, 0x4A, 0x01, 0x02,
   0x03, 0x04, 0x05, 0x06, 0x07, 0x08, 0x09, 0x0F,
   0x19, 0x03, 0x20, 0xC5, 0x82, 0x3B, 0x7F, 0xFF,
   0xFF, 0xFF, 0xFF, 0xFF, 0xFF, 0xFF, 0xC3, 0x4A,
   0x01, 0x02, 0x03, 0x04, 0x05, 0x06, 0x07, 0x08,
   0x09, 0x0F
};


struct EAMEncodeTest {
   const char *szDescription;
   int64_t     nExponent;
   UsefulBufC  BigNumMantissa;
   int64_t     nMantissa;
   bool        bSign;
   bool        bv1Mode;
   enum {EAM_Any, EAM_Pref, EAM_CDE} eSerialization;
   // TODO: add tag requirement

   /* Only testing successes (right?) */
   UsefulBufC  BigFloat;
   UsefulBufC  DecFrac;
   UsefulBufC  BigFloatBig;
   UsefulBufC  DecFracBig;
};

struct EAMEncodeTest EET[] = {
   { "basic",
      -1,
      NULLUsefulBufC,
      3,
      false,
      false,
      EAM_Pref,

      {"\xC5\x82\x20\x03", 4},
      {"\xC4\x82\x20\x03", 4},
      NULLUsefulBufC,
      NULLUsefulBufC
   },

   { "bignum gets preferred",
      -1,
      {"\x00\x03",2},
      0,
      false,
      false,
      EAM_Pref,

      NULLUsefulBufC,
      NULLUsefulBufC,
      {"\xC5\x82\x20\x03", 4},
      {"\xC4\x82\x20\x03", 4},
   }

   // TODO: add more test cases, including converting some of the already-existing
};



static void
EAMTestSetup(const struct EAMEncodeTest *pTest, QCBOREncodeContext *pEnc)
{
   QCBOREncode_Init(pEnc, UsefulBuf_FROM_BYTE_ARRAY(spBigBuf));
   if(pTest->bv1Mode) {
      QCBOREncode_Setv1Compatibility(pEnc);
   }

   switch(pTest->eSerialization) {
      case EAM_Pref:
         QCBOREncode_SerializationPreferred(pEnc);
         break;
      case EAM_CDE:
         QCBOREncode_SerializationCDE(pEnc);
         break;

      default:
         break;
   }
}



int32_t
ExponentAndMantissaEncodeTests(void)
{
   QCBOREncodeContext EC;
   UsefulBufC         EncodedExponentAndMantissa;
   int                nIndex;
   QCBORError         uErr;

   const int nNumberOfTests = C_ARRAY_COUNT(EET, struct EAMEncodeTest);

   for(nIndex = 0; nIndex < nNumberOfTests; nIndex++) {
      struct EAMEncodeTest *pTest = &EET[nIndex];


      if(UsefulBuf_IsNULLC(pTest->BigNumMantissa)) {
         EAMTestSetup(pTest, &EC);

         QCBOREncode_AddDecimalFraction(&EC, pTest->nMantissa, pTest->nExponent);
         uErr = QCBOREncode_Finish(&EC, &EncodedExponentAndMantissa);
         if(uErr) {
            return MakeTestResultCode((uint32_t)nIndex, 1, uErr);
         }

         if(UsefulBuf_Compare(EncodedExponentAndMantissa, pTest->DecFrac)) {
            return MakeTestResultCode((uint32_t)nIndex, 2, 0);
         }

         EAMTestSetup(pTest, &EC);
         QCBOREncode_AddBigFloat(&EC, pTest->nMantissa, pTest->nExponent);
         uErr = QCBOREncode_Finish(&EC, &EncodedExponentAndMantissa);
         if(uErr) {
            return MakeTestResultCode((uint32_t)nIndex, 11, uErr);
         }

         if(UsefulBuf_Compare(EncodedExponentAndMantissa, pTest->BigFloat)) {
            return MakeTestResultCode((uint32_t)nIndex, 12, 0);
         }

      } else {
         EAMTestSetup(pTest, &EC);

         QCBOREncode_AddDecimalFractionBigNum(&EC, pTest->BigNumMantissa, pTest->bSign, pTest->nExponent);
         uErr = QCBOREncode_Finish(&EC, &EncodedExponentAndMantissa);
         if(uErr) {
            return MakeTestResultCode((uint32_t)nIndex, 11, uErr);
         }

         if(UsefulBuf_Compare(EncodedExponentAndMantissa, pTest->DecFracBig)) {
            return MakeTestResultCode((uint32_t)nIndex, 12, 0);
         }

         EAMTestSetup(pTest, &EC);

         QCBOREncode_AddBigFloatBigNum(&EC, pTest->BigNumMantissa, pTest->bSign, pTest->nExponent);
         uErr = QCBOREncode_Finish(&EC, &EncodedExponentAndMantissa);
         if(uErr) {
            return MakeTestResultCode((uint32_t)nIndex, 11, uErr);
         }

         if(UsefulBuf_Compare(EncodedExponentAndMantissa, pTest->BigFloatBig)) {
            return MakeTestResultCode((uint32_t)nIndex, 12, 0);
         }
      }
   }


   // Constant for the big number used in all the tests.
   static const uint8_t spBigNum[] = {0x01, 0x02, 0x03, 0x04, 0x05,
                                      0x06, 0x07, 0x08, 0x09, 0x010};
   const UsefulBufC   BigNum = UsefulBuf_FROM_BYTE_ARRAY_LITERAL(spBigNum);

   QCBOREncode_Init(&EC, UsefulBuf_FROM_BYTE_ARRAY(spBigBuf));
   QCBOREncode_OpenArray(&EC);
   QCBOREncode_AddDecimalFraction(&EC, 3, -1); // 3 * (10 ^ -1)
   QCBOREncode_AddTDecimalFraction(&EC, QCBOR_ENCODE_AS_BORROWED, 4, -1); // 3 * (10 ^ -1)
   QCBOREncode_AddDecimalFractionBigNum(&EC, BigNum , false, -20);
   QCBOREncode_AddTDecimalFractionBigNum(&EC, QCBOR_ENCODE_AS_BORROWED, BigNum , false, 2);
   QCBOREncode_AddDecimalFractionBigNum(&EC, BigNum, true, INT64_MAX);
   QCBOREncode_AddBigFloat(&EC, 100, 300);
   QCBOREncode_AddTBigFloat(&EC, QCBOR_ENCODE_AS_BORROWED, 200, 600);
   QCBOREncode_AddBigFloatBigNum(&EC, BigNum, false, -20);
   QCBOREncode_AddTBigFloatBigNum(&EC, QCBOR_ENCODE_AS_BORROWED, BigNum, false, 4);
   QCBOREncode_AddBigFloatBigNum(&EC, BigNum, true, INT64_MIN);
   QCBOREncode_CloseArray(&EC);

   if(QCBOREncode_Finish(&EC, &EncodedExponentAndMantissa)) {
      return -2;
   }

   struct UBCompareDiagnostic Foo;

   int nReturn = UsefulBuf_CompareWithDiagnostic(EncodedExponentAndMantissa,
                                                 UsefulBuf_FROM_BYTE_ARRAY_LITERAL(spExpectedExponentAndMantissaArray),
                                                 &Foo);
   if(nReturn) {
      return nReturn;
   }

   QCBOREncode_Init(&EC, UsefulBuf_FROM_BYTE_ARRAY(spBigBuf));
   QCBOREncode_OpenMap(&EC);

   QCBOREncode_AddDecimalFractionToMap(&EC, "decimal fraction", 3, -1);

   QCBOREncode_AddDecimalFractionToMapN(&EC, 300, 3, -1);

   QCBOREncode_AddDecimalFractionBigNumToMapSZ(&EC,
                                             "decimal fraction bignum postive",
                                             BigNum,
                                             false,
                                             -200);

   QCBOREncode_AddDecimalFractionBigNumToMapN(&EC,
                                              400,
                                              BigNum,
                                              false,
                                              INT32_MAX);

   QCBOREncode_AddDecimalFractionBigNumToMapSZ(&EC,
                                             "decimal fraction bignum negative",
                                             BigNum,
                                             true,
                                             INT64_MAX);

   QCBOREncode_AddDecimalFractionBigNumToMapN(&EC,
                                              500,
                                              BigNum,
                                              true,
                                              INT64_MAX);

   QCBOREncode_AddBigFloatToMap(&EC, "big float", 100, 300);

   QCBOREncode_AddBigFloatToMapN(&EC, 600, 100, 300);

   QCBOREncode_AddBigFloatBigNumToMap(&EC,
                                      "big float bignum positive",
                                      BigNum,
                                      false,
                                      -20);

   QCBOREncode_AddBigFloatBigNumToMapN(&EC,
                                       700,
                                       BigNum,
                                       false,
                                       -20);

   QCBOREncode_AddBigFloatBigNumToMap(&EC,
                                      "big float bignum negative",
                                      BigNum,
                                      true,
                                      INT64_MIN);

   QCBOREncode_AddBigFloatBigNumToMapN(&EC,
                                       800,
                                       BigNum,
                                       true,
                                       INT64_MIN);

   QCBOREncode_CloseMap(&EC);

   if(QCBOREncode_Finish(&EC, &EncodedExponentAndMantissa)) {
      return -3;
   }

   struct UBCompareDiagnostic Diag;
   nReturn = UsefulBuf_CompareWithDiagnostic(EncodedExponentAndMantissa,
                                             UsefulBuf_FROM_BYTE_ARRAY_LITERAL(spExpectedExponentAndMantissaMap),
                                             &Diag);
   if(nReturn) {
      return nReturn + 1000000; // +1000000 to distinguish from first test above
   }

   return 0;
}

#endif /* QCBOR_DISABLE_EXP_AND_MANTISSA */


int32_t QCBORHeadTest(void)
{
   /* This test doesn't have to be extensive, because just about every
    * other test exercises QCBOREncode_EncodeHead().
    */
   // ---- basic test to encode a zero ----
   UsefulBuf_MAKE_STACK_UB(RightSize, QCBOR_HEAD_BUFFER_SIZE);

   UsefulBufC encoded = QCBOREncode_EncodeHead(RightSize,
                                               CBOR_MAJOR_TYPE_POSITIVE_INT,
                                               0,
                                               0);

   static const uint8_t expectedZero[] = {0x00};

   if(UsefulBuf_Compare(encoded, UsefulBuf_FROM_BYTE_ARRAY_LITERAL(expectedZero))) {
      return -1;
   }

   // ---- Encode a zero padded out to an 8 byte integer ----
   encoded = QCBOREncode_EncodeHead(RightSize,
                                    CBOR_MAJOR_TYPE_POSITIVE_INT,
                                    8, // uMinSize is 8 bytes
                                    0);

   static const uint8_t expected9bytes[] = {0x1b, 0x00, 0x00, 0x00, 0x00,
                                                  0x00, 0x00, 0x00, 0x00};

   if(UsefulBuf_Compare(encoded, UsefulBuf_FROM_BYTE_ARRAY_LITERAL(expected9bytes))) {
      return -2;
   }


   // ---- Try to encode into too-small a buffer ----
   UsefulBuf_MAKE_STACK_UB(TooSmall, QCBOR_HEAD_BUFFER_SIZE-1);

   encoded = QCBOREncode_EncodeHead(TooSmall,
                                    CBOR_MAJOR_TYPE_POSITIVE_INT,
                                    0,
                                    0);

   if(!UsefulBuf_IsNULLC(encoded)) {
      return -3;
   }

   return 0;
}


static const uint8_t spExpectedForOpenBytes[] = {
   0x50, 0x78, 0x78, 0x78, 0x78, 0x78, 0x78, 0x78,
   0x78, 0x78, 0x78, 0x78, 0x78, 0x78, 0x78, 0x78,
   0x78
};

static const uint8_t spExpectedForOpenBytes2[] = {
   0xA4, 0x0A, 0x16, 0x14, 0x42, 0x78, 0x78, 0x66,
   0x74, 0x68, 0x69, 0x72, 0x74, 0x79, 0x43, 0x79,
   0x79, 0x79, 0x18, 0x28, 0x81, 0x40
};

int32_t
OpenCloseBytesTest(void)
{
   UsefulBuf_MAKE_STACK_UB(   TestBuf,  20);
   UsefulBuf_MAKE_STACK_UB(   TestBuf2, 30);
   QCBOREncodeContext         EC;
   UsefulBuf                  Place;
   UsefulBufC                 Encoded;
   QCBORError                 uErr;

   /* Normal use case -- add a byte string that fits */
   QCBOREncode_Init(&EC, TestBuf);
   QCBOREncode_OpenBytes(&EC, &Place);
   if(Place.ptr != TestBuf.ptr ||
      Place.len != TestBuf.len) {
      return 1;
   }
   Place.len -= 4;
   UsefulBuf_Set(Place, 'x');
   QCBOREncode_CloseBytes(&EC, Place.len);
   QCBOREncode_Finish(&EC, &Encoded);
   if(UsefulBuf_Compare(Encoded,
                        UsefulBuf_FROM_BYTE_ARRAY_LITERAL(spExpectedForOpenBytes))) {
      return 2;
   }

   /* Run the same test but with a NULL buffer */
   QCBOREncode_Init(&EC, (UsefulBuf){NULL, 20});
   QCBOREncode_OpenBytes(&EC, &Place);
   if(!UsefulBuf_IsNULL(Place)) {
      return 3;
   }
   Place.len -= 4;
   /* We don't actually write anything since the pointer is NULL, but advance nevertheless. */
   QCBOREncode_CloseBytes(&EC, Place.len);
   uErr = QCBOREncode_Finish(&EC, &Encoded);
   if(uErr != QCBOR_SUCCESS ||
      Encoded.len != sizeof(spExpectedForOpenBytes)) {
      return 4;
   }

   /* Open a byte string with no room left */
   QCBOREncode_Init(&EC, TestBuf);
   QCBOREncode_AddSZString(&EC, "0123456789012345678");
   QCBOREncode_OpenBytes(&EC, &Place);
   if(Place.ptr != NULL ||
      Place.len != 0) {
      return 5;
   }

   /* Try to extend byte string past end of encoding output buffer */
   QCBOREncode_Init(&EC, TestBuf);
   QCBOREncode_AddSZString(&EC, "012345678901234567");
   QCBOREncode_OpenBytes(&EC, &Place);
   /* Don't bother to write any bytes*/
   QCBOREncode_CloseBytes(&EC, Place.len+1);
   uErr = QCBOREncode_GetErrorState(&EC);
   if(uErr != QCBOR_ERR_BUFFER_TOO_SMALL) {
      return 6;
   }

   /* Close a byte string without opening one. */
   QCBOREncode_Init(&EC, TestBuf);
   QCBOREncode_AddSZString(&EC, "012345678");
   QCBOREncode_CloseBytes(&EC, 1);
   uErr = QCBOREncode_GetErrorState(&EC);
#ifndef QCBOR_DISABLE_ENCODE_USAGE_GUARDS
   if(uErr != QCBOR_ERR_TOO_MANY_CLOSES) {
      return 7;
   }
#else
   if(uErr != QCBOR_SUCCESS) {
      return 107;
   }
#endif  /* QCBOR_DISABLE_ENCODE_USAGE_GUARDS */

   /* Forget to close a byte string */
   QCBOREncode_Init(&EC, TestBuf);
   QCBOREncode_AddSZString(&EC, "012345678");
   QCBOREncode_OpenBytes(&EC, &Place);
   uErr = QCBOREncode_Finish(&EC, &Encoded);
#ifndef QCBOR_DISABLE_ENCODE_USAGE_GUARDS
   if(uErr != QCBOR_ERR_ARRAY_OR_MAP_STILL_OPEN) {
      return 8;
   }
#else
   if(uErr != QCBOR_SUCCESS) {
      return 108;
   }
#endif /* QCBOR_DISABLE_ENCODE_USAGE_GUARDS */

   /* Try to open a byte string in a byte string */
   QCBOREncode_Init(&EC, TestBuf);
   QCBOREncode_AddSZString(&EC, "012345678");
   QCBOREncode_OpenBytes(&EC, &Place);
   QCBOREncode_OpenBytes(&EC, &Place);
   uErr = QCBOREncode_GetErrorState(&EC);
#ifndef QCBOR_DISABLE_ENCODE_USAGE_GUARDS
   if(uErr != QCBOR_ERR_OPEN_BYTE_STRING) {
      return 9;
   }
#else
   if(uErr != QCBOR_SUCCESS) {
      return 109;
   }
#endif  /* QCBOR_DISABLE_ENCODE_USAGE_GUARDS */

   /* A successful case with a little complexity */
   QCBOREncode_Init(&EC, TestBuf2);
   QCBOREncode_OpenMap(&EC);
      QCBOREncode_AddInt64ToMapN(&EC, 10, 22);
      QCBOREncode_OpenBytesInMapN(&EC, 20, &Place);
         Place.len = 2;
         UsefulBuf_Set(Place, 'x');
      QCBOREncode_CloseBytes(&EC, 2);
      QCBOREncode_OpenBytesInMapSZ(&EC, "thirty", &Place);
         Place.len = 3;
         UsefulBuf_Set(Place, 'y');
      QCBOREncode_CloseBytes(&EC, 3);
      QCBOREncode_OpenArrayInMapN(&EC, 40);
         QCBOREncode_OpenBytes(&EC, &Place);
         QCBOREncode_CloseBytes(&EC, 0);
      QCBOREncode_CloseArray(&EC);
   QCBOREncode_CloseMap(&EC);
   uErr = QCBOREncode_Finish(&EC, &Encoded);
   if(uErr != QCBOR_SUCCESS) {
      return 10;
   }
   if(UsefulBuf_Compare(Encoded,
                        UsefulBuf_FROM_BYTE_ARRAY_LITERAL(spExpectedForOpenBytes2))) {
      return 11;
   }

   return 0;
}



int32_t
SortMapTest(void)
{
   UsefulBuf_MAKE_STACK_UB(   TestBuf,  200);
   QCBOREncodeContext         EC;
   UsefulBufC                 EncodedAndSorted;
   QCBORError                 uErr;
   struct UBCompareDiagnostic CompareDiagnostics;


   /* --- Basic sort test case --- */
   QCBOREncode_Init(&EC, TestBuf);
   QCBOREncode_OpenMap(&EC);
   QCBOREncode_AddInt64ToMapN(&EC, 3, 3);
   QCBOREncode_AddInt64ToMapN(&EC, 1, 1);
   QCBOREncode_AddInt64ToMapN(&EC, 4, 4);
   QCBOREncode_AddInt64ToMapN(&EC, 2, 2);
   QCBOREncode_CloseAndSortMap(&EC);
   uErr = QCBOREncode_Finish(&EC, &EncodedAndSorted);
   if(uErr) {
      return 11;
   }

   static const uint8_t spBasic[] = {
      0xA4, 0x01, 0x01, 0x02, 0x02, 0x03, 0x03, 0x04, 0x04};

   if(UsefulBuf_Compare(EncodedAndSorted, UsefulBuf_FROM_BYTE_ARRAY_LITERAL(spBasic))) {
      return 12;
   }

   /* --- Empty map sort test case --- */
   QCBOREncode_Init(&EC, TestBuf);
   QCBOREncode_OpenMap(&EC);
   QCBOREncode_CloseAndSortMap(&EC);
   uErr = QCBOREncode_Finish(&EC, &EncodedAndSorted);
   if(uErr) {
      return 21;
   }

   static const uint8_t spEmpty[] = {0xA0};
   if(UsefulBuf_CompareWithDiagnostic(EncodedAndSorted,
                                      UsefulBuf_FROM_BYTE_ARRAY_LITERAL(spEmpty),
                                      &CompareDiagnostics)) {
      return 22;
   }

   /* --- Several levels of nested sorted maps ---  */
   QCBOREncode_Init(&EC, TestBuf);
   QCBOREncode_OpenMap(&EC);
     QCBOREncode_AddInt64ToMap(&EC, "three", 3);
     QCBOREncode_OpenMapInMapN(&EC, 428);
       QCBOREncode_AddNULLToMap(&EC, "null");
       QCBOREncode_OpenArrayInMap(&EC, "array");
         QCBOREncode_AddSZString(&EC, "hi");
         QCBOREncode_AddSZString(&EC, "there");
         QCBOREncode_CloseArray(&EC);
       QCBOREncode_OpenMapInMap(&EC, "empty2");
         QCBOREncode_CloseAndSortMap(&EC);
       QCBOREncode_OpenMapInMap(&EC, "empty1");
         QCBOREncode_CloseAndSortMap(&EC);
       QCBOREncode_CloseAndSortMap(&EC);
     QCBOREncode_AddDateEpochToMapN(&EC, 88, 888888);
     QCBOREncode_AddBoolToMap(&EC, "boo", true);
     QCBOREncode_CloseAndSortMap(&EC);
   uErr = QCBOREncode_Finish(&EC, &EncodedAndSorted);
   if(uErr) {
      return 31;
   }

   /* Correctly sorted.
    * {
    *   88: 1(888888),
    *   428: {
    *     "null": null,
    *     "array": [
    *       "hi",
    *       "there"
    *     ],
    *     "empty1": {},
    *     "empty2": {}
    *   },
    *   "boo": true,
    *   "three": 3
    *  }
    */
   static const uint8_t spSorted[] = {
      0xA4, 0x18, 0x58, 0xC1, 0x1A, 0x00, 0x0D, 0x90,
      0x38, 0x19, 0x01, 0xAC, 0xA4, 0x64, 0x6E, 0x75,
      0x6C, 0x6C, 0xF6, 0x65, 0x61, 0x72, 0x72, 0x61,
      0x79, 0x82, 0x62, 0x68, 0x69, 0x65, 0x74, 0x68,
      0x65, 0x72, 0x65, 0x66, 0x65, 0x6D, 0x70, 0x74,
      0x79, 0x31, 0xA0, 0x66, 0x65, 0x6D, 0x70, 0x74,
      0x79, 0x32, 0xA0, 0x63, 0x62, 0x6F, 0x6F, 0xF5,
      0x65, 0x74, 0x68, 0x72, 0x65, 0x65, 0x03};

   if(UsefulBuf_CompareWithDiagnostic(EncodedAndSorted,
                                      UsefulBuf_FROM_BYTE_ARRAY_LITERAL(spSorted),
                                      &CompareDiagnostics)) {
      return 32;
   }


   /* Same data items, but added in a different order */
   QCBOREncode_Init(&EC, TestBuf);
   QCBOREncode_OpenMap(&EC);
     QCBOREncode_AddInt64ToMap(&EC, "three", 3);
     QCBOREncode_OpenMapInMapN(&EC, 428);
       QCBOREncode_OpenMapInMap(&EC, "empty1");
         QCBOREncode_CloseAndSortMap(&EC);
       QCBOREncode_OpenArrayInMap(&EC, "array");
         QCBOREncode_AddSZString(&EC, "hi");
         QCBOREncode_AddSZString(&EC, "there");
         QCBOREncode_CloseArray(&EC);
       QCBOREncode_OpenMapInMap(&EC, "empty2");
         QCBOREncode_CloseAndSortMap(&EC);
       QCBOREncode_AddNULLToMap(&EC, "null");
       QCBOREncode_CloseAndSortMap(&EC);
     QCBOREncode_AddDateEpochToMapN(&EC, 88, 888888);
     QCBOREncode_AddBoolToMap(&EC, "boo", true);
     QCBOREncode_CloseAndSortMap(&EC);
   uErr = QCBOREncode_Finish(&EC, &EncodedAndSorted);
   if(uErr) {
      return 31;
   }

   if(UsefulBuf_CompareWithDiagnostic(EncodedAndSorted,
                                      UsefulBuf_FROM_BYTE_ARRAY_LITERAL(spSorted),
                                      &CompareDiagnostics)) {
      return 32;
   }

   /* Same data items, but added in a different order */
   QCBOREncode_Init(&EC, TestBuf);
   QCBOREncode_OpenMap(&EC);
     QCBOREncode_AddBoolToMap(&EC, "boo", true);
     QCBOREncode_OpenMapInMapN(&EC, 428);
       QCBOREncode_OpenMapInMap(&EC, "empty1");
         QCBOREncode_CloseAndSortMap(&EC);
       QCBOREncode_OpenArrayInMap(&EC, "array");
         QCBOREncode_AddSZString(&EC, "hi");
         QCBOREncode_AddSZString(&EC, "there");
         QCBOREncode_CloseArray(&EC);
       QCBOREncode_OpenMapInMap(&EC, "empty2");
         QCBOREncode_CloseAndSortMap(&EC);
       QCBOREncode_AddNULLToMap(&EC, "null");
       QCBOREncode_CloseAndSortMap(&EC);
     QCBOREncode_AddDateEpochToMapN(&EC, 88, 888888);
     QCBOREncode_AddInt64ToMap(&EC, "three", 3);
     QCBOREncode_CloseAndSortMap(&EC);
   uErr = QCBOREncode_Finish(&EC, &EncodedAndSorted);
   if(uErr) {
      return 31;
   }

   if(UsefulBuf_CompareWithDiagnostic(EncodedAndSorted,
                                      UsefulBuf_FROM_BYTE_ARRAY_LITERAL(spSorted),
                                      &CompareDiagnostics)) {
      return 32;
   }



   /* --- Degenerate case of everything in order --- */
   QCBOREncode_Init(&EC, TestBuf);
   QCBOREncode_OpenMap(&EC);
   QCBOREncode_AddInt64ToMapN(&EC, 0, 0);
   QCBOREncode_AddInt64ToMapN(&EC, 1, 1);
   QCBOREncode_AddInt64ToMapN(&EC, 2, 2);
   QCBOREncode_AddInt64ToMap(&EC, "a", 3);
   QCBOREncode_AddInt64ToMap(&EC, "b", 4);
   QCBOREncode_AddInt64ToMap(&EC, "aa", 5);
   QCBOREncode_AddInt64ToMap(&EC, "aaa", 6);
   QCBOREncode_CloseAndSortMap(&EC);
   uErr = QCBOREncode_Finish(&EC, &EncodedAndSorted);
   if(uErr) {
      return 41;
   }

   static const uint8_t sp6Items[] = {
      0xA7, 0x00, 0x00, 0x01, 0x01, 0x02, 0x02, 0x61,
      0x61, 0x03, 0x61, 0x62, 0x04, 0x62, 0x61, 0x61,
      0x05, 0x63, 0x61, 0x61, 0x61, 0x06};
   if(UsefulBuf_CompareWithDiagnostic(EncodedAndSorted,
                                      UsefulBuf_FROM_BYTE_ARRAY_LITERAL(sp6Items),
                                      &CompareDiagnostics)) {
      return 42;
   }

   /* --- Degenerate case -- reverse order --- */
   QCBOREncode_Init(&EC, TestBuf);
   QCBOREncode_OpenMap(&EC);
   QCBOREncode_AddInt64ToMap(&EC, "aaa", 6);
   QCBOREncode_AddInt64ToMap(&EC, "aa", 5);
   QCBOREncode_AddInt64ToMap(&EC, "b", 4);
   QCBOREncode_AddInt64ToMap(&EC, "a", 3);
   QCBOREncode_AddInt64ToMapN(&EC, 2, 2);
   QCBOREncode_AddInt64ToMapN(&EC, 0, 0);
   QCBOREncode_AddInt64ToMapN(&EC, 1, 1);
   QCBOREncode_CloseAndSortMap(&EC);
   uErr = QCBOREncode_Finish(&EC, &EncodedAndSorted);
   if(uErr) {
      return 51;
   }

   if(UsefulBuf_CompareWithDiagnostic(EncodedAndSorted,
                                      UsefulBuf_FROM_BYTE_ARRAY_LITERAL(sp6Items),
                                      &CompareDiagnostics)) {
      return 52;
   }

   /* --- Same items, randomly out of order --- */
   QCBOREncode_Init(&EC, TestBuf);
   QCBOREncode_OpenMap(&EC);
   QCBOREncode_AddInt64ToMap(&EC, "aa", 5);
   QCBOREncode_AddInt64ToMapN(&EC, 2, 2);
   QCBOREncode_AddInt64ToMapN(&EC, 0, 0);
   QCBOREncode_AddInt64ToMap(&EC, "b", 4);
   QCBOREncode_AddInt64ToMap(&EC, "aaa", 6);
   QCBOREncode_AddInt64ToMap(&EC, "a", 3);
   QCBOREncode_AddInt64ToMapN(&EC, 1, 1);
   QCBOREncode_CloseAndSortMap(&EC);
   uErr = QCBOREncode_Finish(&EC, &EncodedAndSorted);
   if(uErr) {
      return 61;
   }

   if(UsefulBuf_CompareWithDiagnostic(EncodedAndSorted,
                                      UsefulBuf_FROM_BYTE_ARRAY_LITERAL(sp6Items),
                                      &CompareDiagnostics)) {
      return 62;
   }

   /* --- Stuff in front of and after array to sort --- */
   QCBOREncode_Init(&EC, TestBuf);
   QCBOREncode_OpenArray(&EC);
   QCBOREncode_AddInt64(&EC, 111);
   QCBOREncode_AddInt64(&EC, 222);
   QCBOREncode_OpenMap(&EC);
   QCBOREncode_AddInt64ToMapN(&EC, 0, 0);
   QCBOREncode_AddInt64ToMapN(&EC, 1, 1);
   QCBOREncode_AddInt64ToMapN(&EC, 2, 2);
   QCBOREncode_CloseAndSortMap(&EC);
   QCBOREncode_AddInt64(&EC, 888);
   QCBOREncode_AddInt64(&EC, 999);
   QCBOREncode_CloseArray(&EC);
   uErr = QCBOREncode_Finish(&EC, &EncodedAndSorted);
   if(uErr) {
      return 71;
   }

   static const uint8_t spPreItems[] = {
      0x85, 0x18, 0x6F, 0x18, 0xDE, 0xA3, 0x00, 0x00,
      0x01, 0x01, 0x02, 0x02, 0x19, 0x03, 0x78, 0x19,
      0x03, 0xE7};
   if(UsefulBuf_CompareWithDiagnostic(EncodedAndSorted,
                                      UsefulBuf_FROM_BYTE_ARRAY_LITERAL(spPreItems),
                                      &CompareDiagnostics)) {
      return 72;
   }

   /* --- map with labels of all CBOR major types and in reverse order --- */
   QCBOREncode_Init(&EC, TestBuf);
   QCBOREncode_OpenMap(&EC);

   /* Adding labels directly rather than AddToMap functions */

#ifndef USEFULBUF_DISABLE_ALL_FLOAT
   QCBOREncode_AddDouble(&EC, 8.77);
   QCBOREncode_AddInt64(&EC, 7);
#endif /* QCBOR_DISABLE_ALL_FLOAT */

   QCBOREncode_AddBool(&EC, true);
   QCBOREncode_AddInt64(&EC, 6);

   QCBOREncode_AddDateEpoch(&EC, 88);
   QCBOREncode_AddInt64(&EC, 5);

   QCBOREncode_AddEncoded(&EC, UsefulBuf_FromSZ("\xa0"));
   QCBOREncode_AddInt64(&EC, 4);

   QCBOREncode_AddEncoded(&EC, UsefulBuf_FromSZ("\x80"));
   QCBOREncode_AddInt64(&EC, 7);

   QCBOREncode_AddInt64ToMap(&EC, "text", 3);

   QCBOREncode_AddBytes(&EC, UsefulBuf_FromSZ("xx"));
   QCBOREncode_AddInt64(&EC, 2);

   QCBOREncode_AddInt64ToMapN(&EC, 1, 1); /* Integer */
   QCBOREncode_CloseAndSortMap(&EC);

   uErr = QCBOREncode_Finish(&EC, &EncodedAndSorted);
   if(uErr) {
      return 81;
   }

#ifndef USEFULBUF_DISABLE_ALL_FLOAT
   static const uint8_t spLabelTypes[] = {
      0xA8, 0x01, 0x01, 0x42, 0x78, 0x78, 0x02, 0x64,
      0x74, 0x65, 0x78, 0x74, 0x03, 0x80, 0x07, 0xA0,
      0x04, 0xC1, 0x18, 0x58, 0x05, 0xF5, 0x06, 0xFB,
      0x40, 0x21, 0x8A, 0x3D, 0x70, 0xA3, 0xD7, 0x0A,
      0x07};
#else
   static const uint8_t spLabelTypes[] = {
      0xA7, 0x01, 0x01, 0x42, 0x78, 0x78, 0x02, 0x64,
      0x74, 0x65, 0x78, 0x74, 0x03, 0x80, 0x07, 0xA0,
      0x04, 0xC1, 0x18, 0x58, 0x05, 0xF5, 0x06};
#endif /* USEFULBUF_DISABLE_ALL_FLOAT */

   if(UsefulBuf_CompareWithDiagnostic(EncodedAndSorted,
                                      UsefulBuf_FROM_BYTE_ARRAY_LITERAL(spLabelTypes),
                                      &CompareDiagnostics)) {
      return 82;
   }

   /* --- labels are indefinitely encoded ---  */
   QCBOREncode_Init(&EC, TestBuf);
   QCBOREncode_OpenMap(&EC);

   QCBOREncode_AddInt64ToMap(&EC, "aaaa", 1);

   QCBOREncode_AddInt64ToMap(&EC, "bb", 2);

   QCBOREncode_AddEncoded(&EC, UsefulBuf_FromSZ("\x7f\x61" "a" "\x61" "a" "\xff"));
   QCBOREncode_AddInt64(&EC, 3);

   QCBOREncode_AddEncoded(&EC, UsefulBuf_FromSZ("\x7f" "\x61" "c" "\xff"));
   QCBOREncode_AddInt64(&EC, 4);

   QCBOREncode_CloseAndSortMap(&EC);

   uErr = QCBOREncode_Finish(&EC, &EncodedAndSorted);
   if(uErr) {
      return 91;
   }
#ifndef QCBOR_DISABLE_INDEFINITE_LENGTH_ARRAYS
   static const uint8_t spIndefItems[] = {
      0xA4, 0x62, 0x62, 0x62, 0x02, 0x64, 0x61, 0x61,
      0x61, 0x61, 0x01, 0x7F, 0x61, 0x61, 0x61, 0x61,
      0xFF, 0x03, 0x7F, 0x61, 0x63, 0xFF, 0x04};
   if(UsefulBuf_CompareWithDiagnostic(EncodedAndSorted,
                                       UsefulBuf_FROM_BYTE_ARRAY_LITERAL(spIndefItems),
                                       &CompareDiagnostics)) {
       return 92;
   }

   /* --- Indefinitely encoded maps --- */
   QCBOREncode_Init(&EC, TestBuf);
   QCBOREncode_OpenMapIndefiniteLength(&EC);

   QCBOREncode_OpenMapIndefiniteLengthInMap(&EC, "aa");
   QCBOREncode_CloseMapIndefiniteLength(&EC);

   QCBOREncode_OpenArrayIndefiniteLengthInMap(&EC, "ff");
   QCBOREncode_CloseArrayIndefiniteLength(&EC);

   QCBOREncode_OpenMapIndefiniteLengthInMap(&EC, "zz");
   QCBOREncode_CloseMapIndefiniteLength(&EC);

   QCBOREncode_OpenMapIndefiniteLengthInMap(&EC, "bb");
   QCBOREncode_CloseMapIndefiniteLength(&EC);

   QCBOREncode_CloseAndSortMapIndef(&EC);
   uErr = QCBOREncode_Finish(&EC, &EncodedAndSorted);
   if(uErr) {
      return 101;
   }

   static const uint8_t spIndeMaps[] = {
      0xBF, 0x62, 0x61, 0x61, 0xBF, 0xFF, 0x62, 0x62,
      0x62, 0xBF, 0xFF, 0x62, 0x66, 0x66, 0x9F, 0xFF,
      0x62, 0x7A, 0x7A, 0xBF, 0xFF, 0xFF, 0x06, 0xFB};
   if(UsefulBuf_CompareWithDiagnostic(EncodedAndSorted,
                                      UsefulBuf_FROM_BYTE_ARRAY_LITERAL(spIndeMaps),
                                      &CompareDiagnostics)) {
      return 102;
   }
#endif

   /* --- Duplicate label test  --- */
   QCBOREncode_Init(&EC, TestBuf);
   QCBOREncode_OpenMap(&EC);
   QCBOREncode_AddInt64ToMapN(&EC, 3, 3);
   QCBOREncode_AddInt64ToMapN(&EC, 1, 1);
   QCBOREncode_AddInt64ToMapN(&EC, 1, 1);
   QCBOREncode_AddInt64ToMapN(&EC, 2, 2);
   QCBOREncode_CloseAndSortMap(&EC);
   uErr = QCBOREncode_Finish(&EC, &EncodedAndSorted);
   if(uErr != QCBOR_ERR_DUPLICATE_LABEL) {
      return 114;
   }

   QCBOREncode_Init(&EC, TestBuf);
   QCBOREncode_OpenMap(&EC);
   QCBOREncode_AddInt64ToMapN(&EC, 3, 3);
   QCBOREncode_AddInt64ToMapN(&EC, 1, 1);
   QCBOREncode_AddInt64ToMapN(&EC, 1, 2);
   QCBOREncode_AddInt64ToMapN(&EC, 2, 2);
   QCBOREncode_CloseAndSortMap(&EC);
   uErr = QCBOREncode_Finish(&EC, &EncodedAndSorted);
   if(uErr != QCBOR_ERR_DUPLICATE_LABEL) {
      return 115;
   }

   QCBOREncode_Init(&EC, TestBuf);
   QCBOREncode_OpenMap(&EC);
   QCBOREncode_AddInt64ToMap(&EC, "abc", 3);
   QCBOREncode_AddInt64ToMap(&EC, "def", 1);
   QCBOREncode_AddInt64ToMap(&EC, "def", 1);
   QCBOREncode_AddInt64ToMap(&EC, "def", 2);
   QCBOREncode_CloseAndSortMap(&EC);
   uErr = QCBOREncode_Finish(&EC, &EncodedAndSorted);
   if(uErr != QCBOR_ERR_DUPLICATE_LABEL) {
      return 116;
   }

   return 0;
}


#if !defined(USEFULBUF_DISABLE_ALL_FLOAT) && !defined(QCBOR_DISABLE_PREFERRED_FLOAT)

#include <math.h> /* For INFINITY and NAN and isnan() */


/* Public function. See qcbor_encode_tests.h */
int32_t CDETest(void)
{
   QCBOREncodeContext EC;
   UsefulBufC         Encoded;
   QCBORError         uExpectedErr;

   QCBOREncode_Init(&EC, UsefulBuf_FROM_BYTE_ARRAY(spBigBuf));

   QCBOREncode_SerializationCDE(&EC);

   /* Items added to test sorting and preferred encoding of numbers and floats */
   QCBOREncode_OpenMap(&EC);
   QCBOREncode_AddFloatToMap(&EC, "k", 1.0f);
   QCBOREncode_AddInt64ToMap(&EC, "a", 1);
   QCBOREncode_AddDoubleToMap(&EC, "x", 2.0);
   QCBOREncode_AddDoubleToMap(&EC, "r", 3.4028234663852886E+38);
   QCBOREncode_AddDoubleToMap(&EC, "b", NAN);
   QCBOREncode_AddUndefToMap(&EC, "t"); /* Test because dCBOR disallows */

   QCBOREncode_CloseMap(&EC);

   uExpectedErr = QCBOREncode_Finish(&EC, &Encoded);
   if(uExpectedErr != QCBOR_SUCCESS) {
      return 2;
   }

   static const uint8_t spExpectedCDE[] = {
      0xA6, 0x61, 0x61, 0x01, 0x61, 0x62, 0xF9, 0x7E,
      0x00, 0x61, 0x6B, 0xF9, 0x3C, 0x00, 0x61, 0x72,
      0xFA, 0x7F, 0x7F, 0xFF, 0xFF, 0x61, 0x74, 0xF7,
      0x61, 0x78, 0xF9, 0x40, 0x00};

   if(UsefulBuf_Compare(UsefulBuf_FROM_BYTE_ARRAY_LITERAL(spExpectedCDE),
                        Encoded)) {
      return 1;
   }


#ifndef QCBOR_DISABLE_ENCODE_USAGE_GUARDS
   uExpectedErr = QCBOR_ERR_NOT_PREFERRED;
#else
   uExpectedErr = QCBOR_SUCCESS;
#endif

#ifndef  QCBOR_DISABLE_INDEFINITE_LENGTH_ARRAYS
   /* Next, make sure methods that encode non-CDE error out */
   QCBOREncode_Init(&EC, UsefulBuf_FROM_BYTE_ARRAY(spBigBuf));
   QCBOREncode_SerializationCDE(&EC);
   QCBOREncode_OpenMapIndefiniteLength(&EC);
   QCBOREncode_CloseMap(&EC);
   if(QCBOREncode_GetErrorState(&EC) != uExpectedErr) {
      return 100;
   }
#endif /* ! QCBOR_DISABLE_INDEFINITE_LENGTH_ARRAYS */

   return 0;
}

/* Public function. See qcbor_encode_tests.h */
int32_t DCBORTest(void)
{
   QCBOREncodeContext EC;
   UsefulBufC         Encoded;
   QCBORError         uExpectedErr;

   QCBOREncode_Init(&EC, UsefulBuf_FROM_BYTE_ARRAY(spBigBuf));

   QCBOREncode_SerializationdCBOR(&EC);

   /* Items added to test sorting and preferred encoding of numbers and floats */
   QCBOREncode_OpenMap(&EC);
   QCBOREncode_AddFloatToMap(&EC, "k", 1.0f);
   QCBOREncode_AddInt64ToMap(&EC, "a", 1);
   QCBOREncode_AddDoubleToMap(&EC, "x", 2.0);
   QCBOREncode_AddDoubleToMap(&EC, "r", 3.4028234663852886E+38);
   QCBOREncode_AddDoubleToMap(&EC, "d1", -18446744073709549568.0);
   QCBOREncode_AddDoubleToMap(&EC, "d2", -18446744073709551616.0);
   QCBOREncode_AddDoubleToMap(&EC, "d3", -18446744073709555712.0);
   QCBOREncode_AddDoubleToMap(&EC, "b", NAN);

   QCBOREncode_CloseMap(&EC);

   QCBOREncode_Finish(&EC, &Encoded);

   static const uint8_t spExpecteddCBOR[] = {
      0xA8, 0x61, 0x61, 0x01, 0x61, 0x62, 0xF9, 0x7E, 0x00, 0x61, 0x6B, 0x01, 0x61, 0x72, 0xFA, 0x7F, 0x7F, 0xFF, 0xFF, 0x61, 0x78, 0x02, 0x62, 0x64, 0x31, 0x3B, 0xFF, 0xFF, 0xFF, 0xFF, 0xFF, 0xFF, 0xF7, 0xFF, 0x62, 0x64, 0x32, 0x3B, 0xFF, 0xFF, 0xFF, 0xFF, 0xFF, 0xFF, 0xFF, 0xFF, 0x62, 0x64, 0x33, 0xFB, 0xC3, 0xF0, 0x00, 0x00, 0x00, 0x00, 0x00, 0x01};

   if(UsefulBuf_Compare(UsefulBuf_FROM_BYTE_ARRAY_LITERAL(spExpecteddCBOR),
                        Encoded)) {
      return 1;
   }


#ifndef QCBOR_DISABLE_ENCODE_USAGE_GUARDS
   uExpectedErr = QCBOR_ERR_NOT_PREFERRED;
#else
   uExpectedErr = QCBOR_SUCCESS;
#endif

   /* Next, make sure methods that encode of non-CDE error out */

#ifndef  QCBOR_DISABLE_INDEFINITE_LENGTH_ARRAYS
   /* Indefinite-length map */
   QCBOREncode_Init(&EC, UsefulBuf_FROM_BYTE_ARRAY(spBigBuf));
   QCBOREncode_SerializationdCBOR(&EC);
   QCBOREncode_OpenMapIndefiniteLength(&EC);
   QCBOREncode_CloseMap(&EC);
   if(QCBOREncode_GetErrorState(&EC) != uExpectedErr) {
      return 100;
   }

   /* Indefinite-length array */
   QCBOREncode_Init(&EC, UsefulBuf_FROM_BYTE_ARRAY(spBigBuf));
   QCBOREncode_SerializationdCBOR(&EC);
   QCBOREncode_OpenArrayIndefiniteLength(&EC);
   QCBOREncode_CloseMap(&EC);
   if(QCBOREncode_GetErrorState(&EC) != uExpectedErr) {
      return 101;
   }
#endif /* ! QCBOR_DISABLE_INDEFINITE_LENGTH_ARRAYS */

   /* The "undef" special value */
   QCBOREncode_Init(&EC, UsefulBuf_FROM_BYTE_ARRAY(spBigBuf));
   QCBOREncode_SerializationdCBOR(&EC);
   QCBOREncode_AddUndef(&EC);
   QCBOREncode_CloseMap(&EC);
   if(QCBOREncode_GetErrorState(&EC) != uExpectedErr) {
      return 102;
   }


   /* Improvement: when indefinite length string encoding is supported
    * test it here too. */

   return 0;

}
#endif /* ! USEFULBUF_DISABLE_ALL_FLOAT && ! QCBOR_DISABLE_PREFERRED_FLOAT */

<<<<<<< HEAD
//#include "qcbor/qcbor2_encode.h"
=======
int32_t SubStringTest(void)
{
   QCBOREncodeContext EC;
   size_t             uStart;
   size_t             uCurrent;
   UsefulBufC         SS;
   UsefulBufC         Encoded;
   QCBORError         uErr;

   QCBOREncode_Init(&EC, UsefulBuf_FROM_BYTE_ARRAY(spBigBuf));
   QCBOREncode_OpenArray(&EC);
   uStart = QCBOREncode_Tell(&EC);
   QCBOREncode_AddInt64(&EC, 0);
   SS = QCBOREncode_SubString(&EC, uStart);
   if(UsefulBuf_Compare(SS, (UsefulBufC){"\x00", 1})) {
      return 1;
   }

   QCBOREncode_OpenArray(&EC);

   QCBOREncode_CloseArray(&EC);
   SS = QCBOREncode_SubString(&EC, uStart);
   if(UsefulBuf_Compare(SS, (UsefulBufC){"\x00\x80", 2})) {
      return 3;
   }


   /* Try it on a sequence */
   QCBOREncode_Init(&EC, UsefulBuf_FROM_BYTE_ARRAY(spBigBuf));
   uStart = QCBOREncode_Tell(&EC);
   QCBOREncode_AddInt64(&EC, 1);
   QCBOREncode_AddInt64(&EC, 1);
   QCBOREncode_AddInt64(&EC, 1);
   QCBOREncode_AddInt64(&EC, 1);
   SS = QCBOREncode_SubString(&EC, uStart);
   if(UsefulBuf_Compare(SS, (UsefulBufC){"\x01\x01\x01\x01", 4})) {
      return 10;
   }

   uCurrent = QCBOREncode_Tell(&EC);
   if(!UsefulBuf_IsNULLC(QCBOREncode_SubString(&EC, uCurrent+1))) {
      return 11;
   }

#ifndef QCBOR_DISABLE_ENCODE_USAGE_GUARDS
   /* Now cause an error */
   QCBOREncode_OpenMap(&EC);
   QCBOREncode_CloseArray(&EC);
   if(!UsefulBuf_IsNULLC(QCBOREncode_SubString(&EC, uStart))) {
      return 15;
   }
#endif /* ! QCBOR_DISABLE_ENCODE_USAGE_GUARDS */


   QCBOREncode_Init(&EC, UsefulBuf_FROM_BYTE_ARRAY(spBigBuf));
   QCBOREncode_AddInt64(&EC, 1);
   QCBOREncode_AddInt64(&EC, 1);
   uStart = QCBOREncode_Tell(&EC);
   QCBOREncode_OpenMap(&EC);
   QCBOREncode_OpenMapInMapN(&EC, 3);
   QCBOREncode_OpenArrayInMapN(&EC, 4);
   QCBOREncode_AddInt64(&EC, 0);
   QCBOREncode_CloseArray(&EC);
   QCBOREncode_CloseMap(&EC);
   QCBOREncode_CloseMap(&EC);
   SS = QCBOREncode_SubString(&EC, uStart);
   if(UsefulBuf_Compare(SS, (UsefulBufC){"\xA1\x03\xA1\x04\x81\x00", 6})) {
      return 20;
   }

   uErr = QCBOREncode_Finish(&EC, &Encoded);
   if(uErr) {
      return 21;
   }
   if(UsefulBuf_Compare(Encoded, (UsefulBufC){"\x01\x01\xA1\x03\xA1\x04\x81\x00", 8})) {
      return 22;
   }

   return 0;
}
>>>>>>> b36a0efc
<|MERGE_RESOLUTION|>--- conflicted
+++ resolved
@@ -4076,9 +4076,6 @@
 }
 #endif /* ! USEFULBUF_DISABLE_ALL_FLOAT && ! QCBOR_DISABLE_PREFERRED_FLOAT */
 
-<<<<<<< HEAD
-//#include "qcbor/qcbor2_encode.h"
-=======
 int32_t SubStringTest(void)
 {
    QCBOREncodeContext EC;
@@ -4158,5 +4155,4 @@
    }
 
    return 0;
-}
->>>>>>> b36a0efc
+}