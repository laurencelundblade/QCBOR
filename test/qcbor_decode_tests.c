/*==============================================================================
 Copyright (c) 2016-2018, The Linux Foundation.
 Copyright (c) 2018-2020, Laurence Lundblade.
 All rights reserved.

Redistribution and use in source and binary forms, with or without
modification, are permitted provided that the following conditions are
met:
    * Redistributions of source code must retain the above copyright
      notice, this list of conditions and the following disclaimer.
    * Redistributions in binary form must reproduce the above
      copyright notice, this list of conditions and the following
      disclaimer in the documentation and/or other materials provided
      with the distribution.
    * Neither the name of The Linux Foundation nor the names of its
      contributors, nor the name "Laurence Lundblade" may be used to
      endorse or promote products derived from this software without
      specific prior written permission.

THIS SOFTWARE IS PROVIDED "AS IS" AND ANY EXPRESS OR IMPLIED
WARRANTIES, INCLUDING, BUT NOT LIMITED TO, THE IMPLIED WARRANTIES OF
MERCHANTABILITY, FITNESS FOR A PARTICULAR PURPOSE AND NON-INFRINGEMENT
ARE DISCLAIMED.  IN NO EVENT SHALL THE COPYRIGHT OWNER OR CONTRIBUTORS
BE LIABLE FOR ANY DIRECT, INDIRECT, INCIDENTAL, SPECIAL, EXEMPLARY, OR
CONSEQUENTIAL DAMAGES (INCLUDING, BUT NOT LIMITED TO, PROCUREMENT OF
SUBSTITUTE GOODS OR SERVICES; LOSS OF USE, DATA, OR PROFITS; OR
BUSINESS INTERRUPTION) HOWEVER CAUSED AND ON ANY THEORY OF LIABILITY,
WHETHER IN CONTRACT, STRICT LIABILITY, OR TORT (INCLUDING NEGLIGENCE
OR OTHERWISE) ARISING IN ANY WAY OUT OF THE USE OF THIS SOFTWARE, EVEN
IF ADVISED OF THE POSSIBILITY OF SUCH DAMAGE.
 =============================================================================*/

#include "qcbor_decode_tests.h"
#include "qcbor/qcbor_encode.h"
#include "qcbor/qcbor_decode.h"
#include <string.h>
#include <math.h> // for fabs()
#include "not_well_formed_cbor.h"


#ifdef  PRINT_FUNCTIONS_FOR_DEBUGGING
#include <stdio.h>

static void PrintUsefulBufC(const char *szLabel, UsefulBufC Buf)
{
   if(szLabel) {
      printf("%s ", szLabel);
   }

   size_t i;
   for(i = 0; i < Buf.len; i++) {
      uint8_t Z = ((uint8_t *)Buf.ptr)[i];
      printf("%02x ", Z);
   }
   printf("\n");

   fflush(stdout);
}
#endif


static const uint8_t spExpectedEncodedInts[] = {
   0x98, 0x2f, 0x3b, 0x7f, 0xff, 0xff, 0xff, 0xff,
   0xff, 0xff, 0xff, 0x3b, 0x00, 0x00, 0x00, 0x01,
   0x00, 0x00, 0x00, 0x00, 0x3a, 0xff, 0xff, 0xff,
   0xff, 0x3a, 0xff, 0xff, 0xff, 0xfe, 0x3a, 0xff,
   0xff, 0xff, 0xfd, 0x3a, 0x7f, 0xff, 0xff, 0xff,
   0x3a, 0x7f, 0xff, 0xff, 0xfe, 0x3a, 0x00, 0x01,
   0x00, 0x01, 0x3a, 0x00, 0x01, 0x00, 0x00, 0x39,
   0xff, 0xff, 0x39, 0xff, 0xfe, 0x39, 0xff, 0xfd,
   0x39, 0x01, 0x00, 0x38, 0xff, 0x38, 0xfe, 0x38,
   0xfd, 0x38, 0x18, 0x37, 0x36, 0x20, 0x00, 0x00,
   0x01, 0x16, 0x17, 0x18, 0x18, 0x18, 0x19, 0x18,
   0x1a, 0x18, 0xfe, 0x18, 0xff, 0x19, 0x01, 0x00,
   0x19, 0x01, 0x01, 0x19, 0xff, 0xfe, 0x19, 0xff,
   0xff, 0x1a, 0x00, 0x01, 0x00, 0x00, 0x1a, 0x00,
   0x01, 0x00, 0x01, 0x1a, 0x00, 0x01, 0x00, 0x02,
   0x1a, 0x7f, 0xff, 0xff, 0xff, 0x1a, 0x7f, 0xff,
   0xff, 0xff, 0x1a, 0x80, 0x00, 0x00, 0x00, 0x1a,
   0x80, 0x00, 0x00, 0x01, 0x1a, 0xff, 0xff, 0xff,
   0xfe, 0x1a, 0xff, 0xff, 0xff, 0xff, 0x1b, 0x00,
   0x00, 0x00, 0x01, 0x00, 0x00, 0x00, 0x00, 0x1b,
   0x00, 0x00, 0x00, 0x01, 0x00, 0x00, 0x00, 0x01,
   0x1b, 0x7f, 0xff, 0xff, 0xff, 0xff, 0xff, 0xff,
   0xff, 0x1b, 0xff, 0xff, 0xff, 0xff, 0xff, 0xff,
   0xff, 0xff};


// return CBOR error or -1 if type of value doesn't match

static int32_t IntegerValuesParseTestInternal(QCBORDecodeContext *pDCtx)
{
<<<<<<< HEAD
   QCBORItem          Item;
=======
   QCBORItem  Item;
>>>>>>> e15326f5
   QCBORError nCBORError;

   if((nCBORError = QCBORDecode_GetNext(pDCtx, &Item)))
      return (int32_t)nCBORError;
   if(Item.uDataType != QCBOR_TYPE_ARRAY)
      return -1;

   if((nCBORError = QCBORDecode_GetNext(pDCtx, &Item)))
      return (int32_t)nCBORError;
   if(Item.uDataType != QCBOR_TYPE_INT64 ||
      Item.val.int64 != -9223372036854775807LL - 1)
      return -1;

   if((nCBORError = QCBORDecode_GetNext(pDCtx, &Item)))
      return (int32_t)nCBORError;
   if(Item.uDataType != QCBOR_TYPE_INT64 ||
      Item.val.int64 != -4294967297)
      return -1;

   if((nCBORError = QCBORDecode_GetNext(pDCtx, &Item)))
      return (int32_t)nCBORError;
   if(Item.uDataType != QCBOR_TYPE_INT64 ||
      Item.val.int64 != -4294967296)
      return -1;

   if((nCBORError = QCBORDecode_GetNext(pDCtx, &Item)))
      return (int32_t)nCBORError;
   if(Item.uDataType != QCBOR_TYPE_INT64 ||
      Item.val.int64 != -4294967295)
      return -1;

   if((nCBORError = QCBORDecode_GetNext(pDCtx, &Item)))
      return (int32_t)nCBORError;
   if(Item.uDataType != QCBOR_TYPE_INT64 ||
      Item.val.int64 != -4294967294)
      return -1;


   if((nCBORError = QCBORDecode_GetNext(pDCtx, &Item)))
      return (int32_t)nCBORError;
   if(Item.uDataType != QCBOR_TYPE_INT64 ||
      Item.val.int64 != -2147483648)
      return -1;

   if((nCBORError = QCBORDecode_GetNext(pDCtx, &Item)))
      return (int32_t)nCBORError;
   if(Item.uDataType != QCBOR_TYPE_INT64 ||
      Item.val.int64 != -2147483647)
      return -1;

   if((nCBORError = QCBORDecode_GetNext(pDCtx, &Item)))
      return (int32_t)nCBORError;
   if(Item.uDataType != QCBOR_TYPE_INT64 ||
      Item.val.int64 != -65538)
      return  -1;

   if((nCBORError = QCBORDecode_GetNext(pDCtx, &Item)))
      return (int32_t)nCBORError;
   if(Item.uDataType != QCBOR_TYPE_INT64 ||
      Item.val.int64 != -65537)
      return  -1;

   if((nCBORError = QCBORDecode_GetNext(pDCtx, &Item)))
      return (int32_t)nCBORError;
   if(Item.uDataType != QCBOR_TYPE_INT64 ||
      Item.val.int64 != -65536)
      return  -1;


   if((   nCBORError = QCBORDecode_GetNext(pDCtx, &Item)))
      return (int32_t)nCBORError;
   if(Item.uDataType != QCBOR_TYPE_INT64 ||
      Item.val.int64 != -65535)
      return  -1;


   if((   nCBORError = QCBORDecode_GetNext(pDCtx, &Item)))
      return (int32_t)nCBORError;
   if(Item.uDataType != QCBOR_TYPE_INT64 ||
      Item.val.int64 != -65534)
      return  -1;


   if((   nCBORError = QCBORDecode_GetNext(pDCtx, &Item)))
      return (int32_t)nCBORError;
   if(Item.uDataType != QCBOR_TYPE_INT64 ||
      Item.val.int64 != -257)
      return  -1;

   if((   nCBORError = QCBORDecode_GetNext(pDCtx, &Item)))
      return (int32_t)nCBORError;
   if(Item.uDataType != QCBOR_TYPE_INT64 ||
      Item.val.int64 != -256)
      return  -1;

   if((   nCBORError = QCBORDecode_GetNext(pDCtx, &Item)))
      return (int32_t)nCBORError;
   if(Item.uDataType != QCBOR_TYPE_INT64 ||
      Item.val.int64 != -255)
      return  -1;

   if((   nCBORError = QCBORDecode_GetNext(pDCtx, &Item)))
      return (int32_t)nCBORError;
   if(Item.uDataType != QCBOR_TYPE_INT64 ||
      Item.val.int64 != -254)
      return  -1;


   if((   nCBORError = QCBORDecode_GetNext(pDCtx, &Item)))
      return (int32_t)nCBORError;
   if(Item.uDataType != QCBOR_TYPE_INT64 ||
      Item.val.int64 != -25)
      return  -1;


   if((   nCBORError = QCBORDecode_GetNext(pDCtx, &Item)))
      return (int32_t)nCBORError;
   if(Item.uDataType != QCBOR_TYPE_INT64 ||
      Item.val.int64 != -24)
      return  -1;


   if((   nCBORError = QCBORDecode_GetNext(pDCtx, &Item)))
      return (int32_t)nCBORError;
   if(Item.uDataType != QCBOR_TYPE_INT64 ||
      Item.val.int64 != -23)
      return  -1;


   if((   nCBORError = QCBORDecode_GetNext(pDCtx, &Item)))
      return (int32_t)nCBORError;
   if(Item.uDataType != QCBOR_TYPE_INT64 ||
      Item.val.int64 != -1)
      return  -1;


   if((   nCBORError = QCBORDecode_GetNext(pDCtx, &Item)))
      return (int32_t)nCBORError;
   if(Item.uDataType != QCBOR_TYPE_INT64 ||
      Item.val.int64 != 0)
      return  -1;


   if((   nCBORError = QCBORDecode_GetNext(pDCtx, &Item)))
      return (int32_t)nCBORError;
   if(Item.uDataType != QCBOR_TYPE_INT64 ||
      Item.val.int64 != 0)
      return  -1;

   if((   nCBORError = QCBORDecode_GetNext(pDCtx, &Item)))
      return (int32_t)nCBORError;
   if(Item.uDataType != QCBOR_TYPE_INT64 ||
      Item.val.int64 != 1)
      return  -1;


   if((   nCBORError = QCBORDecode_GetNext(pDCtx, &Item)))
      return (int32_t)nCBORError;
   if(Item.uDataType != QCBOR_TYPE_INT64 ||
      Item.val.int64 != 22)
      return  -1;


   if((   nCBORError = QCBORDecode_GetNext(pDCtx, &Item)))
      return (int32_t)nCBORError;
   if(Item.uDataType != QCBOR_TYPE_INT64 ||
      Item.val.int64 != 23)
      return  -1;


   if((   nCBORError = QCBORDecode_GetNext(pDCtx, &Item)))
      return (int32_t)nCBORError;
   if(Item.uDataType != QCBOR_TYPE_INT64 ||
      Item.val.int64 != 24)
      return  -1;


   if((   nCBORError = QCBORDecode_GetNext(pDCtx, &Item)))
      return (int32_t)nCBORError;
   if(Item.uDataType != QCBOR_TYPE_INT64 ||
      Item.val.int64 != 25)
      return  -1;

   if((   nCBORError = QCBORDecode_GetNext(pDCtx, &Item)))
      return (int32_t)nCBORError;
   if(Item.uDataType != QCBOR_TYPE_INT64 ||
      Item.val.int64 != 26)
      return  -1;


   if((   nCBORError = QCBORDecode_GetNext(pDCtx, &Item)))
      return (int32_t)nCBORError;
   if(Item.uDataType != QCBOR_TYPE_INT64 ||
      Item.val.int64 != 254)
      return  -1;


   if((   nCBORError = QCBORDecode_GetNext(pDCtx, &Item)))
      return (int32_t)nCBORError;
   if(Item.uDataType != QCBOR_TYPE_INT64 ||
      Item.val.int64 != 255)
      return  -1;


   if((   nCBORError = QCBORDecode_GetNext(pDCtx, &Item)))
      return (int32_t)nCBORError;
   if(Item.uDataType != QCBOR_TYPE_INT64 ||
      Item.val.int64 != 256)
      return  -1;


   if((   nCBORError = QCBORDecode_GetNext(pDCtx, &Item)))
      return (int32_t)nCBORError;
   if(Item.uDataType != QCBOR_TYPE_INT64 ||
      Item.val.int64 != 257)
      return  -1;

   if((   nCBORError = QCBORDecode_GetNext(pDCtx, &Item)))
      return (int32_t)nCBORError;
   if(Item.uDataType != QCBOR_TYPE_INT64 ||
      Item.val.int64 != 65534)
      return  -1;


   if((   nCBORError = QCBORDecode_GetNext(pDCtx, &Item)))
      return (int32_t)nCBORError;
   if(Item.uDataType != QCBOR_TYPE_INT64 ||
      Item.val.int64 != 65535)
      return  -1;


   if((   nCBORError = QCBORDecode_GetNext(pDCtx, &Item)))
      return (int32_t)nCBORError;
   if(Item.uDataType != QCBOR_TYPE_INT64 ||
      Item.val.int64 != 65536)
      return  -1;

   if((   nCBORError = QCBORDecode_GetNext(pDCtx, &Item)))
      return (int32_t)nCBORError;
   if(Item.uDataType != QCBOR_TYPE_INT64 ||
      Item.val.int64 != 65537)
      return  -1;

   if((   nCBORError = QCBORDecode_GetNext(pDCtx, &Item)))
      return (int32_t)nCBORError;
   if(Item.uDataType != QCBOR_TYPE_INT64 ||
      Item.val.int64 != 65538)
      return  -1;

   if((   nCBORError = QCBORDecode_GetNext(pDCtx, &Item)))
      return (int32_t)nCBORError;
   if(Item.uDataType != QCBOR_TYPE_INT64 ||
      Item.val.int64 != 2147483647)
      return  -1;

   if((   nCBORError = QCBORDecode_GetNext(pDCtx, &Item)))
      return (int32_t)nCBORError;
   if(Item.uDataType != QCBOR_TYPE_INT64 ||
      Item.val.int64 != 2147483647)
      return  -1;

   if((   nCBORError = QCBORDecode_GetNext(pDCtx, &Item)))
      return (int32_t)nCBORError;
   if(Item.uDataType != QCBOR_TYPE_INT64 ||
      Item.val.int64 != 2147483648)
      return  -1;

   if((   nCBORError = QCBORDecode_GetNext(pDCtx, &Item)))
      return (int32_t)nCBORError;
   if(Item.uDataType != QCBOR_TYPE_INT64 ||
      Item.val.int64 != 2147483649)
      return  -1;

   if((   nCBORError = QCBORDecode_GetNext(pDCtx, &Item)))
      return (int32_t)nCBORError;
   if(Item.uDataType != QCBOR_TYPE_INT64 ||
      Item.val.int64 != 4294967294)
      return  -1;


<<<<<<< HEAD
   if((   nCBORError = QCBORDecode_GetNext(pDCtx, &Item)))
=======
   if((  nCBORError = QCBORDecode_GetNext(pDCtx, &Item)))
>>>>>>> e15326f5
      return (int32_t)nCBORError;
   if(Item.uDataType != QCBOR_TYPE_INT64 ||
      Item.val.int64 != 4294967295)
      return  -1;


   if((   nCBORError = QCBORDecode_GetNext(pDCtx, &Item)))
      return (int32_t)nCBORError;
   if(Item.uDataType != QCBOR_TYPE_INT64 ||
      Item.val.int64 != 4294967296)
      return  -1;


   if((   nCBORError = QCBORDecode_GetNext(pDCtx, &Item)))
      return (int32_t)nCBORError;
   if(Item.uDataType != QCBOR_TYPE_INT64 ||
      Item.val.int64 != 4294967297)
      return  -1;



   if((   nCBORError = QCBORDecode_GetNext(pDCtx, &Item)))
      return (int32_t)nCBORError;
   if(Item.uDataType != QCBOR_TYPE_INT64 ||
      Item.val.int64 != 9223372036854775807LL)
      return  -1;


   if((   nCBORError = QCBORDecode_GetNext(pDCtx, &Item)))
      return (int32_t)nCBORError;
   if(Item.uDataType != QCBOR_TYPE_UINT64 ||
      Item.val.uint64 != 18446744073709551615ULL)
      return  -1;


   if(QCBORDecode_Finish(pDCtx) != QCBOR_SUCCESS) {
      return -1;
   }

   return 0;
}


// One less than the smallest negative integer allowed in C. Decoding
// this should fail.
static const uint8_t spTooSmallNegative[] = {
   0x3b, 0x80, 0x00, 0x00, 0x00, 0x00, 0x00, 0x00, 0x00,
};


/*
   Tests the decoding of lots of different integers sizes
   and values.
 */
int32_t IntegerValuesParseTest()
{
   int nReturn;
   QCBORDecodeContext DCtx;

   QCBORDecode_Init(&DCtx,
                    UsefulBuf_FROM_BYTE_ARRAY_LITERAL(spExpectedEncodedInts),
                    QCBOR_DECODE_MODE_NORMAL);

   // The really big test of all successes
   nReturn = IntegerValuesParseTestInternal(&DCtx);
   if(nReturn) {
      return nReturn;
   }

   // The one large negative integer that can be parsed
   QCBORDecode_Init(&DCtx,
                    UsefulBuf_FROM_BYTE_ARRAY_LITERAL(spTooSmallNegative),
                    QCBOR_DECODE_MODE_NORMAL);

   QCBORItem item;
   if(QCBORDecode_GetNext(&DCtx, &item) != QCBOR_ERR_INT_OVERFLOW) {
      nReturn = -4000;
   }

   return(nReturn);
}


/*
   Creates a simple CBOR array and returns it in *pEncoded. The array is
   malloced and needs to be freed. This is used by several tests.

   Two of the inputs can be set. Two other items in the array are fixed.

 */

static uint8_t spSimpleArrayBuffer[50];

static int32_t CreateSimpleArray(int nInt1, int nInt2, uint8_t **pEncoded, size_t *pEncodedLen)
{
   QCBOREncodeContext ECtx;
   int nReturn = -1;

   *pEncoded = NULL;
   *pEncodedLen = INT32_MAX;

   // loop runs CBOR encoding twice. First with no buffer to
   // calculate the length so buffer can be allocated correctly,
   // and last with the buffer to do the actual encoding
   do {
      QCBOREncode_Init(&ECtx, (UsefulBuf){*pEncoded, *pEncodedLen});
      QCBOREncode_OpenArray(&ECtx);
      QCBOREncode_AddInt64(&ECtx, nInt1);
      QCBOREncode_AddInt64(&ECtx, nInt2);
      QCBOREncode_AddBytes(&ECtx, ((UsefulBufC) {"galactic", 8}));
      QCBOREncode_AddBytes(&ECtx, ((UsefulBufC) {"haven token", 11}));
      QCBOREncode_CloseArray(&ECtx);

      if(QCBOREncode_FinishGetSize(&ECtx, pEncodedLen))
         goto Done;

      if(*pEncoded != NULL) {
         nReturn = 0;
         goto Done;
      }

      // Use static buffer to avoid dependency on malloc()
      if(*pEncodedLen > sizeof(spSimpleArrayBuffer)) {
         goto Done;
      }
      *pEncoded = spSimpleArrayBuffer;

   } while(1);

Done:
   return nReturn;
}


/*
 Some basic CBOR with map and array used in a lot of tests.
 The map labels are all strings

 {"first integer": 42,
  "an array of two strings": [
      "string1", "string2"
  ],
  "map in a map": {
      "bytes 1": h'78787878',
      "bytes 2": h'79797979',
      "another int": 98,
      "text 2": "lies, damn lies and statistics"
   }
  }
 */
static const uint8_t pValidMapEncoded[] = {
   0xa3, 0x6d, 0x66, 0x69, 0x72, 0x73, 0x74, 0x20, 0x69, 0x6e,
   0x74, 0x65, 0x67, 0x65, 0x72, 0x18, 0x2a, 0x77, 0x61, 0x6e,
   0x20, 0x61, 0x72, 0x72, 0x61, 0x79, 0x20, 0x6f, 0x66, 0x20,
   0x74, 0x77, 0x6f, 0x20, 0x73, 0x74, 0x72, 0x69, 0x6e, 0x67,
   0x73, 0x82, 0x67, 0x73, 0x74, 0x72, 0x69, 0x6e, 0x67, 0x31,
   0x67, 0x73, 0x74, 0x72, 0x69, 0x6e, 0x67, 0x32, 0x6c, 0x6d,
   0x61, 0x70, 0x20, 0x69, 0x6e, 0x20, 0x61, 0x20, 0x6d, 0x61,
   0x70, 0xa4, 0x67, 0x62, 0x79, 0x74, 0x65, 0x73, 0x20, 0x31,
   0x44, 0x78, 0x78, 0x78, 0x78, 0x67, 0x62, 0x79, 0x74, 0x65,
   0x73, 0x20, 0x32, 0x44, 0x79, 0x79, 0x79, 0x79, 0x6b, 0x61,
   0x6e, 0x6f, 0x74, 0x68, 0x65, 0x72, 0x20, 0x69, 0x6e, 0x74,
   0x18, 0x62, 0x66, 0x74, 0x65, 0x78, 0x74, 0x20, 0x32, 0x78,
   0x1e, 0x6c, 0x69, 0x65, 0x73, 0x2c, 0x20, 0x64, 0x61, 0x6d,
   0x6e, 0x20, 0x6c, 0x69, 0x65, 0x73, 0x20, 0x61, 0x6e, 0x64,
   0x20, 0x73, 0x74, 0x61, 0x74, 0x69, 0x73, 0x74, 0x69, 0x63,
   0x73 } ;

static int32_t ParseOrderedArray(const uint8_t *pEncoded,
                             size_t nLen,
                             int64_t *pInt1,
                             int64_t *pInt2,
                             const uint8_t **pBuf3,
                             size_t *pBuf3Len,
                             const uint8_t **pBuf4,
                             size_t *pBuf4Len)
{
   QCBORDecodeContext DCtx;
   QCBORItem          Item;
   int                nReturn = -1; // assume error until success

   QCBORDecode_Init(&DCtx,
                    (UsefulBufC){pEncoded, nLen},
                    QCBOR_DECODE_MODE_NORMAL);

   // Make sure the first thing is a map
   if(QCBORDecode_GetNext(&DCtx, &Item) != 0 || Item.uDataType != QCBOR_TYPE_ARRAY)
      goto Done;

   // First integer
   if(QCBORDecode_GetNext(&DCtx, &Item) != 0 || Item.uDataType != QCBOR_TYPE_INT64)
      goto Done;
   *pInt1 = Item.val.int64;

   // Second integer
   if(QCBORDecode_GetNext(&DCtx, &Item) != 0 || Item.uDataType != QCBOR_TYPE_INT64)
      goto Done;
   *pInt2 = Item.val.int64;

   // First string
   if(QCBORDecode_GetNext(&DCtx, &Item) != 0 || Item.uDataType != QCBOR_TYPE_BYTE_STRING)
      goto Done;
   *pBuf3 = Item.val.string.ptr;
   *pBuf3Len = Item.val.string.len;

   // Second string
   if(QCBORDecode_GetNext(&DCtx, &Item) != 0 || Item.uDataType != QCBOR_TYPE_BYTE_STRING)
      goto Done;
   *pBuf4 = Item.val.string.ptr;
   *pBuf4Len = Item.val.string.len;

   nReturn = 0;

Done:
   return(nReturn);
}




int32_t SimpleArrayTest()
{
   uint8_t *pEncoded;
   size_t  nEncodedLen;

   int64_t i1=0, i2=0;
   size_t i3=0, i4=0;
   const uint8_t *s3= (uint8_t *)"";
   const uint8_t *s4= (uint8_t *)"";


   if(CreateSimpleArray(23, 6000, &pEncoded, &nEncodedLen) < 0) {
      return(-1);
   }

   ParseOrderedArray(pEncoded, nEncodedLen, &i1, &i2, &s3, &i3, &s4, &i4);

   if(i1 != 23 ||
      i2 != 6000 ||
      i3 != 8 ||
      i4 != 11 ||
      memcmp("galactic", s3, 8) !=0 ||
      memcmp("haven token", s4, 11) !=0) {
      return(-1);
   }

   return(0);
}


/*
 [
    0,
    [],
    [
       [],
       [
          0
       ],
       {},
       {
          1: {},
          2: {},
          3: []
       }
    ]
 ]
 */
static uint8_t sEmpties[] = {0x83, 0x00, 0x80, 0x84, 0x80, 0x81, 0x00, 0xa0,
                             0xa3, 0x01, 0xa0, 0x02, 0xa0, 0x03, 0x80};

int32_t EmptyMapsAndArraysTest()
{
   QCBORDecodeContext DCtx;
   QCBORItem Item;

   QCBORDecode_Init(&DCtx,
                    UsefulBuf_FROM_BYTE_ARRAY_LITERAL(sEmpties),
                    QCBOR_DECODE_MODE_NORMAL);

   // Array with 3 items
   if(QCBORDecode_GetNext(&DCtx, &Item) != 0 ||
      Item.uDataType != QCBOR_TYPE_ARRAY ||
      Item.uNestingLevel != 0 ||
      Item.uNextNestLevel != 1 ||
      Item.val.uCount != 3) {
      return -1;
   }

   // An integer 0
   if(QCBORDecode_GetNext(&DCtx, &Item) != 0 ||
      Item.uDataType != QCBOR_TYPE_INT64 ||
      Item.uNestingLevel != 1 ||
      Item.uNextNestLevel != 1 ||
      Item.val.uint64 != 0) {
      return -2;
   }

   // An empty array
   if(QCBORDecode_GetNext(&DCtx, &Item) != 0 ||
      Item.uDataType != QCBOR_TYPE_ARRAY ||
      Item.uNestingLevel != 1 ||
      Item.uNextNestLevel != 1 ||
      Item.val.uCount != 0) {
      return -3;
   }

   // An array with 4 items
   if(QCBORDecode_GetNext(&DCtx, &Item) != 0 ||
      Item.uDataType != QCBOR_TYPE_ARRAY ||
      Item.uNestingLevel != 1 ||
      Item.uNextNestLevel != 2 ||
      Item.val.uCount != 4) {
      return -4;
   }

   // An empty array
   if(QCBORDecode_GetNext(&DCtx, &Item) != 0 ||
      Item.uDataType != QCBOR_TYPE_ARRAY ||
      Item.uNestingLevel != 2 ||
      Item.uNextNestLevel != 2 ||
      Item.val.uCount != 0) {
      return -5;
   }

   // An array with 1 item
   if(QCBORDecode_GetNext(&DCtx, &Item) != 0 ||
      Item.uDataType != QCBOR_TYPE_ARRAY ||
      Item.uNestingLevel != 2 ||
      Item.uNextNestLevel != 3 ||
      Item.val.uCount != 1) {
      return -6;
   }

   // An integer 0
   if(QCBORDecode_GetNext(&DCtx, &Item) != 0 ||
      Item.uDataType != QCBOR_TYPE_INT64 ||
      Item.uNestingLevel != 3 ||
      Item.uNextNestLevel != 2 ||
      Item.val.uint64 != 0) {
      return -7;
   }

   // An empty map
   if(QCBORDecode_GetNext(&DCtx, &Item) != 0 ||
      Item.uDataType != QCBOR_TYPE_MAP ||
      Item.uNestingLevel != 2 ||
      Item.uNextNestLevel != 2 ||
      Item.val.uCount != 0) {
      return -8;
   }

   // An map with 3 items
   if(QCBORDecode_GetNext(&DCtx, &Item) != 0 ||
      Item.uDataType != QCBOR_TYPE_MAP ||
      Item.uNestingLevel != 2 ||
      Item.uNextNestLevel != 3 ||
      Item.val.uCount != 3) {
      return -9;
   }

   // An empty map
   if(QCBORDecode_GetNext(&DCtx, &Item) != 0 ||
      Item.uDataType != QCBOR_TYPE_MAP ||
      Item.uNestingLevel != 3 ||
      Item.uNextNestLevel != 3 ||
      Item.val.uCount != 0) {
      return -10;
   }

   // An empty map
   if(QCBORDecode_GetNext(&DCtx, &Item) != 0 ||
      Item.uDataType != QCBOR_TYPE_MAP ||
      Item.uNestingLevel != 3 ||
      Item.uNextNestLevel != 3 ||
      Item.val.uCount != 0) {
      return -11;
   }

   // An empty array
   if(QCBORDecode_GetNext(&DCtx, &Item) != 0 ||
      Item.uDataType != QCBOR_TYPE_ARRAY ||
      Item.uNestingLevel != 3 ||
      Item.uNextNestLevel != 0 ||
      Item.val.uCount != 0) {
      return -12;
   }

   if(QCBORDecode_Finish(&DCtx) != QCBOR_SUCCESS) {
      return -13;
   }

   return 0;
}


static uint8_t spDeepArrays[] = {0x81, 0x81, 0x81, 0x81, 0x81, 0x81,
                                 0x81, 0x81, 0x81, 0x80};

int32_t ParseDeepArrayTest()
{
   QCBORDecodeContext DCtx;
   int nReturn = 0;
   int i;

   QCBORDecode_Init(&DCtx,
                    UsefulBuf_FROM_BYTE_ARRAY_LITERAL(spDeepArrays),
                    QCBOR_DECODE_MODE_NORMAL);

   for(i = 0; i < 10; i++) {
      QCBORItem Item;

      if(QCBORDecode_GetNext(&DCtx, &Item) != 0 ||
         Item.uDataType != QCBOR_TYPE_ARRAY ||
         Item.uNestingLevel != i) {
         nReturn = -1;
         break;
      }
   }

   return(nReturn);
}

// Big enough to test nesting to the depth of 24
static uint8_t spTooDeepArrays[] = {0x81, 0x81, 0x81, 0x81, 0x81, 0x81, 0x81,
                                    0x81, 0x81, 0x81, 0x81, 0x81, 0x81, 0x81,
                                    0x81, 0x81, 0x81, 0x81, 0x81, 0x81, 0x81,
                                    0x81, 0x81, 0x81, 0x80};

int32_t ParseTooDeepArrayTest()
{
   QCBORDecodeContext DCtx;
   int nReturn = 0;
   int i;
   QCBORItem Item;


   QCBORDecode_Init(&DCtx,
                    UsefulBuf_FROM_BYTE_ARRAY_LITERAL(spTooDeepArrays),
                    QCBOR_DECODE_MODE_NORMAL);

   for(i = 0; i < QCBOR_MAX_ARRAY_NESTING1; i++) {

      if(QCBORDecode_GetNext(&DCtx, &Item) != 0 ||
         Item.uDataType != QCBOR_TYPE_ARRAY ||
         Item.uNestingLevel != i) {
         nReturn = -1;
         break;
      }
   }

   if(QCBORDecode_GetNext(&DCtx, &Item) != QCBOR_ERR_ARRAY_NESTING_TOO_DEEP)
      nReturn = -1;

   return(nReturn);
}




int32_t ShortBufferParseTest()
{
   int nResult = 0;

   for(size_t nNum = sizeof(spExpectedEncodedInts)-1; nNum; nNum--) {
      QCBORDecodeContext DCtx;

      QCBORDecode_Init(&DCtx,
                       (UsefulBufC){spExpectedEncodedInts, nNum},
                       QCBOR_DECODE_MODE_NORMAL);

      const int nErr = IntegerValuesParseTestInternal(&DCtx);

      if(nErr != QCBOR_ERR_HIT_END && nErr != QCBOR_ERR_NO_MORE_ITEMS) {
         nResult = -1;
         goto Done;
      }
   }
Done:
   return nResult;
}



int32_t ShortBufferParseTest2()
{
   uint8_t *pEncoded;
   int      nReturn;
   size_t   nEncodedLen;

   int64_t i1, i2;
   size_t i3, i4;
   const uint8_t *s3, *s4;

   nReturn = 0;

   if(CreateSimpleArray(23, 6000, &pEncoded, &nEncodedLen) < 0) {
      return(-1);
   }

   for(nEncodedLen--; nEncodedLen; nEncodedLen--) {
      int nResult = ParseOrderedArray(pEncoded, (uint32_t)nEncodedLen, &i1, &i2, &s3, &i3, &s4, &i4);
      if(nResult == 0) {
         nReturn = -1;
      }
   }

   return(nReturn);
}

/*
 Decode and thoroughly check a moderately complex
 set of maps. Can be run in QCBOR_DECODE_MODE_NORMAL or in
 QCBOR_DECODE_MODE_MAP_STRINGS_ONLY.
 */
static int32_t ParseMapTest1(QCBORDecodeMode nMode)
{
   QCBORDecodeContext DCtx;
   QCBORItem Item;
   QCBORError nCBORError;

   QCBORDecode_Init(&DCtx,
                    (UsefulBufC){pValidMapEncoded, sizeof(pValidMapEncoded)},
                    nMode);

   if((nCBORError = QCBORDecode_GetNext(&DCtx, &Item))) {
      return (int32_t)nCBORError;
   }
   if(Item.uDataType != QCBOR_TYPE_MAP ||
      Item.val.uCount != 3)
      return -1;

   if((nCBORError = QCBORDecode_GetNext(&DCtx, &Item))) {
      return (int32_t)nCBORError;
   }
   if(Item.uLabelType != QCBOR_TYPE_TEXT_STRING ||
      Item.uDataType != QCBOR_TYPE_INT64 ||
      Item.val.int64 != 42 ||
      Item.uDataAlloc ||
      Item.uLabelAlloc ||
      UsefulBuf_Compare(Item.label.string, UsefulBuf_FromSZ("first integer"))) {
      return -1;
   }

   if((nCBORError = QCBORDecode_GetNext(&DCtx, &Item))) {
      return (int32_t)nCBORError;
   }
   if(Item.uLabelType != QCBOR_TYPE_TEXT_STRING ||
      Item.uDataAlloc ||
      Item.uLabelAlloc ||
      UsefulBuf_Compare(Item.label.string, UsefulBuf_FromSZ("an array of two strings")) ||
      Item.uDataType != QCBOR_TYPE_ARRAY ||
      Item.val.uCount != 2)
      return -1;

   if((nCBORError = QCBORDecode_GetNext(&DCtx, &Item))) {
      return (int32_t)nCBORError;
   }
   if(Item.uDataType != QCBOR_TYPE_TEXT_STRING ||
      Item.uDataAlloc ||
      Item.uLabelAlloc ||
      UsefulBuf_Compare(Item.val.string, UsefulBuf_FromSZ("string1"))) {
      return -1;
   }

   if((nCBORError = QCBORDecode_GetNext(&DCtx, &Item))) {
      return (int32_t)nCBORError;
   }
   if(Item.uDataType != QCBOR_TYPE_TEXT_STRING ||
      Item.uDataAlloc ||
      Item.uLabelAlloc ||
      UsefulBuf_Compare(Item.val.string, UsefulBuf_FromSZ("string2"))) {
      return -1;
   }

   if((nCBORError = QCBORDecode_GetNext(&DCtx, &Item))) {
      return (int32_t)nCBORError;
   }
   if(Item.uLabelType != QCBOR_TYPE_TEXT_STRING ||
      Item.uDataAlloc ||
      Item.uLabelAlloc ||
      UsefulBuf_Compare(Item.label.string, UsefulBuf_FromSZ("map in a map")) ||
      Item.uDataType != QCBOR_TYPE_MAP ||
      Item.val.uCount != 4) {
      return -1;
   }

   if((nCBORError = QCBORDecode_GetNext(&DCtx, &Item))) {
      return (int32_t)nCBORError;
   }
   if(Item.uLabelType != QCBOR_TYPE_TEXT_STRING ||
      UsefulBuf_Compare(Item.label.string, UsefulBuf_FromSZ("bytes 1"))||
      Item.uDataType != QCBOR_TYPE_BYTE_STRING ||
      Item.uDataAlloc ||
      Item.uLabelAlloc ||
      UsefulBuf_Compare(Item.val.string, UsefulBuf_FromSZ("xxxx"))) {
      return -1;
   }

   if((nCBORError = QCBORDecode_GetNext(&DCtx, &Item))) {
      return (int32_t)nCBORError;
   }
   if(Item.uLabelType != QCBOR_TYPE_TEXT_STRING ||
      UsefulBuf_Compare(Item.label.string, UsefulBuf_FromSZ("bytes 2")) ||
      Item.uDataType != QCBOR_TYPE_BYTE_STRING ||
      Item.uDataAlloc ||
      Item.uLabelAlloc ||
      UsefulBuf_Compare(Item.val.string, UsefulBuf_FromSZ("yyyy"))) {
      return -1;
   }

   if((nCBORError = QCBORDecode_GetNext(&DCtx, &Item))) {
      return (int32_t)nCBORError;
   }
   if(Item.uLabelType != QCBOR_TYPE_TEXT_STRING ||
      Item.uDataAlloc ||
      Item.uLabelAlloc ||
      UsefulBuf_Compare(Item.label.string, UsefulBuf_FromSZ("another int")) ||
      Item.uDataType != QCBOR_TYPE_INT64 ||
      Item.val.int64 != 98)
      return -1;

   if((nCBORError = QCBORDecode_GetNext(&DCtx, &Item))) {
      return (int32_t)nCBORError;
   }
   if(Item.uLabelType != QCBOR_TYPE_TEXT_STRING ||
      UsefulBuf_Compare(Item.label.string, UsefulBuf_FromSZ("text 2"))||
      Item.uDataType != QCBOR_TYPE_TEXT_STRING ||
      Item.uDataAlloc ||
      Item.uLabelAlloc ||
      UsefulBuf_Compare(Item.val.string, UsefulBuf_FromSZ("lies, damn lies and statistics"))) {
      return -1;
   }

   return 0;
}


/*
 Decode and thoroughly check a moderately complex
 set of maps
 */
int32_t ParseMapAsArrayTest()
{
   QCBORDecodeContext DCtx;
   QCBORItem Item;
   QCBORError nCBORError;

   QCBORDecode_Init(&DCtx,
                    UsefulBuf_FROM_BYTE_ARRAY_LITERAL(pValidMapEncoded),
                    QCBOR_DECODE_MODE_MAP_AS_ARRAY);

   if((nCBORError = QCBORDecode_GetNext(&DCtx, &Item))) {
      return (int32_t)nCBORError;
   }
   if(Item.uDataType != QCBOR_TYPE_MAP_AS_ARRAY ||
      Item.val.uCount != 6) {
      return -1;
   }

   if((nCBORError = QCBORDecode_GetNext(&DCtx, &Item))) {
      return (int32_t)nCBORError;
   }
   if(Item.uDataType != QCBOR_TYPE_TEXT_STRING ||
      Item.uDataAlloc ||
      Item.uLabelAlloc ||
      Item.uLabelType != QCBOR_TYPE_NONE ||
      UsefulBuf_Compare(Item.val.string, UsefulBuf_FromSZ("first integer"))) {
      return -2;
   }

   if((nCBORError = QCBORDecode_GetNext(&DCtx, &Item))) {
      return (int32_t)nCBORError;
   }
   if(Item.uLabelType != QCBOR_TYPE_NONE ||
      Item.uDataType != QCBOR_TYPE_INT64 ||
      Item.val.int64 != 42 ||
      Item.uDataAlloc ||
      Item.uLabelAlloc) {
      return -3;
   }

   if((nCBORError = QCBORDecode_GetNext(&DCtx, &Item))) {
      return (int32_t)nCBORError;
   }
   if(Item.uLabelType != QCBOR_TYPE_NONE ||
      Item.uDataAlloc ||
      Item.uLabelAlloc ||
      UsefulBuf_Compare(Item.val.string, UsefulBuf_FromSZ("an array of two strings")) ||
      Item.uDataType != QCBOR_TYPE_TEXT_STRING) {
      return -4;
   }

   if((nCBORError = QCBORDecode_GetNext(&DCtx, &Item))) {
      return (int32_t)nCBORError;
   }
   if(Item.uLabelType != QCBOR_TYPE_NONE ||
      Item.uDataAlloc ||
      Item.uLabelAlloc ||
      Item.uDataType != QCBOR_TYPE_ARRAY ||
      Item.val.uCount != 2) {
      return -5;
   }

   if((nCBORError = QCBORDecode_GetNext(&DCtx, &Item))) {
      return (int32_t)nCBORError;
   }
   if(Item.uDataType != QCBOR_TYPE_TEXT_STRING ||
      Item.val.string.len != 7 ||
      Item.uDataAlloc ||
      Item.uLabelAlloc ||
      UsefulBuf_Compare(Item.val.string, UsefulBuf_FromSZ("string1"))) {
      return -6;
   }

   if((nCBORError = QCBORDecode_GetNext(&DCtx, &Item))) {
      return (int32_t)nCBORError;
   }
   if(Item.uDataType != QCBOR_TYPE_TEXT_STRING ||
      Item.uDataAlloc ||
      Item.uLabelAlloc ||
      UsefulBuf_Compare(Item.val.string, UsefulBuf_FromSZ("string2"))) {
      return -7;
   }


   if((nCBORError = QCBORDecode_GetNext(&DCtx, &Item))) {
      return (int32_t)nCBORError;
   }
   if(Item.uLabelType != QCBOR_TYPE_NONE ||
      Item.uDataAlloc ||
      Item.uLabelAlloc ||
      UsefulBuf_Compare(Item.val.string, UsefulBuf_FromSZ("map in a map"))) {
      return -8;
   }

   if((nCBORError = QCBORDecode_GetNext(&DCtx, &Item))) {
      return (int32_t)nCBORError;
   }
   if(Item.uLabelType != QCBOR_TYPE_NONE ||
      Item.uDataAlloc ||
      Item.uLabelAlloc ||
      Item.uDataType != QCBOR_TYPE_MAP_AS_ARRAY ||
      Item.val.uCount != 8) {
      return -9;
   }

   if((nCBORError = QCBORDecode_GetNext(&DCtx, &Item))) {
      return (int32_t)nCBORError;
   }
   if(Item.uLabelType != QCBOR_TYPE_NONE ||
      UsefulBuf_Compare(Item.val.string, UsefulBuf_FromSZ("bytes 1"))||
      Item.uDataType != QCBOR_TYPE_TEXT_STRING ||
      Item.uDataAlloc ||
      Item.uLabelAlloc) {
      return -10;
   }

   if((nCBORError = QCBORDecode_GetNext(&DCtx, &Item))) {
      return (int32_t)nCBORError;
   }
   if(Item.uLabelType != QCBOR_TYPE_NONE ||
      Item.uDataType != QCBOR_TYPE_BYTE_STRING ||
      Item.uDataAlloc ||
      Item.uLabelAlloc ||
      UsefulBuf_Compare(Item.val.string, UsefulBuf_FromSZ("xxxx"))) {
      return -11;
   }

   if((nCBORError = QCBORDecode_GetNext(&DCtx, &Item))) {
      return (int32_t)nCBORError;
   }
   if(Item.uLabelType != QCBOR_TYPE_NONE ||
      UsefulBuf_Compare(Item.val.string, UsefulBuf_FromSZ("bytes 2")) ||
      Item.uDataType != QCBOR_TYPE_TEXT_STRING ||
      Item.uDataAlloc ||
      Item.uLabelAlloc) {
      return -12;
   }

   if((nCBORError = QCBORDecode_GetNext(&DCtx, &Item))) {
      return (int32_t)nCBORError;
   }
   if(Item.uLabelType != QCBOR_TYPE_NONE ||
      Item.uDataType != QCBOR_TYPE_BYTE_STRING ||
      Item.uDataAlloc ||
      Item.uLabelAlloc ||
      UsefulBuf_Compare(Item.val.string, UsefulBuf_FromSZ("yyyy"))) {
      return -13;
   }

   if((nCBORError = QCBORDecode_GetNext(&DCtx, &Item))) {
      return (int32_t)nCBORError;
   }
   if(Item.uLabelType != QCBOR_TYPE_NONE ||
      Item.uDataAlloc ||
      Item.uLabelAlloc ||
      UsefulBuf_Compare(Item.val.string, UsefulBuf_FromSZ("another int")) ||
      Item.uDataType != QCBOR_TYPE_TEXT_STRING) {
      return -14;
   }

   if((nCBORError = QCBORDecode_GetNext(&DCtx, &Item))) {
      return (int32_t)nCBORError;
   }
   if(Item.uLabelType != QCBOR_TYPE_NONE ||
      Item.uDataAlloc ||
      Item.uLabelAlloc ||
      Item.uDataType != QCBOR_TYPE_INT64 ||
      Item.val.int64 != 98) {
      return -15;
   }

   if((nCBORError = QCBORDecode_GetNext(&DCtx, &Item))) {
      return (int32_t)nCBORError;
   }
   if(Item.uLabelType != QCBOR_TYPE_NONE ||
      UsefulBuf_Compare(Item.val.string, UsefulBuf_FromSZ("text 2"))||
      Item.uDataType != QCBOR_TYPE_TEXT_STRING ||
      Item.uDataAlloc ||
      Item.uLabelAlloc) {
      return -16;
   }

   if((nCBORError = QCBORDecode_GetNext(&DCtx, &Item))) {
      return (int32_t)nCBORError;
   }
   if(Item.uLabelType != QCBOR_TYPE_NONE ||
      Item.uDataType != QCBOR_TYPE_TEXT_STRING ||
      Item.uDataAlloc ||
      Item.uLabelAlloc ||
      UsefulBuf_Compare(Item.val.string, UsefulBuf_FromSZ("lies, damn lies and statistics"))) {
      return -17;
   }
   
   
   /*
    Test with map that nearly QCBOR_MAX_ITEMS_IN_ARRAY items in a
    map that when interpreted as an array will be too many. Test
    data just has the start of the map, not all the items in the map.
    */
   static const uint8_t pTooLargeMap[] = {0xb9, 0xff, 0xfd};
   
   QCBORDecode_Init(&DCtx,
                    UsefulBuf_FROM_BYTE_ARRAY_LITERAL(pTooLargeMap),
                    QCBOR_DECODE_MODE_MAP_AS_ARRAY);
   
   if((QCBOR_ERR_ARRAY_TOO_LONG != QCBORDecode_GetNext(&DCtx, &Item))) {
      return -50;
   }

   return 0;
}


/*
 Fully or partially decode pValidMapEncoded. When
 partially decoding check for the right error code.
 How much partial decoding depends on nLevel.

 The partial decodes test error conditions of
 incomplete encoded input.

 This could be combined with the above test
 and made prettier and maybe a little more
 thorough.
 */
static int32_t ExtraBytesTest(int nLevel)
{
   QCBORDecodeContext DCtx;
   QCBORItem Item;
   QCBORError nCBORError;

   QCBORDecode_Init(&DCtx,
                    (UsefulBufC){pValidMapEncoded, sizeof(pValidMapEncoded)},
                    QCBOR_DECODE_MODE_NORMAL);

   if(nLevel < 1) {
      if(QCBORDecode_Finish(&DCtx) != QCBOR_ERR_EXTRA_BYTES) {
         return -1;
      } else {
         return 0;
      }
   }


   if((nCBORError = QCBORDecode_GetNext(&DCtx, &Item))) {
      return (int32_t)nCBORError;
   }
   if(Item.uDataType != QCBOR_TYPE_MAP ||
      Item.val.uCount != 3)
      return -1;

   if(nLevel < 2) {
      if(QCBORDecode_Finish(&DCtx) != QCBOR_ERR_ARRAY_OR_MAP_STILL_OPEN) {
         return -1;
      } else {
         return 0;
      }
   }


   if((nCBORError = QCBORDecode_GetNext(&DCtx, &Item))) {
      return (int32_t)nCBORError;
   }
   if(Item.uLabelType != QCBOR_TYPE_TEXT_STRING ||
      Item.uDataType != QCBOR_TYPE_INT64 ||
      Item.val.uCount != 42 ||
      UsefulBuf_Compare(Item.label.string, UsefulBuf_FromSZ("first integer"))) {
      return -1;
   }

   if(nLevel < 3) {
      if(QCBORDecode_Finish(&DCtx) != QCBOR_ERR_ARRAY_OR_MAP_STILL_OPEN) {
         return -1;
      } else {
         return 0;
      }
   }

   if((nCBORError = QCBORDecode_GetNext(&DCtx, &Item))) {
      return (int32_t)nCBORError;
   }
   if(Item.uLabelType != QCBOR_TYPE_TEXT_STRING ||
      UsefulBuf_Compare(Item.label.string, UsefulBuf_FromSZ("an array of two strings")) ||
      Item.uDataType != QCBOR_TYPE_ARRAY ||
      Item.val.uCount != 2) {
      return -1;
   }


   if(nLevel < 4) {
      if(QCBORDecode_Finish(&DCtx) != QCBOR_ERR_ARRAY_OR_MAP_STILL_OPEN) {
         return -1;
      } else {
         return 0;
      }
   }


   if((nCBORError = QCBORDecode_GetNext(&DCtx, &Item))) {
      return (int32_t)nCBORError;
   }
   if(Item.uDataType != QCBOR_TYPE_TEXT_STRING ||
      UsefulBuf_Compare(Item.val.string, UsefulBuf_FromSZ("string1"))) {
      return -1;
   }

   if(nLevel < 5) {
      if(QCBORDecode_Finish(&DCtx) != QCBOR_ERR_ARRAY_OR_MAP_STILL_OPEN) {
         return -1;
      } else {
         return 0;
      }
   }

   if((nCBORError = QCBORDecode_GetNext(&DCtx, &Item))) {
      return (int32_t)nCBORError;
   }
   if(Item.uDataType != QCBOR_TYPE_TEXT_STRING ||
      UsefulBuf_Compare(Item.val.string, UsefulBuf_FromSZ("string2"))) {
      return -1;
   }

   if(nLevel < 6) {
      if(QCBORDecode_Finish(&DCtx) != QCBOR_ERR_ARRAY_OR_MAP_STILL_OPEN) {
         return -1;
      } else {
         return 0;
      }
   }

   if((nCBORError = QCBORDecode_GetNext(&DCtx, &Item))) {
      return (int32_t)nCBORError;
   }
   if(Item.uLabelType != QCBOR_TYPE_TEXT_STRING ||
      UsefulBuf_Compare(Item.label.string, UsefulBuf_FromSZ("map in a map")) ||
      Item.uDataType != QCBOR_TYPE_MAP ||
      Item.val.uCount != 4)
      return -1;

   if(nLevel < 7) {
      if(QCBORDecode_Finish(&DCtx) != QCBOR_ERR_ARRAY_OR_MAP_STILL_OPEN) {
         return -1;
      } else {
         return 0;
      }
   }

   if((nCBORError = QCBORDecode_GetNext(&DCtx, &Item))) {
      return (int32_t)nCBORError;
   }
   if(Item.uLabelType != QCBOR_TYPE_TEXT_STRING ||
      UsefulBuf_Compare(Item.label.string, UsefulBuf_FromSZ("bytes 1")) ||
      Item.uDataType != QCBOR_TYPE_BYTE_STRING ||
      UsefulBuf_Compare(Item.val.string, UsefulBuf_FromSZ("xxxx"))) {
      return -1;
   }

   if(nLevel < 8) {
      if(QCBORDecode_Finish(&DCtx) != QCBOR_ERR_ARRAY_OR_MAP_STILL_OPEN) {
         return -1;
      } else {
         return 0;
      }
   }

   if((nCBORError = QCBORDecode_GetNext(&DCtx, &Item))) {
      return (int32_t)nCBORError;
   }
   if(Item.uLabelType != QCBOR_TYPE_TEXT_STRING ||
      UsefulBuf_Compare(Item.label.string, UsefulBuf_FromSZ("bytes 2")) ||
      Item.uDataType != QCBOR_TYPE_BYTE_STRING ||
      UsefulBuf_Compare(Item.val.string, UsefulBuf_FromSZ("yyyy"))) {
      return -1;
   }

   if(nLevel < 9) {
      if(QCBORDecode_Finish(&DCtx) != QCBOR_ERR_ARRAY_OR_MAP_STILL_OPEN) {
         return -1;
      } else {
         return 0;
      }
   }

   if((nCBORError = QCBORDecode_GetNext(&DCtx, &Item))) {
      return (int32_t)nCBORError;
   }
   if(Item.uLabelType != QCBOR_TYPE_TEXT_STRING ||
      UsefulBuf_Compare(Item.label.string, UsefulBuf_FromSZ("another int")) ||
      Item.uDataType != QCBOR_TYPE_INT64 ||
      Item.val.int64 != 98)
      return -1;

   if(nLevel < 10) {
      if(QCBORDecode_Finish(&DCtx) != QCBOR_ERR_ARRAY_OR_MAP_STILL_OPEN) {
         return -1;
      } else {
         return 0;
      }
   }

   if((nCBORError = QCBORDecode_GetNext(&DCtx, &Item))) {
      return (int32_t)nCBORError;
   }
   if(Item.uLabelType != QCBOR_TYPE_TEXT_STRING ||
      UsefulBuf_Compare(Item.label.string, UsefulBuf_FromSZ("text 2"))||
      Item.uDataType != QCBOR_TYPE_TEXT_STRING ||
      UsefulBuf_Compare(Item.val.string, UsefulBuf_FromSZ("lies, damn lies and statistics"))) {
      return -1;
   }

   if(QCBORDecode_Finish(&DCtx)) {
      return -1;
   }

   return 0;
}




int32_t ParseMapTest()
{
   // Parse a moderatly complex map structure very thoroughly
   int32_t nResult = ParseMapTest1(QCBOR_DECODE_MODE_NORMAL);
   if(nResult) {
      return nResult;
   }

   // Again, but in strings-only mode. It should succeed since the input
   // map has only string labels.
   nResult = ParseMapTest1(QCBOR_DECODE_MODE_MAP_STRINGS_ONLY);
   if(nResult) {
      return nResult;
   }

   // Again, but try to finish the decoding before the end of the
   // input at 10 different place and see that the right error code
   // is returned.
   for(int i = 0; i < 10; i++) {
      nResult = ExtraBytesTest(i);
      if(nResult) {
         break;
      }
   }

   return nResult;
}


static uint8_t spSimpleValues[] = {0x8a, 0xf4, 0xf5, 0xf6, 0xf7, 0xff,
                                   0xe0, 0xf3, 0xf8, 0x00, 0xf8, 0x13,
                                   0xf8, 0x1f, 0xf8, 0x20, 0xf8, 0xff};

int32_t ParseSimpleTest()
{
   QCBORDecodeContext DCtx;
   QCBORItem Item;
   QCBORError nCBORError;


   QCBORDecode_Init(&DCtx,
                    UsefulBuf_FROM_BYTE_ARRAY_LITERAL(spSimpleValues),
                    QCBOR_DECODE_MODE_NORMAL);


   if((nCBORError = QCBORDecode_GetNext(&DCtx, &Item)))
      return (int32_t)nCBORError;
   if(Item.uDataType != QCBOR_TYPE_ARRAY ||
      Item.val.uCount != 10)
      return -1;

   if((nCBORError = QCBORDecode_GetNext(&DCtx, &Item)))
      return (int32_t)nCBORError;
   if(Item.uDataType != QCBOR_TYPE_FALSE)
      return -1;

   if((nCBORError = QCBORDecode_GetNext(&DCtx, &Item)))
      return (int32_t)nCBORError;
   if(Item.uDataType != QCBOR_TYPE_TRUE)
      return -1;

   if((nCBORError = QCBORDecode_GetNext(&DCtx, &Item)))
      return (int32_t)nCBORError;
   if(Item.uDataType != QCBOR_TYPE_NULL)
      return -1;

   if((nCBORError = QCBORDecode_GetNext(&DCtx, &Item)))
      return (int32_t)nCBORError;
   if(Item.uDataType != QCBOR_TYPE_UNDEF)
      return -1;

   // A break
   if(QCBORDecode_GetNext(&DCtx, &Item) != QCBOR_ERR_BAD_BREAK)
      return -1;

   if((nCBORError = QCBORDecode_GetNext(&DCtx, &Item)))
      return (int32_t)nCBORError;
   if(Item.uDataType != QCBOR_TYPE_UKNOWN_SIMPLE || Item.val.uSimple != 0)
      return -1;

   if((nCBORError = QCBORDecode_GetNext(&DCtx, &Item)))
      return (int32_t)nCBORError;
   if(Item.uDataType != QCBOR_TYPE_UKNOWN_SIMPLE || Item.val.uSimple != 19)
      return -1;

   if(QCBORDecode_GetNext(&DCtx, &Item) != QCBOR_ERR_BAD_TYPE_7)
      return -1;

   if(QCBORDecode_GetNext(&DCtx, &Item) != QCBOR_ERR_BAD_TYPE_7)
      return -1;

   if(QCBORDecode_GetNext(&DCtx, &Item) != QCBOR_ERR_BAD_TYPE_7)
      return -1;

   if((nCBORError = QCBORDecode_GetNext(&DCtx, &Item)))
      return (int32_t)nCBORError;
   if(Item.uDataType != QCBOR_TYPE_UKNOWN_SIMPLE || Item.val.uSimple != 32)
      return -1;

   if((nCBORError = QCBORDecode_GetNext(&DCtx, &Item)))
      return (int32_t)nCBORError;
   if(Item.uDataType != QCBOR_TYPE_UKNOWN_SIMPLE || Item.val.uSimple != 255)
      return -1;

   return 0;

}


static int IsNotWellFormedError(QCBORError nErr)
{
   switch(nErr){
      case QCBOR_ERR_INDEFINITE_STRING_CHUNK:
      case QCBOR_ERR_ARRAY_OR_MAP_STILL_OPEN:
      case QCBOR_ERR_UNSUPPORTED:
      case QCBOR_ERR_HIT_END:
      case QCBOR_ERR_BAD_TYPE_7:
      case QCBOR_ERR_BAD_BREAK:
      case QCBOR_ERR_EXTRA_BYTES:
      case QCBOR_ERR_BAD_INT:
         return 1;
      default:
         return 0;
   }
}


int32_t NotWellFormedTests()
{
   // Loop over all the not-well-formed instance of CBOR
   // that are test vectors in not_well_formed_cbor.h
   const uint16_t nArraySize = sizeof(paNotWellFormedCBOR)/sizeof(struct someBinaryBytes);
   for(uint16_t nIterate = 0; nIterate < nArraySize; nIterate++) {
      const struct someBinaryBytes *pBytes = &paNotWellFormedCBOR[nIterate];
      const UsefulBufC Input = (UsefulBufC){pBytes->p, pBytes->n};

      // Set up decoder context. String allocator needed for indefinite
      // string test cases
      QCBORDecodeContext DCtx;
      QCBORDecode_Init(&DCtx, Input, QCBOR_DECODE_MODE_NORMAL);
      UsefulBuf_MAKE_STACK_UB(Pool, 100);
      QCBORDecode_SetMemPool(&DCtx, Pool, 0);

      // Loop getting items until no more to get
      QCBORError nCBORError;
      do {
         QCBORItem Item;

         nCBORError = QCBORDecode_GetNext(&DCtx, &Item);
      } while(nCBORError == QCBOR_SUCCESS);

      // Every test vector must fail with
      // a not-well-formed error. If not
      // this test fails.
      if(!IsNotWellFormedError(nCBORError)) {
         // Return index of failure in the error code
         return 2000 + nIterate;
      }
   }
   return 0;
}


struct FailInput {
   UsefulBufC Input;
   QCBORError nError;
};


static int32_t ProcessFailures(struct FailInput *pFailInputs, size_t nNumFails)
{
   for(struct FailInput *pF = pFailInputs; pF < pFailInputs + nNumFails; pF++) {
      // Set up the decoding context including a memory pool so that
      // indefinite length items can be checked
      QCBORDecodeContext DCtx;
      QCBORDecode_Init(&DCtx, pF->Input, QCBOR_DECODE_MODE_NORMAL);
      UsefulBuf_MAKE_STACK_UB(Pool, 100);
      QCBORError nCBORError = QCBORDecode_SetMemPool(&DCtx, Pool, 0);
      if(nCBORError) {
         return -9;
      }

      // Iterate until there is an error of some sort error
      QCBORItem Item;
      do {
         // Set to something none-zero other than QCBOR_TYPE_NONE
         memset(&Item, 0x33, sizeof(Item));

         nCBORError = QCBORDecode_GetNext(&DCtx, &Item);
      } while(nCBORError == QCBOR_SUCCESS);

      // Must get the expected error or the this test fails
      // The data and label type must also be QCBOR_TYPE_NONE
      if(nCBORError != pF->nError ||
         Item.uDataType != QCBOR_TYPE_NONE ||
         Item.uLabelType != QCBOR_TYPE_NONE) {
         // return index of CBOR + 100
         const size_t nIndex = (size_t)(pF - pFailInputs)/sizeof(struct FailInput);
         return (int32_t)(nIndex * 100 + nCBORError);
      }
   }

   return 0;
}


struct FailInput  Failures[] = {
   // Most of this is copied from not_well_formed.h. Here the error code
   // returned is also checked.

   // Indefinite length strings must be closed off
   // An indefinite length byte string not closed off
   { {(uint8_t[]){0x5f, 0x41, 0x00}, 3}, QCBOR_ERR_HIT_END },
   // An indefinite length text string not closed off
   { {(uint8_t[]){0x7f, 0x61, 0x00}, 3}, QCBOR_ERR_HIT_END },


   // All the chunks in an indefinite length string must be of the type of indefinite length string
   // indefinite length byte string with text string chunk
   { {(uint8_t[]){0x5f, 0x61, 0x00, 0xff}, 4}, QCBOR_ERR_INDEFINITE_STRING_CHUNK },
   // indefinite length text string with a byte string chunk
   { {(uint8_t[]){0x7f, 0x41, 0x00, 0xff}, 4}, QCBOR_ERR_INDEFINITE_STRING_CHUNK },
   // indefinite length byte string with an positive integer chunk
   { {(uint8_t[]){0x5f, 0x00, 0xff}, 3}, QCBOR_ERR_INDEFINITE_STRING_CHUNK },
   // indefinite length byte string with an negative integer chunk
   { {(uint8_t[]){0x5f, 0x21, 0xff}, 3}, QCBOR_ERR_INDEFINITE_STRING_CHUNK },
   // indefinite length byte string with an array chunk
   { {(uint8_t[]){0x5f, 0x80, 0xff}, 3}, QCBOR_ERR_INDEFINITE_STRING_CHUNK },
   // indefinite length byte string with an map chunk
   { {(uint8_t[]){0x5f, 0xa0, 0xff}, 3}, QCBOR_ERR_INDEFINITE_STRING_CHUNK },
   // indefinite length byte string with tagged integer chunk
   { {(uint8_t[]){0x5f, 0xc0, 0x00, 0xff}, 4}, QCBOR_ERR_INDEFINITE_STRING_CHUNK },
   // indefinite length byte string with an simple type chunk
   { {(uint8_t[]){0x5f, 0xe0, 0xff}, 3}, QCBOR_ERR_INDEFINITE_STRING_CHUNK },
   { {(uint8_t[]){0x5f, 0x5f, 0x41, 0x00, 0xff, 0xff}, 6}, QCBOR_ERR_INDEFINITE_STRING_CHUNK},
   // indefinite length text string with indefinite string inside
   { {(uint8_t[]){0x7f, 0x7f, 0x61, 0x00, 0xff, 0xff}, 6}, QCBOR_ERR_INDEFINITE_STRING_CHUNK},


   // Definte length maps and arrays must be closed by having the right number of items
   // A definte length array that is supposed to have 1 item, but has none
   { {(uint8_t[]){0x81}, 1}, QCBOR_ERR_HIT_END },
   // A definte length array that is supposed to have 2 items, but has only 1
   { {(uint8_t[]){0x82, 0x00}, 2}, QCBOR_ERR_HIT_END },
   // A definte length array that is supposed to have 511 items, but has only 1
   { {(uint8_t[]){0x9a, 0x01, 0xff, 0x00}, 4}, QCBOR_ERR_HIT_END },
   // A definte length map that is supposed to have 1 item, but has none
   { {(uint8_t[]){0xa1}, 1}, QCBOR_ERR_HIT_END },
   // A definte length map that is supposed to have s item, but has only 1
   { {(uint8_t[]){0xa2, 0x01, 0x02}, 3}, QCBOR_ERR_HIT_END },


   // Indefinte length maps and arrays must be ended by a break
   // Indefinite length array with zero items and no break
   { {(uint8_t[]){0x9f}, 1}, QCBOR_ERR_HIT_END },
   // Indefinite length array with two items and no break
   { {(uint8_t[]){0x9f, 0x01, 0x02}, 3}, QCBOR_ERR_HIT_END },
   // Indefinite length map with zero items and no break
   { {(uint8_t[]){0xbf}, 1}, QCBOR_ERR_HIT_END },
   // Indefinite length map with two items and no break
   { {(uint8_t[]){0xbf, 0x01, 0x02, 0x01, 0x02}, 5}, QCBOR_ERR_HIT_END },


   // Nested maps and arrays must be closed off (some extra nested test vectors)
   // Unclosed indefinite array containing a close definite array
   { {(uint8_t[]){0x9f, 0x80, 0x00}, 3}, QCBOR_ERR_HIT_END },
   // Definite length array containing an unclosed indefinite array
   { {(uint8_t[]){0x81, 0x9f}, 2}, QCBOR_ERR_HIT_END },
   // Deeply nested definite length arrays with deepest one unclosed
   { {(uint8_t[]){0x81, 0x81, 0x81, 0x81, 0x81, 0x81, 0x81, 0x81, 0x81}, 9}, QCBOR_ERR_HIT_END },
   // Deeply nested indefinite length arrays with deepest one unclosed
   { {(uint8_t[]){0x9f, 0x9f, 0x9f, 0x9f, 0x9f, 0xff, 0xff, 0xff, 0xff}, 9}, QCBOR_ERR_HIT_END },
   // Mixed nesting with indefinite unclosed
   // TODO: think through this one
   { {(uint8_t[]){0x9f, 0x81, 0x9f, 0x81, 0x9f, 0x9f, 0xff, 0xff, 0xff}, 9}, QCBOR_ERR_BAD_BREAK },
   // Mixed nesting with definite unclosed
   // TODO: think through this one
   { {(uint8_t[]){0x9f, 0x82, 0x9f, 0x81, 0x9f, 0x9f, 0xff, 0xff, 0xff, 0xff}, 10}, QCBOR_ERR_BAD_BREAK },


   // The "argument" for the data item is incomplete
   // Positive integer missing 1 byte argument
   { {(uint8_t[]){0x18}, 1}, QCBOR_ERR_HIT_END },
   // Positive integer missing 2 byte argument
   { {(uint8_t[]){0x19}, 1}, QCBOR_ERR_HIT_END },
   // Positive integer missing 4 byte argument
   { {(uint8_t[]){0x1a}, 1}, QCBOR_ERR_HIT_END },
   // Positive integer missing 8 byte argument
   { {(uint8_t[]){0x1b}, 1}, QCBOR_ERR_HIT_END },
   // Positive integer missing 1 byte of 2 byte argument
   { {(uint8_t[]){0x19, 0x01}, 2}, QCBOR_ERR_HIT_END },
   // Positive integer missing 2 bytes of 4 byte argument
   { {(uint8_t[]){0x1a, 0x01, 0x02}, 3}, QCBOR_ERR_HIT_END },
   // Positive integer missing 1 bytes of 7 byte argument
   { {(uint8_t[]){0x1b, 0x01, 0x02, 0x03, 0x04, 0x05, 0x06, 0x07}, 8}, QCBOR_ERR_HIT_END },
   // Negative integer missing 1 byte argument
   { {(uint8_t[]){0x38}, 1}, QCBOR_ERR_HIT_END },
   // Binary string missing 1 byte argument
   { {(uint8_t[]){0x58}, 1}, QCBOR_ERR_HIT_END },
   // Text string missing 1 byte argument
   { {(uint8_t[]){0x78}, 1}, QCBOR_ERR_HIT_END },
   // Array missing 1 byte argument
   { {(uint8_t[]){0x98}, 1}, QCBOR_ERR_HIT_END },
   // Map missing 1 byte argument
   { {(uint8_t[]){0xb8}, 1}, QCBOR_ERR_HIT_END },
   // Tag missing 1 byte argument
   { {(uint8_t[]){0xd8}, 1}, QCBOR_ERR_HIT_END },
   // Simple missing 1 byte argument
   { {(uint8_t[]){0xf8}, 1}, QCBOR_ERR_HIT_END },


   // Breaks must not occur in definite length arrays and maps
   // Array of length 1 with sole member replaced by a break
   { {(uint8_t[]){0x81, 0xff}, 2}, QCBOR_ERR_BAD_BREAK },
   // Array of length 2 with 2nd member replaced by a break
   { {(uint8_t[]){0x82, 0x00, 0xff}, 3}, QCBOR_ERR_BAD_BREAK },
   // Map of length 1 with sole member label replaced by a break
   { {(uint8_t[]){0xa1, 0xff}, 2}, QCBOR_ERR_BAD_BREAK },
   // Map of length 1 with sole member label replaced by break
   // Alternate representation that some decoders handle difference
   { {(uint8_t[]){0xa1, 0xff, 0x00}, 3}, QCBOR_ERR_BAD_BREAK },
   // Array of length 1 with 2nd member value replaced by a break
   { {(uint8_t[]){0xa1, 0x00, 0xff}, 3}, QCBOR_ERR_BAD_BREAK },
   // Map of length 2 with 2nd member replaced by a break
   { {(uint8_t[]){0xa2, 0x00, 0x00, 0xff}, 4}, QCBOR_ERR_BAD_BREAK },


   // Breaks must not occur on their own out of an indefinite length data item
   // A bare break is not well formed
   { {(uint8_t[]){0xff}, 1}, QCBOR_ERR_BAD_BREAK },
   // A bare break after a zero length definite length array
   { {(uint8_t[]){0x80, 0xff}, 2}, QCBOR_ERR_BAD_BREAK },
   // A bare break after a zero length indefinite length map
   { {(uint8_t[]){0x9f, 0xff, 0xff}, 3}, QCBOR_ERR_BAD_BREAK },


   // Forbidden two byte encodings of simple types
   // Must use 0xe0 instead
   { {(uint8_t[]){0xf8, 0x00}, 2}, QCBOR_ERR_BAD_TYPE_7 },
   // Should use 0xe1 instead
   { {(uint8_t[]){0xf8, 0x01}, 2}, QCBOR_ERR_BAD_TYPE_7 },
   // Should use 0xe2 instead
   { {(uint8_t[]){0xf8, 0x02}, 2}, QCBOR_ERR_BAD_TYPE_7 },
   // Should use 0xe3 instead
   { {(uint8_t[]){0xf8, 0x03}, 2}, QCBOR_ERR_BAD_TYPE_7 },
   // Should use 0xe4 instead
   { {(uint8_t[]){0xf8, 0x04}, 2}, QCBOR_ERR_BAD_TYPE_7 },
   // Should use 0xe5 instead
   { {(uint8_t[]){0xf8, 0x05}, 2}, QCBOR_ERR_BAD_TYPE_7 },
   // Should use 0xe6 instead
   { {(uint8_t[]){0xf8, 0x06}, 2}, QCBOR_ERR_BAD_TYPE_7 },
   // Should use 0xe7 instead
   { {(uint8_t[]){0xf8, 0x07}, 2}, QCBOR_ERR_BAD_TYPE_7 },
   // Should use 0xe8 instead
   { {(uint8_t[]){0xf8, 0x08}, 2}, QCBOR_ERR_BAD_TYPE_7 },
   // Should use 0xe9 instead
   { {(uint8_t[]){0xf8, 0x09}, 2}, QCBOR_ERR_BAD_TYPE_7 },
   // Should use 0xea instead
   { {(uint8_t[]){0xf8, 0x0a}, 2}, QCBOR_ERR_BAD_TYPE_7 },
   // Should use 0xeb instead
   { {(uint8_t[]){0xf8, 0x0b}, 2}, QCBOR_ERR_BAD_TYPE_7 },
   // Should use 0xec instead
   { {(uint8_t[]){0xf8, 0x0c}, 2}, QCBOR_ERR_BAD_TYPE_7 },
   // Should use 0xed instead
   { {(uint8_t[]){0xf8, 0x0d}, 2}, QCBOR_ERR_BAD_TYPE_7 },
   // Should use 0xee instead
   { {(uint8_t[]){0xf8, 0x0e}, 2}, QCBOR_ERR_BAD_TYPE_7 },
   // Should use 0xef instead
   { {(uint8_t[]){0xf8, 0x0f}, 2}, QCBOR_ERR_BAD_TYPE_7 },
   // Should use 0xf0 instead
   { {(uint8_t[]){0xf8, 0x10}, 2}, QCBOR_ERR_BAD_TYPE_7 },
   // Should use 0xf1 instead
   { {(uint8_t[]){0xf8, 0x11}, 2}, QCBOR_ERR_BAD_TYPE_7 },
   // Should use 0xf2 instead
   { {(uint8_t[]){0xf8, 0x12}, 2}, QCBOR_ERR_BAD_TYPE_7 },
   // Must use 0xf3 instead
   { {(uint8_t[]){0xf8, 0x13}, 2}, QCBOR_ERR_BAD_TYPE_7 },
   // Must use 0xf4 instead
   { {(uint8_t[]){0xf8, 0x14}, 2}, QCBOR_ERR_BAD_TYPE_7 },
   // Must use 0xf5 instead
   { {(uint8_t[]){0xf8, 0x15}, 2}, QCBOR_ERR_BAD_TYPE_7 },
   // Must use 0xf6 instead
   { {(uint8_t[]){0xf8, 0x16}, 2}, QCBOR_ERR_BAD_TYPE_7 },
   // Must use 0xf7 instead
   { {(uint8_t[]){0xf8, 0x17}, 2}, QCBOR_ERR_BAD_TYPE_7 },
   // Must use 0xf8 instead
   { {(uint8_t[]){0xf8, 0x18}, 2}, QCBOR_ERR_BAD_TYPE_7 },


   // Integers with additional info indefinite length
   // Positive integer with additional info indefinite length
   { {(uint8_t[]){0x1f}, 1}, QCBOR_ERR_BAD_INT },
   // Negative integer with additional info indefinite length
   { {(uint8_t[]){0x3f}, 1}, QCBOR_ERR_BAD_INT },
   // CBOR tag with "argument" an indefinite length
   { {(uint8_t[]){0xdf, 0x00}, 2}, QCBOR_ERR_BAD_INT },
   // CBOR tag with "argument" an indefinite length alternate vector
   { {(uint8_t[]){0xdf}, 1}, QCBOR_ERR_BAD_INT },


   // Missing bytes from a deterministic length string
   // A byte string is of length 1 without the 1 byte
   { {(uint8_t[]){0x41}, 1}, QCBOR_ERR_HIT_END },
   // A text string is of length 1 without the 1 byte
   { {(uint8_t[]){0x61}, 1}, QCBOR_ERR_HIT_END },
   // Byte string should have 2^32-15 bytes, but has one
   { {(uint8_t[]){0x5a, 0xff, 0xff, 0xff, 0xf0, 0x00}, 6}, QCBOR_ERR_HIT_END },
   // Byte string should have 2^32-15 bytes, but has one
   { {(uint8_t[]){0x7a, 0xff, 0xff, 0xff, 0xf0, 0x00}, 6}, QCBOR_ERR_HIT_END },


   // Use of unassigned additional information values
   // Major type positive integer with reserved value 28
   { {(uint8_t[]){0x1c}, 1}, QCBOR_ERR_UNSUPPORTED },
   // Major type positive integer with reserved value 29
   { {(uint8_t[]){0x1d}, 1}, QCBOR_ERR_UNSUPPORTED },
   // Major type positive integer with reserved value 30
   { {(uint8_t[]){0x1e}, 1}, QCBOR_ERR_UNSUPPORTED },
   // Major type negative integer with reserved value 28
   { {(uint8_t[]){0x3c}, 1}, QCBOR_ERR_UNSUPPORTED },
   // Major type negative integer with reserved value 29
   { {(uint8_t[]){0x3d}, 1}, QCBOR_ERR_UNSUPPORTED },
   // Major type negative integer with reserved value 30
   { {(uint8_t[]){0x3e}, 1}, QCBOR_ERR_UNSUPPORTED },
   // Major type byte string with reserved value 28 length
   { {(uint8_t[]){0x5c}, 1}, QCBOR_ERR_UNSUPPORTED },
   // Major type byte string with reserved value 29 length
   { {(uint8_t[]){0x5d}, 1}, QCBOR_ERR_UNSUPPORTED },
   // Major type byte string with reserved value 30 length
   { {(uint8_t[]){0x5e}, 1}, QCBOR_ERR_UNSUPPORTED },
   // Major type text string with reserved value 28 length
   { {(uint8_t[]){0x7c}, 1}, QCBOR_ERR_UNSUPPORTED },
   // Major type text string with reserved value 29 length
   { {(uint8_t[]){0x7d}, 1}, QCBOR_ERR_UNSUPPORTED },
   // Major type text string with reserved value 30 length
   { {(uint8_t[]){0x7e}, 1}, QCBOR_ERR_UNSUPPORTED },
   // Major type array with reserved value 28 length
   { {(uint8_t[]){0x9c}, 1}, QCBOR_ERR_UNSUPPORTED },
   // Major type array with reserved value 29 length
   { {(uint8_t[]){0x9d}, 1}, QCBOR_ERR_UNSUPPORTED },
   // Major type array with reserved value 30 length
   { {(uint8_t[]){0x9e}, 1}, QCBOR_ERR_UNSUPPORTED },
   // Major type map with reserved value 28 length
   { {(uint8_t[]){0xbc}, 1}, QCBOR_ERR_UNSUPPORTED },
   // Major type map with reserved value 29 length
   { {(uint8_t[]){0xbd}, 1}, QCBOR_ERR_UNSUPPORTED },
   // Major type map with reserved value 30 length
   { {(uint8_t[]){0xbe}, 1}, QCBOR_ERR_UNSUPPORTED },
   // Major type tag with reserved value 28 length
   { {(uint8_t[]){0xdc}, 1}, QCBOR_ERR_UNSUPPORTED },
   // Major type tag with reserved value 29 length
   { {(uint8_t[]){0xdd}, 1}, QCBOR_ERR_UNSUPPORTED },
   // Major type tag with reserved value 30 length
   { {(uint8_t[]){0xde}, 1}, QCBOR_ERR_UNSUPPORTED },
   // Major type simple with reserved value 28 length
   { {(uint8_t[]){0xfc}, 1}, QCBOR_ERR_UNSUPPORTED },
   // Major type simple with reserved value 29 length
   { {(uint8_t[]){0xfd}, 1}, QCBOR_ERR_UNSUPPORTED },
   // Major type simple with reserved value 30 length
   { {(uint8_t[]){0xfe}, 1}, QCBOR_ERR_UNSUPPORTED },


   // Maps must have an even number of data items (key & value)
   // Map with 1 item when it should have 2
   { {(uint8_t[]){0xa1, 0x00}, 2}, QCBOR_ERR_HIT_END },
   // Map with 3 item when it should have 4
   { {(uint8_t[]){0xa2, 0x00, 0x00, 0x00}, 2}, QCBOR_ERR_HIT_END },
   // Map with 1 item when it should have 2
   { {(uint8_t[]){0xbf, 0x00, 0xff}, 3}, QCBOR_ERR_BAD_BREAK },
   // Map with 3 item when it should have 4
   { {(uint8_t[]){0xbf, 0x00, 0x00, 0x00, 0xff}, 5}, QCBOR_ERR_BAD_BREAK },


   // In addition to not-well-formed, some invalid CBOR
   // Text-based date, with an integer
   { {(uint8_t[]){0xc0, 0x00}, 2}, QCBOR_ERR_BAD_OPT_TAG },
   // Epoch date, with an byte string
   { {(uint8_t[]){0xc1, 0x41, 0x33}, 3}, QCBOR_ERR_BAD_OPT_TAG },
   // tagged as both epoch and string dates
   { {(uint8_t[]){0xc1, 0xc0, 0x00}, 3}, QCBOR_ERR_BAD_OPT_TAG },
   // big num tagged an int, not a byte string
   { {(uint8_t[]){0xc2, 0x00}, 2}, QCBOR_ERR_BAD_OPT_TAG },
};

int32_t DecodeFailureTests()
{
   int32_t nResult;

   nResult = ProcessFailures(Failures, sizeof(Failures)/sizeof(struct FailInput));
   if(nResult) {
      return nResult;
   }

   // Corrupt the UsefulInputBuf and see that
   // it reflected correctly for CBOR decoding
   {
      QCBORDecodeContext DCtx;
      QCBORItem          Item;
      QCBORError         nCBORError;

      QCBORDecode_Init(&DCtx,
                       UsefulBuf_FROM_BYTE_ARRAY_LITERAL(spSimpleValues),
                       QCBOR_DECODE_MODE_NORMAL);

      if((nCBORError = QCBORDecode_GetNext(&DCtx, &Item)))
         return (int32_t)nCBORError;
      if(Item.uDataType != QCBOR_TYPE_ARRAY ||
         Item.val.uCount != 10) {
         // This wasn't supposed to happen
         return -1;
      }

      DCtx.InBuf.magic = 0; // Reach in and corrupt the UsefulInputBuf

      nCBORError = QCBORDecode_GetNext(&DCtx, &Item);
      if(nCBORError != QCBOR_ERR_HIT_END) {
         // Did not get back the error expected
         return -2;
      }
   }

/*
   This test is disabled until QCBOREncode_EncodeHead() is brought in so
 the size encoded can be tied to SIZE_MAX and work for all size CPUs.

 This relies on the largest string allowed being SIZE_MAX -4 rather than
 SIZE_MAX. That way the test can be performed.
   {
      QCBORDecodeContext DCtx;
      QCBORItem          Item;

      static uint8_t foo[] = {0x5b, 0xff, 0xff, 0xff, 0xff,
                                    0xff, 0xff, 0xff, 0xff};

      QCBORDecode_Init(&DCtx,
                       UsefulBuf_FROM_BYTE_ARRAY_LITERAL(foo),
                       QCBOR_DECODE_MODE_NORMAL);

      if(QCBOR_ERR_STRING_TOO_LONG != QCBORDecode_GetNext(&DCtx, &Item)) {
         return -4;
      }
   }
*/

   return 0;
}


/* Try all 256 values of the byte at nLen including recursing for
 each of the values to try values at nLen+1 ... up to nLenMax
 */
static void ComprehensiveInputRecurser(uint8_t *pBuf, size_t nLen, size_t nLenMax)
{
   if(nLen >= nLenMax) {
      return;
   }

   for(int inputByte = 0; inputByte < 256; inputByte++) {
      // Set up the input
      pBuf[nLen] = (uint8_t)inputByte;
      const UsefulBufC Input = {pBuf, nLen+1};

      // Get ready to parse
      QCBORDecodeContext DCtx;
      QCBORDecode_Init(&DCtx, Input, QCBOR_DECODE_MODE_NORMAL);

      // Parse by getting the next item until an error occurs
      // Just about every possible decoder error can occur here
      // The goal of this test is not to check for the correct
      // error since that is not really possible. It is to
      // see that there is no crash on hostile input.
      while(1) {
         QCBORItem Item;
         QCBORError nCBORError = QCBORDecode_GetNext(&DCtx, &Item);
         if(nCBORError != QCBOR_SUCCESS) {
            break;
         }
      }

      ComprehensiveInputRecurser(pBuf, nLen+1, nLenMax);
   }
}


int32_t ComprehensiveInputTest()
{
   // Size 2 tests 64K inputs and runs quickly
   uint8_t pBuf[2];

   ComprehensiveInputRecurser(pBuf, 0, sizeof(pBuf));

   return 0;
}


int32_t BigComprehensiveInputTest()
{
   // size 3 tests 16 million inputs and runs OK
   // in seconds on fast machines. Size 4 takes
   // 10+ minutes and 5 half a day on fast
   // machines. This test is kept separate from
   // the others so as to no slow down the use
   // of them as a very frequent regression.
   uint8_t pBuf[3]; //

   ComprehensiveInputRecurser(pBuf, 0, sizeof(pBuf));

   return 0;
}


static uint8_t spDateTestInput[] = {
   0xc0, // tag for string date
   0x6a, '1','9','8','5','-','0','4','-','1','2', // Date string

   0xc1, // tag for epoch date
   0x1a, 0x53, 0x72, 0x4E, 0x00, // Epoch date 1400000000; Tue, 13 May 2014 16:53:20 GMT

   // CBOR_TAG_B64
   0xc1, 0xcf, 0xd8, 0x22, // 0xee, // Epoch date with extra tags TODO: fix this test
   0x1a, 0x53, 0x72, 0x4E, 0x01,

   0xc1, // tag for epoch date
   0x1b, 0xf0, 0xf0, 0xf0, 0xf0, 0xf0, 0xf0, 0xf0, 0xf0, // Too large integer

   0xc1, // tag for epoch date
   0xfa, 0x3f, 0x8c, 0xcc, 0xcd, // double with value 1.1

   0xc1, // tag for epoch date
   0xfa, 0x7f, 0x7f, 0xff, 0xff, // 3.4028234663852886e+38 too large

   0xc1, // tag for epoch date
   0xfb, 0x43, 0xe0, 0x00, 0x00, 0x00, 0x00, 0x00, 0x00, // 9223372036854775808.000000 just barely too large
   //0xfa, 0x7f, 0x7f, 0xff, 0xff // 3.4028234663852886e+38 too large

   0xc1, // tag for epoch date
   0xfb, 0x43, 0xdf, 0xff, 0xff, 0xff, 0xff, 0xff, 0xfe // 9223372036854773760 largest supported
};


// have to check float expected only to within an epsilon
int CHECK_EXPECTED_DOUBLE(double val, double expected) {

   double diff = val - expected;

   diff = fabs(diff);

   return diff > 0.0000001;
}


int32_t DateParseTest()
{
   QCBORDecodeContext DCtx;
   QCBORItem Item;
   QCBORError nCBORError;

   QCBORDecode_Init(&DCtx,
                    UsefulBuf_FROM_BYTE_ARRAY_LITERAL(spDateTestInput),
                    QCBOR_DECODE_MODE_NORMAL);

   const uint64_t uTags[] = {15};
   QCBORTagListIn TagList = {1, uTags};

   QCBORDecode_SetCallerConfiguredTagList(&DCtx, &TagList);

   // String date
   if((nCBORError = QCBORDecode_GetNext(&DCtx, &Item)))
      return -1;
   if(Item.uDataType != QCBOR_TYPE_DATE_STRING ||
      UsefulBuf_Compare(Item.val.dateString, UsefulBuf_FromSZ("1985-04-12"))){
      return -2;
   }

   // Epoch date
   if((nCBORError = QCBORDecode_GetNext(&DCtx, &Item)))
      return -3;
   if(Item.uDataType != QCBOR_TYPE_DATE_EPOCH ||
      Item.val.epochDate.nSeconds != 1400000000 ||
      Item.val.epochDate.fSecondsFraction != 0 ) {
      return -4;
   }

   // Epoch date with extra CBOR_TAG_B64 tag that doesn't really mean anything
   // but want to be sure extra tag doesn't cause a problem
   if((nCBORError = QCBORDecode_GetNext(&DCtx, &Item)))
      return -5;
   if(Item.uDataType != QCBOR_TYPE_DATE_EPOCH ||
      Item.val.epochDate.nSeconds != 1400000001 ||
      Item.val.epochDate.fSecondsFraction != 0 ||
      !QCBORDecode_IsTagged(&DCtx, &Item, CBOR_TAG_B64)) {
      return -6;
   }

   // Epoch date that is too large for our representation
   if(QCBORDecode_GetNext(&DCtx, &Item) != QCBOR_ERR_DATE_OVERFLOW) {
      return -7;
   }

   // Epoch date in float format with fractional seconds
#ifndef QCBOR_DISABLE_FLOAT_HW_USE
   if((nCBORError = QCBORDecode_GetNext(&DCtx, &Item)))
      return -8;
   if(Item.uDataType != QCBOR_TYPE_DATE_EPOCH ||
      Item.val.epochDate.nSeconds != 1 ||
      CHECK_EXPECTED_DOUBLE(Item.val.epochDate.fSecondsFraction, 0.1 )) {
      return -9;
   }
#else
   if(QCBORDecode_GetNext(&DCtx, &Item) != QCBOR_ERR_FLOAT_DATE_UNSUPPORTED)
      return -80;
#endif

   // Epoch date float that is too large for our representation
   if(QCBORDecode_GetNext(&DCtx, &Item) != QCBOR_ERR_DATE_OVERFLOW) {
      return -10;
   }

   // Epoch date double that is just slightly too large
   if(QCBORDecode_GetNext(&DCtx, &Item) != QCBOR_ERR_DATE_OVERFLOW) {
      return -11;
   }

   // Largest double epoch date supported
   if(QCBORDecode_GetNext(&DCtx, &Item) != QCBOR_SUCCESS ||
      Item.uDataType != QCBOR_TYPE_DATE_EPOCH ||
      Item.val.epochDate.nSeconds != 9223372036854773760 ||
      Item.val.epochDate.nSeconds == 0) {
      return -12;
   }
   // TODO: could use a few more tests with float, double, and half precsion
   // and negative (but coverage is still pretty good)

   return 0;
}

// Really simple basic input for tagging test
static uint8_t spOptTestInput[] = {
   0xd9, 0xd9, 0xf7, // CBOR magic number
   0x81, // Array of one
   0xd8, 0x04, // non-preferred serialization of tag 4
   0x82, 0x01, 0x03}; // fraction 1/3

/*
 DB 9192939495969798 # tag(10489608748473423768)
   80               # array(0)
 */
static uint8_t spEncodedLargeTag[] = {0xdb, 0x91, 0x92, 0x93, 0x94, 0x95,
                                      0x96, 0x97, 0x98, 0x80};

/*
DB 9192939495969798 # tag(10489608748473423768)
   D8 88            # tag(136)
      C6            # tag(6)
         C7         # tag(7)
            80      # array(0)
*/
static uint8_t spLotsOfTags[] = {0xdb, 0x91, 0x92, 0x93, 0x94, 0x95, 0x96,
                                 0x97, 0x98, 0xd8, 0x88, 0xc6, 0xc7, 0x80};

/*
 The cbor.me parse of this.
 55799(55799(55799({6(7(-23)): 5859837686836516696(7({7(-20): 11({17(-18): 17(17(17("Organization"))),
 9(-17): 773("SSG"), -15: 16(17(6(7(8(9(10(11(12(13(14(15("Confusion")))))))))))), 17(-16): 17("San Diego"),
 17(-14): 17("US")}), 23(-19): 19({-11: 9({-9: -7}),
 90599561(90599561(90599561(-10))): 12(h'0102030405060708090A')})})),
 16(-22): 23({11(8(7(-5))): 8(-3)})})))
 */
static uint8_t spCSRWithTags[] = {
   0xd9, 0xd9, 0xf7, 0xd9, 0xd9, 0xf7, 0xd9, 0xd9, 0xf7, 0xa2,
      0xc6, 0xc7, 0x36,
      0xdb, 0x51, 0x52, 0x53, 0x54, 0x55, 0x56, 0x57, 0x58, 0xc7, 0xa2,
         0xda, 0x00, 0x00, 0x00, 0x07, 0x33,
         0xcb, 0xa5,
            0xd1, 0x31,
            0xd1, 0xd1, 0xd1, 0x6c,
               0x4f, 0x72, 0x67, 0x61, 0x6e, 0x69, 0x7a, 0x61, 0x74, 0x69, 0x6f, 0x6e,
            0xc9, 0x30,
            0xd9, 0x03, 0x05, 0x63,
               0x53, 0x53, 0x47,
            0x2e,
            0xd0, 0xd1, 0xc6, 0xc7, 0xc8, 0xc9, 0xca, 0xcb, 0xcc, 0xcd, 0xce, 0xcf, 0x69,
               0x43, 0x6f, 0x6e, 0x66, 0x75, 0x73, 0x69, 0x6f, 0x6e,
            0xd1, 0x2f,
            0xd1, 0x69,
               0x53, 0x61, 0x6e, 0x20, 0x44, 0x69, 0x65, 0x67, 0x6f,
            0xd1, 0x2d,
            0xd1, 0x62,
               0x55, 0x53,
         0xd7, 0x32,
         0xd3, 0xa2,
            0x2a,
            0xc9, 0xa1,
               0x28,
               0x26,
            0xda, 0x05, 0x66, 0x70, 0x89, 0xda, 0x05, 0x66, 0x70, 0x89, 0xda, 0x05, 0x66, 0x70, 0x89, 0x29,
            0xcc, 0x4a,
               0x01, 0x02, 0x03, 0x04, 0x05, 0x06,0x07, 0x08, 0x09, 0x0a,
   0xd0, 0x35,
   0xd7, 0xa1,
      0xcb, 0xc8, 0xc7, 0x24,
      0xc8, 0x22};

static int32_t CheckCSRMaps(QCBORDecodeContext *pDC);


int32_t OptTagParseTest()
{
   QCBORDecodeContext DCtx;
   QCBORItem Item;

   QCBORDecode_Init(&DCtx,
                    UsefulBuf_FROM_BYTE_ARRAY_LITERAL(spOptTestInput),
                    QCBOR_DECODE_MODE_NORMAL);

   //-------------------------
   // This text matches the magic number tag and the fraction tag
   if(QCBORDecode_GetNext(&DCtx, &Item)) {
      return -2;
   }
   if(Item.uDataType != QCBOR_TYPE_ARRAY ||
      !QCBORDecode_IsTagged(&DCtx, &Item, CBOR_TAG_CBOR_MAGIC)) {
      return -3;
   }

   if(QCBORDecode_GetNext(&DCtx, &Item)) {
      return -4;
   }

#ifdef QCBOR_CONFIG_DISABLE_EXP_AND_MANTISSA
   if(Item.uDataType != QCBOR_TYPE_ARRAY ||
      !QCBORDecode_IsTagged(&DCtx, &Item, CBOR_TAG_DECIMAL_FRACTION) ||
      Item.val.uCount != 2) {
      return -5;
   }
#else
   if(Item.uDataType != QCBOR_TYPE_DECIMAL_FRACTION) {
      return -6;
   }
#endif

   // --------------------------------
   // This test decodes the very large tag, but it is not in
   // any list so it is ignored.
   QCBORDecode_Init(&DCtx,
                    UsefulBuf_FROM_BYTE_ARRAY_LITERAL(spEncodedLargeTag),
                    QCBOR_DECODE_MODE_NORMAL);
   if(QCBORDecode_GetNext(&DCtx, &Item)) {
      return -6;
   }
   if(Item.uTagBits) {
      return -7;
   }

   // ----------------------------------
   // This test sets up a caller-config list that includes the very large
   // tage and then matches it.
   QCBORDecode_Init(&DCtx,
                    UsefulBuf_FROM_BYTE_ARRAY_LITERAL(spEncodedLargeTag),
                    QCBOR_DECODE_MODE_NORMAL);
   const uint64_t puList[] = {0x9192939495969798, 257};
   const QCBORTagListIn TL = {2, puList};
   QCBORDecode_SetCallerConfiguredTagList(&DCtx, &TL);

   if(QCBORDecode_GetNext(&DCtx, &Item)) {
      return -8;
   }
   if(Item.uDataType != QCBOR_TYPE_ARRAY ||
      !QCBORDecode_IsTagged(&DCtx, &Item, 0x9192939495969798) ||
      QCBORDecode_IsTagged(&DCtx, &Item, 257) ||
      QCBORDecode_IsTagged(&DCtx, &Item, CBOR_TAG_BIGFLOAT) ||
      Item.val.uCount != 0) {
      return -9;
   }

   //------------------------
   // Sets up a caller-configured list and look up something not in it
   const uint64_t puLongList[17] = {1,2,1};
   const QCBORTagListIn TLLong = {17, puLongList};
   QCBORDecode_Init(&DCtx,
                    UsefulBuf_FROM_BYTE_ARRAY_LITERAL(spEncodedLargeTag),
                    QCBOR_DECODE_MODE_NORMAL);
   QCBORDecode_SetCallerConfiguredTagList(&DCtx, &TLLong);
   if(QCBORDecode_GetNext(&DCtx, &Item)) {
      return -11;
   }

   // -----------------------
   // This tests retrievel of the full tag list
   QCBORDecode_Init(&DCtx,
                    UsefulBuf_FROM_BYTE_ARRAY_LITERAL(spLotsOfTags),
                    QCBOR_DECODE_MODE_NORMAL);
   uint64_t puTags[16];
   QCBORTagListOut Out = {0, 4, puTags};
   if(QCBORDecode_GetNextWithTags(&DCtx, &Item, &Out)) {
      return -12;
   }
   if(puTags[0] != 0x9192939495969798 ||
      puTags[1] != 0x88 ||
      puTags[2] != 0x06 ||
      puTags[3] != 0x07) {
      return -13;
   }

   // ----------------------
   // This text if too small of an out list
   QCBORDecode_Init(&DCtx,
                    UsefulBuf_FROM_BYTE_ARRAY_LITERAL(spLotsOfTags),
                    QCBOR_DECODE_MODE_NORMAL);
   QCBORTagListOut OutSmall = {0, 3, puTags};
   if(QCBORDecode_GetNextWithTags(&DCtx, &Item, &OutSmall) != QCBOR_ERR_TOO_MANY_TAGS) {
      return -14;
   }

   // ---------------
   // Parse a version of the "CSR" that has had a ton of tags randomly inserted
   QCBORDecode_Init(&DCtx,
                    UsefulBuf_FROM_BYTE_ARRAY_LITERAL(spCSRWithTags),
                    QCBOR_DECODE_MODE_NORMAL);
   int n = CheckCSRMaps(&DCtx);
   if(n) {
      return n-2000;
   }

   Out = (QCBORTagListOut){0, 16, puTags};
   QCBORDecode_Init(&DCtx,
                    UsefulBuf_FROM_BYTE_ARRAY_LITERAL(spCSRWithTags),
                    QCBOR_DECODE_MODE_NORMAL);

   const uint64_t puTagList[] = {773, 1, 90599561};
   const QCBORTagListIn TagList = {3, puTagList};
   QCBORDecode_SetCallerConfiguredTagList(&DCtx, &TagList);


   if(QCBORDecode_GetNextWithTags(&DCtx, &Item, &Out)) {
      return -100;
   }
   if(Item.uDataType != QCBOR_TYPE_MAP ||
      !QCBORDecode_IsTagged(&DCtx, &Item, CBOR_TAG_CBOR_MAGIC) ||
      QCBORDecode_IsTagged(&DCtx, &Item, 90599561) ||
      QCBORDecode_IsTagged(&DCtx, &Item, CBOR_TAG_DATE_EPOCH) ||
      Item.val.uCount != 2 ||
      puTags[0] != CBOR_TAG_CBOR_MAGIC ||
      puTags[1] != CBOR_TAG_CBOR_MAGIC ||
      puTags[2] != CBOR_TAG_CBOR_MAGIC ||
      Out.uNumUsed != 3) {
      return -101;
   }

   if(QCBORDecode_GetNextWithTags(&DCtx, &Item, &Out)) {
      return -102;
   }
   if(Item.uDataType != QCBOR_TYPE_MAP ||
      QCBORDecode_IsTagged(&DCtx, &Item, CBOR_TAG_CBOR_MAGIC) ||
      QCBORDecode_IsTagged(&DCtx, &Item, 6) ||
      QCBORDecode_IsTagged(&DCtx, &Item, 7) || // item is tagged 7, but 7 is not configured to be recognized
      Item.val.uCount != 2 ||
      puTags[0] != 5859837686836516696 ||
      puTags[1] != 7 ||
      Out.uNumUsed != 2) {
      return -103;
   }

   if(QCBORDecode_GetNextWithTags(&DCtx, &Item, &Out)) {
      return -104;
   }
   if(Item.uDataType != QCBOR_TYPE_MAP ||
      Item.uTagBits ||
      Item.val.uCount != 5 ||
      puTags[0] != 0x0b ||
      Out.uNumUsed != 1) {
      return -105;
   }

   if(QCBORDecode_GetNextWithTags(&DCtx, &Item, &Out)) {
      return -106;
   }
   if(Item.uDataType != QCBOR_TYPE_TEXT_STRING ||
      !QCBORDecode_IsTagged(&DCtx, &Item, CBOR_TAG_COSE_MAC0) ||
      Item.val.string.len != 12 ||
      puTags[0] != CBOR_TAG_COSE_MAC0 ||
      puTags[1] != CBOR_TAG_COSE_MAC0 ||
      puTags[2] != CBOR_TAG_COSE_MAC0 ||
      Out.uNumUsed != 3) {
      return -105;
   }

   if(QCBORDecode_GetNextWithTags(&DCtx, &Item, &Out)) {
      return -107;
   }
   if(Item.uDataType != QCBOR_TYPE_TEXT_STRING ||
      !QCBORDecode_IsTagged(&DCtx, &Item, 773) ||
      Item.val.string.len != 3 ||
      puTags[0] != 773 ||
      Out.uNumUsed != 1) {
      return -108;
   }

   if(QCBORDecode_GetNextWithTags(&DCtx, &Item, &Out)) {
      return -109;
   }
   if(Item.uDataType != QCBOR_TYPE_TEXT_STRING ||
      !QCBORDecode_IsTagged(&DCtx, &Item, 16) ||
      Item.val.string.len != 9 ||
      puTags[0] != 16 ||
      puTags[11] != 0x0f ||
      Out.uNumUsed != 12) {
      return -110;
   }

   if(QCBORDecode_GetNextWithTags(&DCtx, &Item, &Out)) {
      return -111;
   }
   if(Item.uDataType != QCBOR_TYPE_TEXT_STRING ||
      !QCBORDecode_IsTagged(&DCtx, &Item, 17) ||
      Item.val.string.len != 9 ||
      puTags[0] != 17 ||
      Out.uNumUsed != 1) {
      return -112;
   }

   if(QCBORDecode_GetNextWithTags(&DCtx, &Item, &Out)) {
      return -111;
   }
   if(Item.uDataType != QCBOR_TYPE_TEXT_STRING ||
      !QCBORDecode_IsTagged(&DCtx, &Item, 17) ||
      Item.val.string.len != 2 ||
      puTags[0] != 17 ||
      Out.uNumUsed != 1) {
      return -112;
   }

   if(QCBORDecode_GetNextWithTags(&DCtx, &Item, &Out)) {
      return -113;
   }
   if(Item.uDataType != QCBOR_TYPE_MAP ||
      QCBORDecode_IsTagged(&DCtx, &Item, 19) ||
      Item.val.uCount != 2 ||
      puTags[0] != 19 ||
      Out.uNumUsed != 1) {
      return -114;
   }

   if(QCBORDecode_GetNextWithTags(&DCtx, &Item, &Out)) {
      return -115;
   }
   if(Item.uDataType != QCBOR_TYPE_MAP ||
      QCBORDecode_IsTagged(&DCtx, &Item, 9) ||
      Item.uTagBits ||
      Item.val.uCount != 1 ||
      puTags[0] != 9 ||
      Out.uNumUsed != 1) {
      return -116;
   }

   if(QCBORDecode_GetNextWithTags(&DCtx, &Item, &Out)) {
      return -116;
   }
   if(Item.uDataType != QCBOR_TYPE_INT64 ||
      Item.val.int64 != -7 ||
      Item.uTagBits ||
      Out.uNumUsed != 0) {
      return -117;
   }

   if(QCBORDecode_GetNextWithTags(&DCtx, &Item, &Out)) {
      return -118;
   }
   if(Item.uDataType != QCBOR_TYPE_BYTE_STRING ||
      Item.val.string.len != 10 ||
      Item.uTagBits ||
      puTags[0] != 12 ||
      Out.uNumUsed != 1) {
      return -119;
   }

   if(QCBORDecode_GetNextWithTags(&DCtx, &Item, &Out)) {
      return -120;
   }
   if(Item.uDataType != QCBOR_TYPE_MAP ||
      !QCBORDecode_IsTagged(&DCtx, &Item, CBOR_TAG_ENC_AS_B16) ||
      Item.val.uCount != 1 ||
      puTags[0] != 0x17 ||
      Out.uNumUsed != 1) {
      return -121;
   }

   if(QCBORDecode_GetNextWithTags(&DCtx, &Item, &Out)) {
      return -122;
   }
   if(Item.uDataType != QCBOR_TYPE_INT64 ||
      QCBORDecode_IsTagged(&DCtx, &Item, 8) ||
      Item.val.int64 != -3 ||
      puTags[0] != 8 ||
      Out.uNumUsed != 1) {
      return -123;
   }

   if(QCBORDecode_Finish(&DCtx)) {
      return -124;
   }

   return 0;
}




static uint8_t spBigNumInput[] = {
 0x83,
   0xC2, 0x49, 0x01, 0x00, 0x00, 0x00, 0x00, 0x00, 0x00, 0x00, 0x00,
   0xC3, 0x49, 0x01, 0x00, 0x00, 0x00, 0x00, 0x00, 0x00, 0x00, 0x00,
   0xA4,
     0x63, 0x42, 0x4E, 0x2B,
       0xC2, 0x49, 0x01, 0x00, 0x00, 0x00, 0x00, 0x00, 0x00, 0x00, 0x00,
     0x18, 0x40,
       0xC2, 0x49, 0x01, 0x00, 0x00, 0x00, 0x00, 0x00, 0x00, 0x00, 0x00,
    0x63, 0x42, 0x4E, 0x2D,
       0xC3, 0x49, 0x01, 0x00, 0x00, 0x00, 0x00, 0x00, 0x00, 0x00, 0x00,
    0x38, 0x3F,
       0xC3, 0x49, 0x01, 0x00, 0x00, 0x00, 0x00, 0x00, 0x00, 0x00, 0x00};


static uint8_t spBigNum[] = {0x01, 0x00, 0x00, 0x00, 0x00, 0x00, 0x00, 0x00, 0x00};


int32_t BignumParseTest()
{
   QCBORDecodeContext DCtx;
   QCBORItem Item;
   QCBORError nCBORError;

   QCBORDecode_Init(&DCtx,
                    UsefulBuf_FROM_BYTE_ARRAY_LITERAL(spBigNumInput),
                    QCBOR_DECODE_MODE_NORMAL);


   //
   if((nCBORError = QCBORDecode_GetNext(&DCtx, &Item)))
      return -1;
   if(Item.uDataType != QCBOR_TYPE_ARRAY) {
      return -1;
   }

   //
   if((nCBORError = QCBORDecode_GetNext(&DCtx, &Item)))
      return -1;
   if(Item.uDataType != QCBOR_TYPE_POSBIGNUM ||
      UsefulBuf_Compare(Item.val.bigNum, UsefulBuf_FROM_BYTE_ARRAY_LITERAL(spBigNum))){
      return -1;
   }

   //
   if((nCBORError = QCBORDecode_GetNext(&DCtx, &Item)))
      return -1;
   if(Item.uDataType != QCBOR_TYPE_NEGBIGNUM ||
      UsefulBuf_Compare(Item.val.bigNum, UsefulBuf_FROM_BYTE_ARRAY_LITERAL(spBigNum))){
      return -1;
   }

   //
   if((nCBORError = QCBORDecode_GetNext(&DCtx, &Item)))
      return -1;
   if(Item.uDataType != QCBOR_TYPE_MAP) {
      return -1;
   }

   if((nCBORError = QCBORDecode_GetNext(&DCtx, &Item)))
      return -1;
   if(Item.uDataType != QCBOR_TYPE_POSBIGNUM ||
      Item.uLabelType != QCBOR_TYPE_TEXT_STRING ||
      UsefulBuf_Compare(Item.val.bigNum, UsefulBuf_FROM_BYTE_ARRAY_LITERAL(spBigNum))){
      return -1;
   }

   if((nCBORError = QCBORDecode_GetNext(&DCtx, &Item)))
      return -1;
   if(Item.uDataType != QCBOR_TYPE_POSBIGNUM ||
      Item.uLabelType != QCBOR_TYPE_INT64 ||
      Item.label.int64 != 64 ||
      UsefulBuf_Compare(Item.val.bigNum, UsefulBuf_FROM_BYTE_ARRAY_LITERAL(spBigNum))){
      return -1;
   }

   if((nCBORError = QCBORDecode_GetNext(&DCtx, &Item)))
      return -1;
   if(Item.uDataType != QCBOR_TYPE_NEGBIGNUM ||
      Item.uLabelType != QCBOR_TYPE_TEXT_STRING ||
      UsefulBuf_Compare(Item.val.bigNum, UsefulBuf_FROM_BYTE_ARRAY_LITERAL(spBigNum))){
      return -1;
   }

   if((nCBORError = QCBORDecode_GetNext(&DCtx, &Item)))
      return -1;
   if(Item.uDataType != QCBOR_TYPE_NEGBIGNUM ||
      Item.uLabelType != QCBOR_TYPE_INT64 ||
      Item.label.int64 != -64 ||
      UsefulBuf_Compare(Item.val.bigNum, UsefulBuf_FROM_BYTE_ARRAY_LITERAL(spBigNum))){
      return -1;
   }

   return 0;
}



static int32_t CheckItemWithIntLabel(QCBORDecodeContext *pCtx,
                                 uint8_t uDataType,
                                 uint8_t uNestingLevel,
                                 uint8_t uNextNest,
                                 int64_t nLabel,
                                 QCBORItem *pItem)
{
   QCBORItem Item;
   QCBORError nCBORError;

   if((nCBORError = QCBORDecode_GetNext(pCtx, &Item))) return -1;
   if(Item.uDataType != uDataType) return -1;
   if(uNestingLevel > 0) {
      if(Item.uLabelType != QCBOR_TYPE_INT64 &&
         Item.uLabelType != QCBOR_TYPE_UINT64) {
         return -1;
      }
      if(Item.uLabelType == QCBOR_TYPE_INT64) {
         if(Item.label.int64 != nLabel) return -1;
      } else  {
         if(Item.label.uint64 != (uint64_t)nLabel) return -1;
      }
   }
   if(Item.uNestingLevel != uNestingLevel) return -1;
   if(Item.uNextNestLevel != uNextNest) return -1;

   if(pItem) {
      *pItem = Item;
   }
   return 0;
}


// Same code checks definite and indefinite length versions of the map
static int32_t CheckCSRMaps(QCBORDecodeContext *pDC)
{
   if(CheckItemWithIntLabel(pDC, QCBOR_TYPE_MAP, 0, 1, 0, NULL)) return -1;

   if(CheckItemWithIntLabel(pDC, QCBOR_TYPE_MAP, 1, 2, -23, NULL)) return -1;

   if(CheckItemWithIntLabel(pDC, QCBOR_TYPE_MAP, 2, 3, -20, NULL)) return -1;

   if(CheckItemWithIntLabel(pDC, QCBOR_TYPE_TEXT_STRING, 3, 3, -18, NULL)) return -1;
   if(CheckItemWithIntLabel(pDC, QCBOR_TYPE_TEXT_STRING, 3, 3, -17, NULL)) return -1;
   if(CheckItemWithIntLabel(pDC, QCBOR_TYPE_TEXT_STRING, 3, 3, -15, NULL)) return -1;
   if(CheckItemWithIntLabel(pDC, QCBOR_TYPE_TEXT_STRING, 3, 3, -16, NULL)) return -1;
   if(CheckItemWithIntLabel(pDC, QCBOR_TYPE_TEXT_STRING, 3, 2, -14, NULL)) return -1;

   if(CheckItemWithIntLabel(pDC, QCBOR_TYPE_MAP, 2, 3, -19, NULL)) return -1;
   if(CheckItemWithIntLabel(pDC, QCBOR_TYPE_MAP, 3, 4, -11, NULL)) return -1;

   if(CheckItemWithIntLabel(pDC, QCBOR_TYPE_INT64, 4, 3, -9, NULL)) return -1;
   if(CheckItemWithIntLabel(pDC, QCBOR_TYPE_BYTE_STRING, 3, 1, -10, NULL)) return -1;

   if(CheckItemWithIntLabel(pDC, QCBOR_TYPE_MAP, 1, 2, -22, NULL)) return -1;
   if(CheckItemWithIntLabel(pDC, QCBOR_TYPE_INT64, 2, 0, -5, NULL)) return -1;

   if(QCBORDecode_Finish(pDC)) return -2;

   return 0;
}


/*
// cbor.me decoded output
{
    -23: {
        -20: {
            -18: "Organization",
            -17: "SSG",
            -15: "Confusion",
            -16: "San Diego",
            -14: "US"
        },
        -19: {
            -11: {
                -9: -7
            },
            -10: '\u0001\u0002\u0003\u0004\u0005\u0006\a\b\t\n'
        }
    },
    -22: {
        -5: -3
    }
}
 */


static uint8_t spCSRInput[] = {
   0xa2, 0x36, 0xa2, 0x33, 0xa5, 0x31, 0x6c, 0x4f,
   0x72, 0x67, 0x61, 0x6e, 0x69, 0x7a, 0x61, 0x74,
   0x69, 0x6f, 0x6e, 0x30, 0x63, 0x53, 0x53, 0x47,
   0x2e, 0x69, 0x43, 0x6f, 0x6e, 0x66, 0x75, 0x73,
   0x69, 0x6f, 0x6e, 0x2f, 0x69, 0x53, 0x61, 0x6e,
   0x20, 0x44, 0x69, 0x65, 0x67, 0x6f, 0x2d, 0x62,
   0x55, 0x53, 0x32, 0xa2, 0x2a, 0xa1, 0x28, 0x26,
   0x29, 0x4a, 0x01, 0x02, 0x03, 0x04, 0x05, 0x06,
   0x07, 0x08, 0x09, 0x0a, 0x35, 0xa1, 0x24, 0x22};

int32_t NestedMapTest()
{
   QCBORDecodeContext DCtx;

   QCBORDecode_Init(&DCtx,
                    UsefulBuf_FROM_BYTE_ARRAY_LITERAL(spCSRInput),
                    QCBOR_DECODE_MODE_NORMAL);

   return CheckCSRMaps(&DCtx);
}



int32_t StringDecoderModeFailTest()
{
   QCBORDecodeContext DCtx;

   QCBORDecode_Init(&DCtx,
                    UsefulBuf_FROM_BYTE_ARRAY_LITERAL(spCSRInput),
                    QCBOR_DECODE_MODE_MAP_STRINGS_ONLY);

   QCBORItem Item;
   QCBORError nCBORError;

   if(QCBORDecode_GetNext(&DCtx, &Item)) {
      return -1;
   }
   if(Item.uDataType != QCBOR_TYPE_MAP) {
      return -2;
   }

   nCBORError = QCBORDecode_GetNext(&DCtx, &Item);
   if(nCBORError != QCBOR_ERR_MAP_LABEL_TYPE) {
      return -3;
   }

   return 0;
}


// Same map as above, but using indefinite lengths
static uint8_t spCSRInputIndefLen[] = {
   0xbf, 0x36, 0xbf, 0x33, 0xbf, 0x31, 0x6c, 0x4f,
   0x72, 0x67, 0x61, 0x6e, 0x69, 0x7a, 0x61, 0x74,
   0x69, 0x6f, 0x6e, 0x30, 0x63, 0x53, 0x53, 0x47,
   0x2e, 0x69, 0x43, 0x6f, 0x6e, 0x66, 0x75, 0x73,
   0x69, 0x6f, 0x6e, 0x2f, 0x69, 0x53, 0x61, 0x6e,
   0x20, 0x44, 0x69, 0x65, 0x67, 0x6f, 0x2d, 0x62,
   0x55, 0x53, 0xff, 0x32, 0xbf, 0x2a, 0xbf, 0x28,
   0x26, 0xff, 0x29, 0x4a, 0x01, 0x02, 0x03, 0x04,
   0x05, 0x06, 0x07, 0x08, 0x09, 0x0a, 0xff, 0xff,
   0x35, 0xbf, 0x24, 0x22, 0xff, 0xff};

int32_t NestedMapTestIndefLen()
{
   QCBORDecodeContext DCtx;

   QCBORDecode_Init(&DCtx,
                    UsefulBuf_FROM_BYTE_ARRAY_LITERAL(spCSRInputIndefLen),
                    QCBOR_DECODE_MODE_NORMAL);

   return CheckCSRMaps(&DCtx);
}



static UsefulBufC make_nested_indefinite_arrays(int n, UsefulBuf Storage)
{
   UsefulOutBuf UOB;
   UsefulOutBuf_Init(&UOB, Storage);

   int i;
   for(i = 0; i < n; i++) {
      UsefulOutBuf_AppendByte(&UOB, 0x9f);
   }

   for(i = 0; i < n; i++) {
      UsefulOutBuf_AppendByte(&UOB, 0xff);
   }
   return UsefulOutBuf_OutUBuf(&UOB);
}


static int32_t parse_indeflen_nested(UsefulBufC Nested, int nNestLevel)
{
   QCBORDecodeContext DC;
   QCBORDecode_Init(&DC, Nested, 0);

   int j;
   for(j = 0; j < nNestLevel; j++) {
      QCBORItem Item;
      QCBORError nReturn = QCBORDecode_GetNext(&DC, &Item);
      if(j >= QCBOR_MAX_ARRAY_NESTING) {
         // Should be in error
         if(nReturn != QCBOR_ERR_ARRAY_NESTING_TOO_DEEP) {
            return -4;
         } else {
            return 0; // Decoding doesn't recover after an error
         }
      } else {
         // Should be no error
         if(nReturn) {
            return -9; // Should not have got an error
         }
      }
      if(Item.uDataType != QCBOR_TYPE_ARRAY) {
         return -7;
      }
   }
   QCBORError nReturn = QCBORDecode_Finish(&DC);
   if(nReturn) {
      return -3;
   }
   return 0;
}


int32_t IndefiniteLengthNestTest()
{
   UsefulBuf_MAKE_STACK_UB(Storage, 50);
   int i;
   for(i=1; i < QCBOR_MAX_ARRAY_NESTING+4; i++) {
      const UsefulBufC Nested = make_nested_indefinite_arrays(i, Storage);
      int nReturn = parse_indeflen_nested(Nested, i);
      if(nReturn) {
         return nReturn;
      }
   }
   return 0;
}


// [1, [2, 3]]
static const uint8_t spIndefiniteArray[]     = {0x9f, 0x01, 0x82, 0x02, 0x03, 0xff};
// No closing break
static const uint8_t spIndefiniteArrayBad1[] = {0x9f};
// Not enough closing breaks
static const uint8_t spIndefiniteArrayBad2[] = {0x9f, 0x9f, 0x02, 0xff};
// Too many closing breaks
static const uint8_t spIndefiniteArrayBad3[] = {0x9f, 0x02, 0xff, 0xff};
// Unclosed indeflen inside def len
static const uint8_t spIndefiniteArrayBad4[] = {0x81, 0x9f};
// confused tag
static const uint8_t spIndefiniteArrayBad5[] = {0x9f, 0xd1, 0xff};

int32_t IndefiniteLengthArrayMapTest()
{
   QCBORError nResult;
   // --- first test -----
    UsefulBufC IndefLen = UsefulBuf_FROM_BYTE_ARRAY_LITERAL(spIndefiniteArray);

    // Decode it and see if it is OK
    UsefulBuf_MAKE_STACK_UB(MemPool, 150);
    QCBORDecodeContext DC;
    QCBORItem Item;
    QCBORDecode_Init(&DC, IndefLen, QCBOR_DECODE_MODE_NORMAL);

    QCBORDecode_SetMemPool(&DC, MemPool, false);

    QCBORDecode_GetNext(&DC, &Item);

    if(Item.uDataType != QCBOR_TYPE_ARRAY ||
       Item.uNestingLevel != 0 ||
       Item.uNextNestLevel != 1) {
       return -111;
    }

    QCBORDecode_GetNext(&DC, &Item);
    if(Item.uDataType != QCBOR_TYPE_INT64 ||
       Item.uNestingLevel != 1 ||
       Item.uNextNestLevel != 1) {
        return -2;
    }

    QCBORDecode_GetNext(&DC, &Item);
    if(Item.uDataType != QCBOR_TYPE_ARRAY ||
       Item.uNestingLevel != 1 ||
       Item.uNextNestLevel != 2) {
        return -3;
    }

    QCBORDecode_GetNext(&DC, &Item);
    if(Item.uDataType != QCBOR_TYPE_INT64 ||
       Item.uNestingLevel != 2 ||
       Item.uNextNestLevel != 2) {
        return -4;
    }

    QCBORDecode_GetNext(&DC, &Item);
    if(Item.uDataType != QCBOR_TYPE_INT64 ||
       Item.uNestingLevel != 2 ||
       Item.uNextNestLevel != 0) {
        return -5;
    }

    if(QCBORDecode_Finish(&DC)) {
        return -6;
    }

   // --- next test -----
   IndefLen = UsefulBuf_FROM_BYTE_ARRAY_LITERAL(spIndefiniteArrayBad1);

   QCBORDecode_Init(&DC, IndefLen, QCBOR_DECODE_MODE_NORMAL);

   QCBORDecode_SetMemPool(&DC, MemPool, false);

   nResult = QCBORDecode_GetNext(&DC, &Item);
   if(nResult || Item.uDataType != QCBOR_TYPE_ARRAY) {
      return -7;
   }

   nResult = QCBORDecode_Finish(&DC);
   if(nResult != QCBOR_ERR_ARRAY_OR_MAP_STILL_OPEN) {
      return -8;
   }


   // --- next test -----
   IndefLen = UsefulBuf_FROM_BYTE_ARRAY_LITERAL(spIndefiniteArrayBad2);

   QCBORDecode_Init(&DC, IndefLen, QCBOR_DECODE_MODE_NORMAL);

   QCBORDecode_SetMemPool(&DC, MemPool, false);

   nResult = QCBORDecode_GetNext(&DC, &Item);
   if(nResult || Item.uDataType != QCBOR_TYPE_ARRAY) {
      return -9;
   }

   nResult = QCBORDecode_GetNext(&DC, &Item);
   if(nResult || Item.uDataType != QCBOR_TYPE_ARRAY) {
      return -10;
   }

   nResult = QCBORDecode_GetNext(&DC, &Item);
   if(nResult || Item.uDataType != QCBOR_TYPE_INT64) {
      return -11;
   }

   nResult = QCBORDecode_Finish(&DC);
   if(nResult != QCBOR_ERR_ARRAY_OR_MAP_STILL_OPEN) {
      return -12;
   }


   // --- next test -----
   IndefLen = UsefulBuf_FROM_BYTE_ARRAY_LITERAL(spIndefiniteArrayBad3);

   QCBORDecode_Init(&DC, IndefLen, QCBOR_DECODE_MODE_NORMAL);

   QCBORDecode_SetMemPool(&DC, MemPool, false);

   nResult = QCBORDecode_GetNext(&DC, &Item);
   if(nResult || Item.uDataType != QCBOR_TYPE_ARRAY) {
      return -13;
   }

   nResult = QCBORDecode_GetNext(&DC, &Item);
   if(nResult != QCBOR_ERR_BAD_BREAK) {
      return -14;
   }


   // --- next test -----
   IndefLen = UsefulBuf_FROM_BYTE_ARRAY_LITERAL(spIndefiniteArrayBad4);

   QCBORDecode_Init(&DC, IndefLen, QCBOR_DECODE_MODE_NORMAL);

   QCBORDecode_SetMemPool(&DC, MemPool, false);

   nResult = QCBORDecode_GetNext(&DC, &Item);
   if(nResult || Item.uDataType != QCBOR_TYPE_ARRAY) {
      return -15;
   }

   nResult = QCBORDecode_GetNext(&DC, &Item);
   if(nResult || Item.uDataType != QCBOR_TYPE_ARRAY) {
      return -16;
   }

   nResult = QCBORDecode_Finish(&DC);
   if(nResult != QCBOR_ERR_ARRAY_OR_MAP_STILL_OPEN) {
      return -17;
   }

   // --- next test -----
   IndefLen = UsefulBuf_FROM_BYTE_ARRAY_LITERAL(spIndefiniteArrayBad5);

   QCBORDecode_Init(&DC, IndefLen, QCBOR_DECODE_MODE_NORMAL);

   QCBORDecode_SetMemPool(&DC, MemPool, false);

   nResult = QCBORDecode_GetNext(&DC, &Item);
   if(nResult || Item.uDataType != QCBOR_TYPE_ARRAY) {
      return -18;
   }

   nResult = QCBORDecode_GetNext(&DC, &Item);
   if(nResult != QCBOR_ERR_BAD_BREAK) {
      return -19;
   }

    return 0;
}


static const uint8_t spIndefiniteLenString[] = {
   0x81, // Array of length one
   0x7f, // text string marked with indefinite length
   0x65, 0x73, 0x74, 0x72, 0x65, 0x61, // first segment
   0x64, 0x6d, 0x69, 0x6e, 0x67, // second segment
   0xff // ending break
};

static const uint8_t spIndefiniteLenStringBad2[] = {
   0x81, // Array of length one
   0x7f, // text string marked with indefinite length
   0x65, 0x73, 0x74, 0x72, 0x65, 0x61, // first segment
   0x44, 0x6d, 0x69, 0x6e, 0x67, // second segment of wrong type
   0xff // ending break
};

static const uint8_t spIndefiniteLenStringBad3[] = {
   0x81, // Array of length one
   0x7f, // text string marked with indefinite length
   0x01, 0x02, // Not a string
   0xff // ending break
};

static const uint8_t spIndefiniteLenStringBad4[] = {
   0x81, // Array of length one
   0x7f, // text string marked with indefinite length
   0x65, 0x73, 0x74, 0x72, 0x65, 0x61, // first segment
   0x64, 0x6d, 0x69, 0x6e, 0x67, // second segment
   // missing end of string
};

static const uint8_t spIndefiniteLenStringLabel[] = {
   0xa1, // Array of length one
   0x7f, // text string marked with indefinite length
   0x65, 0x73, 0x74, 0x72, 0x75, 0x75, // first segment
   0x64, 0x6d, 0x69, 0x6e, 0x67, // second segment
   0xff, // ending break
   0x01 // integer being labeled.
};

/**
 Make an indefinite length string

 @param Storage Storage for string, must be 144 bytes in size
 @return The indefinite length string

 This makes an array with one indefinite length string that has 7 chunks
 from size of 1 byte up to 64 bytes.
 */
static UsefulBufC MakeIndefiniteBigBstr(UsefulBuf Storage)
{
   UsefulOutBuf UOB;

   UsefulOutBuf_Init(&UOB, Storage);
   UsefulOutBuf_AppendByte(&UOB, 0x81);
   UsefulOutBuf_AppendByte(&UOB, 0x5f);

   uint8_t uStringByte = 0;
   // Use of type int is intentional
   for(int uChunkSize = 1; uChunkSize <= 128; uChunkSize *= 2) {
      // Not using preferred encoding here, but that is OK.
      UsefulOutBuf_AppendByte(&UOB, 0x58);
      UsefulOutBuf_AppendByte(&UOB, (uint8_t)uChunkSize);
      for(int j = 0; j < uChunkSize; j++) {
         UsefulOutBuf_AppendByte(&UOB, uStringByte);
         uStringByte++;
      }
   }
   UsefulOutBuf_AppendByte(&UOB, 0xff);

   return UsefulOutBuf_OutUBuf(&UOB);
}

static int CheckBigString(UsefulBufC BigString)
{
   if(BigString.len != 255) {
      return 1;
   }

   for(uint8_t i = 0; i < 255; i++){
      if(((const uint8_t *)BigString.ptr)[i] != i) {
         return 1;
      }
   }
   return 0;
}


int32_t IndefiniteLengthStringTest()
{
   QCBORDecodeContext DC;
   QCBORItem Item;
   // big enough for MakeIndefiniteBigBstr() + MemPool overhead
   UsefulBuf_MAKE_STACK_UB(MemPool, 350);

   // --- Simple normal indefinite length string ------
   UsefulBufC IndefLen = UsefulBuf_FROM_BYTE_ARRAY_LITERAL(spIndefiniteLenString);
   QCBORDecode_Init(&DC, IndefLen, QCBOR_DECODE_MODE_NORMAL);

   if(QCBORDecode_SetMemPool(&DC, MemPool, false)) {
      return -1;
   }

   if(QCBORDecode_GetNext(&DC, &Item)) {
      return -2;
   }
   if(Item.uDataType != QCBOR_TYPE_ARRAY || Item.uDataAlloc) {
      return -3;
   }

   if(QCBORDecode_GetNext(&DC, &Item)) {
      return -4;
   }
   if(Item.uDataType != QCBOR_TYPE_TEXT_STRING || !Item.uDataAlloc) {
      return -5;
   }
   if(QCBORDecode_Finish(&DC)) {
      return -6;
   }

   // ----- types mismatch ---
   QCBORDecode_Init(&DC,
                    UsefulBuf_FROM_BYTE_ARRAY_LITERAL(spIndefiniteLenStringBad2),
                    QCBOR_DECODE_MODE_NORMAL);

   if(QCBORDecode_SetMemPool(&DC,  MemPool, false)) {
      return -7;
   }

   if(QCBORDecode_GetNext(&DC, &Item)) {
      return -8;
   }
   if(Item.uDataType != QCBOR_TYPE_ARRAY) {
      return -9;
   }

   if(QCBORDecode_GetNext(&DC, &Item) != QCBOR_ERR_INDEFINITE_STRING_CHUNK) {
      return -10;
   }

   // ----- not a string ---
   QCBORDecode_Init(&DC,
                    UsefulBuf_FROM_BYTE_ARRAY_LITERAL(spIndefiniteLenStringBad3),
                    QCBOR_DECODE_MODE_NORMAL);

   if(QCBORDecode_SetMemPool(&DC,  MemPool, false)) {
      return -11;
   }

   if(QCBORDecode_GetNext(&DC, &Item)) {
      return -12;
   }
   if(Item.uDataType != QCBOR_TYPE_ARRAY) {
      return -13;
   }

   if(QCBORDecode_GetNext(&DC, &Item) != QCBOR_ERR_INDEFINITE_STRING_CHUNK) {
      return -14;
   }

   // ----- no end -----
   QCBORDecode_Init(&DC,
                    UsefulBuf_FROM_BYTE_ARRAY_LITERAL(spIndefiniteLenStringBad4),
                    QCBOR_DECODE_MODE_NORMAL);

   if(QCBORDecode_SetMemPool(&DC,  MemPool, false)) {
      return -15;
   }

   if(QCBORDecode_GetNext(&DC, &Item)) {
      return -16;
   }
   if(Item.uDataType != QCBOR_TYPE_ARRAY) {
      return -17;
   }

   if(QCBORDecode_GetNext(&DC, &Item) != QCBOR_ERR_HIT_END) {
      return -18;
   }

   // ------ Don't set a string allocator and see an error -----
   QCBORDecode_Init(&DC, IndefLen, QCBOR_DECODE_MODE_NORMAL);

   QCBORDecode_GetNext(&DC, &Item);
   if(Item.uDataType != QCBOR_TYPE_ARRAY) {
      return -19;
   }

   if(QCBORDecode_GetNext(&DC, &Item) != QCBOR_ERR_NO_STRING_ALLOCATOR) {
      return -20;
   }

   // ----- Mempool is way too small -----
   UsefulBuf_MAKE_STACK_UB(MemPoolTooSmall, QCBOR_DECODE_MIN_MEM_POOL_SIZE-1);

   QCBORDecode_Init(&DC, IndefLen, QCBOR_DECODE_MODE_NORMAL);
   if(!QCBORDecode_SetMemPool(&DC,  MemPoolTooSmall, false)) {
      return -21;
   }

   // ----- Mempool is way too small -----
   UsefulBuf_MAKE_STACK_UB(BigIndefBStrStorage, 290);
   const UsefulBufC BigIndefBStr = MakeIndefiniteBigBstr(BigIndefBStrStorage);

   // 80 is big enough for MemPool overhead, but not BigIndefBStr
   UsefulBuf_MAKE_STACK_UB(MemPoolSmall, 80);

   QCBORDecode_Init(&DC, BigIndefBStr, QCBOR_DECODE_MODE_NORMAL);
   if(QCBORDecode_SetMemPool(&DC,  MemPoolSmall, false)) {
      return -22;
   }

   QCBORDecode_GetNext(&DC, &Item);
   if(Item.uDataType != QCBOR_TYPE_ARRAY) {
      return -23;
   }
   if(QCBORDecode_GetNext(&DC, &Item) != QCBOR_ERR_STRING_ALLOCATE) {
      return -24;
   }

   // ---- big bstr -----
   QCBORDecode_Init(&DC, BigIndefBStr, QCBOR_DECODE_MODE_NORMAL);

   if(QCBORDecode_SetMemPool(&DC,  MemPool, false)) {
      return -25;
   }

   if(QCBORDecode_GetNext(&DC, &Item)) {
      return -26;
   }
   if(Item.uDataType != QCBOR_TYPE_ARRAY || Item.uDataAlloc) {
      return -26;
   }

   if(QCBORDecode_GetNext(&DC, &Item)) {
      return -27;
   }
   if(Item.uDataType != QCBOR_TYPE_BYTE_STRING || !Item.uDataAlloc || Item.uNestingLevel != 1) {
      return -28;
   }
   if(CheckBigString(Item.val.string)) {
      return -3;
   }
   if(QCBORDecode_Finish(&DC)) {
      return -29;
   }

   // --- label is an indefinite length string ------
   QCBORDecode_Init(&DC, UsefulBuf_FROM_BYTE_ARRAY_LITERAL(spIndefiniteLenStringLabel), QCBOR_DECODE_MODE_NORMAL);

   if(QCBORDecode_SetMemPool(&DC,  MemPool, false)) {
      return -30;
   }

   QCBORDecode_GetNext(&DC, &Item);
   if(Item.uDataType != QCBOR_TYPE_MAP) {
      return -31;
   }

   if(QCBORDecode_GetNext(&DC, &Item)){
      return -32;
   }
   if(Item.uLabelType != QCBOR_TYPE_TEXT_STRING ||
      Item.uDataType != QCBOR_TYPE_INT64 ||
      Item.uDataAlloc || !Item.uLabelAlloc ||
      UsefulBuf_Compare(Item.label.string, UsefulBuf_FromSZ("struuming"))) {
      return -33;
   }

   if(QCBORDecode_Finish(&DC)) {
      return -34;
   }

   return 0;
}


int32_t AllocAllStringsTest()
{
   QCBORDecodeContext DC;
   QCBORError nCBORError;


   // First test, use the "CSRMap" as easy input and checking
   QCBORDecode_Init(&DC,
                    UsefulBuf_FROM_BYTE_ARRAY_LITERAL(spCSRInput),
                    QCBOR_DECODE_MODE_NORMAL);

   UsefulBuf_MAKE_STACK_UB(Pool, sizeof(spCSRInput) + QCBOR_DECODE_MIN_MEM_POOL_SIZE);

   nCBORError = QCBORDecode_SetMemPool(&DC, Pool, 1); // Turn on copying.
   if(nCBORError) {
      return -1;
   }

   if(CheckCSRMaps(&DC)) {
      return -2;
   }

   // Next parse, save pointers to a few strings, destroy original and see all is OK.
   UsefulBuf_MAKE_STACK_UB(CopyOfStorage, sizeof(pValidMapEncoded) + QCBOR_DECODE_MIN_MEM_POOL_SIZE);
   const UsefulBufC CopyOf = UsefulBuf_Copy(CopyOfStorage, UsefulBuf_FROM_BYTE_ARRAY_LITERAL(pValidMapEncoded));

   QCBORDecode_Init(&DC, CopyOf, QCBOR_DECODE_MODE_NORMAL);
   UsefulBuf_Set(Pool, '/');
   QCBORDecode_SetMemPool(&DC, Pool, 1); // Turn on copying.

   QCBORItem Item1, Item2, Item3, Item4;
   if((nCBORError = QCBORDecode_GetNext(&DC, &Item1)))
      return (int32_t)nCBORError;
   if(Item1.uDataType != QCBOR_TYPE_MAP ||
      Item1.val.uCount != 3)
      return -3;
   if((nCBORError = QCBORDecode_GetNext(&DC, &Item1)))
      return (int32_t)nCBORError;
   if((nCBORError = QCBORDecode_GetNext(&DC, &Item2)))
      return (int32_t)nCBORError;
   if((nCBORError = QCBORDecode_GetNext(&DC, &Item3)))
      return (int32_t)nCBORError;
   if((nCBORError = QCBORDecode_GetNext(&DC, &Item4)))
      return (int32_t)nCBORError;

   UsefulBuf_Set(CopyOfStorage, '_');

   if(Item1.uLabelType != QCBOR_TYPE_TEXT_STRING ||
      Item1.uDataType != QCBOR_TYPE_INT64 ||
      Item1.val.int64 != 42 ||
      Item1.uDataAlloc != 0 ||
      Item1.uLabelAlloc == 0 ||
      UsefulBuf_Compare(Item1.label.string, UsefulBuf_FromSZ("first integer"))) {
      return -4;
   }


   if(Item2.uLabelType != QCBOR_TYPE_TEXT_STRING ||
      UsefulBuf_Compare(Item2.label.string, UsefulBuf_FromSZ("an array of two strings")) ||
      Item2.uDataType != QCBOR_TYPE_ARRAY ||
      Item2.uDataAlloc != 0 ||
      Item2.uLabelAlloc == 0 ||
      Item2.val.uCount != 2)
      return -5;

   if(Item3.uDataType != QCBOR_TYPE_TEXT_STRING ||
      Item3.uDataAlloc == 0 ||
      Item3.uLabelAlloc != 0 ||
      UsefulBuf_Compare(Item3.val.string, UsefulBuf_FromSZ("string1"))) {
      return -6;
   }

   if(Item4.uDataType != QCBOR_TYPE_TEXT_STRING ||
      Item4.uDataAlloc == 0 ||
      Item4.uLabelAlloc != 0 ||
      UsefulBuf_Compare(Item4.val.string, UsefulBuf_FromSZ("string2"))) {
      return -7;
   }

   // Next parse with a pool that is too small
   UsefulBuf_MAKE_STACK_UB(SmallPool, QCBOR_DECODE_MIN_MEM_POOL_SIZE + 1);
   QCBORDecode_Init(&DC,
                    UsefulBuf_FROM_BYTE_ARRAY_LITERAL(pValidMapEncoded),
                    QCBOR_DECODE_MODE_NORMAL);
   QCBORDecode_SetMemPool(&DC, SmallPool, 1); // Turn on copying.
   if((nCBORError = QCBORDecode_GetNext(&DC, &Item1)))
      return -8;
   if(Item1.uDataType != QCBOR_TYPE_MAP ||
      Item1.val.uCount != 3) {
      return -9;
   }
   if(!(nCBORError = QCBORDecode_GetNext(&DC, &Item1))){
      if(!(nCBORError = QCBORDecode_GetNext(&DC, &Item2))) {
         if(!(nCBORError = QCBORDecode_GetNext(&DC, &Item3))) {
            nCBORError = QCBORDecode_GetNext(&DC, &Item4);
         }
      }
   }
   if(nCBORError != QCBOR_ERR_STRING_ALLOCATE) {
      return -10;
   }

   return 0;
}



int32_t MemPoolTest(void)
{
   // Set up the decoder with a tiny bit of CBOR to parse because
   // nothing can be done with it unless that is set up.
   QCBORDecodeContext DC;
   const uint8_t pMinimalCBOR[] = {0xa0}; // One empty map
   QCBORDecode_Init(&DC, UsefulBuf_FROM_BYTE_ARRAY_LITERAL(pMinimalCBOR),0);

   // Set up an memory pool of 100 bytes
   // Then fish into the internals of the decode context
   // to get the allocator function so it can be called directly.
   // Also figure out how much pool is available for use
   // buy subtracting out the overhead.
   UsefulBuf_MAKE_STACK_UB(Pool, 100);
   QCBORError nError = QCBORDecode_SetMemPool(&DC, Pool, 0);
   if(nError) {
      return -9;
   }
   QCBORStringAllocate pAlloc = DC.StringAllocator.pfAllocator;
   void *pAllocCtx            = DC.StringAllocator.pAllocateCxt;
   size_t uAvailPool = Pool.len - QCBOR_DECODE_MIN_MEM_POOL_SIZE;

   // First test -- ask for one more byte than available and see failure
   UsefulBuf Allocated = (*pAlloc)(pAllocCtx, NULL, uAvailPool+1);
   if(!UsefulBuf_IsNULL(Allocated)) {
      return -1;
   }

   // Re do the set up for the next test that will do a successful alloc,
   // a fail, a free and then success
   QCBORDecode_SetMemPool(&DC, Pool, 0);
   pAlloc    = DC.StringAllocator.pfAllocator;
   pAllocCtx = DC.StringAllocator.pAllocateCxt;
   uAvailPool = Pool.len - QCBOR_DECODE_MIN_MEM_POOL_SIZE;

   // Allocate one byte less than available and see success
   Allocated = (pAlloc)(pAllocCtx, NULL, uAvailPool-1);
   if(UsefulBuf_IsNULL(Allocated)) { // expected to succeed
      return -2;
   }
   // Ask for some more and see failure
   UsefulBuf Allocated2 = (*pAlloc)(pAllocCtx, NULL, uAvailPool/2);
   if(!UsefulBuf_IsNULL(Allocated2)) { // expected to fail
      return -3;
   }
   // Free the first allocate, retry the second and see success
   (*pAlloc)(pAllocCtx, Allocated.ptr, 0); // Free
   Allocated = (*pAlloc)(pAllocCtx, NULL, uAvailPool/2);
   if(UsefulBuf_IsNULL(Allocated)) { // succeed because of the free
      return -4;
   }

   // Re do set up for next test that involves a successful alloc,
   // and a successful realloc and a failed realloc
   QCBORDecode_SetMemPool(&DC, Pool, 0);
   pAlloc    = DC.StringAllocator.pfAllocator;
   pAllocCtx = DC.StringAllocator.pAllocateCxt;

   // Allocate half the pool and see success
   Allocated = (*pAlloc)(pAllocCtx, NULL, uAvailPool/2);
   if(UsefulBuf_IsNULL(Allocated)) { // expected to succeed
      return -5;
   }
   // Reallocate to take up the whole pool and see success
   Allocated2 = (*pAlloc)(pAllocCtx, Allocated.ptr, uAvailPool);
   if(UsefulBuf_IsNULL(Allocated2)) {
      return -6;
   }
   // Make sure its the same pointer and the size is right
   if(Allocated2.ptr != Allocated.ptr || Allocated2.len != uAvailPool) {
      return -7;
   }
   // Try to allocate more to be sure there is failure after a realloc
   UsefulBuf Allocated3 = (*pAlloc)(pAllocCtx, Allocated.ptr, uAvailPool+1);
   if(!UsefulBuf_IsNULL(Allocated3)) {
      return -8;
   }

   return 0;
}


/* Just enough of an allocator to test configuration of one */
static UsefulBuf AllocateTestFunction(void *pCtx, void *pOldMem, size_t uNewSize)
{
   (void)pOldMem; // unused variable

   if(uNewSize) {
      // Assumes the context pointer is the buffer and
      // nothing too big will ever be asked for.
      // This is only good for this basic test!
      return (UsefulBuf) {pCtx, uNewSize};
   } else {
      return NULLUsefulBuf;
   }
}


int32_t SetUpAllocatorTest(void)
{
   // Set up the decoder with a tiny bit of CBOR to parse because
   // nothing can be done with it unless that is set up.
   QCBORDecodeContext DC;
   const uint8_t pMinimalCBOR[] = {0x62, 0x48, 0x69}; // "Hi"
   QCBORDecode_Init(&DC, UsefulBuf_FROM_BYTE_ARRAY_LITERAL(pMinimalCBOR),0);

   uint8_t pAllocatorBuffer[50];

   // This is really just to test that this call works.
   // The full functionality of string allocators is tested
   // elsewhere with the MemPool internal allocator.
   QCBORDecode_SetUpAllocator(&DC, AllocateTestFunction, pAllocatorBuffer, 1);

   QCBORItem Item;
   if(QCBORDecode_GetNext(&DC, &Item) != QCBOR_SUCCESS) {
      return -1;
   }

   if(Item.uDataAlloc == 0 ||
      Item.uDataType != QCBOR_TYPE_TEXT_STRING ||
      Item.val.string.ptr != pAllocatorBuffer) {
      return -2;
   }

   if(QCBORDecode_Finish(&DC) != QCBOR_SUCCESS) {
      return -3;
   }

   return 0;
}


#ifndef QCBOR_CONFIG_DISABLE_EXP_AND_MANTISSA
/*
  [
    4([-1, 3]),
    4([-20, 4759477275222530853136]),
    4([9223372036854775807, -4759477275222530853137]),
    5([300, 100]),
    5([-20, 4759477275222530853136]),
    5([-9223372036854775807, -4759477275222530853137])
    5([9223372036854775806, -4759477275222530853137])
    5([9223372036854775806, 9223372036854775806])]
 ]
 */

static const uint8_t spExpectedExponentsAndMantissas[] = {
   0x87,
   0xC4, 0x82, 0x20,
               0x03,
   0xC4, 0x82, 0x33,
               0xC2, 0x4A, 0x01, 0x02, 0x03, 0x04, 0x05, 0x06, 0x07, 0x08, 0x09, 0x10,
   0xC4, 0x82, 0x1B, 0x7F, 0xFF, 0xFF, 0xFF, 0xFF, 0xFF, 0xFF, 0xFF,
               0xC3, 0x4A, 0x01, 0x02, 0x03, 0x04, 0x05, 0x06, 0x07, 0x08, 0x09, 0x10,
   0xC5, 0x82, 0x19, 0x01, 0x2C,
               0x18, 0x64,
   0xC5, 0x82, 0x33,
               0xC2, 0x4A, 0x01, 0x02, 0x03, 0x04, 0x05, 0x06, 0x07, 0x08, 0x09, 0x10,
   0xC5, 0x82, 0x3B, 0x7F, 0xFF, 0xFF, 0xFF, 0xFF, 0xFF, 0xFF, 0xFE,
               0xC3, 0x4A, 0x01, 0x02, 0x03, 0x04, 0x05, 0x06, 0x07, 0x08, 0x09, 0x10,
   0xC5, 0x82, 0x1B, 0x7f, 0xFF, 0xFF, 0xFF, 0xFF, 0xFF, 0xFF, 0xFE,
               0x1B, 0x7f, 0xFF, 0xFF, 0xFF, 0xFF, 0xFF, 0xFF, 0xFE
};

int32_t ExponentAndMantissaDecodeTests(void)
{
   QCBORDecodeContext DC;
   QCBORError         nCBORError;
   QCBORItem          item;

   static const uint8_t spBigNumMantissa[] = {0x01, 0x02, 0x03, 0x04, 0x05,
                                              0x06, 0x07, 0x08, 0x09, 0x010};
   UsefulBufC BN = UsefulBuf_FROM_BYTE_ARRAY_LITERAL(spBigNumMantissa);


   QCBORDecode_Init(&DC, UsefulBuf_FROM_BYTE_ARRAY_LITERAL(spExpectedExponentsAndMantissas), QCBOR_DECODE_MODE_NORMAL);

   nCBORError = QCBORDecode_GetNext(&DC, &item);
   if(nCBORError != QCBOR_SUCCESS) {
      return 1;
   }

   if(item.uDataType != QCBOR_TYPE_ARRAY) {
      return 2;
   }

   nCBORError = QCBORDecode_GetNext(&DC, &item);
   if(nCBORError != QCBOR_SUCCESS) {
      return 3;
   }

   if(item.uDataType != QCBOR_TYPE_DECIMAL_FRACTION ||
      item.val.expAndMantissa.Mantissa.nInt != 3 ||
      item.val.expAndMantissa.nExponent != -1) {
      return 4;
   }

   nCBORError = QCBORDecode_GetNext(&DC, &item);
   if(nCBORError != QCBOR_SUCCESS) {
      return 5;
   }

   if(item.uDataType != QCBOR_TYPE_DECIMAL_FRACTION_POS_BIGNUM ||
      item.val.expAndMantissa.nExponent != -20 ||
      UsefulBuf_Compare(item.val.expAndMantissa.Mantissa.bigNum, BN)) {
      return 6;
   }

   nCBORError = QCBORDecode_GetNext(&DC, &item);
   if(nCBORError != QCBOR_SUCCESS) {
      return 7;
   }

   if(item.uDataType != QCBOR_TYPE_DECIMAL_FRACTION_NEG_BIGNUM ||
      item.val.expAndMantissa.nExponent != 9223372036854775807 ||
      UsefulBuf_Compare(item.val.expAndMantissa.Mantissa.bigNum, BN)) {
      return 8;
   }

   nCBORError = QCBORDecode_GetNext(&DC, &item);
   if(nCBORError != QCBOR_SUCCESS) {
      return 9;
   }

   if(item.uDataType != QCBOR_TYPE_BIGFLOAT ||
      item.val.expAndMantissa.Mantissa.nInt != 100 ||
      item.val.expAndMantissa.nExponent != 300) {
      return 10;
   }

   nCBORError = QCBORDecode_GetNext(&DC, &item);
   if(nCBORError != QCBOR_SUCCESS) {
      return 11;
   }

   if(item.uDataType != QCBOR_TYPE_BIGFLOAT_POS_BIGNUM ||
      item.val.expAndMantissa.nExponent != -20 ||
      UsefulBuf_Compare(item.val.expAndMantissa.Mantissa.bigNum, BN)) {
      return 12;
   }

   nCBORError = QCBORDecode_GetNext(&DC, &item);
   if(nCBORError != QCBOR_SUCCESS) {
      return 13;
   }

   if(item.uDataType != QCBOR_TYPE_BIGFLOAT_NEG_BIGNUM ||
      item.val.expAndMantissa.nExponent != -9223372036854775807 ||
      UsefulBuf_Compare(item.val.expAndMantissa.Mantissa.bigNum, BN)) {
      return 14;
   }

   nCBORError = QCBORDecode_GetNext(&DC, &item);
   if(nCBORError != QCBOR_SUCCESS) {
      return 15;
   }

   if(item.uDataType != QCBOR_TYPE_BIGFLOAT ||
      item.val.expAndMantissa.nExponent != 9223372036854775806 ||
      item.val.expAndMantissa.Mantissa.nInt!= 9223372036854775806 ) {
      return 16;
   }

   /* Now encode some stuff and then decode it */
   uint8_t pBuf[40];
   QCBOREncodeContext EC;
   UsefulBufC Encoded;

   QCBOREncode_Init(&EC, UsefulBuf_FROM_BYTE_ARRAY(pBuf));
   QCBOREncode_OpenArray(&EC);
   QCBOREncode_AddDecimalFraction(&EC, 999, 1000); // 999 * (10 ^ 1000)
   QCBOREncode_AddBigFloat(&EC, 100, INT32_MIN);
   QCBOREncode_AddDecimalFractionBigNum(&EC, BN, false, INT32_MAX);
   QCBOREncode_CloseArray(&EC);
   QCBOREncode_Finish(&EC, &Encoded);


   QCBORDecode_Init(&DC, Encoded, QCBOR_DECODE_MODE_NORMAL);
   nCBORError = QCBORDecode_GetNext(&DC, &item);
   if(nCBORError != QCBOR_SUCCESS) {
      return 13;
   }

   nCBORError = QCBORDecode_GetNext(&DC, &item);
   if(nCBORError != QCBOR_SUCCESS) {
      return 13;
   }

   if(item.uDataType != QCBOR_TYPE_DECIMAL_FRACTION ||
      item.val.expAndMantissa.nExponent != 1000 ||
      item.val.expAndMantissa.Mantissa.nInt != 999) {
      return 15;
   }

   nCBORError = QCBORDecode_GetNext(&DC, &item);
   if(nCBORError != QCBOR_SUCCESS) {
      return 13;
   }

   if(item.uDataType != QCBOR_TYPE_BIGFLOAT ||
      item.val.expAndMantissa.nExponent != INT32_MIN ||
      item.val.expAndMantissa.Mantissa.nInt != 100) {
      return 15;
   }

   nCBORError = QCBORDecode_GetNext(&DC, &item);
   if(nCBORError != QCBOR_SUCCESS) {
      return 13;
   }

   if(item.uDataType != QCBOR_TYPE_DECIMAL_FRACTION_POS_BIGNUM ||
      item.val.expAndMantissa.nExponent != INT32_MAX ||
      UsefulBuf_Compare(item.val.expAndMantissa.Mantissa.bigNum, BN)) {
      return 12;
   }

   return 0;
}


static struct FailInput ExponentAndMantissaFailures[] = {
   // Exponent > INT64_MAX
   { {(uint8_t[]){0xC4, 0x82, 0x1B, 0x7f, 0xFF, 0xFF, 0xFF, 0xFF, 0xFF,
                  0xFF, 0xFF, 0x1B, 0x80, 0xFF, 0xFF, 0xFF, 0xFF, 0xFF,
                  0xFF, 0xFF,}, 20}, QCBOR_ERR_BAD_EXP_AND_MANTISSA},
   // Mantissa > INT64_MAX
   { {(uint8_t[]){0xC4, 0x82, 0x1B, 0x80, 0xFF, 0xFF, 0xFF, 0xFF, 0xFF,
                  0xFF, 0xFF, 0xC3, 0x4A, 0x01, 0x02, 0x03, 0x04, 0x05,
                  0x06, 0x07, 0x08, 0x09, 0x10}, 23}, QCBOR_ERR_BAD_EXP_AND_MANTISSA},
   // End of input
   { {(uint8_t[]){0xC4, 0x82}, 2}, QCBOR_ERR_HIT_END},
   // End of input
   { {(uint8_t[]){0xC4, 0x82, 0x01}, 3}, QCBOR_ERR_HIT_END},
   // bad content for big num
   { {(uint8_t[]){0xC4, 0x82, 0x01, 0xc3, 0x01}, 5}, QCBOR_ERR_BAD_OPT_TAG},
   // bad content for big num
   { {(uint8_t[]){0xC4, 0x82, 0xc2, 0x01, 0x1f}, 5}, QCBOR_ERR_BAD_INT},
   // Bad integer for exponent
   { {(uint8_t[]){0xC4, 0x82, 0x01, 0x1f}, 4}, QCBOR_ERR_BAD_INT},
   // Bad integer for mantissa
   { {(uint8_t[]){0xC4, 0x82, 0x1f, 0x01}, 4}, QCBOR_ERR_BAD_INT},
   // 3 items in array
   { {(uint8_t[]){0xC4, 0x83, 0x03, 0x01, 02}, 5}, QCBOR_ERR_BAD_EXP_AND_MANTISSA},
   // unterminated indefinite length array
   { {(uint8_t[]){0xC4, 0x9f, 0x03, 0x01, 0x02}, 5}, QCBOR_ERR_BAD_EXP_AND_MANTISSA},
   // Empty array
   { {(uint8_t[]){0xC4, 0x80}, 2}, QCBOR_ERR_NO_MORE_ITEMS},
   // Second is not an integer
   { {(uint8_t[]){0xC4, 0x82, 0x03, 0x40}, 4}, QCBOR_ERR_BAD_EXP_AND_MANTISSA},
   // First is not an integer
   { {(uint8_t[]){0xC4, 0x82, 0x40}, 3}, QCBOR_ERR_BAD_EXP_AND_MANTISSA},
   // Not an array
   { {(uint8_t[]){0xC4, 0xa2}, 2}, QCBOR_ERR_BAD_EXP_AND_MANTISSA}
};


int32_t ExponentAndMantissaDecodeFailTests()
{
   return ProcessFailures(ExponentAndMantissaFailures,
                          sizeof(ExponentAndMantissaFailures)/sizeof(struct FailInput));
}

#endif /* QCBOR_CONFIG_DISABLE_EXP_AND_MANTISSA */


int32_t CBORSequenceDecodeTests(void)
{
   QCBORDecodeContext DCtx;
   QCBORItem Item;
   QCBORError uCBORError;

   // --- Test a sequence with extra bytes ---
   
   // The input for the date test happens to be a sequence so it
   // is reused. It is a sequence because it doesn't start as
   // an array or map.
   QCBORDecode_Init(&DCtx,
                    UsefulBuf_FROM_BYTE_ARRAY_LITERAL(spDateTestInput),
                    QCBOR_DECODE_MODE_NORMAL);
   
   // Get the first item
   uCBORError = QCBORDecode_GetNext(&DCtx, &Item);
   if(uCBORError != QCBOR_SUCCESS) {
      return 1;
   }
   if(Item.uDataType != QCBOR_TYPE_DATE_STRING) {
      return 2;
   }
   
   // Get a second item
   uCBORError = QCBORDecode_GetNext(&DCtx, &Item);
   if(uCBORError != QCBOR_SUCCESS) {
      return 2;
   }
   if(Item.uDataType != QCBOR_TYPE_DATE_EPOCH) {
      return 3;
   }
   
   // A sequence can have stuff at the end that may
   // or may not be valid CBOR. The protocol decoder knows
   // when to stop by definition of the protocol, not
   // when the top-level map or array is ended.
   // Finish still has to be called to know that
   // maps and arrays (if there were any) were closed
   // off correctly. When called like this it
   // must return the error QCBOR_ERR_EXTRA_BYTES.
   uCBORError = QCBORDecode_Finish(&DCtx);
   if(uCBORError != QCBOR_ERR_EXTRA_BYTES) {
      return 4;
   }
   
   
   // --- Test an empty input ----
   uint8_t empty[1];
   UsefulBufC Empty = {empty, 0};
   QCBORDecode_Init(&DCtx,
                    Empty,
                    QCBOR_DECODE_MODE_NORMAL);
   
   uCBORError = QCBORDecode_Finish(&DCtx);
   if(uCBORError != QCBOR_SUCCESS) {
      return 5;
   }
   
   
   // --- Sequence with unclosed indefinite length array ---
   static const uint8_t xx[] = {0x01, 0x9f, 0x02};
   
   QCBORDecode_Init(&DCtx,
                    UsefulBuf_FROM_BYTE_ARRAY_LITERAL(xx),
                    QCBOR_DECODE_MODE_NORMAL);
   
   // Get the first item
   uCBORError = QCBORDecode_GetNext(&DCtx, &Item);
   if(uCBORError != QCBOR_SUCCESS) {
      return 7;
   }
   if(Item.uDataType != QCBOR_TYPE_INT64) {
      return 8;
   }
   
   // Get a second item
   uCBORError = QCBORDecode_GetNext(&DCtx, &Item);
   if(uCBORError != QCBOR_SUCCESS) {
      return 9;
   }
   if(Item.uDataType != QCBOR_TYPE_ARRAY) {
      return 10;
   }

   // Try to finish before consuming all bytes to confirm
   // that the still-open error is returned.
   uCBORError = QCBORDecode_Finish(&DCtx);
   if(uCBORError != QCBOR_ERR_ARRAY_OR_MAP_STILL_OPEN) {
      return 11;
   }

   
   // --- Sequence with a closed indefinite length array ---
   static const uint8_t yy[] = {0x01, 0x9f, 0xff};
   
   QCBORDecode_Init(&DCtx,
                    UsefulBuf_FROM_BYTE_ARRAY_LITERAL(yy),
                    QCBOR_DECODE_MODE_NORMAL);
   
   // Get the first item
   uCBORError = QCBORDecode_GetNext(&DCtx, &Item);
   if(uCBORError != QCBOR_SUCCESS) {
      return 12;
   }
   if(Item.uDataType != QCBOR_TYPE_INT64) {
      return 13;
   }
   
   // Get a second item
   uCBORError = QCBORDecode_GetNext(&DCtx, &Item);
   if(uCBORError != QCBOR_SUCCESS) {
      return 14;
   }
   if(Item.uDataType != QCBOR_TYPE_ARRAY) {
      return 15;
   }

   // Try to finish before consuming all bytes to confirm
   // that the still-open error is returned.
   uCBORError = QCBORDecode_Finish(&DCtx);
   if(uCBORError != QCBOR_SUCCESS) {
      return 16;
   }

   
   return 0;
}


int32_t IntToTests()
{
   int nErrCode;
   int32_t n32;
   int16_t n16;
   int8_t n8;
   uint32_t u32;
   uint16_t u16;
   uint8_t u8;
   uint64_t u64;

   nErrCode = QCBOR_Int64ToInt32(1, &n32);
   if(nErrCode == -1 || n32 != 1) {
      return 1;
   }

   nErrCode = QCBOR_Int64ToInt32((int64_t)INT32_MAX, &n32);
   if(nErrCode == -1 || n32 != INT32_MAX) {
      return 2;
   }

   nErrCode = QCBOR_Int64ToInt32((int64_t)INT32_MIN, &n32);
   if(nErrCode == -1 || n32 != INT32_MIN) {
      return 3;
   }

   nErrCode = QCBOR_Int64ToInt32(((int64_t)INT32_MAX)+1, &n32);
   if(nErrCode != -1) {
      return 4;
   }

   nErrCode = QCBOR_Int64ToInt32(((int64_t)INT32_MIN)-1, &n32);
   if(nErrCode != -1) {
      return 5;
   }


   nErrCode = QCBOR_Int64ToInt16((int64_t)INT16_MAX, &n16);
   if(nErrCode == -1 || n16 != INT16_MAX) {
      return 6;
   }

   nErrCode = QCBOR_Int64ToInt16((int64_t)INT16_MIN, &n16);
   if(nErrCode == -1 || n16 != INT16_MIN) {
      return 7;
   }

   nErrCode = QCBOR_Int64ToInt16(1, &n16);
   if(nErrCode == -1 || n16 != 1) {
      return 8;
   }

   nErrCode = QCBOR_Int64ToInt16(((int64_t)INT16_MAX)+1, &n16);
   if(nErrCode != -1) {
      return 9;
   }

   nErrCode = QCBOR_Int64ToInt16(((int64_t)INT16_MIN)-1, &n16);
   if(nErrCode != -1) {
      return 10;
   }


   nErrCode = QCBOR_Int64ToInt8(1, &n8);
   if(nErrCode == -1 || n8 != 1) {
      return 11;
   }

   nErrCode = QCBOR_Int64ToInt8((int64_t)INT8_MAX, &n8);
   if(nErrCode == -1 || n8 != INT8_MAX) {
      return 12;
   }

   nErrCode = QCBOR_Int64ToInt8((int64_t)INT8_MIN, &n8);
   if(nErrCode == -1 || n8 != INT8_MIN) {
      return 13;
   }

   nErrCode = QCBOR_Int64ToInt8(((int64_t)INT8_MAX)+1, &n8);
   if(nErrCode != -1) {
      return 14;
   }

   nErrCode = QCBOR_Int64ToInt8(((int64_t)INT8_MIN)-1, &n8);
   if(nErrCode != -1) {
      return 15;
   }


   nErrCode = QCBOR_Int64ToUInt32(1, &u32);
   if(nErrCode == -1 || u32 != 1) {
      return 16;
   }

   nErrCode = QCBOR_Int64ToUInt32((int64_t)UINT32_MAX, &u32);
   if(nErrCode == -1 || u32 != UINT32_MAX) {
      return 17;
   }

   nErrCode = QCBOR_Int64ToUInt32((int64_t)0, &u32);
   if(nErrCode == -1 || u32 != 0) {
      return 18;
   }

   nErrCode = QCBOR_Int64ToUInt32(((int64_t)UINT32_MAX)+1, &u32);
   if(nErrCode != -1) {
      return 19;
   }

   nErrCode = QCBOR_Int64ToUInt32((int64_t)-1, &u32);
   if(nErrCode != -1) {
      return 20;
   }


   nErrCode = QCBOR_Int64UToInt16((int64_t)UINT16_MAX, &u16);
   if(nErrCode == -1 || u16 != UINT16_MAX) {
      return 21;
   }

   nErrCode = QCBOR_Int64UToInt16((int64_t)0, &u16);
   if(nErrCode == -1 || u16 != 0) {
      return 22;
   }

   nErrCode = QCBOR_Int64UToInt16(1, &u16);
   if(nErrCode == -1 || u16 != 1) {
      return 23;
   }

   nErrCode = QCBOR_Int64UToInt16(((int64_t)UINT16_MAX)+1, &u16);
   if(nErrCode != -1) {
      return 24;
   }

   nErrCode = QCBOR_Int64UToInt16((int64_t)-1, &u16);
   if(nErrCode != -1) {
      return 25;
   }


   nErrCode = QCBOR_Int64ToUInt8((int64_t)UINT8_MAX, &u8);
   if(nErrCode == -1 || u8 != UINT8_MAX) {
      return 26;
   }

   nErrCode = QCBOR_Int64ToUInt8((int64_t)0, &u8);
   if(nErrCode == -1 || u8 != 0) {
      return 27;
   }

   nErrCode = QCBOR_Int64ToUInt8(1, &u8);
   if(nErrCode == -1 || u8 != 1) {
      return 28;
   }

   nErrCode = QCBOR_Int64ToUInt8(((int64_t)UINT16_MAX)+1, &u8);
   if(nErrCode != -1) {
      return 29;
   }

   nErrCode = QCBOR_Int64ToUInt8((int64_t)-1, &u8);
   if(nErrCode != -1) {
      return 30;
   }


   nErrCode = QCBOR_Int64ToUInt64(1, &u64);
   if(nErrCode == -1 || u64 != 1) {
      return 31;
   }

   nErrCode = QCBOR_Int64ToUInt64(INT64_MAX, &u64);
   if(nErrCode == -1 || u64 != INT64_MAX) {
      return 32;
   }

   nErrCode = QCBOR_Int64ToUInt64((int64_t)0, &u64);
   if(nErrCode == -1 || u64 != 0) {
      return 33;
   }

   nErrCode = QCBOR_Int64ToUInt64((int64_t)-1, &u64);
   if(nErrCode != -1) {
      return 34;
   }

   return 0;
}
<|MERGE_RESOLUTION|>--- conflicted
+++ resolved
@@ -90,11 +90,7 @@
 
 static int32_t IntegerValuesParseTestInternal(QCBORDecodeContext *pDCtx)
 {
-<<<<<<< HEAD
-   QCBORItem          Item;
-=======
    QCBORItem  Item;
->>>>>>> e15326f5
    QCBORError nCBORError;
 
    if((nCBORError = QCBORDecode_GetNext(pDCtx, &Item)))
@@ -375,11 +371,7 @@
       return  -1;
 
 
-<<<<<<< HEAD
    if((   nCBORError = QCBORDecode_GetNext(pDCtx, &Item)))
-=======
-   if((  nCBORError = QCBORDecode_GetNext(pDCtx, &Item)))
->>>>>>> e15326f5
       return (int32_t)nCBORError;
    if(Item.uDataType != QCBOR_TYPE_INT64 ||
       Item.val.int64 != 4294967295)
@@ -2061,7 +2053,7 @@
    0x1a, 0x53, 0x72, 0x4E, 0x00, // Epoch date 1400000000; Tue, 13 May 2014 16:53:20 GMT
 
    // CBOR_TAG_B64
-   0xc1, 0xcf, 0xd8, 0x22, // 0xee, // Epoch date with extra tags TODO: fix this test
+   0xc1, 0xcf, 0xd8, 0x22, // 0xee, // Epoch date with extra tags
    0x1a, 0x53, 0x72, 0x4E, 0x01,
 
    0xc1, // tag for epoch date
@@ -2116,7 +2108,7 @@
       return -2;
    }
 
-   // Epoch date
+   // Epoch date 1400000000; Tue, 13 May 2014 16:53:20 GMT
    if((nCBORError = QCBORDecode_GetNext(&DCtx, &Item)))
       return -3;
    if(Item.uDataType != QCBOR_TYPE_DATE_EPOCH ||
