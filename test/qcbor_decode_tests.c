/*==============================================================================
 * Copyright (c) 2016-2018, The Linux Foundation.
 * Copyright (c) 2018-2024, Laurence Lundblade.
 * Copyright (c) 2021, Arm Limited.
 * All rights reserved.
 *
 * Redistribution and use in source and binary forms, with or without
 * modification, are permitted provided that the following conditions are
 * met:
    * Redistributions of source code must retain the above copyright
      notice, this list of conditions and the following disclaimer.
    * Redistributions in binary form must reproduce the above
      copyright notice, this list of conditions and the following
      disclaimer in the documentation and/or other materials provided
      with the distribution.
    * Neither the name of The Linux Foundation nor the names of its
      contributors, nor the name "Laurence Lundblade" may be used to
      endorse or promote products derived from this software without
      specific prior written permission.

THIS SOFTWARE IS PROVIDED "AS IS" AND ANY EXPRESS OR IMPLIED
WARRANTIES, INCLUDING, BUT NOT LIMITED TO, THE IMPLIED WARRANTIES OF
MERCHANTABILITY, FITNESS FOR A PARTICULAR PURPOSE AND NON-INFRINGEMENT
ARE DISCLAIMED.  IN NO EVENT SHALL THE COPYRIGHT OWNER OR CONTRIBUTORS
BE LIABLE FOR ANY DIRECT, INDIRECT, INCIDENTAL, SPECIAL, EXEMPLARY, OR
CONSEQUENTIAL DAMAGES (INCLUDING, BUT NOT LIMITED TO, PROCUREMENT OF
SUBSTITUTE GOODS OR SERVICES; LOSS OF USE, DATA, OR PROFITS; OR
BUSINESS INTERRUPTION) HOWEVER CAUSED AND ON ANY THEORY OF LIABILITY,
WHETHER IN CONTRACT, STRICT LIABILITY, OR TORT (INCLUDING NEGLIGENCE
OR OTHERWISE) ARISING IN ANY WAY OUT OF THE USE OF THIS SOFTWARE, EVEN
IF ADVISED OF THE POSSIBILITY OF SUCH DAMAGE.
 =============================================================================*/

#include "qcbor_decode_tests.h"
#include "qcbor/qcbor_encode.h"
#include "qcbor/qcbor_decode.h"
#include "qcbor/qcbor_spiffy_decode.h"
#include <string.h>
#include <math.h> // for fabs()
#include "not_well_formed_cbor.h"

// Handy macro to compare a UsefulBuf to a C string
#define UsefulBufCompareToSZ(x, y) \
   UsefulBuf_Compare(x, UsefulBuf_FromSZ(y))

#ifdef  PRINT_FUNCTIONS_FOR_DEBUGGING
#include <stdio.h>

static void PrintUsefulBufC(const char *szLabel, UsefulBufC Buf)
{
   if(szLabel) {
      printf("%s ", szLabel);
   }

   size_t i;
   for(i = 0; i < Buf.len; i++) {
      uint8_t Z = ((uint8_t *)Buf.ptr)[i];
      printf("%02x ", Z);
   }
   printf("\n");

   fflush(stdout);
}
#endif /* PRINT_FUNCTIONS_FOR_DEBUGGING */


/* Make a test results code that includes three components. Return code
 * is xxxyyyzzz where zz is the error code, yy is the test number and
 * zz is check being performed
 */
static int32_t
MakeTestResultCode(uint32_t   uTestCase,
                   uint32_t   uTestNumber,
                   QCBORError uErrorCode)
{
   uint32_t uCode = (uTestCase * 1000000) +
                    (uTestNumber * 1000) +
                    (uint32_t)uErrorCode;
   return (int32_t)uCode;
}

/*
   [
      -9223372036854775808,
      -4294967297,
      -4294967296,
      -4294967295,
      -4294967294,
      -2147483648,
      -2147483647,
      -65538,
      -65537,
      -65536,
      -65535,
      -65534,
      -257,
      -256,
      -255,
      -254,
      -25,
      -24,
      -23,
      -1,
      0,
      0,
      1,
      22,
      23,
      24,
      25,
      26,
      254,
      255,
      256,
      257,
      65534,
      65535,
      65536,
      65537,
      65538,
      2147483647,
      2147483647,
      2147483648,
      2147483649,
      4294967294,
      4294967295,
      4294967296,
      4294967297,
      9223372036854775807,
      18446744073709551615
    ]
 */

static const uint8_t spExpectedEncodedInts[] = {
   0x98, 0x31, 0x3b, 0xff, 0xff, 0xff, 0xff, 0xff,
   0xff, 0xff, 0xff, 0x3b, 0xFf, 0xff, 0xff, 0xff, 0xff,
   0xff, 0xff, 0xfe, 0x3b, 0x7f, 0xff, 0xff, 0xff, 0xff,
   0xff, 0xff, 0xff, 0x3b, 0x00, 0x00, 0x00, 0x01,
   0x00, 0x00, 0x00, 0x00, 0x3a, 0xff, 0xff, 0xff,
   0xff, 0x3a, 0xff, 0xff, 0xff, 0xfe, 0x3a, 0xff,
   0xff, 0xff, 0xfd, 0x3a, 0x7f, 0xff, 0xff, 0xff,
   0x3a, 0x7f, 0xff, 0xff, 0xfe, 0x3a, 0x00, 0x01,
   0x00, 0x01, 0x3a, 0x00, 0x01, 0x00, 0x00, 0x39,
   0xff, 0xff, 0x39, 0xff, 0xfe, 0x39, 0xff, 0xfd,
   0x39, 0x01, 0x00, 0x38, 0xff, 0x38, 0xfe, 0x38,
   0xfd, 0x38, 0x18, 0x37, 0x36, 0x20, 0x00, 0x00,
   0x01, 0x16, 0x17, 0x18, 0x18, 0x18, 0x19, 0x18,
   0x1a, 0x18, 0xfe, 0x18, 0xff, 0x19, 0x01, 0x00,
   0x19, 0x01, 0x01, 0x19, 0xff, 0xfe, 0x19, 0xff,
   0xff, 0x1a, 0x00, 0x01, 0x00, 0x00, 0x1a, 0x00,
   0x01, 0x00, 0x01, 0x1a, 0x00, 0x01, 0x00, 0x02,
   0x1a, 0x7f, 0xff, 0xff, 0xff, 0x1a, 0x7f, 0xff,
   0xff, 0xff, 0x1a, 0x80, 0x00, 0x00, 0x00, 0x1a,
   0x80, 0x00, 0x00, 0x01, 0x1a, 0xff, 0xff, 0xff,
   0xfe, 0x1a, 0xff, 0xff, 0xff, 0xff, 0x1b, 0x00,
   0x00, 0x00, 0x01, 0x00, 0x00, 0x00, 0x00, 0x1b,
   0x00, 0x00, 0x00, 0x01, 0x00, 0x00, 0x00, 0x01,
   0x1b, 0x7f, 0xff, 0xff, 0xff, 0xff, 0xff, 0xff,
   0xff, 0x1b, 0xff, 0xff, 0xff, 0xff, 0xff, 0xff,
   0xff, 0xff};


// return CBOR error or -1 if type of value doesn't match

static int32_t IntegerValuesParseTestInternal(QCBORDecodeContext *pDCtx)
{
   QCBORItem  Item;
   QCBORError nCBORError;

   if((nCBORError = QCBORDecode_GetNext(pDCtx, &Item)))
      return (int32_t)nCBORError;
   if(Item.uDataType != QCBOR_TYPE_ARRAY)
      return -1;

   if((nCBORError = QCBORDecode_GetNext(pDCtx, &Item)))
      return (int32_t)nCBORError;
   if(Item.uDataType != QCBOR_TYPE_65BIT_NEG_INT ||
      Item.val.uint64 != 18446744073709551615ULL)
      return -1;

   if((nCBORError = QCBORDecode_GetNext(pDCtx, &Item)))
      return (int32_t)nCBORError;
   if(Item.uDataType != QCBOR_TYPE_65BIT_NEG_INT ||
      Item.val.uint64 != 18446744073709551614ULL)
      return -1;

   if((nCBORError = QCBORDecode_GetNext(pDCtx, &Item)))
      return (int32_t)nCBORError;
   if(Item.uDataType != QCBOR_TYPE_INT64 ||
      Item.val.int64 != -9223372036854775807LL - 1)
      return -1;

   if((nCBORError = QCBORDecode_GetNext(pDCtx, &Item)))
      return (int32_t)nCBORError;
   if(Item.uDataType != QCBOR_TYPE_INT64 ||
      Item.val.int64 != -4294967297)
      return -1;

   if((nCBORError = QCBORDecode_GetNext(pDCtx, &Item)))
      return (int32_t)nCBORError;
   if(Item.uDataType != QCBOR_TYPE_INT64 ||
      Item.val.int64 != -4294967296)
      return -1;

   if((nCBORError = QCBORDecode_GetNext(pDCtx, &Item)))
      return (int32_t)nCBORError;
   if(Item.uDataType != QCBOR_TYPE_INT64 ||
      Item.val.int64 != -4294967295)
      return -1;

   if((nCBORError = QCBORDecode_GetNext(pDCtx, &Item)))
      return (int32_t)nCBORError;
   if(Item.uDataType != QCBOR_TYPE_INT64 ||
      Item.val.int64 != -4294967294)
      return -1;


   if((nCBORError = QCBORDecode_GetNext(pDCtx, &Item)))
      return (int32_t)nCBORError;
   if(Item.uDataType != QCBOR_TYPE_INT64 ||
      Item.val.int64 != -2147483648)
      return -1;

   if((nCBORError = QCBORDecode_GetNext(pDCtx, &Item)))
      return (int32_t)nCBORError;
   if(Item.uDataType != QCBOR_TYPE_INT64 ||
      Item.val.int64 != -2147483647)
      return -1;

   if((nCBORError = QCBORDecode_GetNext(pDCtx, &Item)))
      return (int32_t)nCBORError;
   if(Item.uDataType != QCBOR_TYPE_INT64 ||
      Item.val.int64 != -65538)
      return  -1;

   if((nCBORError = QCBORDecode_GetNext(pDCtx, &Item)))
      return (int32_t)nCBORError;
   if(Item.uDataType != QCBOR_TYPE_INT64 ||
      Item.val.int64 != -65537)
      return  -1;

   if((nCBORError = QCBORDecode_GetNext(pDCtx, &Item)))
      return (int32_t)nCBORError;
   if(Item.uDataType != QCBOR_TYPE_INT64 ||
      Item.val.int64 != -65536)
      return  -1;


   if((   nCBORError = QCBORDecode_GetNext(pDCtx, &Item)))
      return (int32_t)nCBORError;
   if(Item.uDataType != QCBOR_TYPE_INT64 ||
      Item.val.int64 != -65535)
      return  -1;


   if((   nCBORError = QCBORDecode_GetNext(pDCtx, &Item)))
      return (int32_t)nCBORError;
   if(Item.uDataType != QCBOR_TYPE_INT64 ||
      Item.val.int64 != -65534)
      return  -1;


   if((   nCBORError = QCBORDecode_GetNext(pDCtx, &Item)))
      return (int32_t)nCBORError;
   if(Item.uDataType != QCBOR_TYPE_INT64 ||
      Item.val.int64 != -257)
      return  -1;

   if((   nCBORError = QCBORDecode_GetNext(pDCtx, &Item)))
      return (int32_t)nCBORError;
   if(Item.uDataType != QCBOR_TYPE_INT64 ||
      Item.val.int64 != -256)
      return  -1;

   if((   nCBORError = QCBORDecode_GetNext(pDCtx, &Item)))
      return (int32_t)nCBORError;
   if(Item.uDataType != QCBOR_TYPE_INT64 ||
      Item.val.int64 != -255)
      return  -1;

   if((   nCBORError = QCBORDecode_GetNext(pDCtx, &Item)))
      return (int32_t)nCBORError;
   if(Item.uDataType != QCBOR_TYPE_INT64 ||
      Item.val.int64 != -254)
      return  -1;


   if((   nCBORError = QCBORDecode_GetNext(pDCtx, &Item)))
      return (int32_t)nCBORError;
   if(Item.uDataType != QCBOR_TYPE_INT64 ||
      Item.val.int64 != -25)
      return  -1;


   if((   nCBORError = QCBORDecode_GetNext(pDCtx, &Item)))
      return (int32_t)nCBORError;
   if(Item.uDataType != QCBOR_TYPE_INT64 ||
      Item.val.int64 != -24)
      return  -1;


   if((   nCBORError = QCBORDecode_GetNext(pDCtx, &Item)))
      return (int32_t)nCBORError;
   if(Item.uDataType != QCBOR_TYPE_INT64 ||
      Item.val.int64 != -23)
      return  -1;


   if((   nCBORError = QCBORDecode_GetNext(pDCtx, &Item)))
      return (int32_t)nCBORError;
   if(Item.uDataType != QCBOR_TYPE_INT64 ||
      Item.val.int64 != -1)
      return  -1;


   if((   nCBORError = QCBORDecode_GetNext(pDCtx, &Item)))
      return (int32_t)nCBORError;
   if(Item.uDataType != QCBOR_TYPE_INT64 ||
      Item.val.int64 != 0)
      return  -1;


   if((   nCBORError = QCBORDecode_GetNext(pDCtx, &Item)))
      return (int32_t)nCBORError;
   if(Item.uDataType != QCBOR_TYPE_INT64 ||
      Item.val.int64 != 0)
      return  -1;

   if((   nCBORError = QCBORDecode_GetNext(pDCtx, &Item)))
      return (int32_t)nCBORError;
   if(Item.uDataType != QCBOR_TYPE_INT64 ||
      Item.val.int64 != 1)
      return  -1;


   if((   nCBORError = QCBORDecode_GetNext(pDCtx, &Item)))
      return (int32_t)nCBORError;
   if(Item.uDataType != QCBOR_TYPE_INT64 ||
      Item.val.int64 != 22)
      return  -1;


   if((   nCBORError = QCBORDecode_GetNext(pDCtx, &Item)))
      return (int32_t)nCBORError;
   if(Item.uDataType != QCBOR_TYPE_INT64 ||
      Item.val.int64 != 23)
      return  -1;


   if((   nCBORError = QCBORDecode_GetNext(pDCtx, &Item)))
      return (int32_t)nCBORError;
   if(Item.uDataType != QCBOR_TYPE_INT64 ||
      Item.val.int64 != 24)
      return  -1;


   if((   nCBORError = QCBORDecode_GetNext(pDCtx, &Item)))
      return (int32_t)nCBORError;
   if(Item.uDataType != QCBOR_TYPE_INT64 ||
      Item.val.int64 != 25)
      return  -1;

   if((   nCBORError = QCBORDecode_GetNext(pDCtx, &Item)))
      return (int32_t)nCBORError;
   if(Item.uDataType != QCBOR_TYPE_INT64 ||
      Item.val.int64 != 26)
      return  -1;


   if((   nCBORError = QCBORDecode_GetNext(pDCtx, &Item)))
      return (int32_t)nCBORError;
   if(Item.uDataType != QCBOR_TYPE_INT64 ||
      Item.val.int64 != 254)
      return  -1;


   if((   nCBORError = QCBORDecode_GetNext(pDCtx, &Item)))
      return (int32_t)nCBORError;
   if(Item.uDataType != QCBOR_TYPE_INT64 ||
      Item.val.int64 != 255)
      return  -1;


   if((   nCBORError = QCBORDecode_GetNext(pDCtx, &Item)))
      return (int32_t)nCBORError;
   if(Item.uDataType != QCBOR_TYPE_INT64 ||
      Item.val.int64 != 256)
      return  -1;


   if((   nCBORError = QCBORDecode_GetNext(pDCtx, &Item)))
      return (int32_t)nCBORError;
   if(Item.uDataType != QCBOR_TYPE_INT64 ||
      Item.val.int64 != 257)
      return  -1;

   if((   nCBORError = QCBORDecode_GetNext(pDCtx, &Item)))
      return (int32_t)nCBORError;
   if(Item.uDataType != QCBOR_TYPE_INT64 ||
      Item.val.int64 != 65534)
      return  -1;


   if((   nCBORError = QCBORDecode_GetNext(pDCtx, &Item)))
      return (int32_t)nCBORError;
   if(Item.uDataType != QCBOR_TYPE_INT64 ||
      Item.val.int64 != 65535)
      return  -1;


   if((   nCBORError = QCBORDecode_GetNext(pDCtx, &Item)))
      return (int32_t)nCBORError;
   if(Item.uDataType != QCBOR_TYPE_INT64 ||
      Item.val.int64 != 65536)
      return  -1;

   if((   nCBORError = QCBORDecode_GetNext(pDCtx, &Item)))
      return (int32_t)nCBORError;
   if(Item.uDataType != QCBOR_TYPE_INT64 ||
      Item.val.int64 != 65537)
      return  -1;

   if((   nCBORError = QCBORDecode_GetNext(pDCtx, &Item)))
      return (int32_t)nCBORError;
   if(Item.uDataType != QCBOR_TYPE_INT64 ||
      Item.val.int64 != 65538)
      return  -1;

   if((   nCBORError = QCBORDecode_GetNext(pDCtx, &Item)))
      return (int32_t)nCBORError;
   if(Item.uDataType != QCBOR_TYPE_INT64 ||
      Item.val.int64 != 2147483647)
      return  -1;

   if((   nCBORError = QCBORDecode_GetNext(pDCtx, &Item)))
      return (int32_t)nCBORError;
   if(Item.uDataType != QCBOR_TYPE_INT64 ||
      Item.val.int64 != 2147483647)
      return  -1;

   if((   nCBORError = QCBORDecode_GetNext(pDCtx, &Item)))
      return (int32_t)nCBORError;
   if(Item.uDataType != QCBOR_TYPE_INT64 ||
      Item.val.int64 != 2147483648)
      return  -1;

   if((   nCBORError = QCBORDecode_GetNext(pDCtx, &Item)))
      return (int32_t)nCBORError;
   if(Item.uDataType != QCBOR_TYPE_INT64 ||
      Item.val.int64 != 2147483649)
      return  -1;

   if((   nCBORError = QCBORDecode_GetNext(pDCtx, &Item)))
      return (int32_t)nCBORError;
   if(Item.uDataType != QCBOR_TYPE_INT64 ||
      Item.val.int64 != 4294967294)
      return  -1;


   if((   nCBORError = QCBORDecode_GetNext(pDCtx, &Item)))
      return (int32_t)nCBORError;
   if(Item.uDataType != QCBOR_TYPE_INT64 ||
      Item.val.int64 != 4294967295)
      return  -1;


   if((   nCBORError = QCBORDecode_GetNext(pDCtx, &Item)))
      return (int32_t)nCBORError;
   if(Item.uDataType != QCBOR_TYPE_INT64 ||
      Item.val.int64 != 4294967296)
      return  -1;


   if((   nCBORError = QCBORDecode_GetNext(pDCtx, &Item)))
      return (int32_t)nCBORError;
   if(Item.uDataType != QCBOR_TYPE_INT64 ||
      Item.val.int64 != 4294967297)
      return  -1;



   if((   nCBORError = QCBORDecode_GetNext(pDCtx, &Item)))
      return (int32_t)nCBORError;
   if(Item.uDataType != QCBOR_TYPE_INT64 ||
      Item.val.int64 != 9223372036854775807LL)
      return  -1;


   if((   nCBORError = QCBORDecode_GetNext(pDCtx, &Item)))
      return (int32_t)nCBORError;
   if(Item.uDataType != QCBOR_TYPE_UINT64 ||
      Item.val.uint64 != 18446744073709551615ULL)
      return  -1;


   if(QCBORDecode_Finish(pDCtx) != QCBOR_SUCCESS) {
      return -1;
   }

   return 0;
}



/*
   Tests the decoding of lots of different integers sizes
   and values.
 */
int32_t IntegerValuesParseTest(void)
{
   int nReturn;
   QCBORDecodeContext DCtx;

   QCBORDecode_Init(&DCtx,
                    UsefulBuf_FROM_BYTE_ARRAY_LITERAL(spExpectedEncodedInts),
                    QCBOR_DECODE_MODE_NORMAL);

   // The really big test of all successes
   nReturn = IntegerValuesParseTestInternal(&DCtx);
   if(nReturn) {
      return nReturn;
   }

   return(nReturn);
}


/*
   Creates a simple CBOR array and returns it in *pEncoded. The array is
   malloced and needs to be freed. This is used by several tests.

   Two of the inputs can be set. Two other items in the array are fixed.

 */

static uint8_t spSimpleArrayBuffer[50];

static int32_t CreateSimpleArray(int nInt1, int nInt2, uint8_t **pEncoded, size_t *pEncodedLen)
{
   QCBOREncodeContext ECtx;
   int nReturn = -1;

   *pEncoded = NULL;
   *pEncodedLen = INT32_MAX;

   // loop runs CBOR encoding twice. First with no buffer to
   // calculate the length so buffer can be allocated correctly,
   // and last with the buffer to do the actual encoding
   do {
      QCBOREncode_Init(&ECtx, (UsefulBuf){*pEncoded, *pEncodedLen});
      QCBOREncode_OpenArray(&ECtx);
      QCBOREncode_AddInt64(&ECtx, nInt1);
      QCBOREncode_AddInt64(&ECtx, nInt2);
      QCBOREncode_AddBytes(&ECtx, ((UsefulBufC) {"galactic", 8}));
      QCBOREncode_AddBytes(&ECtx, ((UsefulBufC) {"haven token", 11}));
      QCBOREncode_CloseArray(&ECtx);

      if(QCBOREncode_FinishGetSize(&ECtx, pEncodedLen))
         goto Done;

      if(*pEncoded != NULL) {
         nReturn = 0;
         goto Done;
      }

      // Use static buffer to avoid dependency on malloc()
      if(*pEncodedLen > sizeof(spSimpleArrayBuffer)) {
         goto Done;
      }
      *pEncoded = spSimpleArrayBuffer;

   } while(1);

Done:
   return nReturn;
}


/*
 Some basic CBOR with map and array used in a lot of tests.
 The map labels are all strings

   {
      "first integer": 42,
      "an array of two strings": [
         "string1", "string2"
      ],
      "map in a map": {
         "bytes 1": h'78787878',
         "bytes 2": h'79797979',
         "another int": 98,
         "text 2": "lies, damn lies and statistics"
      }
   }
 */
static const uint8_t pValidMapEncoded[] = {
   0xa3, 0x6d, 0x66, 0x69, 0x72, 0x73, 0x74, 0x20,
   0x69, 0x6e, 0x74, 0x65, 0x67, 0x65, 0x72, 0x18,
   0x2a, 0x77, 0x61, 0x6e, 0x20, 0x61, 0x72, 0x72,
   0x61, 0x79, 0x20, 0x6f, 0x66, 0x20, 0x74, 0x77,
   0x6f, 0x20, 0x73, 0x74, 0x72, 0x69, 0x6e, 0x67,
   0x73, 0x82, 0x67, 0x73, 0x74, 0x72, 0x69, 0x6e,
   0x67, 0x31, 0x67, 0x73, 0x74, 0x72, 0x69, 0x6e,
   0x67, 0x32, 0x6c, 0x6d, 0x61, 0x70, 0x20, 0x69,
   0x6e, 0x20, 0x61, 0x20, 0x6d, 0x61, 0x70, 0xa4,
   0x67, 0x62, 0x79, 0x74, 0x65, 0x73, 0x20, 0x31,
   0x44, 0x78, 0x78, 0x78, 0x78, 0x67, 0x62, 0x79,
   0x74, 0x65, 0x73, 0x20, 0x32, 0x44, 0x79, 0x79,
   0x79, 0x79, 0x6b, 0x61, 0x6e, 0x6f, 0x74, 0x68,
   0x65, 0x72, 0x20, 0x69, 0x6e, 0x74, 0x18, 0x62,
   0x66, 0x74, 0x65, 0x78, 0x74, 0x20, 0x32, 0x78,
   0x1e, 0x6c, 0x69, 0x65, 0x73, 0x2c, 0x20, 0x64,
   0x61, 0x6d, 0x6e, 0x20, 0x6c, 0x69, 0x65, 0x73,
   0x20, 0x61, 0x6e, 0x64, 0x20, 0x73, 0x74, 0x61,
   0x74, 0x69, 0x73, 0x74, 0x69, 0x63, 0x73 };


#ifndef QCBOR_DISABLE_INDEFINITE_LENGTH_ARRAYS
// Same as above, but with indefinite lengths.
static const uint8_t pValidMapIndefEncoded[] = {
   0xbf, 0x6d, 0x66, 0x69, 0x72, 0x73, 0x74, 0x20,
   0x69, 0x6e, 0x74, 0x65, 0x67, 0x65, 0x72, 0x18,
   0x2a, 0x77, 0x61, 0x6e, 0x20, 0x61, 0x72, 0x72,
   0x61, 0x79, 0x20, 0x6f, 0x66, 0x20, 0x74, 0x77,
   0x6f, 0x20, 0x73, 0x74, 0x72, 0x69, 0x6e, 0x67,
   0x73, 0x9f, 0x67, 0x73, 0x74, 0x72, 0x69, 0x6e,
   0x67, 0x31, 0x67, 0x73, 0x74, 0x72, 0x69, 0x6e,
   0x67, 0x32, 0xff, 0x6c, 0x6d, 0x61, 0x70, 0x20,
   0x69, 0x6e, 0x20, 0x61, 0x20, 0x6d, 0x61, 0x70,
   0xbf, 0x67, 0x62, 0x79, 0x74, 0x65, 0x73, 0x20,
   0x31, 0x44, 0x78, 0x78, 0x78, 0x78, 0x67, 0x62,
   0x79, 0x74, 0x65, 0x73, 0x20, 0x32, 0x44, 0x79,
   0x79, 0x79, 0x79, 0x6b, 0x61, 0x6e, 0x6f, 0x74,
   0x68, 0x65, 0x72, 0x20, 0x69, 0x6e, 0x74, 0x18,
   0x62, 0x66, 0x74, 0x65, 0x78, 0x74, 0x20, 0x32,
   0x78, 0x1e, 0x6c, 0x69, 0x65, 0x73, 0x2c, 0x20,
   0x64, 0x61, 0x6d, 0x6e, 0x20, 0x6c, 0x69, 0x65,
   0x73, 0x20, 0x61, 0x6e, 0x64, 0x20, 0x73, 0x74,
   0x61, 0x74, 0x69, 0x73, 0x74, 0x69, 0x63, 0x73,
   0xff, 0xff};
#endif /* QCBOR_DISABLE_INDEFINITE_LENGTH_ARRAYS */


static int32_t ParseOrderedArray(const uint8_t *pEncoded,
                                 size_t nLen,
                                 int64_t *pInt1,
                                 int64_t *pInt2,
                                 const uint8_t **pBuf3,
                                 size_t *pBuf3Len,
                                 const uint8_t **pBuf4,
                                 size_t *pBuf4Len)
{
   QCBORDecodeContext DCtx;
   QCBORItem          Item;
   int                nReturn = -1; // assume error until success

   QCBORDecode_Init(&DCtx,
                    (UsefulBufC){pEncoded, nLen},
                    QCBOR_DECODE_MODE_NORMAL);

   // Make sure the first thing is a map
   if(QCBORDecode_GetNext(&DCtx, &Item) != 0 ||
      Item.uDataType != QCBOR_TYPE_ARRAY) {
      goto Done;
   }

   // First integer
   if(QCBORDecode_GetNext(&DCtx, &Item) != 0 ||
      Item.uDataType != QCBOR_TYPE_INT64) {
      goto Done;
   }
   *pInt1 = Item.val.int64;

   // Second integer
   if(QCBORDecode_GetNext(&DCtx, &Item) != 0 ||
      Item.uDataType != QCBOR_TYPE_INT64) {
      goto Done;
   }
   *pInt2 = Item.val.int64;

   // First string
   if(QCBORDecode_GetNext(&DCtx, &Item) != 0 ||
      Item.uDataType != QCBOR_TYPE_BYTE_STRING) {
      goto Done;
   }
   *pBuf3 = Item.val.string.ptr;
   *pBuf3Len = Item.val.string.len;

   // Second string
   if(QCBORDecode_GetNext(&DCtx, &Item) != 0 ||
      Item.uDataType != QCBOR_TYPE_BYTE_STRING) {
      goto Done;
   }
   *pBuf4 = Item.val.string.ptr;
   *pBuf4Len = Item.val.string.len;

   nReturn = 0;

Done:
   return(nReturn);
}




int32_t SimpleArrayTest(void)
{
   uint8_t *pEncoded;
   size_t  nEncodedLen;

   int64_t i1=0, i2=0;
   size_t i3=0, i4=0;
   const uint8_t *s3= (uint8_t *)"";
   const uint8_t *s4= (uint8_t *)"";


   if(CreateSimpleArray(23, 6000, &pEncoded, &nEncodedLen) < 0) {
      return(-1);
   }

   ParseOrderedArray(pEncoded, nEncodedLen, &i1, &i2, &s3, &i3, &s4, &i4);

   if(i1 != 23 ||
      i2 != 6000 ||
      i3 != 8 ||
      i4 != 11 ||
      memcmp("galactic", s3, 8) !=0 ||
      memcmp("haven token", s4, 11) !=0) {
      return(-1);
   }

   return(0);
}


/*
 [
    0,
    [],
    [
       [],
       [
          0
       ],
       {},
       {
          1: {},
          2: {},
          3: []
       }
    ]
 ]
 */
static uint8_t sEmpties[] = {
   0x83, 0x00, 0x80, 0x84, 0x80, 0x81, 0x00, 0xa0,
   0xa3, 0x01, 0xa0, 0x02, 0xa0, 0x03, 0x80};

#ifndef QCBOR_DISABLE_INDEFINITE_LENGTH_ARRAYS
/* Same as above, but with indefinte lengths */
static const uint8_t sEmptiesIndef[] = {
0x9F,
   0x00,
   0x9F,
      0xFF,
   0x9F,
      0x9F,
         0xFF,
      0x9F,
         0x00,
         0xFF,
      0xBF,
         0xFF,
      0xBF,
         0x01,
         0xBF,
            0xFF,
         0x02,
         0xBF,
            0xFF,
         0x03,
         0x9F,
            0xFF,
         0xFF,
      0xFF,
   0xFF};
#endif /* QCBOR_DISABLE_INDEFINITE_LENGTH_ARRAYS */


static int32_t CheckEmpties(UsefulBufC input, bool bCheckCounts)
{
   QCBORDecodeContext DCtx;
   QCBORItem Item;

   QCBORDecode_Init(&DCtx,
                    input,
                    QCBOR_DECODE_MODE_NORMAL);

   // Array with 3 items
   if(QCBORDecode_GetNext(&DCtx, &Item) != 0 ||
      Item.uDataType != QCBOR_TYPE_ARRAY ||
      Item.uNestingLevel != 0 ||
      Item.uNextNestLevel != 1 ||
      (bCheckCounts && Item.val.uCount != 3)) {
      return -1;
   }

   // An integer 0
   if(QCBORDecode_GetNext(&DCtx, &Item) != 0 ||
      Item.uDataType != QCBOR_TYPE_INT64 ||
      Item.uNestingLevel != 1 ||
      Item.uNextNestLevel != 1 ||
      Item.val.uint64 != 0) {
      return -2;
   }

   // An empty array
   if(QCBORDecode_GetNext(&DCtx, &Item) != 0 ||
      Item.uDataType != QCBOR_TYPE_ARRAY ||
      Item.uNestingLevel != 1 ||
      Item.uNextNestLevel != 1 ||
      (bCheckCounts && Item.val.uCount != 0)) {
      return -3;
   }

   // An array with 4 items
   if(QCBORDecode_GetNext(&DCtx, &Item) != 0 ||
      Item.uDataType != QCBOR_TYPE_ARRAY ||
      Item.uNestingLevel != 1 ||
      Item.uNextNestLevel != 2 ||
      (bCheckCounts && Item.val.uCount != 4)) {
      return -4;
   }

   // An empty array
   if(QCBORDecode_GetNext(&DCtx, &Item) != 0 ||
      Item.uDataType != QCBOR_TYPE_ARRAY ||
      Item.uNestingLevel != 2 ||
      Item.uNextNestLevel != 2 ||
      (bCheckCounts && Item.val.uCount != 0)) {
      return -5;
   }

   // An array with 1 item
   if(QCBORDecode_GetNext(&DCtx, &Item) != 0 ||
      Item.uDataType != QCBOR_TYPE_ARRAY ||
      Item.uNestingLevel != 2 ||
      Item.uNextNestLevel != 3 ||
      (bCheckCounts && Item.val.uCount != 1)) {
      return -6;
   }

   // An integer 0
   if(QCBORDecode_GetNext(&DCtx, &Item) != 0 ||
      Item.uDataType != QCBOR_TYPE_INT64 ||
      Item.uNestingLevel != 3 ||
      Item.uNextNestLevel != 2 ||
      Item.val.uint64 != 0) {
      return -7;
   }

   // An empty map
   if(QCBORDecode_GetNext(&DCtx, &Item) != 0 ||
      Item.uDataType != QCBOR_TYPE_MAP ||
      Item.uNestingLevel != 2 ||
      Item.uNextNestLevel != 2 ||
      (bCheckCounts && Item.val.uCount != 0)) {
      return -8;
   }

   // A map with 3 items
   if(QCBORDecode_GetNext(&DCtx, &Item) != 0 ||
      Item.uDataType != QCBOR_TYPE_MAP ||
      Item.uNestingLevel != 2 ||
      Item.uNextNestLevel != 3 ||
      (bCheckCounts && Item.val.uCount != 3)) {
      return -9;
   }

   // An empty map
   if(QCBORDecode_GetNext(&DCtx, &Item) != 0 ||
      Item.uDataType != QCBOR_TYPE_MAP ||
      Item.uNestingLevel != 3 ||
      Item.uNextNestLevel != 3 ||
      (bCheckCounts && Item.val.uCount != 0)) {
      return -10;
   }

   // An empty map
   if(QCBORDecode_GetNext(&DCtx, &Item) != 0 ||
      Item.uDataType != QCBOR_TYPE_MAP ||
      Item.uNestingLevel != 3 ||
      Item.uNextNestLevel != 3 ||
      (bCheckCounts && Item.val.uCount != 0)) {
      return -11;
   }

   // An empty array
   if(QCBORDecode_GetNext(&DCtx, &Item) != 0 ||
      Item.uDataType != QCBOR_TYPE_ARRAY ||
      Item.uNestingLevel != 3 ||
      Item.uNextNestLevel != 0 ||
      (bCheckCounts && Item.val.uCount != 0)) {
      return -12;
   }

   if(QCBORDecode_Finish(&DCtx) != QCBOR_SUCCESS) {
      return -13;
   }
   return 0;
}


int32_t EmptyMapsAndArraysTest(void)
{
   int nResult;
   nResult = CheckEmpties(UsefulBuf_FROM_BYTE_ARRAY_LITERAL(sEmpties),
                     true);
   if(nResult) {
      return nResult;
   }

#ifndef QCBOR_DISABLE_INDEFINITE_LENGTH_ARRAYS
   nResult = CheckEmpties(UsefulBuf_FROM_BYTE_ARRAY_LITERAL(sEmptiesIndef),
                     false);

   if(nResult) {
      return nResult -100;
   }
#endif /* QCBOR_DISABLE_INDEFINITE_LENGTH_ARRAYS */

   return 0;
}


static const uint8_t sEmptyMap[] = {
                              0xA1,     //# map(1)
                              0x02,     //# unsigned(2)
                              0xA0,     //# map(0)
};

int32_t ParseEmptyMapInMapTest(void)
{
   QCBORDecodeContext DCtx;
   QCBORItem Item;
   int nReturn = 0;
   QCBORError uErr;

   QCBORDecode_Init(&DCtx,
                    UsefulBuf_FROM_BYTE_ARRAY_LITERAL(sEmptyMap),
                    QCBOR_DECODE_MODE_NORMAL);

   /* now open the first Map */
   uErr = QCBORDecode_GetNext(&DCtx, &Item);
    if(uErr != QCBOR_SUCCESS ||
       Item.uDataType != QCBOR_TYPE_MAP) {
      nReturn = -3;
      goto done;
    }

   if(QCBORDecode_GetNext(&DCtx, &Item) != 0) {
     nReturn = -1;
     goto done;
   }
   if(Item.uDataType != QCBOR_TYPE_MAP ||
      Item.uNestingLevel != 1 ||
      Item.label.int64 != 2) {
     nReturn = -2;
     goto done;
   }

 done:
   return(nReturn);
}


/* [[[[[[[[[[]]]]]]]]]] */
static const uint8_t spDeepArrays[] = {
   0x81, 0x81, 0x81, 0x81, 0x81, 0x81, 0x81, 0x81,
   0x81, 0x80};

int32_t ParseDeepArrayTest(void)
{
   QCBORDecodeContext DCtx;
   int nReturn = 0;
   int i;

   QCBORDecode_Init(&DCtx,
                    UsefulBuf_FROM_BYTE_ARRAY_LITERAL(spDeepArrays),
                    QCBOR_DECODE_MODE_NORMAL);

   for(i = 0; i < 10; i++) {
      QCBORItem Item;

      if(QCBORDecode_GetNext(&DCtx, &Item) != 0 ||
         Item.uDataType != QCBOR_TYPE_ARRAY ||
         Item.uNestingLevel != i) {
         nReturn = -1;
         break;
      }
   }

   return(nReturn);
}

/* Big enough to test nesting to the depth of 24
 [[[[[[[[[[[[[[[[[[[[[[[[[]]]]]]]]]]]]]]]]]]]]]]]]]
 */
static const uint8_t spTooDeepArrays[] = {
   0x81, 0x81, 0x81, 0x81, 0x81, 0x81, 0x81, 0x81,
   0x81, 0x81, 0x81, 0x81, 0x81, 0x81, 0x81, 0x81,
   0x81, 0x81, 0x81, 0x81, 0x81, 0x81, 0x81, 0x81,
   0x80};

int32_t ParseTooDeepArrayTest(void)
{
   QCBORDecodeContext DCtx;
   int nReturn = 0;
   int i;
   QCBORItem Item;


   QCBORDecode_Init(&DCtx,
                    UsefulBuf_FROM_BYTE_ARRAY_LITERAL(spTooDeepArrays),
                    QCBOR_DECODE_MODE_NORMAL);

   for(i = 0; i < QCBOR_MAX_ARRAY_NESTING; i++) {

      if(QCBORDecode_GetNext(&DCtx, &Item) != 0 ||
         Item.uDataType != QCBOR_TYPE_ARRAY ||
         Item.uNestingLevel != i) {
         nReturn = -1;
         break;
      }
   }

   if(QCBORDecode_GetNext(&DCtx, &Item) != QCBOR_ERR_ARRAY_DECODE_NESTING_TOO_DEEP)
      nReturn = -1;

   return(nReturn);
}




int32_t ShortBufferParseTest(void)
{
   int nResult = 0;

   for(size_t nNum = sizeof(spExpectedEncodedInts)-1; nNum; nNum--) {
      QCBORDecodeContext DCtx;

      QCBORDecode_Init(&DCtx,
                       (UsefulBufC){spExpectedEncodedInts, nNum},
                       QCBOR_DECODE_MODE_NORMAL);

      const int nErr = IntegerValuesParseTestInternal(&DCtx);

      if(nErr != QCBOR_ERR_HIT_END && nErr != QCBOR_ERR_NO_MORE_ITEMS) {
         nResult = -1;
         goto Done;
      }
   }
Done:
   return nResult;
}



int32_t ShortBufferParseTest2(void)
{
   uint8_t *pEncoded;
   int      nReturn;
   size_t   nEncodedLen;

   int64_t i1, i2;
   size_t i3, i4;
   const uint8_t *s3, *s4;

   nReturn = 0;

   if(CreateSimpleArray(23, 6000, &pEncoded, &nEncodedLen) < 0) {
      return(-1);
   }

   for(nEncodedLen--; nEncodedLen; nEncodedLen--) {
      int nResult = ParseOrderedArray(pEncoded, (uint32_t)nEncodedLen, &i1,
                                      &i2, &s3, &i3, &s4, &i4);
      if(nResult == 0) {
         nReturn = -1;
      }
   }

   return(nReturn);
}


/* This test requires indef strings, HW float and preferred float,... */
#if !defined(QCBOR_DISABLE_INDEFINITE_LENGTH_STRINGS) && \
    !defined(QCBOR_DISABLE_FLOAT_HW_USE) && \
    !defined(QCBOR_DISABLE_PREFERRED_FLOAT) && \
    !defined(QCBOR_DISABLE_TAGS) && \
    !defined(QCBOR_DISABLE_INDEFINITE_LENGTH_ARRAYS)

static const uint8_t pPerverseLabels[] = {
   0xae,

   0xf5, 0x61, 0x61,

   0xf6, 0x61, 0x62,

   0xf8, 0xff, 0x61, 0x63,

   0xf9, 0x7e, 0x00, 0x61, 0x64,

   0xfa, 0x7f, 0x7f, 0xff, 0xff, 0x61, 0x65,

   0xfb, 0xff, 0xf0, 0x00, 0x00, 0x00, 0x00, 0x00, 0x00, 0x61, 0x66,

   0xa1, 0x19, 0x03, 0xe8, 0x10, 0x61, 0x67,

   0x81, 0x81, 0x81, 0x80, 0x61, 0x68,

   0xc1, 0x09, 0x61, 0x69,

   0x82, 0x05, 0xa2, 0x01, 0x02, 0x03, 0x04, 0x61, 0x6a,

   0xbf, 0xff, 0x61, 0x6b,

   0x9f, 0x11, 0x12, 0x13, 0xff, 0x61, 0x6c,

   0x7f, 0x62, 0x41, 0x42, 0x62, 0x43, 0x44, 0xff, 0x61, 0x6d,

   0xd9, 0x01, 0x02, 0xbf, 0x7f, 0x61, 0x4a, 0x61, 0x4b, 0xff, 0x00, 0xf4, 0xd7, 0x80 ,0xff, 0x61, 0x6e
};
#endif


#ifndef QCBOR_DISABLE_NON_INTEGER_LABELS
/*
 Decode and thoroughly check a moderately complex
 set of maps. Can be run in QCBOR_DECODE_MODE_NORMAL or in
 QCBOR_DECODE_MODE_MAP_STRINGS_ONLY.
 */
static int32_t ParseMapTest1(QCBORDecodeMode nMode)
{
   QCBORDecodeContext DCtx;
   QCBORItem Item;
   QCBORError nCBORError;

   QCBORDecode_Init(&DCtx,
                    (UsefulBufC){pValidMapEncoded, sizeof(pValidMapEncoded)},
                    nMode);

   if((nCBORError = QCBORDecode_GetNext(&DCtx, &Item))) {
      return (int32_t)nCBORError;
   }
   if(Item.uDataType != QCBOR_TYPE_MAP ||
      Item.val.uCount != 3)
      return -1;

   if((nCBORError = QCBORDecode_GetNext(&DCtx, &Item))) {
      return (int32_t)nCBORError;
   }

   if(Item.uLabelType != QCBOR_TYPE_TEXT_STRING ||
      Item.uDataType != QCBOR_TYPE_INT64 ||
      Item.val.int64 != 42 ||
      Item.uDataAlloc ||
      Item.uLabelAlloc ||
      UsefulBufCompareToSZ(Item.label.string, "first integer")) {
      return -1;
   }

   if((nCBORError = QCBORDecode_GetNext(&DCtx, &Item))) {
      return (int32_t)nCBORError;
   }
   if(Item.uLabelType != QCBOR_TYPE_TEXT_STRING ||
      Item.uDataAlloc ||
      Item.uLabelAlloc ||
      UsefulBufCompareToSZ(Item.label.string, "an array of two strings") ||
      Item.uDataType != QCBOR_TYPE_ARRAY ||
      Item.val.uCount != 2)
      return -1;

   if((nCBORError = QCBORDecode_GetNext(&DCtx, &Item))) {
      return (int32_t)nCBORError;
   }
   if(Item.uDataType != QCBOR_TYPE_TEXT_STRING ||
      Item.uDataAlloc ||
      Item.uLabelAlloc ||
      UsefulBufCompareToSZ(Item.val.string, "string1")) {
      return -1;
   }

   if((nCBORError = QCBORDecode_GetNext(&DCtx, &Item))) {
      return (int32_t)nCBORError;
   }
   if(Item.uDataType != QCBOR_TYPE_TEXT_STRING ||
      Item.uDataAlloc ||
      Item.uLabelAlloc ||
      UsefulBufCompareToSZ(Item.val.string, "string2")) {
      return -1;
   }

   if((nCBORError = QCBORDecode_GetNext(&DCtx, &Item))) {
      return (int32_t)nCBORError;
   }
   if(Item.uLabelType != QCBOR_TYPE_TEXT_STRING ||
      Item.uDataAlloc ||
      Item.uLabelAlloc ||
      UsefulBufCompareToSZ(Item.label.string, "map in a map") ||
      Item.uDataType != QCBOR_TYPE_MAP ||
      Item.val.uCount != 4) {
      return -1;
   }

   if((nCBORError = QCBORDecode_GetNext(&DCtx, &Item))) {
      return (int32_t)nCBORError;
   }
   if(Item.uLabelType != QCBOR_TYPE_TEXT_STRING ||
      UsefulBuf_Compare(Item.label.string, UsefulBuf_FromSZ("bytes 1"))||
      Item.uDataType != QCBOR_TYPE_BYTE_STRING ||
      Item.uDataAlloc ||
      Item.uLabelAlloc ||
      UsefulBufCompareToSZ(Item.val.string, "xxxx")) {
      return -1;
   }

   if((nCBORError = QCBORDecode_GetNext(&DCtx, &Item))) {
      return (int32_t)nCBORError;
   }
   if(Item.uLabelType != QCBOR_TYPE_TEXT_STRING ||
      UsefulBufCompareToSZ(Item.label.string, "bytes 2") ||
      Item.uDataType != QCBOR_TYPE_BYTE_STRING ||
      Item.uDataAlloc ||
      Item.uLabelAlloc ||
      UsefulBufCompareToSZ(Item.val.string, "yyyy")) {
      return -1;
   }

   if((nCBORError = QCBORDecode_GetNext(&DCtx, &Item))) {
      return (int32_t)nCBORError;
   }
   if(Item.uLabelType != QCBOR_TYPE_TEXT_STRING ||
      Item.uDataAlloc ||
      Item.uLabelAlloc ||
      UsefulBufCompareToSZ(Item.label.string, "another int") ||
      Item.uDataType != QCBOR_TYPE_INT64 ||
      Item.val.int64 != 98)
      return -1;

   if((nCBORError = QCBORDecode_GetNext(&DCtx, &Item))) {
      return (int32_t)nCBORError;
   }
   if(Item.uLabelType != QCBOR_TYPE_TEXT_STRING ||
      UsefulBuf_Compare(Item.label.string, UsefulBuf_FromSZ("text 2"))||
      Item.uDataType != QCBOR_TYPE_TEXT_STRING ||
      Item.uDataAlloc ||
      Item.uLabelAlloc ||
      UsefulBufCompareToSZ(Item.val.string, "lies, damn lies and statistics")) {
      return -1;
   }

   return 0;
}
#endif /* ! QCBOR_DISABLE_NON_INTEGER_LABELS */

/* This test requires indef strings, HW float and preferred float,... */
#if !defined(QCBOR_DISABLE_INDEFINITE_LENGTH_STRINGS) && \
    !defined(QCBOR_DISABLE_FLOAT_HW_USE) && \
    !defined(QCBOR_DISABLE_PREFERRED_FLOAT) && \
    !defined(QCBOR_DISABLE_TAGS) && \
    !defined(QCBOR_DISABLE_INDEFINITE_LENGTH_ARRAYS)

/* Utility to decode a one byte string and match to letter. */
static QCBORError
CheckOneLetterString(QCBORDecodeContext *pDecode, uint8_t letter)
{
   UsefulBufC Text;
   QCBORError uErr;

   QCBORDecode_GetTextString(pDecode, &Text);
   uErr = QCBORDecode_GetError(pDecode);
   if(uErr) {
      return uErr;
   }

   if(Text.len != 1) {
      return QCBOR_ERR_FIRST_USER_DEFINED;
   }

   if(*(const uint8_t *)Text.ptr != letter) {
      return QCBOR_ERR_FIRST_USER_DEFINED;
   }

   return QCBOR_SUCCESS;
}
#endif


/*
 Decode and thoroughly check a moderately complex
 set of maps in the QCBOR_DECODE_MODE_MAP_AS_ARRAY mode.
 */
int32_t ParseMapAsArrayTest(void)
{
   QCBORDecodeContext DCtx;
   QCBORItem          Item;
   QCBORError         uErr;

   QCBORDecode_Init(&DCtx,
                    UsefulBuf_FROM_BYTE_ARRAY_LITERAL(pValidMapEncoded),
                    QCBOR_DECODE_MODE_MAP_AS_ARRAY);

   if((uErr = QCBORDecode_GetNext(&DCtx, &Item))) {
      return MakeTestResultCode(1, 1, uErr);
   }
   if(Item.uDataType != QCBOR_TYPE_MAP_AS_ARRAY ||
      Item.val.uCount != 6) {
      return -1;
   }

   if((uErr = QCBORDecode_GetNext(&DCtx, &Item))) {
      return (int32_t)uErr;
   }
   if(Item.uDataType != QCBOR_TYPE_TEXT_STRING ||
      Item.uDataAlloc ||
      Item.uLabelAlloc ||
      Item.uLabelType != QCBOR_TYPE_NONE ||
      UsefulBufCompareToSZ(Item.val.string, "first integer")) {
      return -2;
   }

   if((uErr = QCBORDecode_GetNext(&DCtx, &Item))) {
      return (int32_t)uErr;
   }
   if(Item.uLabelType != QCBOR_TYPE_NONE ||
      Item.uDataType != QCBOR_TYPE_INT64 ||
      Item.val.int64 != 42 ||
      Item.uDataAlloc ||
      Item.uLabelAlloc) {
      return -3;
   }

   if((uErr = QCBORDecode_GetNext(&DCtx, &Item))) {
      return (int32_t)uErr;
   }
   if(Item.uLabelType != QCBOR_TYPE_NONE ||
      Item.uDataAlloc ||
      Item.uLabelAlloc ||
      UsefulBufCompareToSZ(Item.val.string, "an array of two strings") ||
      Item.uDataType != QCBOR_TYPE_TEXT_STRING) {
      return -4;
   }

   if((uErr = QCBORDecode_GetNext(&DCtx, &Item))) {
      return (int32_t)uErr;
   }
   if(Item.uLabelType != QCBOR_TYPE_NONE ||
      Item.uDataAlloc ||
      Item.uLabelAlloc ||
      Item.uDataType != QCBOR_TYPE_ARRAY ||
      Item.val.uCount != 2) {
      return -5;
   }

   if((uErr = QCBORDecode_GetNext(&DCtx, &Item))) {
      return (int32_t)uErr;
   }
   if(Item.uDataType != QCBOR_TYPE_TEXT_STRING ||
      Item.val.string.len != 7 ||
      Item.uDataAlloc ||
      Item.uLabelAlloc ||
      UsefulBuf_Compare(Item.val.string, UsefulBuf_FromSZ("string1"))) {
      return -6;
   }

   if((uErr = QCBORDecode_GetNext(&DCtx, &Item))) {
      return (int32_t)uErr;
   }
   if(Item.uDataType != QCBOR_TYPE_TEXT_STRING ||
      Item.uDataAlloc ||
      Item.uLabelAlloc ||
      UsefulBuf_Compare(Item.val.string, UsefulBuf_FromSZ("string2"))) {
      return -7;
   }


   if((uErr = QCBORDecode_GetNext(&DCtx, &Item))) {
      return (int32_t)uErr;
   }
   if(Item.uLabelType != QCBOR_TYPE_NONE ||
      Item.uDataAlloc ||
      Item.uLabelAlloc ||
      UsefulBufCompareToSZ(Item.val.string, "map in a map")) {
      return -8;
   }

   if((uErr = QCBORDecode_GetNext(&DCtx, &Item))) {
      return (int32_t)uErr;
   }
   if(Item.uLabelType != QCBOR_TYPE_NONE ||
      Item.uDataAlloc ||
      Item.uLabelAlloc ||
      Item.uDataType != QCBOR_TYPE_MAP_AS_ARRAY ||
      Item.val.uCount != 8) {
      return -9;
   }

   if((uErr = QCBORDecode_GetNext(&DCtx, &Item))) {
      return (int32_t)uErr;
   }
   if(Item.uLabelType != QCBOR_TYPE_NONE ||
      UsefulBufCompareToSZ(Item.val.string, "bytes 1") ||
      Item.uDataType != QCBOR_TYPE_TEXT_STRING ||
      Item.uDataAlloc ||
      Item.uLabelAlloc) {
      return -10;
   }

   if((uErr = QCBORDecode_GetNext(&DCtx, &Item))) {
      return (int32_t)uErr;
   }
   if(Item.uLabelType != QCBOR_TYPE_NONE ||
      Item.uDataType != QCBOR_TYPE_BYTE_STRING ||
      Item.uDataAlloc ||
      Item.uLabelAlloc ||
      UsefulBufCompareToSZ(Item.val.string, "xxxx")) {
      return -11;
   }

   if((uErr = QCBORDecode_GetNext(&DCtx, &Item))) {
      return (int32_t)uErr;
   }
   if(Item.uLabelType != QCBOR_TYPE_NONE ||
      UsefulBufCompareToSZ(Item.val.string, "bytes 2") ||
      Item.uDataType != QCBOR_TYPE_TEXT_STRING ||
      Item.uDataAlloc ||
      Item.uLabelAlloc) {
      return -12;
   }

   if((uErr = QCBORDecode_GetNext(&DCtx, &Item))) {
      return (int32_t)uErr;
   }
   if(Item.uLabelType != QCBOR_TYPE_NONE ||
      Item.uDataType != QCBOR_TYPE_BYTE_STRING ||
      Item.uDataAlloc ||
      Item.uLabelAlloc ||
      UsefulBufCompareToSZ(Item.val.string, "yyyy")) {
      return -13;
   }

   if((uErr = QCBORDecode_GetNext(&DCtx, &Item))) {
      return (int32_t)uErr;
   }
   if(Item.uLabelType != QCBOR_TYPE_NONE ||
      Item.uDataAlloc ||
      Item.uLabelAlloc ||
      UsefulBufCompareToSZ(Item.val.string, "another int") ||
      Item.uDataType != QCBOR_TYPE_TEXT_STRING) {
      return -14;
   }

   if((uErr = QCBORDecode_GetNext(&DCtx, &Item))) {
      return (int32_t)uErr;
   }
   if(Item.uLabelType != QCBOR_TYPE_NONE ||
      Item.uDataAlloc ||
      Item.uLabelAlloc ||
      Item.uDataType != QCBOR_TYPE_INT64 ||
      Item.val.int64 != 98) {
      return -15;
   }

   if((uErr = QCBORDecode_GetNext(&DCtx, &Item))) {
      return (int32_t)uErr;
   }
   if(Item.uLabelType != QCBOR_TYPE_NONE ||
      UsefulBufCompareToSZ(Item.val.string, "text 2") ||
      Item.uDataType != QCBOR_TYPE_TEXT_STRING ||
      Item.uDataAlloc ||
      Item.uLabelAlloc) {
      return -16;
   }

   if((uErr = QCBORDecode_GetNext(&DCtx, &Item))) {
      return (int32_t)uErr;
   }
   if(Item.uLabelType != QCBOR_TYPE_NONE ||
      Item.uDataType != QCBOR_TYPE_TEXT_STRING ||
      Item.uDataAlloc ||
      Item.uLabelAlloc ||
      UsefulBufCompareToSZ(Item.val.string, "lies, damn lies and statistics")) {
      return -17;
   }


   /*
    Test with map that nearly QCBOR_MAX_ITEMS_IN_ARRAY items in a
    map that when interpreted as an array will be too many. Test
    data just has the start of the map, not all the items in the map.
    */
   static const uint8_t pTooLargeMap[] = {0xb9, 0xff, 0xfd};

   QCBORDecode_Init(&DCtx,
                    UsefulBuf_FROM_BYTE_ARRAY_LITERAL(pTooLargeMap),
                    QCBOR_DECODE_MODE_MAP_AS_ARRAY);

   if((QCBOR_ERR_ARRAY_DECODE_TOO_LONG != QCBORDecode_GetNext(&DCtx, &Item))) {
      return -50;
   }

   /* This test requires indef strings, HW float and preferred float,... */
#if !defined(QCBOR_DISABLE_INDEFINITE_LENGTH_STRINGS) && \
    !defined(QCBOR_DISABLE_FLOAT_HW_USE) && \
    !defined(QCBOR_DISABLE_PREFERRED_FLOAT) && \
    !defined(QCBOR_DISABLE_TAGS) && \
    !defined(QCBOR_DISABLE_INDEFINITE_LENGTH_ARRAYS)

   UsefulBufC         Encoded;

   /* Big decode of a map with a wide variety or labels */
   QCBORDecode_Init(&DCtx,
                    UsefulBuf_FROM_BYTE_ARRAY_LITERAL(pPerverseLabels),
                    QCBOR_DECODE_MODE_MAP_AS_ARRAY);
      UsefulBuf_MAKE_STACK_UB(Pool, 100);
      QCBORDecode_SetMemPool(&DCtx, Pool, 0);

   uErr = QCBORDecode_GetNext(&DCtx, &Item);
   if(uErr) {
      return MakeTestResultCode(10, 1, uErr);
   }
   if(Item.uLabelType != QCBOR_TYPE_NONE ||
      Item.uDataType != QCBOR_TYPE_MAP_AS_ARRAY) {
      return MakeTestResultCode(10, 2, 0);
   }

   uErr = QCBORDecode_GetNext(&DCtx, &Item);
   if(uErr) {
      return MakeTestResultCode(10, 3, uErr);
   }
   if(Item.uLabelType != QCBOR_TYPE_NONE ||
      Item.uDataType != QCBOR_TYPE_TRUE) {
      return MakeTestResultCode(10, 4, 0);
   }

   uErr = QCBORDecode_GetNext(&DCtx, &Item);
   if(uErr) {
      return MakeTestResultCode(10, 5, uErr);
   }
   if(Item.uLabelType != QCBOR_TYPE_NONE ||
      Item.uDataType != QCBOR_TYPE_TEXT_STRING ||
      ((const char *)Item.val.string.ptr)[0] != 'a') {
      return MakeTestResultCode(10, 6, 0);
   }

   uErr = QCBORDecode_GetNext(&DCtx, &Item);
   if(uErr) {
      return MakeTestResultCode(10, 7, uErr);
   }
   if(Item.uLabelType != QCBOR_TYPE_NONE ||
      Item.uDataType != QCBOR_TYPE_NULL) {
      return MakeTestResultCode(10, 8, 0);
   }

   uErr = QCBORDecode_GetNext(&DCtx, &Item);
   if(uErr) {
      return MakeTestResultCode(10, 9, uErr);
   }
   if(Item.uLabelType != QCBOR_TYPE_NONE ||
      Item.uDataType != QCBOR_TYPE_TEXT_STRING ||
      ((const char *)Item.val.string.ptr)[0] != 'b') {
      return MakeTestResultCode(10, 10, 0);
   }

   uErr = QCBORDecode_GetNext(&DCtx, &Item);
   if(uErr) {
      return MakeTestResultCode(10, 11, uErr);
   }
   if(Item.uLabelType != QCBOR_TYPE_NONE ||
      Item.uDataType != QCBOR_TYPE_UKNOWN_SIMPLE ||
      Item.val.int64 != 255) {
      return MakeTestResultCode(10, 12, 0);
   }

   uErr = QCBORDecode_GetNext(&DCtx, &Item);
   if(uErr) {
      return MakeTestResultCode(10, 13, uErr);
   }
   if(Item.uLabelType != QCBOR_TYPE_NONE ||
      Item.uDataType != QCBOR_TYPE_TEXT_STRING ||
      ((const char *)Item.val.string.ptr)[0] != 'c') {
      return MakeTestResultCode(10, 14, 0);
   }

   uErr = QCBORDecode_GetNext(&DCtx, &Item);
   if(uErr) {
      return MakeTestResultCode(10, 15, uErr);
   }
   if(Item.uLabelType != QCBOR_TYPE_NONE ||
      Item.uDataType != QCBOR_TYPE_DOUBLE ||
      !isnan(Item.val.dfnum)) {
      return MakeTestResultCode(10, 16, 0);
   }

   uErr = QCBORDecode_GetNext(&DCtx, &Item);
   if(uErr) {
      return MakeTestResultCode(10, 17, uErr);
   }
   if(Item.uLabelType != QCBOR_TYPE_NONE ||
      Item.uDataType != QCBOR_TYPE_TEXT_STRING ||
      ((const char *)Item.val.string.ptr)[0] != 'd') {
      return MakeTestResultCode(10, 18, 0);
   }


   uErr = QCBORDecode_GetNext(&DCtx, &Item);
   if(uErr) {
      return MakeTestResultCode(10, 19, uErr);
   }
   if(Item.uLabelType != QCBOR_TYPE_NONE ||
      Item.uDataType != QCBOR_TYPE_DOUBLE ||
      Item.val.dfnum != 3.4028234663852886E+38) {
      return MakeTestResultCode(10, 20, 0);
   }

   uErr = QCBORDecode_GetNext(&DCtx, &Item);
   if(uErr) {
      return MakeTestResultCode(10, 21, uErr);
   }
   if(Item.uLabelType != QCBOR_TYPE_NONE ||
      Item.uDataType != QCBOR_TYPE_TEXT_STRING ||
      ((const char *)Item.val.string.ptr)[0] != 'e') {
      return MakeTestResultCode(10, 22, 0);
   }

   uErr = QCBORDecode_GetNext(&DCtx, &Item);
   if(uErr) {
      return MakeTestResultCode(10, 23, uErr);
   }
   if(Item.uLabelType != QCBOR_TYPE_NONE ||
      Item.uDataType != QCBOR_TYPE_DOUBLE ||
      Item.val.dfnum != -INFINITY) {
      return MakeTestResultCode(10, 24, 0);
   }

   uErr = QCBORDecode_GetNext(&DCtx, &Item);
   if(uErr) {
      return MakeTestResultCode(10, 25, uErr);
   }
   if(Item.uLabelType != QCBOR_TYPE_NONE ||
      Item.uDataType != QCBOR_TYPE_TEXT_STRING ||
      ((const char *)Item.val.string.ptr)[0] != 'f') {
      return MakeTestResultCode(10, 26, 0);
   }

   uErr = QCBORDecode_GetNext(&DCtx, &Item);
   if(uErr) {
      return MakeTestResultCode(10, 26, uErr);
   }
   if(Item.uLabelType != QCBOR_TYPE_NONE ||
      Item.uDataType != QCBOR_TYPE_MAP_AS_ARRAY ||
      Item.val.uCount != 2) {
      return MakeTestResultCode(10, 27, 0);
   }

   uErr = QCBORDecode_GetNext(&DCtx, &Item);
   if(uErr) {
      return MakeTestResultCode(10, 28, uErr);
   }
   if(Item.uLabelType != QCBOR_TYPE_NONE ||
      Item.uDataType != QCBOR_TYPE_INT64 ||
      Item.val.int64 != 1000) {
      return MakeTestResultCode(10, 29, 0);
   }

   uErr = QCBORDecode_GetNext(&DCtx, &Item);
   if(uErr) {
      return MakeTestResultCode(10, 30, uErr);
   }
   if(Item.uLabelType != QCBOR_TYPE_NONE ||
      Item.uDataType != QCBOR_TYPE_INT64 ||
      Item.val.int64 != 16) {
      return MakeTestResultCode(10, 31, 0);
   }

   uErr = QCBORDecode_GetNext(&DCtx, &Item);
   if(uErr) {
      return MakeTestResultCode(10, 32, uErr);
   }
   if(Item.uLabelType != QCBOR_TYPE_NONE ||
      Item.uDataType != QCBOR_TYPE_TEXT_STRING ||
      ((const char *)Item.val.string.ptr)[0] != 'g') {
      return MakeTestResultCode(10, 33, 0);
   }

   for(int i = 0 ; i < 4; i++) {
      uErr = QCBORDecode_GetNext(&DCtx, &Item);
      if(uErr) {
         return MakeTestResultCode(10, 34, uErr);
      }
      if(Item.uLabelType != QCBOR_TYPE_NONE ||
         Item.uDataType != QCBOR_TYPE_ARRAY)  {
         return MakeTestResultCode(10, 35, 0);
      }
      if(i != 3) {
         if(Item.val.uCount != 1) {
            return MakeTestResultCode(10, 35, 0);
         }
      }
   }
   uErr = QCBORDecode_GetNext(&DCtx, &Item);
   if(uErr) {
      return MakeTestResultCode(10, 36, uErr);
   }
   if(Item.uLabelType != QCBOR_TYPE_NONE ||
      Item.uDataType != QCBOR_TYPE_TEXT_STRING ||
      ((const char *)Item.val.string.ptr)[0] != 'h') {
      return MakeTestResultCode(10, 37, 0);
   }

   uErr = QCBORDecode_GetNext(&DCtx, &Item);
   if(uErr) {
      return MakeTestResultCode(10, 38, uErr);
   }
   if(Item.uLabelType != QCBOR_TYPE_NONE ||
      Item.uDataType != QCBOR_TYPE_DATE_EPOCH) {
      return MakeTestResultCode(10, 39, 0);
   }

   uErr = QCBORDecode_GetNext(&DCtx, &Item);
   if(uErr) {
      return MakeTestResultCode(10, 40, uErr);
   }
   if(Item.uLabelType != QCBOR_TYPE_NONE ||
      Item.uDataType != QCBOR_TYPE_TEXT_STRING ||
      ((const char *)Item.val.string.ptr)[0] != 'i') {
      return MakeTestResultCode(10, 41, 0);
   }

   uErr = QCBORDecode_GetNext(&DCtx, &Item);
   if(uErr) {
      return MakeTestResultCode(10, 42, uErr);
   }
   if(Item.uLabelType != QCBOR_TYPE_NONE ||
      Item.uDataType != QCBOR_TYPE_ARRAY ||
      Item.val.uCount != 2) {
      return MakeTestResultCode(10, 31, 0);
   }

   uErr = QCBORDecode_GetNext(&DCtx, &Item);
   if(uErr) {
      return MakeTestResultCode(10, 43, uErr);
   }
   if(Item.uLabelType != QCBOR_TYPE_NONE ||
      Item.uDataType != QCBOR_TYPE_INT64) {
      return MakeTestResultCode(10, 31, 0);
   }

   uErr = QCBORDecode_GetNext(&DCtx, &Item);
   if(uErr) {
      return MakeTestResultCode(10, 44, uErr);
   }
   if(Item.uLabelType != QCBOR_TYPE_NONE ||
      Item.uDataType != QCBOR_TYPE_MAP_AS_ARRAY ||
      Item.val.uCount != 4) {
      return MakeTestResultCode(10, 45, 0);
   }

   for(int i = 0 ; i < 4; i++) {
      uErr = QCBORDecode_GetNext(&DCtx, &Item);
      if(uErr) {
         return MakeTestResultCode(10, 46, uErr);
      }
      if(Item.uLabelType != QCBOR_TYPE_NONE ||
         Item.uDataType != QCBOR_TYPE_INT64) {
         return MakeTestResultCode(10, 47, 0);
      }
   }
   uErr = QCBORDecode_GetNext(&DCtx, &Item);
   if(uErr) {
      return MakeTestResultCode(10, 48, uErr);
   }
   if(Item.uLabelType != QCBOR_TYPE_NONE ||
      Item.uDataType != QCBOR_TYPE_TEXT_STRING ||
      ((const char *)Item.val.string.ptr)[0] != 'j') {
      return MakeTestResultCode(10, 49, 0);
   }

   uErr = QCBORDecode_GetNext(&DCtx, &Item);
   if(uErr) {
      return MakeTestResultCode(10, 50, uErr);
   }
   if(Item.uLabelType != QCBOR_TYPE_NONE ||
      Item.uDataType != QCBOR_TYPE_MAP_AS_ARRAY ||
      Item.val.uCount != UINT16_MAX) {
      return MakeTestResultCode(10, 51, 0);
   }

   uErr = QCBORDecode_GetNext(&DCtx, &Item);
   if(uErr) {
      return MakeTestResultCode(10, 52, uErr);
   }
   if(Item.uLabelType != QCBOR_TYPE_NONE ||
      Item.uDataType != QCBOR_TYPE_TEXT_STRING ||
      ((const char *)Item.val.string.ptr)[0] != 'k') {
      return MakeTestResultCode(10, 53, 0);
   }

   uErr = QCBORDecode_GetNext(&DCtx, &Item);
   if(uErr) {
      return MakeTestResultCode(10, 54, uErr);
   }
   if(Item.uLabelType != QCBOR_TYPE_NONE ||
      Item.uDataType != QCBOR_TYPE_ARRAY ||
      Item.val.uCount != UINT16_MAX) {
      return MakeTestResultCode(10, 55, 0);
   }

   for(int i = 0 ; i < 3; i++) {
      uErr = QCBORDecode_GetNext(&DCtx, &Item);
      if(uErr) {
         return MakeTestResultCode(10, 56, uErr);
      }
      if(Item.uLabelType != QCBOR_TYPE_NONE ||
         Item.uDataType != QCBOR_TYPE_INT64) {
         return MakeTestResultCode(10, 57, 0);
      }
   }
   uErr = QCBORDecode_GetNext(&DCtx, &Item);
   if(uErr) {
      return MakeTestResultCode(10, 58, uErr);
   }
   if(Item.uLabelType != QCBOR_TYPE_NONE ||
      Item.uDataType != QCBOR_TYPE_TEXT_STRING ||
      ((const char *)Item.val.string.ptr)[0] != 'l') {
      return MakeTestResultCode(10, 59, 0);
   }

   uErr = QCBORDecode_GetNext(&DCtx, &Item);
   if(uErr) {
      return MakeTestResultCode(10, 60, uErr);
   }
   if(Item.uLabelType != QCBOR_TYPE_NONE ||
      Item.uDataType != QCBOR_TYPE_TEXT_STRING ||
      Item.val.string.len != 4) {
      return MakeTestResultCode(10, 61, 0);
   }

   uErr = QCBORDecode_GetNext(&DCtx, &Item);
   if(uErr) {
      return MakeTestResultCode(10, 62, uErr);
   }
   if(Item.uLabelType != QCBOR_TYPE_NONE ||
      Item.uDataType != QCBOR_TYPE_TEXT_STRING ||
      ((const char *)Item.val.string.ptr)[0] != 'm') {
      return MakeTestResultCode(10, 63, 0);
   }

   uErr = QCBORDecode_GetNext(&DCtx, &Item);
   if(uErr) {
      return MakeTestResultCode(10, 64, uErr);
   }
   if(Item.uLabelType != QCBOR_TYPE_NONE ||
      Item.uDataType != QCBOR_TYPE_MAP_AS_ARRAY ||
      !QCBORDecode_IsTagged(&DCtx, &Item, 258) ||
      Item.val.uCount != UINT16_MAX) {
      return MakeTestResultCode(10, 65, 0);
   }

   uErr = QCBORDecode_GetNext(&DCtx, &Item);
   if(uErr) {
      return MakeTestResultCode(10, 66, uErr);
   }
   if(Item.uLabelType != QCBOR_TYPE_NONE ||
      Item.uDataType != QCBOR_TYPE_TEXT_STRING ||
      Item.val.string.len != 2) {
      return MakeTestResultCode(10, 67, 0);
   }

   uErr = QCBORDecode_GetNext(&DCtx, &Item);
   if(uErr) {
      return MakeTestResultCode(10, 68, uErr);
   }
   if(Item.uLabelType != QCBOR_TYPE_NONE ||
      Item.uDataType != QCBOR_TYPE_INT64 ||
      Item.val.int64 != 0) {
      return MakeTestResultCode(10, 69, 0);
   }

   uErr = QCBORDecode_GetNext(&DCtx, &Item);
   if(uErr) {
      return MakeTestResultCode(10, 70, uErr);
   }
   if(Item.uLabelType != QCBOR_TYPE_NONE ||
      Item.uDataType != QCBOR_TYPE_FALSE) {
      return MakeTestResultCode(10, 71, 0);
   }

   uErr = QCBORDecode_GetNext(&DCtx, &Item);
   if(uErr) {
      return MakeTestResultCode(10, 72, uErr);
   }
   if(Item.uLabelType != QCBOR_TYPE_NONE ||
      Item.uDataType != QCBOR_TYPE_ARRAY ||
      !QCBORDecode_IsTagged(&DCtx, &Item, 23) ||
      Item.val.uCount != 0) {
      return MakeTestResultCode(10, 73, 0);
   }

   uErr = QCBORDecode_GetNext(&DCtx, &Item);
   if(uErr) {
      return MakeTestResultCode(10, 74, uErr);
   }
   if(Item.uLabelType != QCBOR_TYPE_NONE ||
      Item.uDataType != QCBOR_TYPE_TEXT_STRING ||
      ((const char *)Item.val.string.ptr)[0] != 'n') {
      return MakeTestResultCode(10, 75, 0);
   }


   /* Big decode of a map with a wide variety or labels */
   QCBORDecode_Init(&DCtx,
                    UsefulBuf_FROM_BYTE_ARRAY_LITERAL(pPerverseLabels),
                    QCBOR_DECODE_MODE_MAP_AS_ARRAY);
      QCBORDecode_SetMemPool(&DCtx, Pool, 0);

   QCBORDecode_EnterArray(&DCtx, &Item);
   bool b;
   QCBORDecode_GetBool(&DCtx, &b);

   uErr = CheckOneLetterString(&DCtx, 'a');
   if(uErr) {
      return MakeTestResultCode(11, 1, uErr);
   }

   QCBORDecode_GetNull(&DCtx);
   uErr = CheckOneLetterString(&DCtx, 'b');
   if(uErr) {
      return MakeTestResultCode(11, 2, uErr);
   }

   QCBORDecode_VGetNext(&DCtx,  &Item);
   uErr = CheckOneLetterString(&DCtx, 'c');
   if(uErr) {
      return MakeTestResultCode(11, 3, uErr);
   }

   double dNum;
   QCBORDecode_GetDouble(&DCtx, &dNum);
   if(!isnan(dNum)) {
      return MakeTestResultCode(11, 4, 0);
   }
   uErr = CheckOneLetterString(&DCtx, 'd');
   if(uErr) {
      return MakeTestResultCode(11, 5, uErr);
   }

   QCBORDecode_GetDouble(&DCtx, &dNum);
   if( dNum != 3.4028234663852886E+38 ) {
      return MakeTestResultCode(11, 6, 0);
   }
   uErr = CheckOneLetterString(&DCtx, 'e');
   if(uErr) {
      return MakeTestResultCode(11, 7, uErr);
   }

   QCBORDecode_GetDouble(&DCtx, &dNum);
   if(dNum != -INFINITY) {
      return MakeTestResultCode(11, 8, 0);
   }
   uErr = CheckOneLetterString(&DCtx, 'f');
   if(uErr) {
      return MakeTestResultCode(11, 9, uErr);
   }

   int64_t nInt;
   QCBORDecode_EnterArray(&DCtx, &Item);
   QCBORDecode_GetInt64(&DCtx, &nInt);
   QCBORDecode_GetInt64(&DCtx, &nInt);
   QCBORDecode_ExitArray(&DCtx);
   uErr = CheckOneLetterString(&DCtx, 'g');
   if(uErr) {
      return MakeTestResultCode(11, 10, uErr);
   }

   QCBORDecode_EnterArray(&DCtx, &Item);
   QCBORDecode_EnterArray(&DCtx, &Item);
   QCBORDecode_EnterArray(&DCtx, &Item);
   QCBORDecode_EnterArray(&DCtx, &Item);
   QCBORDecode_ExitArray(&DCtx);
   QCBORDecode_ExitArray(&DCtx);
   QCBORDecode_ExitArray(&DCtx);
   QCBORDecode_ExitArray(&DCtx);
   uErr = CheckOneLetterString(&DCtx, 'h');
   if(uErr) {
      return MakeTestResultCode(11, 11, uErr);
   }
   QCBORDecode_GetEpochDate(&DCtx, QCBOR_TAG_REQUIREMENT_TAG, &nInt);
   uErr = CheckOneLetterString(&DCtx, 'i');
   if(uErr) {
      return MakeTestResultCode(11, 12, uErr);
   }

   QCBORDecode_EnterArray(&DCtx, &Item);
   QCBORDecode_GetInt64(&DCtx, &nInt);
   QCBORDecode_EnterArray(&DCtx, &Item);
   QCBORDecode_GetInt64(&DCtx, &nInt);
   QCBORDecode_GetInt64(&DCtx, &nInt);
   QCBORDecode_GetInt64(&DCtx, &nInt);
   QCBORDecode_GetInt64(&DCtx, &nInt);
   QCBORDecode_ExitArray(&DCtx);
   QCBORDecode_ExitArray(&DCtx);
   uErr = CheckOneLetterString(&DCtx, 'j');
   if(uErr) {
      return MakeTestResultCode(11, 13, uErr);
   }

   QCBORDecode_GetArray(&DCtx, &Item, &Encoded);
   uErr = CheckOneLetterString(&DCtx, 'k');
   if(uErr) {
      return MakeTestResultCode(11, 14, uErr);
   }

   QCBORDecode_EnterArray(&DCtx, &Item);
   QCBORDecode_GetInt64(&DCtx, &nInt);
   QCBORDecode_GetInt64(&DCtx, &nInt);
   QCBORDecode_GetInt64(&DCtx, &nInt);
   QCBORDecode_ExitArray(&DCtx);
   uErr = CheckOneLetterString(&DCtx, 'l');
   if(uErr) {
      return MakeTestResultCode(11, 15, uErr);
   }

   QCBORDecode_GetTextString(&DCtx, &Encoded);
   uErr = CheckOneLetterString(&DCtx, 'm');
   if(uErr) {
      return MakeTestResultCode(11, 16, uErr);
   }

   QCBORDecode_EnterArray(&DCtx, &Item);
   if(!QCBORDecode_IsTagged(&DCtx, &Item, 258)) {
      return MakeTestResultCode(11, 17, 0);
   }
   if(Item.uDataType != QCBOR_TYPE_MAP_AS_ARRAY) {
      return MakeTestResultCode(11, 18, 0);
   }
   if(Item.val.uCount != UINT16_MAX) {
      return MakeTestResultCode(11, 19, 0);
   }
   QCBORDecode_GetTextString(&DCtx, &Encoded);
   if(Encoded.len != 2) {
      return MakeTestResultCode(11, 20, 0);
   }   QCBORDecode_GetInt64(&DCtx, &nInt);
   QCBORDecode_GetBool(&DCtx, &b);
   if(b != false) {
      return MakeTestResultCode(11, 21, 0);
   }
   QCBORDecode_EnterArray(&DCtx, &Item);
   if(!QCBORDecode_IsTagged(&DCtx, &Item, 23)) {
      return MakeTestResultCode(11, 22, 0);
   }
   if(Item.uDataType != QCBOR_TYPE_ARRAY) {
      return MakeTestResultCode(11, 23, 0);
   }
   if(Item.val.uCount != 0) {
      return MakeTestResultCode(11, 24, 0);
   }
   QCBORDecode_ExitArray(&DCtx);
   QCBORDecode_ExitArray(&DCtx);
   uErr = CheckOneLetterString(&DCtx, 'n');
   if(uErr) {
      return MakeTestResultCode(11, 25, uErr);
   }

   QCBORDecode_ExitArray(&DCtx);
   uErr = QCBORDecode_Finish(&DCtx);
   if(uErr) {
      return MakeTestResultCode(11, 26, uErr);
   }
#endif /* QCBOR_DISABLE_... */

   return 0;
}



#ifndef QCBOR_DISABLE_NON_INTEGER_LABELS

/*
 Fully or partially decode pValidMapEncoded. When
 partially decoding check for the right error code.
 How much partial decoding depends on nLevel.

 The partial decodes test error conditions of
 incomplete encoded input.

 This could be combined with the above test
 and made prettier and maybe a little more
 thorough.
 */
static int32_t ExtraBytesTest(int nLevel)
{
   QCBORDecodeContext DCtx;
   QCBORItem Item;
   QCBORError nCBORError;

   QCBORDecode_Init(&DCtx,
                    (UsefulBufC){pValidMapEncoded, sizeof(pValidMapEncoded)},
                    QCBOR_DECODE_MODE_NORMAL);

   if(nLevel < 1) {
      if(QCBORDecode_Finish(&DCtx) != QCBOR_ERR_EXTRA_BYTES) {
         return -1;
      } else {
         return 0;
      }
   }


   if((nCBORError = QCBORDecode_GetNext(&DCtx, &Item))) {
      return (int32_t)nCBORError;
   }
   if(Item.uDataType != QCBOR_TYPE_MAP ||
      Item.val.uCount != 3)
      return -2;

   if(nLevel < 2) {
      if(QCBORDecode_Finish(&DCtx) != QCBOR_ERR_ARRAY_OR_MAP_UNCONSUMED) {
         return -3;
      } else {
         return 0;
      }
   }


   if((nCBORError = QCBORDecode_GetNext(&DCtx, &Item))) {
      return (int32_t)nCBORError;
   }
   if(Item.uLabelType != QCBOR_TYPE_TEXT_STRING ||
      Item.uDataType != QCBOR_TYPE_INT64 ||
      Item.val.uCount != 42 ||
      UsefulBufCompareToSZ(Item.label.string, "first integer")) {
      return -4;
   }

   if(nLevel < 3) {
      if(QCBORDecode_Finish(&DCtx) != QCBOR_ERR_ARRAY_OR_MAP_UNCONSUMED) {
         return -5;
      } else {
         return 0;
      }
   }

   if((nCBORError = QCBORDecode_GetNext(&DCtx, &Item))) {
      return (int32_t)nCBORError;
   }
   if(Item.uLabelType != QCBOR_TYPE_TEXT_STRING ||
      UsefulBufCompareToSZ(Item.label.string, "an array of two strings") ||
      Item.uDataType != QCBOR_TYPE_ARRAY ||
      Item.val.uCount != 2) {
      return -6;
   }


   if(nLevel < 4) {
      if(QCBORDecode_Finish(&DCtx) != QCBOR_ERR_ARRAY_OR_MAP_UNCONSUMED) {
         return -7;
      } else {
         return 0;
      }
   }


   if((nCBORError = QCBORDecode_GetNext(&DCtx, &Item))) {
      return (int32_t)nCBORError;
   }
   if(Item.uDataType != QCBOR_TYPE_TEXT_STRING ||
      UsefulBufCompareToSZ(Item.val.string, "string1")) {
      return -8;
   }

   if(nLevel < 5) {
      if(QCBORDecode_Finish(&DCtx) != QCBOR_ERR_ARRAY_OR_MAP_UNCONSUMED) {
         return -9;
      } else {
         return 0;
      }
   }

   if((nCBORError = QCBORDecode_GetNext(&DCtx, &Item))) {
      return (int32_t)nCBORError;
   }
   if(Item.uDataType != QCBOR_TYPE_TEXT_STRING ||
      UsefulBufCompareToSZ(Item.val.string, "string2")) {
      return -10;
   }

   if(nLevel < 6) {
      if(QCBORDecode_Finish(&DCtx) != QCBOR_ERR_ARRAY_OR_MAP_UNCONSUMED) {
         return -11;
      } else {
         return 0;
      }
   }

   if((nCBORError = QCBORDecode_GetNext(&DCtx, &Item))) {
      return (int32_t)nCBORError;
   }
   if(Item.uLabelType != QCBOR_TYPE_TEXT_STRING ||
      UsefulBufCompareToSZ(Item.label.string, "map in a map") ||
      Item.uDataType != QCBOR_TYPE_MAP ||
      Item.val.uCount != 4)
      return -12;

   if(nLevel < 7) {
      if(QCBORDecode_Finish(&DCtx) != QCBOR_ERR_ARRAY_OR_MAP_UNCONSUMED) {
         return -13;
      } else {
         return 0;
      }
   }

   if((nCBORError = QCBORDecode_GetNext(&DCtx, &Item))) {
      return (int32_t)nCBORError;
   }
   if(Item.uLabelType != QCBOR_TYPE_TEXT_STRING ||
      UsefulBufCompareToSZ(Item.label.string, "bytes 1") ||
      Item.uDataType != QCBOR_TYPE_BYTE_STRING ||
      UsefulBufCompareToSZ(Item.val.string, "xxxx")) {
      return -14;
   }

   if(nLevel < 8) {
      if(QCBORDecode_Finish(&DCtx) != QCBOR_ERR_ARRAY_OR_MAP_UNCONSUMED) {
         return -15;
      } else {
         return 0;
      }
   }

   if((nCBORError = QCBORDecode_GetNext(&DCtx, &Item))) {
      return (int32_t)nCBORError;
   }
   if(Item.uLabelType != QCBOR_TYPE_TEXT_STRING ||
      UsefulBufCompareToSZ(Item.label.string, "bytes 2") ||
      Item.uDataType != QCBOR_TYPE_BYTE_STRING ||
      UsefulBufCompareToSZ(Item.val.string, "yyyy")) {
      return -16;
   }

   if(nLevel < 9) {
      if(QCBORDecode_Finish(&DCtx) != QCBOR_ERR_ARRAY_OR_MAP_UNCONSUMED) {
         return -17;
      } else {
         return 0;
      }
   }

   if((nCBORError = QCBORDecode_GetNext(&DCtx, &Item))) {
      return (int32_t)nCBORError;
   }
   if(Item.uLabelType != QCBOR_TYPE_TEXT_STRING ||
      UsefulBufCompareToSZ(Item.label.string, "another int") ||
      Item.uDataType != QCBOR_TYPE_INT64 ||
      Item.val.int64 != 98)
      return -18;

   if(nLevel < 10) {
      if(QCBORDecode_Finish(&DCtx) != QCBOR_ERR_ARRAY_OR_MAP_UNCONSUMED) {
         return -19;
      } else {
         return 0;
      }
   }

   if((nCBORError = QCBORDecode_GetNext(&DCtx, &Item))) {
      return (int32_t)nCBORError;
   }
   if(Item.uLabelType != QCBOR_TYPE_TEXT_STRING ||
      UsefulBuf_Compare(Item.label.string, UsefulBuf_FromSZ("text 2"))||
      Item.uDataType != QCBOR_TYPE_TEXT_STRING ||
      UsefulBufCompareToSZ(Item.val.string, "lies, damn lies and statistics")) {
      return -20;
   }

   if(QCBORDecode_Finish(&DCtx)) {
      return -21;
   }

   return 0;
}



int32_t ParseMapTest(void)
{
   // Parse a moderatly complex map structure very thoroughly
   int32_t nResult = ParseMapTest1(QCBOR_DECODE_MODE_NORMAL);
   if(nResult) {
      return nResult;
   }

   // Again, but in strings-only mode. It should succeed since the input
   // map has only string labels.
   nResult = ParseMapTest1(QCBOR_DECODE_MODE_MAP_STRINGS_ONLY);
   if(nResult) {
      return nResult;
   }

   // Again, but try to finish the decoding before the end of the
   // input at 10 different place and see that the right error code
   // is returned.
   for(int i = 0; i < 10; i++) {
      nResult = ExtraBytesTest(i);
      if(nResult) {
         break;
      }
   }

   return nResult;
}
#endif /* ! QCBOR_DISABLE_NON_INTEGER_LABELS */


/* The simple-values including some not well formed */
static const uint8_t spSimpleValues[] = {
   0x8a, 0xf4, 0xf5, 0xf6, 0xf7, 0xff, 0xe0, 0xf3,
   0xf8, 0x00, 0xf8, 0x13, 0xf8, 0x1f, 0xf8, 0x20,
   0xf8, 0xff};

/* A map of good simple values, plus one well-formed integer */
static const uint8_t spGoodSimpleValues[] = {
   0xa9, 0x01, 0xf4, 0x02, 0xf5, 0x03, 0xf6, 0x04, 0xf7,
   0x05, 0xe0, 0x06, 0xf3, 0x07, 0xf8, 0x20, 0x61, 0x40,
   0xf8, 0xff, 0x0f, 0x0f};

int32_t SimpleValueDecodeTests(void)
{
   QCBORDecodeContext DCtx;
   QCBORItem          Item;
   QCBORError         uErr;

   QCBORDecode_Init(&DCtx,
                    UsefulBuf_FROM_BYTE_ARRAY_LITERAL(spSimpleValues),
                    QCBOR_DECODE_MODE_NORMAL);


   if((uErr = QCBORDecode_GetNext(&DCtx, &Item)))
      return (int32_t)uErr;
   if(Item.uDataType != QCBOR_TYPE_ARRAY ||
      Item.val.uCount != 10)
      return 1;

   if((uErr = QCBORDecode_GetNext(&DCtx, &Item)))
      return (int32_t)uErr;
   if(Item.uDataType != QCBOR_TYPE_FALSE)
      return 2;

   if((uErr = QCBORDecode_GetNext(&DCtx, &Item)))
      return (int32_t)uErr;
   if(Item.uDataType != QCBOR_TYPE_TRUE)
      return 3;

   if((uErr = QCBORDecode_GetNext(&DCtx, &Item)))
      return (int32_t)uErr;
   if(Item.uDataType != QCBOR_TYPE_NULL)
      return 4;

   if((uErr = QCBORDecode_GetNext(&DCtx, &Item)))
      return (int32_t)uErr;
   if(Item.uDataType != QCBOR_TYPE_UNDEF)
      return 5;

   // A break
   if(QCBORDecode_GetNext(&DCtx, &Item) != QCBOR_ERR_BAD_BREAK)
      return 6;

   if((uErr = QCBORDecode_GetNext(&DCtx, &Item)))
      return (int32_t)uErr;
   if(Item.uDataType != QCBOR_TYPE_UKNOWN_SIMPLE || Item.val.uSimple != 0)
      return 7;

   if((uErr = QCBORDecode_GetNext(&DCtx, &Item)))
      return (int32_t)uErr;
   if(Item.uDataType != QCBOR_TYPE_UKNOWN_SIMPLE || Item.val.uSimple != 19)
      return 8;

   if(QCBORDecode_GetNext(&DCtx, &Item) != QCBOR_ERR_BAD_TYPE_7)
      return 9;

   if(QCBORDecode_GetNext(&DCtx, &Item) != QCBOR_ERR_BAD_TYPE_7)
      return 10;

   if(QCBORDecode_GetNext(&DCtx, &Item) != QCBOR_ERR_BAD_TYPE_7)
      return 11;

   if((uErr = QCBORDecode_GetNext(&DCtx, &Item)))
      return (int32_t)uErr;
   if(Item.uDataType != QCBOR_TYPE_UKNOWN_SIMPLE || Item.val.uSimple != 32)
      return 12;

   if((uErr = QCBORDecode_GetNext(&DCtx, &Item)))
      return (int32_t)uErr;
   if(Item.uDataType != QCBOR_TYPE_UKNOWN_SIMPLE || Item.val.uSimple != 255)
      return 13;


   QCBORDecode_Init(&DCtx,
                    UsefulBuf_FROM_BYTE_ARRAY_LITERAL(spGoodSimpleValues),
                    QCBOR_DECODE_MODE_NORMAL);

   uint8_t uSimple;

   QCBORDecode_EnterMap(&DCtx, &Item);
   QCBORDecode_GetSimple(&DCtx, &uSimple);
   if(QCBORDecode_GetError(&DCtx) || uSimple != CBOR_SIMPLEV_FALSE) {
      return 20;
   }
   QCBORDecode_GetSimple(&DCtx, &uSimple);
   if(QCBORDecode_GetError(&DCtx) || uSimple != CBOR_SIMPLEV_TRUE) {
      return 21;
   }
   QCBORDecode_GetSimple(&DCtx, &uSimple);
   if(QCBORDecode_GetError(&DCtx) || uSimple != CBOR_SIMPLEV_NULL) {
      return 22;
   }
   QCBORDecode_GetSimple(&DCtx, &uSimple);
   if(QCBORDecode_GetError(&DCtx) || uSimple != CBOR_SIMPLEV_UNDEF) {
      return 23;
   }
   QCBORDecode_GetSimple(&DCtx, &uSimple);
   if(QCBORDecode_GetError(&DCtx) || uSimple != 0) {
      return 24;
   }
   QCBORDecode_GetSimple(&DCtx, &uSimple);
   if(QCBORDecode_GetError(&DCtx) || uSimple != 19) {
      return 25;
   }
   QCBORDecode_GetSimple(&DCtx, &uSimple);
   if(QCBORDecode_GetError(&DCtx) || uSimple != 32) {
      return 26;
   }
   QCBORDecode_GetSimple(&DCtx, &uSimple);
   if(QCBORDecode_GetError(&DCtx) || uSimple != 255) {
      return 27;
   }
   QCBORDecode_VGetNext(&DCtx, &Item);
   QCBORDecode_GetSimple(&DCtx, &uSimple);
   if(QCBORDecode_GetError(&DCtx) != QCBOR_ERR_NO_MORE_ITEMS) {
      return 28;
   }

   QCBORDecode_Rewind(&DCtx);

   QCBORDecode_GetSimpleInMapN(&DCtx, 6, &uSimple);
   if(QCBORDecode_GetError(&DCtx) || uSimple != 19) {
      return 30;
   }

   QCBORDecode_GetSimpleInMapSZ(&DCtx, "@", &uSimple);
   if(QCBORDecode_GetError(&DCtx) || uSimple != 255) {
      return 31;
   }

   QCBORDecode_GetSimpleInMapN(&DCtx, 99, &uSimple);
   if(QCBORDecode_GetAndResetError(&DCtx) != QCBOR_ERR_LABEL_NOT_FOUND) {
      return 32;
   }

   QCBORDecode_GetSimpleInMapSZ(&DCtx, "xx", &uSimple);
   if(QCBORDecode_GetAndResetError(&DCtx) != QCBOR_ERR_LABEL_NOT_FOUND) {
      return 33;
   }

   QCBORDecode_GetSimpleInMapN(&DCtx, 15, &uSimple);
   if(QCBORDecode_GetAndResetError(&DCtx) != QCBOR_ERR_UNEXPECTED_TYPE) {
      return 34;
   }

   return 0;
}


int32_t NotWellFormedTests(void)
{
   // Loop over all the not-well-formed instance of CBOR
   // that are test vectors in not_well_formed_cbor.h
   const uint16_t nArraySize = C_ARRAY_COUNT(paNotWellFormedCBOR,
                                             struct someBinaryBytes);
   for(uint16_t nIterate = 0; nIterate < nArraySize; nIterate++) {
      const struct someBinaryBytes *pBytes = &paNotWellFormedCBOR[nIterate];
      const UsefulBufC Input = (UsefulBufC){pBytes->p, pBytes->n};

      // Set up decoder context. String allocator needed for indefinite
      // string test cases
      QCBORDecodeContext DCtx;
      QCBORDecode_Init(&DCtx, Input, QCBOR_DECODE_MODE_NORMAL);
#ifndef QCBOR_DISABLE_INDEFINITE_LENGTH_STRINGS
      UsefulBuf_MAKE_STACK_UB(Pool, 100);
      QCBORDecode_SetMemPool(&DCtx, Pool, 0);
#endif /* QCBOR_DISABLE_INDEFINITE_LENGTH_STRINGS */

      // Loop getting items until no more to get
      QCBORError uCBORError;
      do {
         QCBORItem Item;

         uCBORError = QCBORDecode_GetNext(&DCtx, &Item);
      } while(uCBORError == QCBOR_SUCCESS);

      // Every test vector must fail with
      // a not-well-formed error. If not
      // this test fails.
      if(!QCBORDecode_IsNotWellFormedError(uCBORError) &&
         uCBORError != QCBOR_ERR_NO_MORE_ITEMS) {
         /* Return index of failure and QCBOR error in the result */
         return (int32_t)(nIterate * 100 + uCBORError);
      }
   }
   return 0;
}


struct DecodeFailTestInput {
   const char     *szDescription; /* Description of the test */
   QCBORDecodeMode DecoderMode;   /* The QCBOR Decoder Mode for test */
   UsefulBufC      Input;         /* Chunk of CBOR that cases error */
   QCBORError      nError;        /* The expected error */
};


static int32_t
ProcessDecodeFailures(const struct DecodeFailTestInput *pFailInputs, const int nNumFails)
{
   int                nIndex;
   QCBORDecodeContext DCtx;
   QCBORError         uCBORError;
   QCBORItem          Item;

   for(nIndex = 0; nIndex < nNumFails; nIndex++) {
      const struct DecodeFailTestInput *pF = &pFailInputs[nIndex];

      QCBORDecode_Init(&DCtx, pF->Input, pF->DecoderMode);

#ifndef QCBOR_DISABLE_INDEFINITE_LENGTH_STRINGS
      /* Set up the decoding context including a memory pool so that
       * indefinite length items can be checked.
       */
      UsefulBuf_MAKE_STACK_UB(Pool, 100);

      uCBORError = QCBORDecode_SetMemPool(&DCtx, Pool, 0);
      if(uCBORError != QCBOR_SUCCESS) {
         return -1;
      }
#endif /* QCBOR_DISABLE_INDEFINITE_LENGTH_STRINGS */

      if(nIndex == 8) {
         uCBORError = 9; /* For setting break points */
      }

      /* Iterate until there is an error of some sort of error */
      do {
         /* Set to something none-zero, something other than QCBOR_TYPE_NONE */
         memset(&Item, 0x33, sizeof(Item));

         uCBORError = QCBORDecode_GetNext(&DCtx, &Item);
      } while(uCBORError == QCBOR_SUCCESS);

      /* Must get the expected error or the this test fails
       * The data and label type must also be QCBOR_TYPE_NONE.
       */
      if(uCBORError != pF->nError ||
         Item.uDataType != QCBOR_TYPE_NONE ||
         Item.uLabelType != QCBOR_TYPE_NONE) {
         return (int32_t)(nIndex * 1000 + (int)uCBORError);
      }
   }

   return 0;
}


static const struct DecodeFailTestInput Failures[] = {
   /* Most of this is copied from not_well_formed.h. Here the error
    * code returned is also checked.
    */

#ifndef QCBOR_DISABLE_INDEFINITE_LENGTH_STRINGS
   /*  Indefinite length strings must be closed off */
   { "An indefinite length byte string not closed off",
      QCBOR_DECODE_MODE_NORMAL,
      {"0x5f\x41\x00", 3},
      QCBOR_ERR_HIT_END
   },
   { "An indefinite length text string not closed off",
      QCBOR_DECODE_MODE_NORMAL,
      {"\x7f\x61\x00", 3},
      QCBOR_ERR_HIT_END
   },

   /* All the chunks in an indefinite length string must be of the
    * type of indefinite length string
    */
   { "Indefinite length byte string with text string chunk",
      QCBOR_DECODE_MODE_NORMAL,
      {"\x5f\x61\x00\xff", 4},
      QCBOR_ERR_INDEFINITE_STRING_CHUNK
   },
   { "Indefinite length text string with a byte string chunk",
      QCBOR_DECODE_MODE_NORMAL,
      {"\x7f\x41\x00\xff", 4},
      QCBOR_ERR_INDEFINITE_STRING_CHUNK
   },
   { "Indefinite length byte string with a positive integer chunk",
      QCBOR_DECODE_MODE_NORMAL,
      {"\x5f\x00\xff", 3},
      QCBOR_ERR_INDEFINITE_STRING_CHUNK
   },
   { "Indefinite length byte string with an negative integer chunk",
      QCBOR_DECODE_MODE_NORMAL,
      {"\x5f\x21\xff", 3},
      QCBOR_ERR_INDEFINITE_STRING_CHUNK
   },
   { "Indefinite length byte string with an array chunk",
      QCBOR_DECODE_MODE_NORMAL,
      {"\x5f\x80\xff", 3},
      QCBOR_ERR_INDEFINITE_STRING_CHUNK
   },
   { "Indefinite length byte string with an map chunk",
      QCBOR_DECODE_MODE_NORMAL,
      {"\x5f\xa0\xff", 3},
      QCBOR_ERR_INDEFINITE_STRING_CHUNK
   },

#ifndef QCBOR_DISABLE_TAGS
   { "Indefinite length byte string with tagged integer chunk",
      QCBOR_DECODE_MODE_NORMAL,
      {"\x5f\xc0\x00\xff", 4},
      QCBOR_ERR_INDEFINITE_STRING_CHUNK
   },
#else
   { "Indefinite length byte string with tagged integer chunk",
      QCBOR_DECODE_MODE_NORMAL,
      {"\x5f\xc0\x00\xff", 4},
      QCBOR_ERR_TAGS_DISABLED
   },
#endif /* QCBOR_DISABLE_TAGS */

   { "Indefinite length byte string with an simple type chunk",
      QCBOR_DECODE_MODE_NORMAL,
      {"\x5f\xe0\xff", 3},
      QCBOR_ERR_INDEFINITE_STRING_CHUNK
   },
   { "???",
      QCBOR_DECODE_MODE_NORMAL,
      {"\x5f\x5f\x41\x00\xff\xff", 6},
      QCBOR_ERR_INDEFINITE_STRING_CHUNK
   },
   { "indefinite length text string with indefinite string inside",
      QCBOR_DECODE_MODE_NORMAL,
      {"\x7f\x7f\x61\x00\xff\xff", 6},
      QCBOR_ERR_INDEFINITE_STRING_CHUNK
   },
#else /* QCBOR_DISABLE_INDEFINITE_LENGTH_STRINGS */

#endif /* QCBOR_DISABLE_INDEFINITE_LENGTH_STRINGS */

   /* Definte length maps and arrays must be closed by having the right number of items */
   { "A definte length array that is supposed to have 1 item, but has none",
      QCBOR_DECODE_MODE_NORMAL,
      {"\x81", 1},
      QCBOR_ERR_NO_MORE_ITEMS
   },
   { "A definte length array that is supposed to have 2 items, but has only 1",
      QCBOR_DECODE_MODE_NORMAL,
      {"\x82\x00", 2},
      QCBOR_ERR_NO_MORE_ITEMS
   },
   { "A definte length array that is supposed to have 511 items, but has only 1",
      QCBOR_DECODE_MODE_NORMAL,
      {"\x9a\x01\xff\x00", 4},
      QCBOR_ERR_HIT_END
   },
   { "A definte length map that is supposed to have 1 item, but has none",
      QCBOR_DECODE_MODE_NORMAL,
      {"\xa1", 1},
      QCBOR_ERR_NO_MORE_ITEMS
   },
   { "A definte length map that is supposed to have s item, but has only 1",
      QCBOR_DECODE_MODE_NORMAL,
      {"\xa2\x01\x02", 3},
      QCBOR_ERR_NO_MORE_ITEMS
   },
#ifndef QCBOR_DISABLE_INDEFINITE_LENGTH_ARRAYS
   /* Indefinte length maps and arrays must be ended by a break */
   { "Indefinite length array with zero items and no break",
      QCBOR_DECODE_MODE_NORMAL,
      {"\x9f", 1},
      QCBOR_ERR_NO_MORE_ITEMS },

   { "Indefinite length array with two items and no break",
      QCBOR_DECODE_MODE_NORMAL,
      {"\x9\x01\x02", 3},
      QCBOR_ERR_NO_MORE_ITEMS
   },
   { "Indefinite length map with zero items and no break",
      QCBOR_DECODE_MODE_NORMAL,
      {"\xbf", 1},
      QCBOR_ERR_NO_MORE_ITEMS
   },
   { "Indefinite length map with two items and no break",
      QCBOR_DECODE_MODE_NORMAL,
      {"\xbf\x01\x02\x01\x02", 5},
      QCBOR_ERR_NO_MORE_ITEMS
   },

   /* Nested maps and arrays must be closed off (some extra nested test vectors) */
   { "Unclosed indefinite array containing a closed definite length array",
      QCBOR_DECODE_MODE_NORMAL,
      {"\x9f\x80\x00", 3},
      QCBOR_ERR_NO_MORE_ITEMS
   },

   { "Definite length array containing an unclosed indefinite length array",
      QCBOR_DECODE_MODE_NORMAL,
      {"\x81\x9f", 2},
      QCBOR_ERR_NO_MORE_ITEMS
   },
   { "Unclosed indefinite map containing a closed definite length array",
      QCBOR_DECODE_MODE_NORMAL,
      {"\xbf\x01\x80\x00\xa0", 5},
      QCBOR_ERR_NO_MORE_ITEMS
   },
   { "Definite length map containing an unclosed indefinite length array",
      QCBOR_DECODE_MODE_NORMAL,
      {"\xa1\x02\x9f", 3},
      QCBOR_ERR_NO_MORE_ITEMS
   },
   { "Deeply nested definite length arrays with deepest one unclosed",
      QCBOR_DECODE_MODE_NORMAL,
      {"\x81\x81\x81\x81\x81\x81\x81\x81\x81", 9},
      QCBOR_ERR_NO_MORE_ITEMS
   },
   { "Deeply nested indefinite length arrays with deepest one unclosed",
      QCBOR_DECODE_MODE_NORMAL,
      {"\x9f\x9f\x9f\x9f\x9f\xff\xff\xff\xff", 9},
      QCBOR_ERR_NO_MORE_ITEMS
   },
   { "Mixed nesting with indefinite unclosed",
      QCBOR_DECODE_MODE_NORMAL,
      {"\x9f\x81\x9f\x81\x9f\x9f\xff\xff\xff", 9},
      QCBOR_ERR_NO_MORE_ITEMS },
   { "Mixed nesting with definite unclosed",
      QCBOR_DECODE_MODE_NORMAL,
      {"\x9f\x82\x9f\x81\x9f\x9f\xff\xff\xff\xff", 10},
      QCBOR_ERR_BAD_BREAK
   },
   { "Unclosed indefinite length map in definite length maps",
      QCBOR_DECODE_MODE_NORMAL,
      {"\xa1\x01\xa2\x02\xbf\xff\x02\xbf", 8},
      QCBOR_ERR_NO_MORE_ITEMS
   },
   { "Unclosed definite length map in indefinite length maps",
      QCBOR_DECODE_MODE_NORMAL,
      {"\xbf\x01\xbf\x02\xa1", 5},
      QCBOR_ERR_NO_MORE_ITEMS
   },
   { "Unclosed indefinite length array in definite length maps",
      QCBOR_DECODE_MODE_NORMAL,
      {"\xa1\x01\xa2\x02\x9f\xff\x02\x9f", 8},
      QCBOR_ERR_NO_MORE_ITEMS
   },
   { "Unclosed definite length array in indefinite length maps",
      QCBOR_DECODE_MODE_NORMAL,
      {"\xbf\x01\xbf\x02\x81", 5},
      QCBOR_ERR_NO_MORE_ITEMS
   },
   { "Unclosed indefinite length map in definite length arrays",
      QCBOR_DECODE_MODE_NORMAL,
      {"\x81\x82\xbf\xff\xbf", 5},
      QCBOR_ERR_NO_MORE_ITEMS
   },
   { "Unclosed definite length map in indefinite length arrays",
      QCBOR_DECODE_MODE_NORMAL,
      {"\x9f\x9f\xa1", 3},
      QCBOR_ERR_NO_MORE_ITEMS
   },

#endif /* QCBOR_DISABLE_INDEFINITE_LENGTH_ARRAYS */

   /* The "argument" for the data item is incomplete */
   { "Positive integer missing 1 byte argument",
      QCBOR_DECODE_MODE_NORMAL,
      {"\x18", 1},
      QCBOR_ERR_HIT_END
   },
   { "Positive integer missing 2 byte argument",
      QCBOR_DECODE_MODE_NORMAL,
      {"\x19", 1},
      QCBOR_ERR_HIT_END
   },
   { "Positive integer missing 4 byte argument",
      QCBOR_DECODE_MODE_NORMAL,
      {"\x1a", 1},
      QCBOR_ERR_HIT_END
   },
   { "Positive integer missing 8 byte argument",
      QCBOR_DECODE_MODE_NORMAL,
      {"\x1b", 1},
      QCBOR_ERR_HIT_END
   },
   { "Positive integer missing 1 byte of 2 byte argument",
      QCBOR_DECODE_MODE_NORMAL,
      {"\x19\x01", 2},
      QCBOR_ERR_HIT_END
   },
   { "Positive integer missing 2 bytes of 4 byte argument",
      QCBOR_DECODE_MODE_NORMAL,
      {"\x1a\x01\x02", 3},
      QCBOR_ERR_HIT_END
   },
   { "Positive integer missing 1 bytes of 7 byte argument",
      QCBOR_DECODE_MODE_NORMAL,
      {"\x1b\x01\x02\x03\x04\x05\x06\x07", 8},
      QCBOR_ERR_HIT_END
   },
   { "Negative integer missing 1 byte argument",
      QCBOR_DECODE_MODE_NORMAL,
      {"\x38", 1},
      QCBOR_ERR_HIT_END
   },
   { "Binary string missing 1 byte argument",
      QCBOR_DECODE_MODE_NORMAL,
      {"\x58", 1},
      QCBOR_ERR_HIT_END
   },
   { "Text string missing 1 byte argument",
      QCBOR_DECODE_MODE_NORMAL,
      {"\x78", 1},
      QCBOR_ERR_HIT_END
   },
   { "Array missing 1 byte argument",
      QCBOR_DECODE_MODE_NORMAL,
      {"\x98", 1},
      QCBOR_ERR_HIT_END
   },
   { "Map missing 1 byte argument",
      QCBOR_DECODE_MODE_NORMAL,
      {"\xb8", 1},
      QCBOR_ERR_HIT_END
   },
   { "Tag missing 1 byte argument",
      QCBOR_DECODE_MODE_NORMAL,
      {"\xd8", 1},
      QCBOR_ERR_HIT_END
   },
   { "Simple missing 1 byte argument",
      QCBOR_DECODE_MODE_NORMAL,
      {"\xf8", 1},
      QCBOR_ERR_HIT_END
   },
   { "half-precision with 1 byte argument",
      QCBOR_DECODE_MODE_NORMAL,
      {"\xf9\x00", 2},
      QCBOR_ERR_HIT_END
   },
   { "single-precision with 2 byte argument",
      QCBOR_DECODE_MODE_NORMAL,
      {"\0xfa\x00\x00", 3},
      QCBOR_ERR_HIT_END
   },
   { "double-precision with 3 byte argument",
      QCBOR_DECODE_MODE_NORMAL,
      {"\xfb\x00\x00\x00", 4},
      QCBOR_ERR_HIT_END
   },

#ifndef QCBOR_DISABLE_TAGS
   { "Tag with no content",
      QCBOR_DECODE_MODE_NORMAL,
      {"\xc0", 1},
      QCBOR_ERR_HIT_END
   },
#else /* QCBOR_DISABLE_TAGS */
   { "Tag with no content",
      QCBOR_DECODE_MODE_NORMAL,
      {"\xc0", 1},
      QCBOR_ERR_TAGS_DISABLED
   },
#endif /* QCBOR_DISABLE_TAGS */

   /* Breaks must not occur in definite length arrays and maps */
   { "Array of length 1 with sole member replaced by a break",
      QCBOR_DECODE_MODE_NORMAL,
      {"\x81\xff", 2},
      QCBOR_ERR_BAD_BREAK
   },
   { "Array of length 2 with 2nd member replaced by a break",
      QCBOR_DECODE_MODE_NORMAL,
      {"\x82\x00\xff", 3},
      QCBOR_ERR_BAD_BREAK
   },
   { "Map of length 1 with sole member label replaced by a break",
      QCBOR_DECODE_MODE_NORMAL,
      {"\xa1\xff", 2},
      QCBOR_ERR_BAD_BREAK
   },

   /* Map of length 1 with sole member label replaced by break */
   { "Alternate representation that some decoders handle differently",
      QCBOR_DECODE_MODE_NORMAL,
      {"\xa1\xff\x00", 3},
      QCBOR_ERR_BAD_BREAK
   },
   { "Array of length 1 with 2nd member value replaced by a break",
      QCBOR_DECODE_MODE_NORMAL,
      {"\xa1\x00\xff", 3},
      QCBOR_ERR_BAD_BREAK
   },
   { "Map of length 2 with 2nd entry label replaced by a break",
      QCBOR_DECODE_MODE_NORMAL,
      {"\xa2\x00\x00\xff\x00", 5},
      QCBOR_ERR_BAD_BREAK
   },
   { "Map of length 2 with 2nd entry value replaced by a break",
      QCBOR_DECODE_MODE_NORMAL,
      {"\xa2\x00\x00\x01\xff", 5},
      QCBOR_ERR_BAD_BREAK
   },

   /* Breaks must not occur on their own out of an indefinite length data item */
   { "A bare break is not well formed",
      QCBOR_DECODE_MODE_NORMAL,
      {"\xff", 1},
      QCBOR_ERR_BAD_BREAK
   },
   { "A bare break after a zero length definite length array",
      QCBOR_DECODE_MODE_NORMAL,
      {"\x80\xff", 2},
      QCBOR_ERR_BAD_BREAK
   },
#ifndef QCBOR_DISABLE_INDEFINITE_LENGTH_ARRAYS
   { "A bare break after a zero length indefinite length map",
      QCBOR_DECODE_MODE_NORMAL,
      {"\x9f\xff\xff", 3},
      QCBOR_ERR_BAD_BREAK
   },
   { "A break inside a definite length array inside an indefenite length array",
      QCBOR_DECODE_MODE_NORMAL,
      {"\x9f\x81\xff", 3},
      QCBOR_ERR_BAD_BREAK
   },
   { "Complicated mixed nesting with break outside indefinite length array",
      QCBOR_DECODE_MODE_NORMAL,
      {"\x9f\x82\x9f\x81\x9f\x9f\xff\xff\xff\xff", 10},
      QCBOR_ERR_BAD_BREAK },
#endif /* QCBOR_DISABLE_INDEFINITE_LENGTH_ARRAYS */

   /* Forbidden two byte encodings of simple types */
   { "Must use 0xe0 instead",
      QCBOR_DECODE_MODE_NORMAL,
      {"\xf8\x00", 2},
      QCBOR_ERR_BAD_TYPE_7
   },
   { "Should use 0xe1 instead",
      QCBOR_DECODE_MODE_NORMAL,
      {"\xf8\x01", 2},
      QCBOR_ERR_BAD_TYPE_7
   },
   { "Should use 0xe2 instead",
      QCBOR_DECODE_MODE_NORMAL,
      {"\xf8\x02", 2},
      QCBOR_ERR_BAD_TYPE_7
   },   { "Should use 0xe3 instead",
      QCBOR_DECODE_MODE_NORMAL,
      {"\xf8\x03", 2},
      QCBOR_ERR_BAD_TYPE_7
   },
   { "Should use 0xe4 instead",
      QCBOR_DECODE_MODE_NORMAL,
      {"\xf8\x04", 2},
      QCBOR_ERR_BAD_TYPE_7
   },
   { "Should use 0xe5 instead",
      QCBOR_DECODE_MODE_NORMAL,
      {"\xf8\x05", 2},
      QCBOR_ERR_BAD_TYPE_7
   },
   { "Should use 0xe6 instead",
      QCBOR_DECODE_MODE_NORMAL,
      {"\xf8\x06", 2},
      QCBOR_ERR_BAD_TYPE_7
   },
   { "Should use 0xe7 instead",
      QCBOR_DECODE_MODE_NORMAL,
      {"\xf8\x07", 2},
      QCBOR_ERR_BAD_TYPE_7
   },
   { "Should use 0xe8 instead",
      QCBOR_DECODE_MODE_NORMAL,
      {"\xf8\x08", 2},
      QCBOR_ERR_BAD_TYPE_7
   },
   { "Should use 0xe9 instead",
      QCBOR_DECODE_MODE_NORMAL,
      {"\xf8\x09", 2},
      QCBOR_ERR_BAD_TYPE_7
   },
   { "Should use 0xea instead",
      QCBOR_DECODE_MODE_NORMAL,
      {"\xf8\x0a", 2},
      QCBOR_ERR_BAD_TYPE_7
   },
   { "Should use 0xeb instead",
      QCBOR_DECODE_MODE_NORMAL,
      {"\xf8\x0b", 2},
      QCBOR_ERR_BAD_TYPE_7
   },
   { "Should use 0xec instead",
      QCBOR_DECODE_MODE_NORMAL,
      {"\xf8\x0c", 2},
      QCBOR_ERR_BAD_TYPE_7
   },
   { "Should use 0xed instead",
      QCBOR_DECODE_MODE_NORMAL,
      {"\xf8\x0d", 2},
      QCBOR_ERR_BAD_TYPE_7
   },
   { "Should use 0xee instead",
      QCBOR_DECODE_MODE_NORMAL,
      {"\xf8\x0e", 2},
      QCBOR_ERR_BAD_TYPE_7
   },
   { "Should use 0xef instead",
      QCBOR_DECODE_MODE_NORMAL,
      {"\xf8\x0f", 2},
      QCBOR_ERR_BAD_TYPE_7
   },
   { "Should use 0xf0 instead",
      QCBOR_DECODE_MODE_NORMAL,
      {"\xf8\x10", 2},
      QCBOR_ERR_BAD_TYPE_7
   },
   { "Should use 0xf1 instead",
      QCBOR_DECODE_MODE_NORMAL,
      {"\xf8\x11", 2},
      QCBOR_ERR_BAD_TYPE_7
   },
   { "Should use 0xf2 instead",
      QCBOR_DECODE_MODE_NORMAL,
      {"\xf8\x12", 2},
      QCBOR_ERR_BAD_TYPE_7
   },
   { "Should use 0xf3 instead",
      QCBOR_DECODE_MODE_NORMAL,
      {"\xf8\x13", 2},
      QCBOR_ERR_BAD_TYPE_7
   },
   { "Should use 0xf4 instead",
      QCBOR_DECODE_MODE_NORMAL,
      {"\xf8\x14", 2},
      QCBOR_ERR_BAD_TYPE_7
   },
   { "Should use 0xf5 instead",
      QCBOR_DECODE_MODE_NORMAL,
      {"\xf8\x15", 2},
      QCBOR_ERR_BAD_TYPE_7
   },
   { "Should use 0xf6 instead",
      QCBOR_DECODE_MODE_NORMAL,
      {"\xf8\x16", 2},
      QCBOR_ERR_BAD_TYPE_7
   },
   { "Should use 0xef7 instead",
      QCBOR_DECODE_MODE_NORMAL,
      {"\xf8\x17", 2},
      QCBOR_ERR_BAD_TYPE_7
   },
   { "Should use 0xef8 instead",
      QCBOR_DECODE_MODE_NORMAL,
      {"\xf8\x18", 2},
      QCBOR_ERR_BAD_TYPE_7
   },
   { "Reserved",
      QCBOR_DECODE_MODE_NORMAL,
      {"\xf8\x18", 2},
      QCBOR_ERR_BAD_TYPE_7
   },

   /* Maps must have an even number of data items (key & value) */
   { "Map with 1 item when it should have 2",
      QCBOR_DECODE_MODE_NORMAL,
      {"\xa1\x00", 2},
      QCBOR_ERR_HIT_END
   },
   { "Map with 3 item when it should have 4",
      QCBOR_DECODE_MODE_NORMAL,
      {"\xa2\x00\x00\x00", 2},
      QCBOR_ERR_HIT_END
   },
#ifndef QCBOR_DISABLE_INDEFINITE_LENGTH_ARRAYS
   { "Map with 1 item when it should have 2",
      QCBOR_DECODE_MODE_NORMAL,
      {"\xbf\x00\xff", 3},
      QCBOR_ERR_BAD_BREAK
   },
   { "Map with 3 item when it should have 4",
      QCBOR_DECODE_MODE_NORMAL,
      {"\xbf\x00\x00\x00\xff", 5},
      QCBOR_ERR_BAD_BREAK
   },
#endif /* QCBOR_DISABLE_INDEFINITE_LENGTH_ARRAYS */


#ifndef QCBOR_DISABLE_TAGS
   /* In addition to not-well-formed, some invalid CBOR */
   { "Text-based date, with an integer",
      QCBOR_DECODE_MODE_NORMAL,
      {"\xc0\x00", 2},
      QCBOR_ERR_BAD_OPT_TAG
   },
   { "Epoch date, with an byte string",
      QCBOR_DECODE_MODE_NORMAL,
      {"\xc1\x41\x33", 3},
      QCBOR_ERR_BAD_OPT_TAG
   },
   { "tagged as both epoch and string dates",
      QCBOR_DECODE_MODE_NORMAL,
      {"\xc1\xc0\x00", 3},
      QCBOR_ERR_BAD_OPT_TAG
   },
   { "big num tagged an int, not a byte string",
      QCBOR_DECODE_MODE_NORMAL,
      {"\xc2\x00", 2},
      QCBOR_ERR_BAD_OPT_TAG
   },
#else /* QCBOR_DISABLE_TAGS */
   /* In addition to not-well-formed, some invalid CBOR */
   { "Text-based date, with an integer",
      QCBOR_DECODE_MODE_NORMAL,
      {"\xc0\x00", 2},
      QCBOR_ERR_TAGS_DISABLED
   },
   { "Epoch date, with an byte string",
      QCBOR_DECODE_MODE_NORMAL,
      {"\xc1\x41\x33", 3},
      QCBOR_ERR_TAGS_DISABLED
   },
   { "tagged as both epoch and string dates",
      QCBOR_DECODE_MODE_NORMAL,
      {"\xc1\xc0\x00", 3},
      QCBOR_ERR_TAGS_DISABLED
   },
   { "big num tagged an int, not a byte string",
      QCBOR_DECODE_MODE_NORMAL,
      {"\xc2\x00", 2},
      QCBOR_ERR_TAGS_DISABLED
   },
#endif /* QCBOR_DISABLE_TAGS */
};



int32_t
DecodeFailureTests(void)
{
   int32_t nResult;

   nResult = ProcessDecodeFailures(Failures ,C_ARRAY_COUNT(Failures, struct DecodeFailTestInput));
   if(nResult) {
      return nResult;
   }

   // Corrupt the UsefulInputBuf and see that
   // it reflected correctly for CBOR decoding
   QCBORDecodeContext DCtx;
   QCBORItem          Item;
   QCBORError         uQCBORError;

   QCBORDecode_Init(&DCtx,
                    UsefulBuf_FROM_BYTE_ARRAY_LITERAL(spSimpleValues),
                    QCBOR_DECODE_MODE_NORMAL);

   if((uQCBORError = QCBORDecode_GetNext(&DCtx, &Item))) {
      return (int32_t)uQCBORError;
   }
   if(Item.uDataType != QCBOR_TYPE_ARRAY || Item.val.uCount != 10) {
      // This wasn't supposed to happen
      return -1;
   }

   DCtx.InBuf.magic = 0; // Reach in and corrupt the UsefulInputBuf

   uQCBORError = QCBORDecode_GetNext(&DCtx, &Item);
   if(uQCBORError != QCBOR_ERR_NO_MORE_ITEMS) {
      // Did not get back the error expected
      return -2;
   }


   /*
    The max size of a string for QCBOR is SIZE_MAX - 4 so this
    tests here can be performed to see that the max length
    error check works correctly. See DecodeBytes(). If the max
    size was SIZE_MAX, it wouldn't be possible to test this.

    This test will automatocally adapt the all CPU sizes
    through the use of SIZE_MAX.
   */

   UsefulBuf_MAKE_STACK_UB(  HeadBuf, QCBOR_HEAD_BUFFER_SIZE);
   UsefulBufC             EncodedHead;

   // This makes a CBOR head with a text string that is very long
   // but doesn't fill in the bytes of the text string as that is
   // not needed to test this part of QCBOR.
   EncodedHead = QCBOREncode_EncodeHead(HeadBuf, CBOR_MAJOR_TYPE_TEXT_STRING, 0, SIZE_MAX);

   QCBORDecode_Init(&DCtx, EncodedHead, QCBOR_DECODE_MODE_NORMAL);

   if(QCBOR_ERR_STRING_TOO_LONG != QCBORDecode_GetNext(&DCtx, &Item)) {
      return -4;
   }

   return 0;
}


/* Try all 256 values of the byte at nLen including recursing for
 each of the values to try values at nLen+1 ... up to nLenMax
 */
static void ComprehensiveInputRecurser(uint8_t *pBuf, size_t nLen, size_t nLenMax)
{
   if(nLen >= nLenMax) {
      return;
   }

   for(int inputByte = 0; inputByte < 256; inputByte++) {
      // Set up the input
      pBuf[nLen] = (uint8_t)inputByte;
      const UsefulBufC Input = {pBuf, nLen+1};

      // Get ready to parse
      QCBORDecodeContext DCtx;
      QCBORDecode_Init(&DCtx, Input, QCBOR_DECODE_MODE_NORMAL);

      // Parse by getting the next item until an error occurs
      // Just about every possible decoder error can occur here
      // The goal of this test is not to check for the correct
      // error since that is not really possible. It is to
      // see that there is no crash on hostile input.
      while(1) {
         QCBORItem Item;
         QCBORError nCBORError = QCBORDecode_GetNext(&DCtx, &Item);
         if(nCBORError != QCBOR_SUCCESS) {
            break;
         }
      }

      ComprehensiveInputRecurser(pBuf, nLen+1, nLenMax);
   }
}


int32_t ComprehensiveInputTest(void)
{
   // Size 2 tests 64K inputs and runs quickly
   uint8_t pBuf[2];

   ComprehensiveInputRecurser(pBuf, 0, sizeof(pBuf));

   return 0;
}


int32_t BigComprehensiveInputTest(void)
{
   // size 3 tests 16 million inputs and runs OK
   // in seconds on fast machines. Size 4 takes
   // 10+ minutes and 5 half a day on fast
   // machines. This test is kept separate from
   // the others so as to no slow down the use
   // of them as a very frequent regression.
   uint8_t pBuf[3]; //

   ComprehensiveInputRecurser(pBuf, 0, sizeof(pBuf));

   return 0;
}


static const uint8_t spDateTestInput[] = {
   /* 1. The valid date string "1985-04-12" */
   0xc0, // tag for string date
   0x6a, '1','9','8','5','-','0','4','-','1','2', // Date string

   /* 2. An invalid date string due to wrong tag content type */
   0xc0, // tag for string date
   0x00, // Wrong type for a string date

   /* 3. A valid epoch date, 1400000000; Tue, 13 May 2014 16:53:20 GMT */
   0xc1, // tag for epoch date
   0x1a, 0x53, 0x72, 0x4E, 0x00, // Epoch date 1400000000; Tue, 13 May 2014 16:53:20 GMT

   /* 4. An invalid epoch date due to wrong tag content type */
   0xc1,
   0x62, 'h', 'i', // wrong type tagged

   /* 5. Valid epoch date tag as content for a two other nested tags */
   // CBOR_TAG_ENC_AS_B64
   0xcf, 0xd8, 0x16, 0xc1, // Epoch date with extra tags
   0x1a, 0x53, 0x72, 0x4E, 0x01,

   /* 6. Epoch date with value to large to fit into int64 */
   0xc1, // tag for epoch date
   0x1b, 0xf0, 0xf0, 0xf0, 0xf0, 0xf0, 0xf0, 0xf0, 0xf0, // Too large integer

   /* 7. Epoch date with single-precision value of 1.1. */
   0xc1, // tag for epoch date
   0xfa, 0x3f, 0x8c, 0xcc, 0xcd, // single with value 1.1

   /* 8. Epoch date with too-large single precision float */
   0xc1, // tag for epoch date
   0xfa, 0x7f, 0x7f, 0xff, 0xff, // 3.4028234663852886e+38 too large

   /* 9. Epoch date with slightly too-large double precision value */
   0xc1, // tag for epoch date
   0xfb, 0x43, 0xe0, 0x00, 0x00, 0x00, 0x00, 0x00, 0x00, // 9223372036854775808.000000 just barely too large
   //0xfa, 0x7f, 0x7f, 0xff, 0xff // 3.4028234663852886e+38 too large

   /* 10. Epoch date with largest supported double precision value */
   0xc1, // tag for epoch date
   0xfb, 0x43, 0xdf, 0xff, 0xff, 0xff, 0xff, 0xff, 0xfe, // 9223372036854773760 largest supported

   /* 11. Epoch date with single-precision NaN */
   0xc1, // tag for epoch date
   0xfa, 0x7f, 0xc0, 0x00, 0x00, // Single-precision NaN

   /* 12. Epoch date with double precision plus infinity */
   0xc1,
   0xfb, 0x7f,  0xf0,  0x00, 0x00, 0x00, 0x00, 0x00, 0x00, // +infinity

   /* 13. Epoch date with half-precision negative infinity */
   0xc1, // tag for epoch date
   0xf9, 0xfc, 0x00, // -Infinity
};



// have to check float expected only to within an epsilon
#ifndef QCBOR_DISABLE_FLOAT_HW_USE
static int CHECK_EXPECTED_DOUBLE(double val, double expected) {

   double diff = val - expected;

   diff = fabs(diff);

   return diff > 0.0000001;
}
#endif /* QCBOR_DISABLE_FLOAT_HW_USE */


/* Test date decoding using GetNext() */
int32_t DateParseTest(void)
{
   QCBORDecodeContext DCtx;
   QCBORItem          Item;
   QCBORError         uError;

   QCBORDecode_Init(&DCtx,
                    UsefulBuf_FROM_BYTE_ARRAY_LITERAL(spDateTestInput),
                    QCBOR_DECODE_MODE_NORMAL);

   /* 1. The valid date string "1985-04-12" */
   if((uError = QCBORDecode_GetNext(&DCtx, &Item))) {
      return -1;
   }
   if(Item.uDataType != QCBOR_TYPE_DATE_STRING ||
      UsefulBufCompareToSZ(Item.val.string, "1985-04-12")){
      return -2;
   }

   /* 2. An invalid date string due to wrong tag content type */
   uError = QCBORDecode_GetNext(&DCtx, &Item);
   if(uError != QCBOR_ERR_BAD_OPT_TAG) {
      return -3;
   }

   /* 3. A valid epoch date, 1400000000; Tue, 13 May 2014 16:53:20 GMT */
   uError = QCBORDecode_GetNext(&DCtx, &Item);
   if(uError != QCBOR_SUCCESS) {
      return -4;
   }
   if(uError == QCBOR_SUCCESS) {
      if(Item.uDataType != QCBOR_TYPE_DATE_EPOCH ||
         Item.val.epochDate.nSeconds != 1400000000
#ifndef USEFULBUF_DISABLE_ALL_FLOAT
         || Item.val.epochDate.fSecondsFraction != 0
#endif /* USEFULBUF_DISABLE_ALL_FLOAT */
        ) {
         return -5;
      }
   }

   /* 4. An invalid epoch date due to wrong tag content type */
   if(QCBORDecode_GetNext(&DCtx, &Item) != QCBOR_ERR_BAD_OPT_TAG) {
      return -6;
   }

   /* 5. Valid epoch date tag as content for a two other nested tags */
   // Epoch date wrapped in an CBOR_TAG_ENC_AS_B64 and an unknown tag.
   // The date is decoded and the two tags are returned. This is to
   // make sure the wrapping of epoch date in another tag works OK.
   if((uError = QCBORDecode_GetNext(&DCtx, &Item))) {
      return -7;
   }
   if(Item.uDataType != QCBOR_TYPE_DATE_EPOCH ||
      Item.val.epochDate.nSeconds != 1400000001 ||
#ifndef USEFULBUF_DISABLE_ALL_FLOAT
      Item.val.epochDate.fSecondsFraction != 0 ||
#endif /* USEFULBUF_DISABLE_ALL_FLOAT */
      !QCBORDecode_IsTagged(&DCtx, &Item, CBOR_TAG_ENC_AS_B64)) {
      return -8;
   }

   /* 6. Epoch date with value to large to fit into int64 */
   if(QCBORDecode_GetNext(&DCtx, &Item) != QCBOR_ERR_DATE_OVERFLOW) {
      return -9;
   }

   /* 7. Epoch date with single-precision value of 1.1. */
   uError = QCBORDecode_GetNext(&DCtx, &Item);
   if(uError != FLOAT_ERR_CODE_NO_FLOAT_HW(QCBOR_SUCCESS)) {
      return -10;
   }
   if(uError == QCBOR_SUCCESS) {
      if(Item.uDataType != QCBOR_TYPE_DATE_EPOCH ||
         Item.val.epochDate.nSeconds != 1
#ifndef QCBOR_DISABLE_FLOAT_HW_USE
         || CHECK_EXPECTED_DOUBLE(Item.val.epochDate.fSecondsFraction, 0.1)
#endif /* USEFULBUF_DISABLE_ALL_FLOAT */
        ) {
         return -11;
      }
   }

   /* 8. Epoch date with too-large single-precision float */
   uError = QCBORDecode_GetNext(&DCtx, &Item);
   if(uError != FLOAT_ERR_CODE_NO_FLOAT_HW(QCBOR_ERR_DATE_OVERFLOW)) {
      return -12;
   }

   /* 9. Epoch date with slightly too-large double-precision value */
   uError = QCBORDecode_GetNext(&DCtx, &Item);
   if(uError != FLOAT_ERR_CODE_NO_FLOAT_HW(QCBOR_ERR_DATE_OVERFLOW)) {
      return -13;
   }

   /* 10. Epoch date with largest supported double-precision value */
   uError = QCBORDecode_GetNext(&DCtx, &Item);
   if(uError != FLOAT_ERR_CODE_NO_FLOAT_HW(QCBOR_SUCCESS)) {
      return -14;
   }
   if(uError == QCBOR_SUCCESS) {
      if(Item.uDataType != QCBOR_TYPE_DATE_EPOCH ||
         Item.val.epochDate.nSeconds != 9223372036854773760
#ifndef QCBOR_DISABLE_FLOAT_HW_USE
         || Item.val.epochDate.fSecondsFraction != 0.0
#endif /* QCBOR_DISABLE_FLOAT_HW_USE */
      ) {
         return -14;
      }
   }

   /* 11. Epoch date with single-precision NaN */
   if(QCBORDecode_GetNext(&DCtx, &Item) != FLOAT_ERR_CODE_NO_FLOAT_HW(QCBOR_ERR_DATE_OVERFLOW)) {
      return -15;
   }

   /* 12. Epoch date with double-precision plus infinity */
   if(QCBORDecode_GetNext(&DCtx, &Item) != FLOAT_ERR_CODE_NO_FLOAT_HW(QCBOR_ERR_DATE_OVERFLOW)) {
      return -16;
   }

   /* 13. Epoch date with half-precision negative infinity */
   uError = QCBORDecode_GetNext(&DCtx, &Item);
   if(uError != FLOAT_ERR_CODE_NO_HALF_PREC_NO_FLOAT_HW(QCBOR_ERR_DATE_OVERFLOW)) {
      return -17;
   }

   return 0;
}


/*
 Test cases covered here. Some items cover more than one of these.
   positive integer (zero counts as a positive integer)
   negative integer
   half-precision float
   single-precision float
   double-precision float

   float Overflow error
   Wrong type error for epoch
   Wrong type error for date string
   float disabled error
   half-precision disabled error
   -Infinity
   Slightly too large integer
   Slightly too far from zero

   Get epoch by int
   Get string by int
   Get epoch by string
   Get string by string
   Fail to get epoch by wrong int label
   Fail to get string by wrong string label
   Fail to get epoch by string because it is invalid
   Fail to get epoch by int because it is invalid

   Untagged values
 */
static const uint8_t spSpiffyDateTestInput[] = {
   0x87, // array of 7 items

   0xa6, // Open a map for tests involving untagged items with labels.

   // Untagged integer 0
   0x08,
   0x00,

   // Utagged date string with string label y
   0x61, 0x79,
   0x6a, '2','0','8','5','-','0','4','-','1','2', // Untagged date string

   // Untagged single-precision float with value 3.14 with string label x
   0x61, 0x78,
   0xFA, 0x40, 0x48, 0xF5, 0xC3,

   // Untagged half-precision float with value -2
   0x09,
   0xF9, 0xC0, 0x00,

   /* Untagged date-only date string */
   0x18, 0x63,
   0x6A, 0x31, 0x39, 0x38, 0x35, 0x2D, 0x30, 0x34, 0x2D, 0x31, 0x32, /* "1985-04-12" */

   /* Untagged days-count epoch date */
   0x11,
   0x19, 0x0F, 0x9A, /* 3994 */

   // End of map, back to array

   0xa7, // Open map of tagged items with labels

   0x00,
   0xc0, // tag for string date
   0x6a, '1','9','8','5','-','0','4','-','1','2', // Tagged date string


   0x01,
   0xda, 0x03, 0x03, 0x03, 0x03, // An additional tag
   0xc1, // tag for epoch date
   0x1a, 0x53, 0x72, 0x4E, 0x00, // Epoch date 1400000000; Tue, 13 May 2014 16:53:20 GMT

   0x05,
   0xc1,
   0xfb, 0xc3, 0xdf, 0xff, 0xff, 0xff, 0xff, 0xff, 0xfe, // -9223372036854773760 largest negative


   0x07,
   0xc1, // tag for epoch date
   0xfb, 0x43, 0xdf, 0xff, 0xff, 0xff, 0xff, 0xff, 0xfe, // 9223372036854773760 largest supported

   /* Tagged days-count epoch date */
   0x63, 0x53, 0x44, 0x45,
   0xD8, 0x64,  /* tag(100) */
   0x39, 0x29, 0xB3, /* -10676 */

   // Untagged -1000 with label z
   0x61, 0x7a,
   0xda, 0x01, 0x01, 0x01, 0x01, // An additional tag
   0x39, 0x03, 0xe7,

   /* Tagged date-only date string */
   0x63, 0x53, 0x44, 0x53,
   0xD9, 0x03, 0xEC,
   0x6A, 0x31, 0x39, 0x38, 0x35, 0x2D, 0x30, 0x34, 0x2D, 0x31, 0x32, /* "1985-04-12" */

   // End of map of tagged items

   0xc1,
   0xfb, 0xc3, 0xdf, 0xff, 0xff, 0xff, 0xff, 0xff, 0xff, // -9.2233720368547748E+18, too negative

   0xc1, // tag for epoch date
   0x1b, 0xf0, 0xf0, 0xf0, 0xf0, 0xf0, 0xf0, 0xf0, 0xf0, // Too-large integer

   0xc1, // tag for epoch date
   0xf9, 0xfc, 0x00, // Half-precision -Infinity

   // These two at the end because they are unrecoverable errors
   0xc1, // tag for epoch date
   0x80, // Erroneous empty array as content for date

   0xc0, // tag for string date
   0xa0 // Erroneous empty map as content for date
};

int32_t SpiffyDateDecodeTest(void)
{
   QCBORDecodeContext DC;
   QCBORError         uError;
   int64_t            nEpochDate3, nEpochDate5,
                      nEpochDate4, nEpochDate6,
                      nEpochDays2;
   UsefulBufC         StringDate1, StringDate2, StringDays2;

   QCBORDecode_Init(&DC,
                    UsefulBuf_FROM_BYTE_ARRAY_LITERAL(spSpiffyDateTestInput),
                    QCBOR_DECODE_MODE_NORMAL);

   /* Items are in an array or map to test look up by label and other
    * that might not occur in isolated items. But it does make the
    * test a bit messy. */
   QCBORDecode_EnterArray(&DC, NULL);

   QCBORDecode_EnterMap(&DC, NULL);

   // A single-precision date
   QCBORDecode_GetEpochDateInMapSZ(&DC, "x", QCBOR_TAG_REQUIREMENT_OPTIONAL_TAG,
                                   &nEpochDate5);
   uError = QCBORDecode_GetAndResetError(&DC);
   if(uError != FLOAT_ERR_CODE_NO_FLOAT_HW(QCBOR_SUCCESS)) {
      return 104;
   }
   if(uError == QCBOR_SUCCESS) {
      if(nEpochDate5 != 3) {
         return 103;
      }
   }

   // A half-precision date with value -2 FFF
   QCBORDecode_GetEpochDateInMapN(&DC, 9, QCBOR_TAG_REQUIREMENT_OPTIONAL_TAG,
                                  &nEpochDate4);
   uError = QCBORDecode_GetAndResetError(&DC);
   if(uError != FLOAT_ERR_CODE_NO_HALF_PREC_NO_FLOAT_HW(QCBOR_SUCCESS)) {
      return 106;
   }
   if(uError == QCBOR_SUCCESS) {
      if(nEpochDate4 != -2) {
         return 105;
      }
   }

   // Fail to get an epoch date by string label
   QCBORDecode_GetEpochDateInMapSZ(&DC, "no-label",
                                   QCBOR_TAG_REQUIREMENT_NOT_A_TAG,
                                   &nEpochDate6);
   uError = QCBORDecode_GetAndResetError(&DC);
   if(uError != QCBOR_ERR_LABEL_NOT_FOUND) {
      return 107;
   }

   // Fail to get an epoch date by integer label
   QCBORDecode_GetEpochDateInMapN(&DC, 99999, QCBOR_TAG_REQUIREMENT_NOT_A_TAG,
                                  &nEpochDate6);
   uError = QCBORDecode_GetAndResetError(&DC);
   if(uError != QCBOR_ERR_LABEL_NOT_FOUND) {
      return 108;
   }

   // Fail to get a string date by string label
   QCBORDecode_GetDateStringInMapSZ(&DC, "no-label",
                                    QCBOR_TAG_REQUIREMENT_NOT_A_TAG,
                                    &StringDate1);
   uError = QCBORDecode_GetAndResetError(&DC);
   if(uError != QCBOR_ERR_LABEL_NOT_FOUND) {
      return 109;
   }

   // Fail to get a string date by integer label
   QCBORDecode_GetDateStringInMapN(&DC, 99999, QCBOR_TAG_REQUIREMENT_NOT_A_TAG,
                                   &StringDate1);
   uError = QCBORDecode_GetAndResetError(&DC);
   if(uError != QCBOR_ERR_LABEL_NOT_FOUND) {
      return 110;
   }

   // The rest of these succeed even if float features are disabled


   // Untagged integer 0
   QCBORDecode_GetEpochDateInMapN(&DC, 8, QCBOR_TAG_REQUIREMENT_NOT_A_TAG,
                                  &nEpochDate3);
   // Untagged date string
   QCBORDecode_GetDateStringInMapSZ(&DC, "y", QCBOR_TAG_REQUIREMENT_NOT_A_TAG,
                                    &StringDate2);

   QCBORDecode_GetDaysStringInMapN(&DC, 99, QCBOR_TAG_REQUIREMENT_NOT_A_TAG,
                                   &StringDays2);

   QCBORDecode_GetEpochDaysInMapN(&DC, 17, QCBOR_TAG_REQUIREMENT_NOT_A_TAG,
                                  &nEpochDays2);

   QCBORDecode_ExitMap(&DC);
   if(QCBORDecode_GetError(&DC) != QCBOR_SUCCESS) {
      return 3001;
   }

   // The map of tagged items
   QCBORDecode_EnterMap(&DC, NULL);

#ifndef QCBOR_DISABLE_TAGS
   int64_t            nEpochDate2,
                      nEpochDateFail,
                      nEpochDate1400000000, nEpochDays1;
   UsefulBufC         StringDays1;
   uint64_t           uTag1, uTag2;

   // Tagged date string
   QCBORDecode_GetDateStringInMapN(&DC, 0, QCBOR_TAG_REQUIREMENT_OPTIONAL_TAG,
                                   &StringDate1);

   // Epoch date 1400000000; Tue, 13 May 2014 16:53:20 GMT
   QCBORDecode_GetEpochDateInMapN(&DC,
                                  1,
                                  QCBOR_TAG_REQUIREMENT_TAG |
                                    QCBOR_TAG_REQUIREMENT_ALLOW_ADDITIONAL_TAGS,
                                  &nEpochDate1400000000);
   uTag1 = QCBORDecode_GetNthTagOfLast(&DC, 0);

   // Get largest negative double precision epoch date allowed
   QCBORDecode_GetEpochDateInMapN(&DC,
                                  5,
                                  QCBOR_TAG_REQUIREMENT_OPTIONAL_TAG |
                                    QCBOR_TAG_REQUIREMENT_ALLOW_ADDITIONAL_TAGS,
                                  &nEpochDate2);
   uError = QCBORDecode_GetAndResetError(&DC);
   if(uError != FLOAT_ERR_CODE_NO_FLOAT_HW(QCBOR_SUCCESS)) {
      return 102;
   }
   if(uError == QCBOR_SUCCESS) {
      if(nEpochDate2 != -9223372036854773760LL) {
         return 101;
      }
   }

   // Untagged -1000 with label z
   QCBORDecode_GetEpochDateInMapSZ(&DC,
                                   "z",
                                   QCBOR_TAG_REQUIREMENT_NOT_A_TAG |
                                    QCBOR_TAG_REQUIREMENT_ALLOW_ADDITIONAL_TAGS,
                                   &nEpochDate6);
   uTag2 = QCBORDecode_GetNthTagOfLast(&DC, 0);


   // Get largest double precision epoch date allowed
   QCBORDecode_GetEpochDateInMapN(&DC, 7, QCBOR_TAG_REQUIREMENT_OPTIONAL_TAG,
                                  &nEpochDate2);
   uError = QCBORDecode_GetAndResetError(&DC);
   if(uError != FLOAT_ERR_CODE_NO_FLOAT_HW(QCBOR_SUCCESS)) {
      return 112;
   }
   if(uError == QCBOR_SUCCESS) {
      if(nEpochDate2 != 9223372036854773760ULL) {
         return 111;
      }
   }

   /* The days format is much simpler than the date format
    * because it can't be a floating point value. The test
    * of the spiffy decode functions sufficiently covers
    * the test of the non-spiffy decode days date decoding.
    * There is no full fan out of the error conditions
    * and decode options as that is implemented by code
    * that is tested well by the date testing above.
    */
   QCBORDecode_GetDaysStringInMapSZ(&DC, "SDS", QCBOR_TAG_REQUIREMENT_TAG,
                                    &StringDays1);

   QCBORDecode_GetEpochDaysInMapSZ(&DC, "SDE", QCBOR_TAG_REQUIREMENT_TAG,
                                   &nEpochDays1);

   QCBORDecode_ExitMap(&DC);
   if(QCBORDecode_GetError(&DC) != QCBOR_SUCCESS) {
      return 3001;
   }

   // Too-negative float, -9.2233720368547748E+18
   QCBORDecode_GetEpochDate(&DC, QCBOR_TAG_REQUIREMENT_TAG, &nEpochDateFail);
   uError = QCBORDecode_GetAndResetError(&DC);
   if(uError != FLOAT_ERR_CODE_NO_FLOAT_HW(QCBOR_ERR_DATE_OVERFLOW)) {
      return 1111;
   }

   // Too-large integer
   QCBORDecode_GetEpochDate(&DC, QCBOR_TAG_REQUIREMENT_TAG, &nEpochDateFail);
   uError = QCBORDecode_GetAndResetError(&DC);
   if(uError != QCBOR_ERR_DATE_OVERFLOW) {
      return 1;
   }

   // Half-precision minus infinity
   QCBORDecode_GetEpochDate(&DC, QCBOR_TAG_REQUIREMENT_TAG, &nEpochDateFail);
   uError = QCBORDecode_GetAndResetError(&DC);
   if(uError != FLOAT_ERR_CODE_NO_HALF_PREC_NO_FLOAT_HW(QCBOR_ERR_DATE_OVERFLOW)) {
      return 2;
   }


   // Bad content for epoch date
   QCBORDecode_GetEpochDate(&DC, QCBOR_TAG_REQUIREMENT_TAG, &nEpochDateFail);
   uError = QCBORDecode_GetAndResetError(&DC);
   if(uError != QCBOR_ERR_UNRECOVERABLE_TAG_CONTENT) {
      return 3;
   }

   // Bad content for string date
   QCBORDecode_GetDateString(&DC, QCBOR_TAG_REQUIREMENT_TAG, &StringDate1);
   uError = QCBORDecode_GetAndResetError(&DC);
   if(uError != QCBOR_ERR_UNRECOVERABLE_TAG_CONTENT) {
      return 4;
   }

   QCBORDecode_ExitArray(&DC);
   uError = QCBORDecode_Finish(&DC);
   if(uError != QCBOR_ERR_UNRECOVERABLE_TAG_CONTENT) {
      return 1000 + (int32_t)uError;
   }
#else /* QCBOR_DISABLE_TAGS */
   QCBORDecode_GetDateStringInMapN(&DC, 0, QCBOR_TAG_REQUIREMENT_OPTIONAL_TAG,
                                   &StringDate1);
   uError = QCBORDecode_GetAndResetError(&DC);
   if(uError != QCBOR_ERR_TAGS_DISABLED) {
      return 4;
   }
#endif /* QCBOR_DISABLE_TAGS */


#ifndef QCBOR_DISABLE_TAGS

   if(nEpochDate1400000000 != 1400000000) {
      return 200;
   }

   if(uTag1 != 0x03030303) {
      return 201;
   }

   if(nEpochDays1 != -10676) {
      return 205;
   }

   if(UsefulBuf_Compare(StringDays1, UsefulBuf_FromSZ("1985-04-12"))) {
      return 207;
   }

   if(uTag2 != 0x01010101) {
      return 204;
   }

   if(nEpochDate6 != -1000) {
      return 203;
   }

   if(UsefulBuf_Compare(StringDate1, UsefulBuf_FromSZ("1985-04-12"))) {
      return 205;
   }

#endif /* QCBOR_DISABLE_TAGS */

   if(nEpochDate3 != 0) {
      return 202;
   }

   if(nEpochDays2 != 3994) {
      return 206;
   }

   if(UsefulBuf_Compare(StringDate2, UsefulBuf_FromSZ("2085-04-12"))) {
      return 206;
   }

   if(UsefulBuf_Compare(StringDays2, UsefulBuf_FromSZ("1985-04-12"))) {
      return 208;
   }

   return 0;
}


// Input for one of the tagging tests
static const uint8_t spTagInput[] = {
   0xd9, 0xd9, 0xf7, // CBOR magic number
       0x81, // Array of one
          0xd8, 0x04, // non-preferred serialization of tag 4, decimal fraction
              0x82, // Array of two that is the faction 1/3
                 0x01,
                 0x03,

   /*
    More than 4 tags on an item 225(226(227(228(229([])))))
    */
   0xd8, 0xe1,
      0xd8, 0xe2,
          0xd8, 0xe3,
              0xd8, 0xe4,
                 0xd8, 0xe5,
                    0x80,

   /* tag 10489608748473423768(
             2442302356(
                21590(
                   240(
                      []))))
    */
   0xdb, 0x91, 0x92, 0x93, 0x94, 0x95, 0x96, 0x97, 0x98,
      0xda, 0x91, 0x92, 0x93, 0x94,
         0xd9, 0x54, 0x56,
            0xd8, 0xf0,
               0x80,

   /* tag 21590(
             10489608748473423768(
                2442302357(
                   65534(
                       []))))
    */
   0xdb, 0x00, 0x00, 0x00, 0x00, 0x00, 0x00, 0x54, 0x56,
      0xdb, 0x91, 0x92, 0x93, 0x94, 0x95, 0x96, 0x97, 0x98,
         0xda, 0x91, 0x92, 0x93, 0x95,
            0xd9, 0xff, 0xfe,
               0x80,

   /* Make sure to blow past the limit of tags that must be mapped.
      works in conjuntion with entries above.
    269488144(269488145(269488146(269488147([]))))
    */
   0xda, 0x10, 0x10, 0x10, 0x10,
      0xda, 0x10, 0x10, 0x10, 0x11,
         0xda, 0x10, 0x10, 0x10, 0x12,
            0xda, 0x10, 0x10, 0x10, 0x13,
               0x80,

   /* An invalid decimal fraction with an additional tag */
   0xd9, 0xff, 0xfa,
      0xd8, 0x02, // non-preferred serialization of tag 2, a big num
         0x00, // the integer 0; should be a byte string
};

/*
 DB 9192939495969798 # tag(10489608748473423768)
   80                # array(0)
 */
static const uint8_t spEncodedLargeTag[] = {0xdb, 0x91, 0x92, 0x93, 0x94, 0x95,
                                      0x96, 0x97, 0x98, 0x80};

/*
DB 9192939495969798 # tag(10489608748473423768)
   D8 88            # tag(136)
      C6            # tag(6)
         C7         # tag(7)
            80      # array(0)
*/
static const uint8_t spLotsOfTags[] = {0xdb, 0x91, 0x92, 0x93, 0x94, 0x95, 0x96,
                                 0x97, 0x98, 0xd8, 0x88, 0xc6, 0xc7, 0x80};

/*
   55799(55799(55799({
      6(7(-23)): 5859837686836516696(7({
          7(-20): 11({
             17(-18): 17(17(17("Organization"))),
              9(-17): 773("SSG"),
                 -15: 16(17(6(7("Confusion")))),
             17(-16): 17("San Diego"),
             17(-14): 17("US")
         }),
         23(-19): 19({
             -11: 9({
              -9: -7
         }),
         90599561(90599561(90599561(-10))): 12(h'0102030405060708090A')
       })
      })),
      16(-22): 23({
         11(8(7(-5))): 8(-3)
      })
   })))
 */
static const uint8_t spCSRWithTags[] = {
   0xd9, 0xd9, 0xf7, 0xd9, 0xd9, 0xf7, 0xd9, 0xd9, 0xf7, 0xa2,
      0xc6, 0xc7, 0x36,
      0xdb, 0x51, 0x52, 0x53, 0x54, 0x55, 0x56, 0x57, 0x58, 0xc7, 0xa2,
         0xda, 0x00, 0x00, 0x00, 0x07, 0x33,
         0xcb, 0xa5,
            0xd1, 0x31,
            0xd1, 0xd1, 0xd1, 0x6c,
               0x4f, 0x72, 0x67, 0x61, 0x6e, 0x69, 0x7a, 0x61, 0x74, 0x69, 0x6f, 0x6e,
            0xc9, 0x30,
            0xd9, 0x03, 0x05, 0x63,
               0x53, 0x53, 0x47,
            0x2e,
            0xd0, 0xd1, 0xc6, 0xc7,
               0x69,
                  0x43, 0x6f, 0x6e, 0x66, 0x75, 0x73, 0x69, 0x6f, 0x6e,
            0xd1, 0x2f,
            0xd1, 0x69,
               0x53, 0x61, 0x6e, 0x20, 0x44, 0x69, 0x65, 0x67, 0x6f,
            0xd1, 0x2d,
            0xd1, 0x62,
               0x55, 0x53,
         0xd7, 0x32,
         0xd3, 0xa2,
            0x2a,
            0xc9, 0xa1,
               0x28,
               0x26,
            0xda, 0x05, 0x66, 0x70, 0x89, 0xda, 0x05, 0x66, 0x70, 0x89, 0xda, 0x05, 0x66, 0x70, 0x89, 0x29,
            0xcc, 0x4a,
               0x01, 0x02, 0x03, 0x04, 0x05, 0x06,0x07, 0x08, 0x09, 0x0a,
   0xd0, 0x35,
   0xd7, 0xa1,
      0xcb, 0xc8, 0xc7, 0x24,
      0xc8, 0x22};


static const uint8_t spSpiffyTagInput[] = {
   0x85, // Open array

   0xc0, // tag for string date
   0x6a, '1','9','8','5','-','0','4','-','1','2', // Date string

   0x6a, '1','9','8','5','-','0','4','-','1','2', // Date string

   0x4a, '1','9','8','5','-','0','4','-','1','2', // Date string in byte string

   0xd8, 0x23, // tag for regex
   0x6a, '1','9','8','5','-','0','4','-','1','2', // Date string

   0xc0, // tag for string date
   0x4a, '1','9','8','5','-','0','4','-','1','2', // Date string in byte string

   // This last case makes the array untraversable because it is
   // an uncrecoverable error. Make sure it stays last and is the only
   // instance so the other tests can work.
};


static int32_t CheckCSRMaps(QCBORDecodeContext *pDC);


int32_t OptTagParseTest(void)
{
   QCBORDecodeContext DCtx;
   QCBORItem          Item;
   QCBORError         uError;

   QCBORDecode_Init(&DCtx,
                    UsefulBuf_FROM_BYTE_ARRAY_LITERAL(spTagInput),
                    QCBOR_DECODE_MODE_NORMAL);

   /*
    This test matches the magic number tag and the fraction tag
    55799([...])
    */
   uError = QCBORDecode_GetNext(&DCtx, &Item);
   if(uError != QCBOR_SUCCESS) {
      return -2;
   }
   if(Item.uDataType != QCBOR_TYPE_ARRAY ||
      !QCBORDecode_IsTagged(&DCtx, &Item, CBOR_TAG_CBOR_MAGIC)) {
      return -3;
   }

   /*
    4([1,3])
    */
   uError = QCBORDecode_GetNext(&DCtx, &Item);
#ifdef QCBOR_DISABLE_EXP_AND_MANTISSA
   if(uError != QCBOR_SUCCESS ||
      Item.uDataType != QCBOR_TYPE_ARRAY ||
      !QCBORDecode_IsTagged(&DCtx, &Item, CBOR_TAG_DECIMAL_FRACTION) ||
      QCBORDecode_GetNthTag(&DCtx, &Item, 0) != CBOR_TAG_DECIMAL_FRACTION ||
      QCBORDecode_GetNthTag(&DCtx, &Item, 1) != CBOR_TAG_INVALID64 ||
      QCBORDecode_GetNthTag(&DCtx, &Item, 2) != CBOR_TAG_INVALID64 ||
      QCBORDecode_GetNthTag(&DCtx, &Item, 3) != CBOR_TAG_INVALID64 ||
      QCBORDecode_GetNthTag(&DCtx, &Item, 4) != CBOR_TAG_INVALID64 ||
      Item.val.uCount != 2) {
      return -4;
   }
   // consume the items in the array
   uError = QCBORDecode_GetNext(&DCtx, &Item);
   uError = QCBORDecode_GetNext(&DCtx, &Item);

#else /* QCBOR_DISABLE_EXP_AND_MANTISSA */
   if(uError != QCBOR_SUCCESS ||
      Item.uDataType != QCBOR_TYPE_DECIMAL_FRACTION ||
      QCBORDecode_GetNthTag(&DCtx, &Item, 0) != CBOR_TAG_INVALID64 ||
      QCBORDecode_GetNthTag(&DCtx, &Item, 1) != CBOR_TAG_INVALID64 ||
      QCBORDecode_GetNthTag(&DCtx, &Item, 2) != CBOR_TAG_INVALID64 ||
      QCBORDecode_GetNthTag(&DCtx, &Item, 3) != CBOR_TAG_INVALID64 ||
      QCBORDecode_GetNthTag(&DCtx, &Item, 4) != CBOR_TAG_INVALID64 ) {
      return -5;
   }
#endif /* QCBOR_DISABLE_EXP_AND_MANTISSA */

   /*
    More than 4 tags on an item 225(226(227(228(229([])))))
    */
   uError = QCBORDecode_GetNext(&DCtx, &Item);
   if(uError != QCBOR_ERR_TOO_MANY_TAGS) {
      return -6;
   }

   if(QCBORDecode_GetNthTag(&DCtx, &Item, 0) != CBOR_TAG_INVALID64) {
      return -106;
   }


   /* tag 10489608748473423768(
             2442302356(
                21590(
                   240(
                      []))))
    */
   uError = QCBORDecode_GetNext(&DCtx, &Item);
   if(uError != QCBOR_SUCCESS ||
      Item.uDataType != QCBOR_TYPE_ARRAY ||
      QCBORDecode_GetNthTag(&DCtx, &Item, 3) != 10489608748473423768ULL ||
      QCBORDecode_GetNthTag(&DCtx, &Item, 2) != 2442302356ULL ||
      QCBORDecode_GetNthTag(&DCtx, &Item, 1) != 21590ULL ||
      QCBORDecode_GetNthTag(&DCtx, &Item, 0) != 240ULL) {
      return -7;
   }

   /* tag 21590(
             10489608748473423768(
                2442302357(
                   21591(
                       []))))
    */
   uError = QCBORDecode_GetNext(&DCtx, &Item);
   if(uError != QCBOR_SUCCESS ||
      Item.uDataType != QCBOR_TYPE_ARRAY ||
      QCBORDecode_GetNthTag(&DCtx, &Item, 0) != 65534ULL ||
      QCBORDecode_GetNthTag(&DCtx, &Item, 1) != 2442302357ULL ||
      QCBORDecode_GetNthTag(&DCtx, &Item, 2) != 10489608748473423768ULL ||
      QCBORDecode_GetNthTag(&DCtx, &Item, 3) != 21590ULL) {
      return -8;
   }

   /* Make sure to blow past the limit of tags that must be mapped.
      works in conjuntion with entries above.
    269488144(269488145(269488146(269488147([]))))
    */
   uError = QCBORDecode_GetNext(&DCtx, &Item);
   if(uError != QCBOR_ERR_TOO_MANY_TAGS) {
      return -9;
   }

   uError = QCBORDecode_GetNext(&DCtx, &Item);
   if(uError == QCBOR_SUCCESS) {
      return -10;
   }

   // ----------------------------------
   // This test sets up a caller-config list that includes the very large
   // tage and then matches it. Caller-config lists are no longer
   // used or needed. This tests backwards compatibility with them.
   QCBORDecode_Init(&DCtx,
                    UsefulBuf_FROM_BYTE_ARRAY_LITERAL(spEncodedLargeTag),
                    QCBOR_DECODE_MODE_NORMAL);
   const uint64_t puList[] = {0x9192939495969798, 257};
   const QCBORTagListIn TL = {2, puList};
   QCBORDecode_SetCallerConfiguredTagList(&DCtx, &TL);

   if(QCBORDecode_GetNext(&DCtx, &Item)) {
      return -8;
   }
   if(Item.uDataType != QCBOR_TYPE_ARRAY ||
      !QCBORDecode_IsTagged(&DCtx, &Item, 0x9192939495969798) ||
      QCBORDecode_IsTagged(&DCtx, &Item, 257) ||
      QCBORDecode_IsTagged(&DCtx, &Item, CBOR_TAG_BIGFLOAT) ||
      Item.val.uCount != 0) {
      return -9;
   }

   //------------------------
   // Sets up a caller-configured list and look up something not in it
   // Another backwards compatibility test.
   const uint64_t puLongList[17] = {1,2,1};
   const QCBORTagListIn TLLong = {17, puLongList};
   QCBORDecode_Init(&DCtx,
                    UsefulBuf_FROM_BYTE_ARRAY_LITERAL(spEncodedLargeTag),
                    QCBOR_DECODE_MODE_NORMAL);
   QCBORDecode_SetCallerConfiguredTagList(&DCtx, &TLLong);
   if(QCBORDecode_GetNext(&DCtx, &Item)) {
      return -11;
   }

   uint64_t puTags[4];
   QCBORTagListOut Out = {0, 4, puTags};


   // This tests retrievel of the full tag list
   QCBORDecode_Init(&DCtx,
                    UsefulBuf_FROM_BYTE_ARRAY_LITERAL(spLotsOfTags),
                    QCBOR_DECODE_MODE_NORMAL);
   if(QCBORDecode_GetNextWithTags(&DCtx, &Item, &Out)) {
      return -12;
   }
   if(puTags[0] != 0x9192939495969798 ||
      puTags[1] != 0x88 ||
      puTags[2] != 0x06 ||
      puTags[3] != 0x07) {
      return -13;
   }

   // ----------------------
   // This tests too small of an out list
   QCBORDecode_Init(&DCtx,
                    UsefulBuf_FROM_BYTE_ARRAY_LITERAL(spLotsOfTags),
                    QCBOR_DECODE_MODE_NORMAL);
   QCBORTagListOut OutSmall = {0, 3, puTags};
   if(QCBORDecode_GetNextWithTags(&DCtx, &Item, &OutSmall) != QCBOR_ERR_TOO_MANY_TAGS) {
      return -14;
   }



   // ---------------
   // Decode a version of the "CSR" that has had a ton of tags randomly inserted
   // It is a bit of a messy test and maybe could be improved, but
   // it is retained as a backwards compatibility check.
   QCBORDecode_Init(&DCtx,
                    UsefulBuf_FROM_BYTE_ARRAY_LITERAL(spCSRWithTags),
                    QCBOR_DECODE_MODE_NORMAL);
   int n = CheckCSRMaps(&DCtx);
   if(n) {
      return n-2000;
   }

   Out = (QCBORTagListOut){0, 16, puTags};
   QCBORDecode_Init(&DCtx,
                    UsefulBuf_FROM_BYTE_ARRAY_LITERAL(spCSRWithTags),
                    QCBOR_DECODE_MODE_NORMAL);

   /* With the spiffy decode revision, this tag list is not used.
    It doesn't matter if a tag is in this list or not so some
    tests that couldn't process a tag because it isn't in this list
    now can process these unlisted tags. The tests have been
    adjusted for this. */
   const uint64_t puTagList[] = {773, 1, 90599561};
   const QCBORTagListIn TagList = {3, puTagList};
   QCBORDecode_SetCallerConfiguredTagList(&DCtx, &TagList);


   if(QCBORDecode_GetNextWithTags(&DCtx, &Item, &Out)) {
      return -100;
   }
   if(Item.uDataType != QCBOR_TYPE_MAP ||
      !QCBORDecode_IsTagged(&DCtx, &Item, CBOR_TAG_CBOR_MAGIC) ||
      QCBORDecode_IsTagged(&DCtx, &Item, 90599561) ||
      QCBORDecode_IsTagged(&DCtx, &Item, CBOR_TAG_DATE_EPOCH) ||
      Item.val.uCount != 2 ||
      puTags[0] != CBOR_TAG_CBOR_MAGIC ||
      puTags[1] != CBOR_TAG_CBOR_MAGIC ||
      puTags[2] != CBOR_TAG_CBOR_MAGIC ||
      Out.uNumUsed != 3) {
      return -101;
   }

   if(QCBORDecode_GetNextWithTags(&DCtx, &Item, &Out)) {
      return -102;
   }
   if(Item.uDataType != QCBOR_TYPE_MAP ||
      QCBORDecode_IsTagged(&DCtx, &Item, CBOR_TAG_CBOR_MAGIC) ||
      QCBORDecode_IsTagged(&DCtx, &Item, 6) ||
      !QCBORDecode_IsTagged(&DCtx, &Item, 7) ||
      Item.val.uCount != 2 ||
      puTags[0] != 5859837686836516696 ||
      puTags[1] != 7 ||
      Out.uNumUsed != 2) {
      return -103;
   }

   if(QCBORDecode_GetNextWithTags(&DCtx, &Item, &Out)) {
      return -104;
   }
   if(Item.uDataType != QCBOR_TYPE_MAP ||
      Item.val.uCount != 5 ||
      puTags[0] != 0x0b ||
      Out.uNumUsed != 1) {
      return -105;
   }

   if(QCBORDecode_GetNextWithTags(&DCtx, &Item, &Out)) {
      return -106;
   }
   if(Item.uDataType != QCBOR_TYPE_TEXT_STRING ||
      !QCBORDecode_IsTagged(&DCtx, &Item, CBOR_TAG_COSE_MAC0) ||
      Item.val.string.len != 12 ||
      puTags[0] != CBOR_TAG_COSE_MAC0 ||
      puTags[1] != CBOR_TAG_COSE_MAC0 ||
      puTags[2] != CBOR_TAG_COSE_MAC0 ||
      Out.uNumUsed != 3) {
      return -105;
   }

   if(QCBORDecode_GetNextWithTags(&DCtx, &Item, &Out)) {
      return -107;
   }
   if(Item.uDataType != QCBOR_TYPE_TEXT_STRING ||
      !QCBORDecode_IsTagged(&DCtx, &Item, 773) ||
      Item.val.string.len != 3 ||
      puTags[0] != 773 ||
      Out.uNumUsed != 1) {
      return -108;
   }

   if(QCBORDecode_GetNextWithTags(&DCtx, &Item, &Out)) {
      return -109;
   }
   if(Item.uDataType != QCBOR_TYPE_TEXT_STRING ||
      !QCBORDecode_IsTagged(&DCtx, &Item, 16) ||
      Item.val.string.len != 9 ||
      puTags[0] != 16 ||
      puTags[3] != 7 ||
      Out.uNumUsed != 4) {
      return -110;
   }

   if(QCBORDecode_GetNextWithTags(&DCtx, &Item, &Out)) {
      return -111;
   }
   if(Item.uDataType != QCBOR_TYPE_TEXT_STRING ||
      !QCBORDecode_IsTagged(&DCtx, &Item, 17) ||
      Item.val.string.len != 9 ||
      puTags[0] != 17 ||
      Out.uNumUsed != 1) {
      return -112;
   }

   if(QCBORDecode_GetNextWithTags(&DCtx, &Item, &Out)) {
      return -111;
   }
   if(Item.uDataType != QCBOR_TYPE_TEXT_STRING ||
      !QCBORDecode_IsTagged(&DCtx, &Item, 17) ||
      Item.val.string.len != 2 ||
      puTags[0] != 17 ||
      Out.uNumUsed != 1) {
      return -112;
   }

   if(QCBORDecode_GetNextWithTags(&DCtx, &Item, &Out)) {
      return -113;
   }
   if(Item.uDataType != QCBOR_TYPE_MAP ||
      !QCBORDecode_IsTagged(&DCtx, &Item, 19) ||
      Item.val.uCount != 2 ||
      puTags[0] != 19 ||
      Out.uNumUsed != 1) {
      return -114;
   }

   if(QCBORDecode_GetNextWithTags(&DCtx, &Item, &Out)) {
      return -115;
   }
   if(Item.uDataType != QCBOR_TYPE_MAP ||
      !QCBORDecode_IsTagged(&DCtx, &Item, 9) ||
      Item.val.uCount != 1 ||
      puTags[0] != 9 ||
      Out.uNumUsed != 1) {
      return -116;
   }

   if(QCBORDecode_GetNextWithTags(&DCtx, &Item, &Out)) {
      return -116;
   }
   if(Item.uDataType != QCBOR_TYPE_INT64 ||
      Item.val.int64 != -7 ||
      Out.uNumUsed != 0) {
      return -117;
   }

   if(QCBORDecode_GetNextWithTags(&DCtx, &Item, &Out)) {
      return -118;
   }
   if(Item.uDataType != QCBOR_TYPE_BYTE_STRING ||
      Item.val.string.len != 10 ||
      puTags[0] != 12 ||
      Out.uNumUsed != 1) {
      return -119;
   }

   if(QCBORDecode_GetNextWithTags(&DCtx, &Item, &Out)) {
      return -120;
   }
   if(Item.uDataType != QCBOR_TYPE_MAP ||
      !QCBORDecode_IsTagged(&DCtx, &Item, CBOR_TAG_ENC_AS_B16) ||
      Item.val.uCount != 1 ||
      puTags[0] != 0x17 ||
      Out.uNumUsed != 1) {
      return -121;
   }

   if(QCBORDecode_GetNextWithTags(&DCtx, &Item, &Out)) {
      return -122;
   }
   if(Item.uDataType != QCBOR_TYPE_INT64 ||
      !QCBORDecode_IsTagged(&DCtx, &Item, 8) ||
      Item.val.int64 != -3 ||
      puTags[0] != 8 ||
      Out.uNumUsed != 1) {
      return -123;
   }

   if(QCBORDecode_Finish(&DCtx)) {
      return -124;
   }

   UsefulBufC DateString;
   QCBORDecode_Init(&DCtx,
                    UsefulBuf_FROM_BYTE_ARRAY_LITERAL(spSpiffyTagInput),
                    QCBOR_DECODE_MODE_NORMAL);

   QCBORDecode_EnterArray(&DCtx, NULL);
   // tagged date string
   QCBORDecode_GetDateString(&DCtx, QCBOR_TAG_REQUIREMENT_TAG, &DateString);
   // untagged date string
   QCBORDecode_GetDateString(&DCtx, QCBOR_TAG_REQUIREMENT_NOT_A_TAG, &DateString);
   if(QCBORDecode_GetAndResetError(&DCtx) != QCBOR_SUCCESS) {
      return 100;
   }
   // untagged byte string
   QCBORDecode_GetDateString(&DCtx, QCBOR_TAG_REQUIREMENT_NOT_A_TAG, &DateString);
   if(QCBORDecode_GetAndResetError(&DCtx) != QCBOR_ERR_UNEXPECTED_TYPE) {
      return 101;
   }
   // tagged regex
   QCBORDecode_GetDateString(&DCtx, QCBOR_TAG_REQUIREMENT_TAG, &DateString);
   if(QCBORDecode_GetAndResetError(&DCtx) != QCBOR_ERR_UNEXPECTED_TYPE) {
      return 102;
   }
   // tagged date string with a byte string
   QCBORDecode_GetDateString(&DCtx, QCBOR_TAG_REQUIREMENT_TAG, &DateString);
   if(QCBORDecode_GetAndResetError(&DCtx) != QCBOR_ERR_UNRECOVERABLE_TAG_CONTENT) {
      return 103;
   }
   // The exit errors out because the last item, the date string with
   // bad content makes the array untraversable (the bad date string
   // could have tag content of an array or such that is not consumed
   // by the date decoding).
   QCBORDecode_ExitArray(&DCtx);
   if(QCBORDecode_Finish(&DCtx) != QCBOR_ERR_UNRECOVERABLE_TAG_CONTENT) {
      return 104;
   }


   QCBORDecode_Init(&DCtx,
                    UsefulBuf_FROM_BYTE_ARRAY_LITERAL(spSpiffyTagInput),
                    QCBOR_DECODE_MODE_NORMAL);

   QCBORDecode_EnterArray(&DCtx, NULL);
   // tagged date string
   QCBORDecode_GetDateString(&DCtx, QCBOR_TAG_REQUIREMENT_OPTIONAL_TAG, &DateString);
   // untagged date string
   QCBORDecode_GetDateString(&DCtx, QCBOR_TAG_REQUIREMENT_OPTIONAL_TAG, &DateString);
   if(QCBORDecode_GetAndResetError(&DCtx) != QCBOR_SUCCESS) {
      return 200;
   }
   // untagged byte string
   QCBORDecode_GetDateString(&DCtx, QCBOR_TAG_REQUIREMENT_OPTIONAL_TAG, &DateString);
   if(QCBORDecode_GetAndResetError(&DCtx) != QCBOR_ERR_UNEXPECTED_TYPE) {
      return 201;
   }
   // tagged regex
   QCBORDecode_GetDateString(&DCtx, QCBOR_TAG_REQUIREMENT_OPTIONAL_TAG, &DateString);
   if(QCBORDecode_GetAndResetError(&DCtx) != QCBOR_ERR_UNEXPECTED_TYPE) {
      return 202;
   }
   // tagged date string with a byte string
   QCBORDecode_GetDateString(&DCtx, QCBOR_TAG_REQUIREMENT_OPTIONAL_TAG, &DateString);
   if(QCBORDecode_GetAndResetError(&DCtx) != QCBOR_ERR_UNRECOVERABLE_TAG_CONTENT) {
      return 203;
   }
   // See comments above
   QCBORDecode_ExitArray(&DCtx);
   if(QCBORDecode_Finish(&DCtx) != QCBOR_ERR_UNRECOVERABLE_TAG_CONTENT) {
      return 204;
   }

   QCBORDecode_Init(&DCtx,
                    UsefulBuf_FROM_BYTE_ARRAY_LITERAL(spSpiffyTagInput),
                    QCBOR_DECODE_MODE_NORMAL);

   QCBORDecode_EnterArray(&DCtx, NULL);
   // tagged date string
   QCBORDecode_GetDateString(&DCtx, QCBOR_TAG_REQUIREMENT_NOT_A_TAG, &DateString);
   if(QCBORDecode_GetAndResetError(&DCtx) != QCBOR_ERR_UNEXPECTED_TYPE) {
      return 300;
   }
   // untagged date string
   QCBORDecode_GetDateString(&DCtx, QCBOR_TAG_REQUIREMENT_TAG, &DateString);
   if(QCBORDecode_GetAndResetError(&DCtx) != QCBOR_ERR_UNEXPECTED_TYPE) {
      return 301;
   }
   // untagged byte string
   QCBORDecode_GetDateString(&DCtx, QCBOR_TAG_REQUIREMENT_TAG, &DateString);
   if(QCBORDecode_GetAndResetError(&DCtx) != QCBOR_ERR_UNEXPECTED_TYPE) {
      return 302;
   }
   // tagged regex
   QCBORDecode_GetDateString(&DCtx, QCBOR_TAG_REQUIREMENT_NOT_A_TAG, &DateString);
   if(QCBORDecode_GetAndResetError(&DCtx) != QCBOR_ERR_UNEXPECTED_TYPE) {
      return 303;
   }
   // tagged date string with a byte string
   QCBORDecode_GetDateString(&DCtx, QCBOR_TAG_REQUIREMENT_NOT_A_TAG, &DateString);
   if(QCBORDecode_GetAndResetError(&DCtx) != QCBOR_ERR_UNRECOVERABLE_TAG_CONTENT) {
      return 304;
   }
   // See comments above
   QCBORDecode_ExitArray(&DCtx);
   if(QCBORDecode_Finish(&DCtx) != QCBOR_ERR_UNRECOVERABLE_TAG_CONTENT) {
      return 305;
   }

   return 0;
}

/*
 * These are showing the big numbers converted to integers.
 * The tag numbers are not shown.
 *
 * [
 *   18446744073709551616,
 *  -18446744073709551617,
 *   {
 *     -64: -18446744073709551617,
 *      64: 18446744073709551616,
 *     "BN+": 18446744073709551616,
 *     "BN-": -18446744073709551617
 *   }
 * ]
 */

static const uint8_t spBigNumInput[] = {
 0x83,
   0xC2, 0x49, 0x01, 0x00, 0x00, 0x00, 0x00, 0x00, 0x00, 0x00, 0x00,
   0xC3, 0x49, 0x01, 0x00, 0x00, 0x00, 0x00, 0x00, 0x00, 0x00, 0x00,
   0xA4,
     0x38, 0x3F,
      0xC3, 0x49, 0x01, 0x00, 0x00, 0x00, 0x00, 0x00, 0x00, 0x00, 0x00,
     0x18, 0x40,
       0xC2, 0x49, 0x01, 0x00, 0x00, 0x00, 0x00, 0x00, 0x00, 0x00, 0x00,
     0x63, 0x42, 0x4E, 0x2B,
       0xC2, 0x49, 0x01, 0x00, 0x00, 0x00, 0x00, 0x00, 0x00, 0x00, 0x00,
     0x63, 0x42, 0x4E, 0x2D,
       0xC3, 0x49, 0x01, 0x00, 0x00, 0x00, 0x00, 0x00, 0x00, 0x00, 0x00
};

#ifndef QCBOR_DISABLE_TAGS
/* The expected big num */
static const uint8_t spBigNum[] = {
   0x01, 0x00, 0x00, 0x00, 0x00, 0x00, 0x00, 0x00,
   0x00};
#endif /* QCBOR_DISABLE_TAGS */


int32_t BignumParseTest(void)
{
   QCBORDecodeContext DCtx;
   QCBORItem Item;
   QCBORError nCBORError;

   QCBORDecode_Init(&DCtx,
                    UsefulBuf_FROM_BYTE_ARRAY_LITERAL(spBigNumInput),
                    QCBOR_DECODE_MODE_NORMAL);


   //
   if((nCBORError = QCBORDecode_GetNext(&DCtx, &Item)))
      return -1;
   if(Item.uDataType != QCBOR_TYPE_ARRAY) {
      return -2;
   }

#ifndef QCBOR_DISABLE_TAGS
   //
   if((nCBORError = QCBORDecode_GetNext(&DCtx, &Item)))
      return -3;
   if(Item.uDataType != QCBOR_TYPE_POSBIGNUM ||
      UsefulBuf_Compare(Item.val.bigNum, UsefulBuf_FROM_BYTE_ARRAY_LITERAL(spBigNum))){
      return -4;
   }

   //
   if((nCBORError = QCBORDecode_GetNext(&DCtx, &Item)))
      return -5;
   if(Item.uDataType != QCBOR_TYPE_NEGBIGNUM ||
      UsefulBuf_Compare(Item.val.bigNum, UsefulBuf_FROM_BYTE_ARRAY_LITERAL(spBigNum))){
      return -6;
   }

   //
   if((nCBORError = QCBORDecode_GetNext(&DCtx, &Item)))
      return -7;
   if(Item.uDataType != QCBOR_TYPE_MAP) {
      return -8;
   }

   if((nCBORError = QCBORDecode_GetNext(&DCtx, &Item)))
      return -15;
   if(Item.uDataType != QCBOR_TYPE_NEGBIGNUM ||
      Item.uLabelType != QCBOR_TYPE_INT64 ||
      Item.label.int64 != -64 ||
      UsefulBuf_Compare(Item.val.bigNum, UsefulBuf_FROM_BYTE_ARRAY_LITERAL(spBigNum))){
      return -16;
   }

   if((nCBORError = QCBORDecode_GetNext(&DCtx, &Item)))
      return -11;
   if(Item.uDataType != QCBOR_TYPE_POSBIGNUM ||
      Item.uLabelType != QCBOR_TYPE_INT64 ||
      Item.label.int64 != 64 ||
      UsefulBuf_Compare(Item.val.bigNum, UsefulBuf_FROM_BYTE_ARRAY_LITERAL(spBigNum))){
      return -12;
   }

#ifndef QCBOR_DISABLE_NON_INTEGER_LABELS
   if((nCBORError = QCBORDecode_GetNext(&DCtx, &Item)))
      return -9;
   if(Item.uDataType != QCBOR_TYPE_POSBIGNUM ||
      Item.uLabelType != QCBOR_TYPE_TEXT_STRING ||
      UsefulBuf_Compare(Item.val.bigNum, UsefulBuf_FROM_BYTE_ARRAY_LITERAL(spBigNum))){
      return -10;
   }

   if((nCBORError = QCBORDecode_GetNext(&DCtx, &Item)))
      return -13;
   if(Item.uDataType != QCBOR_TYPE_NEGBIGNUM ||
      Item.uLabelType != QCBOR_TYPE_TEXT_STRING ||
      UsefulBuf_Compare(Item.val.bigNum, UsefulBuf_FROM_BYTE_ARRAY_LITERAL(spBigNum))){
      return -14;
   }


#endif /* ! QCBOR_DISABLE_NON_INTEGER_LABELS */

#else

   if(QCBORDecode_GetNext(&DCtx, &Item) != QCBOR_ERR_TAGS_DISABLED) {
      return -100;
   }
#endif /* QCBOR_DISABLE_TAGS */

   return 0;
}


static int32_t CheckItemWithIntLabel(QCBORDecodeContext *pCtx,
                                 uint8_t uDataType,
                                 uint8_t uNestingLevel,
                                 uint8_t uNextNest,
                                 int64_t nLabel,
                                 QCBORItem *pItem)
{
   QCBORItem Item;
   QCBORError nCBORError;

   if((nCBORError = QCBORDecode_GetNext(pCtx, &Item))) return -1;
   if(Item.uDataType != uDataType) return -1;
   if(uNestingLevel > 0) {
      if(Item.uLabelType != QCBOR_TYPE_INT64) {
         return -1;
      }
      if(Item.label.int64 != nLabel) {
         return -1;
      }

   }
   if(Item.uNestingLevel != uNestingLevel) return -1;
   if(Item.uNextNestLevel != uNextNest) return -1;

   if(pItem) {
      *pItem = Item;
   }
   return 0;
}

// Same code checks definite and indefinite length versions of the map
static int32_t CheckCSRMaps(QCBORDecodeContext *pDC)
{
   if(CheckItemWithIntLabel(pDC, QCBOR_TYPE_MAP, 0, 1, 0, NULL)) return -1;

   if(CheckItemWithIntLabel(pDC, QCBOR_TYPE_MAP, 1, 2, -23, NULL)) return -2;

   if(CheckItemWithIntLabel(pDC, QCBOR_TYPE_MAP, 2, 3, -20, NULL)) return -3;

   if(CheckItemWithIntLabel(pDC, QCBOR_TYPE_TEXT_STRING, 3, 3, -18, NULL)) return -4;
   if(CheckItemWithIntLabel(pDC, QCBOR_TYPE_TEXT_STRING, 3, 3, -17, NULL)) return -5;
   if(CheckItemWithIntLabel(pDC, QCBOR_TYPE_TEXT_STRING, 3, 3, -15, NULL)) return -6;
   if(CheckItemWithIntLabel(pDC, QCBOR_TYPE_TEXT_STRING, 3, 3, -16, NULL)) return -7;
   if(CheckItemWithIntLabel(pDC, QCBOR_TYPE_TEXT_STRING, 3, 2, -14, NULL)) return -8;

   if(CheckItemWithIntLabel(pDC, QCBOR_TYPE_MAP, 2, 3, -19, NULL)) return -9;
   if(CheckItemWithIntLabel(pDC, QCBOR_TYPE_MAP, 3, 4, -11, NULL)) return -10;

   if(CheckItemWithIntLabel(pDC, QCBOR_TYPE_INT64, 4, 3, -9, NULL)) return -11;
   if(CheckItemWithIntLabel(pDC, QCBOR_TYPE_BYTE_STRING, 3, 1, -10, NULL)) return -12;

   if(CheckItemWithIntLabel(pDC, QCBOR_TYPE_MAP, 1, 2, -22, NULL)) return -13;
   if(CheckItemWithIntLabel(pDC, QCBOR_TYPE_INT64, 2, 0, -5, NULL)) return -14;

   if(QCBORDecode_Finish(pDC)) return -20;

   return 0;
}


/*
{
    -23: {
        -20: {
            -18: "Organization",
            -17: "SSG",
            -15: "Confusion",
            -16: "San Diego",
            -14: "US"
        },
        -19: {
            -11: {
                -9: -7
            },
            -10: '\u0001\u0002\u0003\u0004\u0005\u0006\a\b\t\n'
        }
    },
    -22: {
        -5: -3
    }
}
*/
static const uint8_t spCSRInput[] = {
   0xa2, 0x36, 0xa2, 0x33, 0xa5, 0x31, 0x6c, 0x4f,
   0x72, 0x67, 0x61, 0x6e, 0x69, 0x7a, 0x61, 0x74,
   0x69, 0x6f, 0x6e, 0x30, 0x63, 0x53, 0x53, 0x47,
   0x2e, 0x69, 0x43, 0x6f, 0x6e, 0x66, 0x75, 0x73,
   0x69, 0x6f, 0x6e, 0x2f, 0x69, 0x53, 0x61, 0x6e,
   0x20, 0x44, 0x69, 0x65, 0x67, 0x6f, 0x2d, 0x62,
   0x55, 0x53, 0x32, 0xa2, 0x2a, 0xa1, 0x28, 0x26,
   0x29, 0x4a, 0x01, 0x02, 0x03, 0x04, 0x05, 0x06,
   0x07, 0x08, 0x09, 0x0a, 0x35, 0xa1, 0x24, 0x22};

// Same map as above, but using indefinite lengths
static const uint8_t spCSRInputIndefLen[] = {
   0xbf, 0x36, 0xbf, 0x33, 0xbf, 0x31, 0x6c, 0x4f,
   0x72, 0x67, 0x61, 0x6e, 0x69, 0x7a, 0x61, 0x74,
   0x69, 0x6f, 0x6e, 0x30, 0x63, 0x53, 0x53, 0x47,
   0x2e, 0x69, 0x43, 0x6f, 0x6e, 0x66, 0x75, 0x73,
   0x69, 0x6f, 0x6e, 0x2f, 0x69, 0x53, 0x61, 0x6e,
   0x20, 0x44, 0x69, 0x65, 0x67, 0x6f, 0x2d, 0x62,
   0x55, 0x53, 0xff, 0x32, 0xbf, 0x2a, 0xbf, 0x28,
   0x26, 0xff, 0x29, 0x4a, 0x01, 0x02, 0x03, 0x04,
   0x05, 0x06, 0x07, 0x08, 0x09, 0x0a, 0xff, 0xff,
   0x35, 0xbf, 0x24, 0x22, 0xff, 0xff};


int32_t NestedMapTest(void)
{
   QCBORDecodeContext DCtx;

   QCBORDecode_Init(&DCtx,
                    UsefulBuf_FROM_BYTE_ARRAY_LITERAL(spCSRInput),
                    QCBOR_DECODE_MODE_NORMAL);

   return CheckCSRMaps(&DCtx);
}



int32_t StringDecoderModeFailTest(void)
{
   QCBORDecodeContext DCtx;

   QCBORDecode_Init(&DCtx,
                    UsefulBuf_FROM_BYTE_ARRAY_LITERAL(spCSRInput),
                    QCBOR_DECODE_MODE_MAP_STRINGS_ONLY);

   QCBORItem Item;
   QCBORError nCBORError;

   if(QCBORDecode_GetNext(&DCtx, &Item)) {
      return -1;
   }
   if(Item.uDataType != QCBOR_TYPE_MAP) {
      return -2;
   }

   nCBORError = QCBORDecode_GetNext(&DCtx, &Item);
   if(nCBORError != QCBOR_ERR_MAP_LABEL_TYPE) {
      return -3;
   }

   return 0;
}



int32_t NestedMapTestIndefLen(void)
{
   QCBORDecodeContext DCtx;

   QCBORDecode_Init(&DCtx,
                    UsefulBuf_FROM_BYTE_ARRAY_LITERAL(spCSRInputIndefLen),
                    QCBOR_DECODE_MODE_NORMAL);

   return CheckCSRMaps(&DCtx);
}



static UsefulBufC make_nested_indefinite_arrays(int n, UsefulBuf Storage)
{
   UsefulOutBuf UOB;
   UsefulOutBuf_Init(&UOB, Storage);

   int i;
   for(i = 0; i < n; i++) {
      UsefulOutBuf_AppendByte(&UOB, 0x9f);
   }

   for(i = 0; i < n; i++) {
      UsefulOutBuf_AppendByte(&UOB, 0xff);
   }
   return UsefulOutBuf_OutUBuf(&UOB);
}


static int32_t parse_indeflen_nested(UsefulBufC Nested, int nNestLevel)
{
   QCBORDecodeContext DC;
   QCBORDecode_Init(&DC, Nested, 0);

   int j;
   for(j = 0; j < nNestLevel; j++) {
      QCBORItem Item;
      QCBORError nReturn = QCBORDecode_GetNext(&DC, &Item);
      if(j >= QCBOR_MAX_ARRAY_NESTING) {
         // Should be in error
         if(nReturn != QCBOR_ERR_ARRAY_DECODE_NESTING_TOO_DEEP) {
            return -4;
         } else {
            return 0; // Decoding doesn't recover after an error
         }
      } else {
         // Should be no error
         if(nReturn) {
            return -9; // Should not have got an error
         }
      }
      if(Item.uDataType != QCBOR_TYPE_ARRAY) {
         return -7;
      }
   }
   QCBORError nReturn = QCBORDecode_Finish(&DC);
   if(nReturn) {
      return -3;
   }
   return 0;
}


int32_t IndefiniteLengthNestTest(void)
{
   UsefulBuf_MAKE_STACK_UB(Storage, 50);
   int i;
   for(i=1; i < QCBOR_MAX_ARRAY_NESTING+4; i++) {
      const UsefulBufC Nested = make_nested_indefinite_arrays(i, Storage);
      int nReturn = parse_indeflen_nested(Nested, i);
      if(nReturn) {
         return nReturn;
      }
   }
   return 0;
}

// [1, [2, 3]]
static const uint8_t spIndefiniteArray[]     = {0x9f, 0x01, 0x82, 0x02, 0x03, 0xff};
// No closing break
static const uint8_t spIndefiniteArrayBad1[] = {0x9f};
// Not enough closing breaks
static const uint8_t spIndefiniteArrayBad2[] = {0x9f, 0x9f, 0x02, 0xff};
// Too many closing breaks
static const uint8_t spIndefiniteArrayBad3[] = {0x9f, 0x02, 0xff, 0xff};
// Unclosed indeflen inside def len
static const uint8_t spIndefiniteArrayBad4[] = {0x81, 0x9f};
// confused tag
static const uint8_t spIndefiniteArrayBad5[] = {0x9f, 0xd1, 0xff};

int32_t IndefiniteLengthArrayMapTest(void)
{
   QCBORError nResult;
   // --- first test -----
    UsefulBufC IndefLen = UsefulBuf_FROM_BYTE_ARRAY_LITERAL(spIndefiniteArray);

    // Decode it and see if it is OK
    QCBORDecodeContext DC;
    QCBORItem Item;
    QCBORDecode_Init(&DC, IndefLen, QCBOR_DECODE_MODE_NORMAL);

    QCBORDecode_GetNext(&DC, &Item);

    if(Item.uDataType != QCBOR_TYPE_ARRAY ||
       Item.uNestingLevel != 0 ||
       Item.uNextNestLevel != 1) {
       return -111;
    }

    QCBORDecode_GetNext(&DC, &Item);
    if(Item.uDataType != QCBOR_TYPE_INT64 ||
       Item.uNestingLevel != 1 ||
       Item.uNextNestLevel != 1) {
        return -2;
    }

    QCBORDecode_GetNext(&DC, &Item);
    if(Item.uDataType != QCBOR_TYPE_ARRAY ||
       Item.uNestingLevel != 1 ||
       Item.uNextNestLevel != 2) {
        return -3;
    }

    QCBORDecode_GetNext(&DC, &Item);
    if(Item.uDataType != QCBOR_TYPE_INT64 ||
       Item.uNestingLevel != 2 ||
       Item.uNextNestLevel != 2) {
        return -4;
    }

    QCBORDecode_GetNext(&DC, &Item);
    if(Item.uDataType != QCBOR_TYPE_INT64 ||
       Item.uNestingLevel != 2 ||
       Item.uNextNestLevel != 0) {
        return -5;
    }

    if(QCBORDecode_Finish(&DC)) {
        return -6;
    }

   // --- next test -----
   IndefLen = UsefulBuf_FROM_BYTE_ARRAY_LITERAL(spIndefiniteArrayBad1);

   QCBORDecode_Init(&DC, IndefLen, QCBOR_DECODE_MODE_NORMAL);

   nResult = QCBORDecode_GetNext(&DC, &Item);
   if(nResult || Item.uDataType != QCBOR_TYPE_ARRAY) {
      return -7;
   }

   nResult = QCBORDecode_Finish(&DC);
   if(nResult != QCBOR_ERR_ARRAY_OR_MAP_UNCONSUMED) {
      return -8;
   }


   // --- next test -----
   IndefLen = UsefulBuf_FROM_BYTE_ARRAY_LITERAL(spIndefiniteArrayBad2);

   QCBORDecode_Init(&DC, IndefLen, QCBOR_DECODE_MODE_NORMAL);

   nResult = QCBORDecode_GetNext(&DC, &Item);
   if(nResult || Item.uDataType != QCBOR_TYPE_ARRAY) {
      return -9;
   }

   nResult = QCBORDecode_GetNext(&DC, &Item);
   if(nResult || Item.uDataType != QCBOR_TYPE_ARRAY) {
      return -10;
   }

   nResult = QCBORDecode_GetNext(&DC, &Item);
   if(nResult || Item.uDataType != QCBOR_TYPE_INT64) {
      return -11;
   }

   nResult = QCBORDecode_Finish(&DC);
   if(nResult != QCBOR_ERR_ARRAY_OR_MAP_UNCONSUMED) {
      return -12;
   }


   // --- next test -----
   IndefLen = UsefulBuf_FROM_BYTE_ARRAY_LITERAL(spIndefiniteArrayBad3);

   QCBORDecode_Init(&DC, IndefLen, QCBOR_DECODE_MODE_NORMAL);

   nResult = QCBORDecode_GetNext(&DC, &Item);
   if(nResult || Item.uDataType != QCBOR_TYPE_ARRAY) {
      return -13;
   }

   nResult = QCBORDecode_GetNext(&DC, &Item);
   if(nResult != QCBOR_SUCCESS) {
      return -14;
   }

   nResult = QCBORDecode_GetNext(&DC, &Item);
    if(nResult != QCBOR_ERR_BAD_BREAK) {
       return -140;
    }


   // --- next test -----
   IndefLen = UsefulBuf_FROM_BYTE_ARRAY_LITERAL(spIndefiniteArrayBad4);

   QCBORDecode_Init(&DC, IndefLen, QCBOR_DECODE_MODE_NORMAL);

   nResult = QCBORDecode_GetNext(&DC, &Item);
   if(nResult || Item.uDataType != QCBOR_TYPE_ARRAY) {
      return -15;
   }

   nResult = QCBORDecode_GetNext(&DC, &Item);
   if(nResult || Item.uDataType != QCBOR_TYPE_ARRAY) {
      return -16;
   }

   nResult = QCBORDecode_Finish(&DC);
   if(nResult != QCBOR_ERR_ARRAY_OR_MAP_UNCONSUMED) {
      return -17;
   }

   // --- next test -----
   IndefLen = UsefulBuf_FROM_BYTE_ARRAY_LITERAL(spIndefiniteArrayBad5);

   QCBORDecode_Init(&DC, IndefLen, QCBOR_DECODE_MODE_NORMAL);

   nResult = QCBORDecode_GetNext(&DC, &Item);

#ifndef QCBOR_DISABLE_TAGS
   if(nResult || Item.uDataType != QCBOR_TYPE_ARRAY) {
      return -18;
   }

   nResult = QCBORDecode_GetNext(&DC, &Item);
   if(nResult != QCBOR_ERR_BAD_BREAK) {
      return -19;
   }
#else /* QCBOR_DISABLE_TAGS */
   if(nResult != QCBOR_ERR_TAGS_DISABLED) {
      return -20;
   }
#endif /* QCBOR_DISABLE_TAGS */

    return 0;
}


#ifndef QCBOR_DISABLE_INDEFINITE_LENGTH_STRINGS

static const uint8_t spIndefiniteLenString[] = {
   0x81, // Array of length one
   0x7f, // text string marked with indefinite length
   0x65, 0x73, 0x74, 0x72, 0x65, 0x61, // first segment
   0x64, 0x6d, 0x69, 0x6e, 0x67, // second segment
   0xff // ending break
};

static const uint8_t spIndefiniteLenStringBad2[] = {
   0x81, // Array of length one
   0x7f, // text string marked with indefinite length
   0x65, 0x73, 0x74, 0x72, 0x65, 0x61, // first segment
   0x44, 0x6d, 0x69, 0x6e, 0x67, // second segment of wrong type
   0xff // ending break
};

static const uint8_t spIndefiniteLenStringBad3[] = {
   0x81, // Array of length one
   0x7f, // text string marked with indefinite length
   0x01, 0x02, // Not a string
   0xff // ending break
};

static const uint8_t spIndefiniteLenStringBad4[] = {
   0x81, // Array of length one
   0x7f, // text string marked with indefinite length
   0x65, 0x73, 0x74, 0x72, 0x65, 0x61, // first segment
   0x64, 0x6d, 0x69, 0x6e, 0x67, // second segment
   // missing end of string
};

#ifndef QCBOR_DISABLE_NON_INTEGER_LABELS
static const uint8_t spIndefiniteLenStringLabel[] = {
   0xa1, // Array of length one
   0x7f, // text string marked with indefinite length
   0x65, 0x73, 0x74, 0x72, 0x75, 0x75, // first segment
   0x64, 0x6d, 0x69, 0x6e, 0x67, // second segment
   0xff, // ending break
   0x01 // integer being labeled.
};
#endif /* ! QCBOR_DISABLE_NON_INTEGER_LABELS */

/**
 Make an indefinite length string

 @param Storage Storage for string, must be 144 bytes in size
 @return The indefinite length string

 This makes an array with one indefinite length string that has 7 chunks
 from size of 1 byte up to 64 bytes.
 */
static UsefulBufC MakeIndefiniteBigBstr(UsefulBuf Storage)
{
   UsefulOutBuf UOB;

   UsefulOutBuf_Init(&UOB, Storage);
   UsefulOutBuf_AppendByte(&UOB, 0x81);
   UsefulOutBuf_AppendByte(&UOB, 0x5f);

   uint8_t uStringByte = 0;
   // Use of type int is intentional
   for(int uChunkSize = 1; uChunkSize <= 128; uChunkSize *= 2) {
      // Not using preferred encoding here, but that is OK.
      UsefulOutBuf_AppendByte(&UOB, 0x58);
      UsefulOutBuf_AppendByte(&UOB, (uint8_t)uChunkSize);
      for(int j = 0; j < uChunkSize; j++) {
         UsefulOutBuf_AppendByte(&UOB, uStringByte);
         uStringByte++;
      }
   }
   UsefulOutBuf_AppendByte(&UOB, 0xff);

   return UsefulOutBuf_OutUBuf(&UOB);
}

static int CheckBigString(UsefulBufC BigString)
{
   if(BigString.len != 255) {
      return 1;
   }

   for(uint8_t i = 0; i < 255; i++){
      if(((const uint8_t *)BigString.ptr)[i] != i) {
         return 1;
      }
   }
   return 0;
}


int32_t IndefiniteLengthStringTest(void)
{
   QCBORDecodeContext DC;
   QCBORItem Item;
   // big enough for MakeIndefiniteBigBstr() + MemPool overhead
   UsefulBuf_MAKE_STACK_UB(MemPool, 350);

   // --- Simple normal indefinite length string ------
   UsefulBufC IndefLen = UsefulBuf_FROM_BYTE_ARRAY_LITERAL(spIndefiniteLenString);
   QCBORDecode_Init(&DC, IndefLen, QCBOR_DECODE_MODE_NORMAL);

   if(QCBORDecode_SetMemPool(&DC, MemPool, false)) {
      return -1;
   }

   if(QCBORDecode_GetNext(&DC, &Item)) {
      return -2;
   }
   if(Item.uDataType != QCBOR_TYPE_ARRAY || Item.uDataAlloc) {
      return -3;
   }

   if(QCBORDecode_GetNext(&DC, &Item)) {
      return -4;
   }
   if(Item.uDataType != QCBOR_TYPE_TEXT_STRING || !Item.uDataAlloc) {
      return -5;
   }
   if(QCBORDecode_Finish(&DC)) {
      return -6;
   }

   // ----- types mismatch ---
   QCBORDecode_Init(&DC,
                    UsefulBuf_FROM_BYTE_ARRAY_LITERAL(spIndefiniteLenStringBad2),
                    QCBOR_DECODE_MODE_NORMAL);

   if(QCBORDecode_SetMemPool(&DC,  MemPool, false)) {
      return -7;
   }

   if(QCBORDecode_GetNext(&DC, &Item)) {
      return -8;
   }
   if(Item.uDataType != QCBOR_TYPE_ARRAY) {
      return -9;
   }

   if(QCBORDecode_GetNext(&DC, &Item) != QCBOR_ERR_INDEFINITE_STRING_CHUNK) {
      return -10;
   }

   // ----- not a string ---
   QCBORDecode_Init(&DC,
                    UsefulBuf_FROM_BYTE_ARRAY_LITERAL(spIndefiniteLenStringBad3),
                    QCBOR_DECODE_MODE_NORMAL);

   if(QCBORDecode_SetMemPool(&DC,  MemPool, false)) {
      return -11;
   }

   if(QCBORDecode_GetNext(&DC, &Item)) {
      return -12;
   }
   if(Item.uDataType != QCBOR_TYPE_ARRAY) {
      return -13;
   }

   if(QCBORDecode_GetNext(&DC, &Item) != QCBOR_ERR_INDEFINITE_STRING_CHUNK) {
      return -14;
   }

   // ----- no end -----
   QCBORDecode_Init(&DC,
                    UsefulBuf_FROM_BYTE_ARRAY_LITERAL(spIndefiniteLenStringBad4),
                    QCBOR_DECODE_MODE_NORMAL);

   if(QCBORDecode_SetMemPool(&DC,  MemPool, false)) {
      return -15;
   }

   if(QCBORDecode_GetNext(&DC, &Item)) {
      return -16;
   }
   if(Item.uDataType != QCBOR_TYPE_ARRAY) {
      return -17;
   }

   if(QCBORDecode_GetNext(&DC, &Item) != QCBOR_ERR_HIT_END) {
      return -18;
   }

   // ------ Don't set a string allocator and see an error -----
   QCBORDecode_Init(&DC, IndefLen, QCBOR_DECODE_MODE_NORMAL);

   QCBORDecode_GetNext(&DC, &Item);
   if(Item.uDataType != QCBOR_TYPE_ARRAY) {
      return -19;
   }

   if(QCBORDecode_GetNext(&DC, &Item) != QCBOR_ERR_NO_STRING_ALLOCATOR) {
      return -20;
   }

   // ----- Mempool is way too small -----
   UsefulBuf_MAKE_STACK_UB(MemPoolTooSmall, QCBOR_DECODE_MIN_MEM_POOL_SIZE-1);

   QCBORDecode_Init(&DC, IndefLen, QCBOR_DECODE_MODE_NORMAL);
   if(!QCBORDecode_SetMemPool(&DC,  MemPoolTooSmall, false)) {
      return -21;
   }

   // ----- Mempool is way too small -----
   UsefulBuf_MAKE_STACK_UB(BigIndefBStrStorage, 290);
   const UsefulBufC BigIndefBStr = MakeIndefiniteBigBstr(BigIndefBStrStorage);

   // 80 is big enough for MemPool overhead, but not BigIndefBStr
   UsefulBuf_MAKE_STACK_UB(MemPoolSmall, 80);

   QCBORDecode_Init(&DC, BigIndefBStr, QCBOR_DECODE_MODE_NORMAL);
   if(QCBORDecode_SetMemPool(&DC,  MemPoolSmall, false)) {
      return -22;
   }

   QCBORDecode_GetNext(&DC, &Item);
   if(Item.uDataType != QCBOR_TYPE_ARRAY) {
      return -23;
   }
   if(QCBORDecode_GetNext(&DC, &Item) != QCBOR_ERR_STRING_ALLOCATE) {
      return -24;
   }

   // ---- big bstr -----
   QCBORDecode_Init(&DC, BigIndefBStr, QCBOR_DECODE_MODE_NORMAL);

   if(QCBORDecode_SetMemPool(&DC,  MemPool, false)) {
      return -25;
   }

   if(QCBORDecode_GetNext(&DC, &Item)) {
      return -26;
   }
   if(Item.uDataType != QCBOR_TYPE_ARRAY || Item.uDataAlloc) {
      return -26;
   }

   if(QCBORDecode_GetNext(&DC, &Item)) {
      return -27;
   }
   if(Item.uDataType != QCBOR_TYPE_BYTE_STRING || !Item.uDataAlloc || Item.uNestingLevel != 1) {
      return -28;
   }
   if(CheckBigString(Item.val.string)) {
      return -3;
   }
   if(QCBORDecode_Finish(&DC)) {
      return -29;
   }

#ifndef QCBOR_DISABLE_NON_INTEGER_LABELS
   // --- label is an indefinite length string ------
   QCBORDecode_Init(&DC, UsefulBuf_FROM_BYTE_ARRAY_LITERAL(spIndefiniteLenStringLabel), QCBOR_DECODE_MODE_NORMAL);

   if(QCBORDecode_SetMemPool(&DC,  MemPool, false)) {
      return -30;
   }

   QCBORDecode_GetNext(&DC, &Item);
   if(Item.uDataType != QCBOR_TYPE_MAP) {
      return -31;
   }

   if(QCBORDecode_GetNext(&DC, &Item)){
      return -32;
   }
   if(Item.uLabelType != QCBOR_TYPE_TEXT_STRING ||
      Item.uDataType != QCBOR_TYPE_INT64 ||
      Item.uDataAlloc || !Item.uLabelAlloc ||
      UsefulBuf_Compare(Item.label.string, UsefulBuf_FromSZ("struuming"))) {
      return -33;
   }

   if(QCBORDecode_Finish(&DC)) {
      return -34;
   }
#endif /* ! QCBOR_DISABLE_NON_INTEGER_LABELS */

   return 0;
}


int32_t AllocAllStringsTest(void)
{
   QCBORDecodeContext DC;
   QCBORError nCBORError;


   // First test, use the "CSRMap" as easy input and checking
   QCBORDecode_Init(&DC,
                    UsefulBuf_FROM_BYTE_ARRAY_LITERAL(spCSRInput),
                    QCBOR_DECODE_MODE_NORMAL);

   UsefulBuf_MAKE_STACK_UB(Pool, sizeof(spCSRInput) + QCBOR_DECODE_MIN_MEM_POOL_SIZE);

   nCBORError = QCBORDecode_SetMemPool(&DC, Pool, 1); // Turn on copying.
   if(nCBORError) {
      return -1;
   }

   if(CheckCSRMaps(&DC)) {
      return -2;
   }

#ifndef QCBOR_DISABLE_NON_INTEGER_LABELS
   // Next parse, save pointers to a few strings, destroy original and
   // see all is OK.
   UsefulBuf_MAKE_STACK_UB(CopyOfStorage, sizeof(pValidMapEncoded) + QCBOR_DECODE_MIN_MEM_POOL_SIZE);
   const UsefulBufC CopyOf = UsefulBuf_Copy(CopyOfStorage, UsefulBuf_FROM_BYTE_ARRAY_LITERAL(pValidMapEncoded));

   QCBORDecode_Init(&DC, CopyOf, QCBOR_DECODE_MODE_NORMAL);
   UsefulBuf_Set(Pool, '/');
   QCBORDecode_SetMemPool(&DC, Pool, 1); // Turn on copying.

   QCBORItem Item1, Item2, Item3, Item4;
   if((nCBORError = QCBORDecode_GetNext(&DC, &Item1)))
      return (int32_t)nCBORError;
   if(Item1.uDataType != QCBOR_TYPE_MAP ||
      Item1.val.uCount != 3)
      return -3;
   if((nCBORError = QCBORDecode_GetNext(&DC, &Item1)))
      return (int32_t)nCBORError;
   if((nCBORError = QCBORDecode_GetNext(&DC, &Item2)))
      return (int32_t)nCBORError;
   if((nCBORError = QCBORDecode_GetNext(&DC, &Item3)))
      return (int32_t)nCBORError;
   if((nCBORError = QCBORDecode_GetNext(&DC, &Item4)))
      return (int32_t)nCBORError;

   UsefulBuf_Set(CopyOfStorage, '_');

   if(Item1.uLabelType != QCBOR_TYPE_TEXT_STRING ||
      Item1.uDataType != QCBOR_TYPE_INT64 ||
      Item1.val.int64 != 42 ||
      Item1.uDataAlloc != 0 ||
      Item1.uLabelAlloc == 0 ||
      UsefulBufCompareToSZ(Item1.label.string, "first integer") ||
      Item1.label.string.ptr < Pool.ptr ||
      Item1.label.string.ptr > (const void *)((const uint8_t *)Pool.ptr + Pool.len)) {
      return -4;
   }


   if(Item2.uLabelType != QCBOR_TYPE_TEXT_STRING ||
      UsefulBufCompareToSZ(Item2.label.string, "an array of two strings") ||
      Item2.uDataType != QCBOR_TYPE_ARRAY ||
      Item2.uDataAlloc != 0 ||
      Item2.uLabelAlloc == 0 ||
      Item2.val.uCount != 2)
      return -5;

   if(Item3.uDataType != QCBOR_TYPE_TEXT_STRING ||
      Item3.uDataAlloc == 0 ||
      Item3.uLabelAlloc != 0 ||
      UsefulBufCompareToSZ(Item3.val.string, "string1")) {
      return -6;
   }

   if(Item4.uDataType != QCBOR_TYPE_TEXT_STRING ||
      Item4.uDataAlloc == 0 ||
      Item4.uLabelAlloc != 0 ||
      UsefulBufCompareToSZ(Item4.val.string, "string2")) {
      return -7;
   }

   // Next parse with a pool that is too small
   UsefulBuf_MAKE_STACK_UB(SmallPool, QCBOR_DECODE_MIN_MEM_POOL_SIZE + 1);
   QCBORDecode_Init(&DC,
                    UsefulBuf_FROM_BYTE_ARRAY_LITERAL(pValidMapEncoded),
                    QCBOR_DECODE_MODE_NORMAL);
   QCBORDecode_SetMemPool(&DC, SmallPool, 1); // Turn on copying.
   if((nCBORError = QCBORDecode_GetNext(&DC, &Item1)))
      return -8;
   if(Item1.uDataType != QCBOR_TYPE_MAP ||
      Item1.val.uCount != 3) {
      return -9;
   }
   if(!(nCBORError = QCBORDecode_GetNext(&DC, &Item1))){
      if(!(nCBORError = QCBORDecode_GetNext(&DC, &Item2))) {
         if(!(nCBORError = QCBORDecode_GetNext(&DC, &Item3))) {
            nCBORError = QCBORDecode_GetNext(&DC, &Item4);
         }
      }
   }
   if(nCBORError != QCBOR_ERR_STRING_ALLOCATE) {
      return -10;
   }
#endif /* ! QCBOR_DISABLE_NON_INTEGER_LABELS */

   return 0;
}


int32_t MemPoolTest(void)
{
   // Set up the decoder with a tiny bit of CBOR to parse because
   // nothing can be done with it unless that is set up.
   QCBORDecodeContext DC;
   const uint8_t pMinimalCBOR[] = {0xa0}; // One empty map
   QCBORDecode_Init(&DC, UsefulBuf_FROM_BYTE_ARRAY_LITERAL(pMinimalCBOR),0);

   // Set up an memory pool of 100 bytes
   // Then fish into the internals of the decode context
   // to get the allocator function so it can be called directly.
   // Also figure out how much pool is available for use
   // buy subtracting out the overhead.
   UsefulBuf_MAKE_STACK_UB(Pool, 100);
   QCBORError nError = QCBORDecode_SetMemPool(&DC, Pool, 0);
   if(nError) {
      return -9;
   }
   QCBORStringAllocate pAlloc = DC.StringAllocator.pfAllocator;
   void *pAllocCtx            = DC.StringAllocator.pAllocateCxt;
   size_t uAvailPool = Pool.len - QCBOR_DECODE_MIN_MEM_POOL_SIZE;

   // First test -- ask for one more byte than available and see failure
   UsefulBuf Allocated = (*pAlloc)(pAllocCtx, NULL, uAvailPool+1);
   if(!UsefulBuf_IsNULL(Allocated)) {
      return -1;
   }

   // Re do the set up for the next test that will do a successful alloc,
   // a fail, a free and then success
   QCBORDecode_SetMemPool(&DC, Pool, 0);
   pAlloc    = DC.StringAllocator.pfAllocator;
   pAllocCtx = DC.StringAllocator.pAllocateCxt;
   uAvailPool = Pool.len - QCBOR_DECODE_MIN_MEM_POOL_SIZE;

   // Allocate one byte less than available and see success
   Allocated = (pAlloc)(pAllocCtx, NULL, uAvailPool-1);
   if(UsefulBuf_IsNULL(Allocated)) { // expected to succeed
      return -2;
   }
   // Ask for some more and see failure
   UsefulBuf Allocated2 = (*pAlloc)(pAllocCtx, NULL, uAvailPool/2);
   if(!UsefulBuf_IsNULL(Allocated2)) { // expected to fail
      return -3;
   }
   // Free the first allocate, retry the second and see success
   (*pAlloc)(pAllocCtx, Allocated.ptr, 0); // Free
   Allocated = (*pAlloc)(pAllocCtx, NULL, uAvailPool/2);
   if(UsefulBuf_IsNULL(Allocated)) { // succeed because of the free
      return -4;
   }

   // Re do set up for next test that involves a successful alloc,
   // and a successful realloc and a failed realloc
   QCBORDecode_SetMemPool(&DC, Pool, 0);
   pAlloc    = DC.StringAllocator.pfAllocator;
   pAllocCtx = DC.StringAllocator.pAllocateCxt;

   // Allocate half the pool and see success
   Allocated = (*pAlloc)(pAllocCtx, NULL, uAvailPool/2);
   if(UsefulBuf_IsNULL(Allocated)) { // expected to succeed
      return -5;
   }
   // Reallocate to take up the whole pool and see success
   Allocated2 = (*pAlloc)(pAllocCtx, Allocated.ptr, uAvailPool);
   if(UsefulBuf_IsNULL(Allocated2)) {
      return -6;
   }
   // Make sure its the same pointer and the size is right
   if(Allocated2.ptr != Allocated.ptr || Allocated2.len != uAvailPool) {
      return -7;
   }
   // Try to allocate more to be sure there is failure after a realloc
   UsefulBuf Allocated3 = (*pAlloc)(pAllocCtx, Allocated.ptr, uAvailPool+1);
   if(!UsefulBuf_IsNULL(Allocated3)) {
      return -8;
   }

   return 0;
}


/* Just enough of an allocator to test configuration of one */
static UsefulBuf AllocateTestFunction(void *pCtx, void *pOldMem, size_t uNewSize)
{
   (void)pOldMem; // unused variable

   if(uNewSize) {
      // Assumes the context pointer is the buffer and
      // nothing too big will ever be asked for.
      // This is only good for this basic test!
      return (UsefulBuf) {pCtx, uNewSize};
   } else {
      return NULLUsefulBuf;
   }
}


int32_t SetUpAllocatorTest(void)
{
   // Set up the decoder with a tiny bit of CBOR to parse because
   // nothing can be done with it unless that is set up.
   QCBORDecodeContext DC;
   const uint8_t pMinimalCBOR[] = {0x62, 0x48, 0x69}; // "Hi"
   QCBORDecode_Init(&DC, UsefulBuf_FROM_BYTE_ARRAY_LITERAL(pMinimalCBOR),0);

   uint8_t pAllocatorBuffer[50];

   // This is really just to test that this call works.
   // The full functionality of string allocators is tested
   // elsewhere with the MemPool internal allocator.
   QCBORDecode_SetUpAllocator(&DC, AllocateTestFunction, pAllocatorBuffer, 1);

   QCBORItem Item;
   if(QCBORDecode_GetNext(&DC, &Item) != QCBOR_SUCCESS) {
      return -1;
   }

   if(Item.uDataAlloc == 0 ||
      Item.uDataType != QCBOR_TYPE_TEXT_STRING ||
      Item.val.string.ptr != pAllocatorBuffer) {
      return -2;
   }

   if(QCBORDecode_Finish(&DC) != QCBOR_SUCCESS) {
      return -3;
   }

   return 0;
}
#endif /* QCBOR_DISABLE_INDEFINITE_LENGTH_STRINGS */


#ifndef QCBOR_DISABLE_EXP_AND_MANTISSA

struct EaMTest {
   const char *szName;
   UsefulBufC  Input;
   uint8_t     uTagRequirement;
   bool        bHasTags;

   /* Expected values for GetNext */
   QCBORError  uExpectedErrorGN;
   uint8_t     uQCBORTypeGN;
   int64_t     nExponentGN;
   int64_t     nMantissaGN;
   UsefulBufC  MantissaGN;

   /* Expected values for GetDecimalFraction */
   QCBORError  uExpectedErrorGDF;
   int64_t     nExponentGDF;
   int64_t     nMantissaGDF;

   /* Expected values for GetDecimalFractionBig */
   QCBORError  uExpectedErrorGDFB;
   int64_t     nExponentGDFB;
   UsefulBufC  MantissaGDFB;
   bool        IsNegativeGDFB;

   /* Expected values for GetBigFloat */
   QCBORError  uExpectedErrorGBF;
   int64_t     nExponentGBF;
   int64_t     nMantissaGBF;

   /* Expected values for GetBigFloatBig */
   QCBORError  uExpectedErrorGBFB;
   int64_t     nExponentGBFB;
   UsefulBufC  MantissaGBFB;
   bool        IsNegativeGBFB;
};



static const struct EaMTest pEaMTests[] = {
   {
      "1. Untagged pair (big float or decimal fraction), no tag required",
      {(const uint8_t []){0x82, 0x20, 0x03}, 3},
      QCBOR_TAG_REQUIREMENT_NOT_A_TAG,
      false,

      QCBOR_SUCCESS, /* for GetNext */
      QCBOR_TYPE_ARRAY,
      0,
      0,
      {(const uint8_t []){0x00}, 1},

      QCBOR_SUCCESS, /* GetDecimalFraction */
      -1,
      3,

      QCBOR_SUCCESS, /* for GetDecimalFractionBig */
      -1,
      {(const uint8_t []){0x03}, 1},
      false,

      QCBOR_SUCCESS, /* for GetBigFloat */
      -1,
      3,

      QCBOR_SUCCESS, /* for GetBigFloatBig */
      -1,
      {(const uint8_t []){0x03}, 1},
      false
   },

   {
      "2. Untagged pair (big float or decimal fraction), tag required",
      {(const uint8_t []){0x82, 0x20, 0x03}, 3},
      QCBOR_TAG_REQUIREMENT_TAG,
      false,

      QCBOR_SUCCESS, /* for GetNext */
      QCBOR_TYPE_ARRAY,
      0,
      0,
      {(const uint8_t []){0x00}, 1},

      QCBOR_ERR_UNEXPECTED_TYPE, /* for GetDecimalFraction */
      0,
      0,

      QCBOR_ERR_UNEXPECTED_TYPE, /* for GetDecimalFractionBig */
      0,
      {(const uint8_t []){0x00}, 1},
      false,

      QCBOR_ERR_UNEXPECTED_TYPE, /* for GetBigFloat */
      0,
      0,

      QCBOR_ERR_UNEXPECTED_TYPE, /* for GetBigFloatBig */
      0,
      {(const uint8_t []){0x00}, 1},
      false

   },

   {
      "3. Tagged 1.5 decimal fraction, tag 4 optional",
      {(const uint8_t []){0xC4, 0x82, 0x20, 0x03}, 4},
      QCBOR_TAG_REQUIREMENT_OPTIONAL_TAG,
      true,

      QCBOR_SUCCESS, /* for GetNext */
      QCBOR_TYPE_DECIMAL_FRACTION,
      -1,
      3,
      {(const uint8_t []){0x00}, 1},


      QCBOR_SUCCESS, /* for GetDecimalFraction */
      -1,
      3,

      QCBOR_SUCCESS, /* for GetDecimalFractionBig */
      -1,
      {(const uint8_t []){0x03}, 1},
      false,

      QCBOR_ERR_UNEXPECTED_TYPE, /* for GetBigFloat */
      0,
      0,

      QCBOR_ERR_UNEXPECTED_TYPE, /* for GetBigFloatBig */
      0,
      {(const uint8_t []){0x00}, 1},
      false
   },
   {
      "4. Tagged 100 * 2^300 big float, tag 5 optional",
      {(const uint8_t []){0xC5, 0x82, 0x19, 0x01, 0x2C, 0x18, 0x64}, 7},
      QCBOR_TAG_REQUIREMENT_OPTIONAL_TAG,
      true,

      QCBOR_SUCCESS, /* for GetNext */
      QCBOR_TYPE_BIGFLOAT,
      300,
      100,
      {(const uint8_t []){0x00}, 1},


      QCBOR_ERR_UNEXPECTED_TYPE, /* for GetDecimalFraction */
      0,
      0,

      QCBOR_ERR_UNEXPECTED_TYPE, /* for GetDecimalFractionBig */
      0,
      {(const uint8_t []){0x03}, 1},
      false,

      QCBOR_SUCCESS, /* for GetBigFloat */
      300,
      100,

      QCBOR_SUCCESS, /* for GetBigFloatBig */
      300,
      {(const uint8_t []){0x64}, 1},
      false
   },

   {
      "5. Tagged 4([-20, 4759477275222530853136]) decimal fraction, tag 4 required",
      {(const uint8_t []){0xC4, 0x82, 0x33,
                          0xC2, 0x4A, 0x01, 0x02, 0x03, 0x04, 0x05, 0x06, 0x07, 0x08, 0x09, 0x10,}, 15},
      QCBOR_TAG_REQUIREMENT_TAG,
      true,

      QCBOR_SUCCESS, /* for GetNext */
      QCBOR_TYPE_DECIMAL_FRACTION_POS_BIGNUM,
      -20,
      0,
      {(const uint8_t []){0x01, 0x02, 0x03, 0x04, 0x05, 0x06, 0x07, 0x08, 0x09, 0x10}, 10},

      QCBOR_ERR_CONVERSION_UNDER_OVER_FLOW, /* for GetDecimalFraction */
      0,
      0,

      QCBOR_SUCCESS, /* for GetDecimalFractionBig */
      -20,
      {(const uint8_t []){0x01, 0x02, 0x03, 0x04, 0x05, 0x06, 0x07, 0x08, 0x09, 0x10}, 10},
      false,

      QCBOR_ERR_UNEXPECTED_TYPE, /* for GetBigFloat */
      0,
      0,

      QCBOR_ERR_UNEXPECTED_TYPE, /* for GetBigFloatBig */
      0,
      {(const uint8_t []){0x00}, 0},
      false
   },

   {
      "6. Error: Mantissa and exponent inside a Mantissa and exponent",
      {(const uint8_t []){0xC4, 0x82, 0x33,
                          0xC5, 0x82, 0x19, 0x01, 0x2C, 0x18, 0x64}, 10},
      QCBOR_TAG_REQUIREMENT_TAG,
      true,

      QCBOR_ERR_BAD_EXP_AND_MANTISSA, /* for GetNext */
      QCBOR_TYPE_DECIMAL_FRACTION_POS_BIGNUM,
      0,
      0,
      {(const uint8_t []){0x00}, 0},

      QCBOR_ERR_BAD_EXP_AND_MANTISSA, /* for GetDecimalFraction */
      0,
      0,

      QCBOR_ERR_BAD_EXP_AND_MANTISSA, /* for GetDecimalFractionBig */
      0,
      {(const uint8_t []){0x00}, 0},
      false,

      QCBOR_ERR_BAD_EXP_AND_MANTISSA, /* for GetBigFloat */
      0,
      0,

      QCBOR_ERR_BAD_EXP_AND_MANTISSA, /* for GetBigFloatBig */
      0,
      {(const uint8_t []){0x00}, 0},
      false
   },
   {
      "7. Tagged 5([-20, 4294967295]) big float, big num mantissa, tag 5 required",
      {(const uint8_t []){0xC5, 0x82, 0x33,
                          0xC2, 0x44, 0xff, 0xff, 0xff, 0xff}, 9},
      QCBOR_TAG_REQUIREMENT_TAG,
      true,

      QCBOR_SUCCESS, /* for GetNext */
      QCBOR_TYPE_BIGFLOAT_POS_BIGNUM,
      -20,
      0,
      {(const uint8_t []){0xff, 0xff, 0xff, 0xff}, 4},

      QCBOR_ERR_UNEXPECTED_TYPE, /* for GetDecimalFraction */
      0,
      0,

      QCBOR_ERR_UNEXPECTED_TYPE, /* for GetDecimalFractionBig */
      -20,
      {(const uint8_t []){0x00}, 1},
      false,

      QCBOR_SUCCESS, /* for GetBigFloat */
      -20,
      4294967295,

      QCBOR_SUCCESS, /* for GetBigFloatBig */
      -20,
      {(const uint8_t []){0xff, 0xff, 0xff, 0xff}, 4},
      false
   },

   {
      /* Special case for test 8. Don't renumber it. */
      "8. Untagged pair with big num (big float or decimal fraction), tag optional",
      {(const uint8_t []){0x82, 0x33, 0xC2, 0x4A, 0x01, 0x02, 0x03, 0x04, 0x05, 0x06, 0x07, 0x08, 0x09, 0x10}, 14},
      QCBOR_TAG_REQUIREMENT_OPTIONAL_TAG,
      true,

      QCBOR_SUCCESS, /* for GetNext */
      QCBOR_TYPE_ARRAY,
      0,
      0,
      {(const uint8_t []){0x00}, 1},

      QCBOR_ERR_CONVERSION_UNDER_OVER_FLOW, /* GetDecimalFraction */
      0,
      0,

      QCBOR_SUCCESS, /* for GetDecimalFractionBig */
      -20,
      {(const uint8_t []){0x01, 0x02, 0x03, 0x04, 0x05, 0x06, 0x07, 0x08, 0x09, 0x10}, 10},
      false,

      QCBOR_ERR_CONVERSION_UNDER_OVER_FLOW, /* for GetBigFloat */
      0,
      0,

      QCBOR_SUCCESS, /* for GetBigFloatBig */
      -20,
      {(const uint8_t []){0x01, 0x02, 0x03, 0x04, 0x05, 0x06, 0x07, 0x08, 0x09, 0x10}, 10},
      false
   },

   {
      "9. decimal fraction with large exponent and negative big num mantissa",
      {(const uint8_t []){0xC4, 0x82, 0x1B, 0x7F, 0xFF, 0xFF, 0xFF, 0xFF, 0xFF, 0xFF, 0xFF,
                                0xC3, 0x4A, 0x01, 0x02, 0x03, 0x04, 0x05, 0x06, 0x07, 0x08, 0x09, 0x10}, 23},
      QCBOR_TAG_REQUIREMENT_OPTIONAL_TAG,
      true,

      QCBOR_SUCCESS, /* for GetNext */
      QCBOR_TYPE_DECIMAL_FRACTION_NEG_BIGNUM,
      9223372036854775807,
      0,
      {(const uint8_t []){0x01, 0x02, 0x03, 0x04, 0x05, 0x06, 0x07, 0x08, 0x09, 0x10}, 10},

      QCBOR_ERR_CONVERSION_UNDER_OVER_FLOW, /* GetDecimalFraction */
      0,
      0,

      QCBOR_SUCCESS, /* for GetDecimalFractionBig */
      9223372036854775807,
      {(const uint8_t []){0x01, 0x02, 0x03, 0x04, 0x05, 0x06, 0x07, 0x08, 0x09, 0x10}, 10},
      true,

      QCBOR_ERR_UNEXPECTED_TYPE, /* for GetBigFloat */
      0,
      0,

      QCBOR_ERR_UNEXPECTED_TYPE, /* for GetBigFloatBig */
      0,
      {(const uint8_t []){0x00}, 1},
      false
   },
};



int32_t ProcessEaMTests(void)
{
   size_t                 uIndex;
   QCBORDecodeContext     DCtx;
   QCBORItem              Item;
   QCBORError             uError;
   int64_t                nMantissa, nExponent;
   MakeUsefulBufOnStack(  MantissaBuf, 200);
   UsefulBufC             Mantissa;
   bool                   bMantissaIsNegative;

   for(uIndex = 0; uIndex < C_ARRAY_COUNT(pEaMTests, struct EaMTest); uIndex++) {
      const struct EaMTest *pT = &pEaMTests[uIndex];
      /* Decode with GetNext */
      QCBORDecode_Init(&DCtx, pT->Input, 0);

      if(uIndex + 1 == 9) {
         nExponent = 99; // just to set a break point
      }

      uError = QCBORDecode_GetNext(&DCtx, &Item);
#ifdef QCBOR_DISABLE_TAGS
      /* Test 8 is a special case when tags are disabled */
      if(pT->bHasTags && uIndex + 1 != 8) {
         if(uError != QCBOR_ERR_TAGS_DISABLED) {
            return (int32_t)(1+uIndex) * 1000 + 9;
         }
      } else {
#endif
         /* Now check return code, data type, mantissa and exponent */
         if(pT->uExpectedErrorGN != uError) {
            return (int32_t)(1+uIndex) * 1000 + 1;
         }
         if(uError == QCBOR_SUCCESS && pT->uQCBORTypeGN != QCBOR_TYPE_ARRAY) {
            if(pT->uQCBORTypeGN != Item.uDataType) {
               return (int32_t)(1+uIndex) * 1000 + 2;
            }
            if(pT->nExponentGN != Item.val.expAndMantissa.nExponent) {
               return (int32_t)(1+uIndex) * 1000 + 3;
            }
            if(Item.uDataType == QCBOR_TYPE_DECIMAL_FRACTION || Item.uDataType == QCBOR_TYPE_BIGFLOAT ) {
               if(pT->nMantissaGN != Item.val.expAndMantissa.Mantissa.nInt) {
                   return (int32_t)(1+uIndex) * 1000 + 4;
                }
            } else {
               if(UsefulBuf_Compare(Item.val.expAndMantissa.Mantissa.bigNum, pT->MantissaGN)) {
                   return (int32_t)(1+uIndex) * 1000 + 5;
               }
            }
         }
#ifdef QCBOR_DISABLE_TAGS
      }
#endif

      /* Decode with GetDecimalFraction */
      QCBORDecode_Init(&DCtx, pT->Input, 0);
      QCBORDecode_GetDecimalFraction(&DCtx,
                                      pT->uTagRequirement,
                                     &nMantissa,
                                     &nExponent);
      uError = QCBORDecode_GetAndResetError(&DCtx);
#ifdef QCBOR_DISABLE_TAGS
      if(pT->bHasTags) {
         if(uError != QCBOR_ERR_TAGS_DISABLED) {
            return (int32_t)(1+uIndex) * 1000 + 39;
         }
      } else {
#endif
         /* Now check return code, mantissa and exponent */
         if(pT->uExpectedErrorGDF != uError) {
            return (int32_t)(1+uIndex) * 1000 + 31;
         }
         if(uError == QCBOR_SUCCESS) {
            if(pT->nExponentGDF != nExponent) {
               return (int32_t)(1+uIndex) * 1000 + 32;
            }
            if(pT->nMantissaGDF != nMantissa) {
                return (int32_t)(1+uIndex) * 1000 + 33;
            }
         }
#ifdef QCBOR_DISABLE_TAGS
      }
#endif

      /* Decode with GetDecimalFractionBig */
      QCBORDecode_Init(&DCtx, pT->Input, 0);
      QCBORDecode_GetDecimalFractionBig(&DCtx,
                                 pT->uTagRequirement,
                                 MantissaBuf,
                                 &Mantissa,
                                 &bMantissaIsNegative,
                                 &nExponent);
      uError = QCBORDecode_GetAndResetError(&DCtx);
#ifdef QCBOR_DISABLE_TAGS
      if(pT->bHasTags) {
         if(uError != QCBOR_ERR_TAGS_DISABLED) {
            return (int32_t)(1+uIndex) * 1000 + 49;
         }
      } else {
#endif
         /* Now check return code, mantissa (bytes and sign) and exponent */
         if(pT->uExpectedErrorGDFB != uError) {
            return (int32_t)(1+uIndex) * 1000 + 41;
         }
         if(uError == QCBOR_SUCCESS) {
            if(pT->nExponentGDFB != nExponent) {
               return (int32_t)(1+uIndex) * 1000 + 42;
            }
            if(pT->IsNegativeGDFB != bMantissaIsNegative) {
                return (int32_t)(1+uIndex) * 1000 + 43;
            }
            if(UsefulBuf_Compare(Mantissa, pT->MantissaGDFB)) {
                return (int32_t)(1+uIndex) * 1000 + 44;
            }
         }
#ifdef QCBOR_DISABLE_TAGS
      }
#endif

      /* Decode with GetBigFloat */
      QCBORDecode_Init(&DCtx, pT->Input, 0);
      QCBORDecode_GetBigFloat(&DCtx,
                              pT->uTagRequirement,
                              &nMantissa,
                              &nExponent);
      uError = QCBORDecode_GetAndResetError(&DCtx);
#ifdef QCBOR_DISABLE_TAGS
      if(pT->bHasTags) {
         if(uError != QCBOR_ERR_TAGS_DISABLED) {
            return (int32_t)(1+uIndex) * 1000 + 19;
         }
      } else {
#endif
         /* Now check return code, mantissa and exponent */
         if(pT->uExpectedErrorGBF != uError) {
            return (int32_t)(1+uIndex) * 1000 + 11;
         }
         if(uError == QCBOR_SUCCESS) {
            if(pT->nExponentGBF != nExponent) {
               return (int32_t)(1+uIndex) * 1000 + 12;
            }
            if(pT->nMantissaGBF != nMantissa) {
                return (int32_t)(1+uIndex) * 1000 + 13;
            }
         }
#ifdef QCBOR_DISABLE_TAGS
      }
#endif

      /* Decode with GetBigFloatBig */
      QCBORDecode_Init(&DCtx, pT->Input, 0);
      QCBORDecode_GetBigFloatBig(&DCtx,
                                 pT->uTagRequirement,
                                 MantissaBuf,
                                 &Mantissa,
                                 &bMantissaIsNegative,
                                 &nExponent);
      uError = QCBORDecode_GetAndResetError(&DCtx);
#ifdef QCBOR_DISABLE_TAGS
      if(pT->bHasTags) {
         if(uError != QCBOR_ERR_TAGS_DISABLED) {
            return (int32_t)(1+uIndex) * 1000 + 29;
         }
      } else {
#endif
         /* Now check return code, mantissa (bytes and sign) and exponent */
         if(pT->uExpectedErrorGBFB != uError) {
            return (int32_t)(1+uIndex) * 1000 + 21;
         }
         if(uError == QCBOR_SUCCESS) {
            if(pT->nExponentGBFB != nExponent) {
               return (int32_t)(1+uIndex) * 1000 + 22;
            }
            if(pT->IsNegativeGBFB != bMantissaIsNegative) {
                return (int32_t)(1+uIndex) * 1000 + 23;
            }
            if(UsefulBuf_Compare(Mantissa, pT->MantissaGBFB)) {
                return (int32_t)(1+uIndex) * 1000 + 24;
            }
         }
#ifdef QCBOR_DISABLE_TAGS
      }
#endif
   }

   return 0;
}


int32_t ExponentAndMantissaDecodeTestsSecondary(void)
{
#ifndef QCBOR_DISABLE_TAGS
   QCBORDecodeContext DC;
   QCBORError         uErr;
   QCBORItem          item;

   static const uint8_t spBigNumMantissa[] = {0x01, 0x02, 0x03, 0x04, 0x05,
                                              0x06, 0x07, 0x08, 0x09, 0x010};
   UsefulBufC BN = UsefulBuf_FROM_BYTE_ARRAY_LITERAL(spBigNumMantissa);



   /* Now encode some stuff and then decode it */
   uint8_t pBuf[40];
   QCBOREncodeContext EC;
   UsefulBufC Encoded;

   QCBOREncode_Init(&EC, UsefulBuf_FROM_BYTE_ARRAY(pBuf));
   QCBOREncode_OpenArray(&EC);
   QCBOREncode_AddDecimalFraction(&EC, 999, 1000); // 999 * (10 ^ 1000)
   QCBOREncode_AddBigFloat(&EC, 100, INT32_MIN);
   QCBOREncode_AddDecimalFractionBigNum(&EC, BN, false, INT32_MAX);
   QCBOREncode_CloseArray(&EC);
   QCBOREncode_Finish(&EC, &Encoded);


   QCBORDecode_Init(&DC, Encoded, QCBOR_DECODE_MODE_NORMAL);
   uErr = QCBORDecode_GetNext(&DC, &item);
   if(uErr != QCBOR_SUCCESS) {
      return 100;
   }

   uErr = QCBORDecode_GetNext(&DC, &item);
   if(uErr != QCBOR_SUCCESS) {
      return 101;
   }

   if(item.uDataType != QCBOR_TYPE_DECIMAL_FRACTION ||
      item.val.expAndMantissa.nExponent != 1000 ||
      item.val.expAndMantissa.Mantissa.nInt != 999) {
      return 102;
   }

   uErr = QCBORDecode_GetNext(&DC, &item);
   if(uErr != QCBOR_SUCCESS) {
      return 103;
   }

   if(item.uDataType != QCBOR_TYPE_BIGFLOAT ||
      item.val.expAndMantissa.nExponent != INT32_MIN ||
      item.val.expAndMantissa.Mantissa.nInt != 100) {
      return 104;
   }

   uErr = QCBORDecode_GetNext(&DC, &item);
   if(uErr != QCBOR_SUCCESS) {
      return 105;
   }

   if(item.uDataType != QCBOR_TYPE_DECIMAL_FRACTION_POS_BIGNUM ||
      item.val.expAndMantissa.nExponent != INT32_MAX ||
      UsefulBuf_Compare(item.val.expAndMantissa.Mantissa.bigNum, BN)) {
      return 106;
   }

#endif /* QCBOR_TAGS_DISABLED */

   return 0;
}


int32_t ExponentAndMantissaDecodeTests(void)
{
   int32_t rv = ProcessEaMTests();
   if(rv) {
      return rv;
   }

   return ExponentAndMantissaDecodeTestsSecondary();
}


static const struct DecodeFailTestInput ExponentAndMantissaFailures[] = {
   { "Exponent > INT64_MAX",
      QCBOR_DECODE_MODE_NORMAL,
      {"\xC4\x82\x1B\x7f\xFF\xFF\xFF\xFF\xFF\xFF\xFF\x1B\x80\xFF\xFF\xFF\xFF\xFF\xFF\xFF", 20},
      QCBOR_ERR_BAD_EXP_AND_MANTISSA
   },
   { "Mantissa > INT64_MAX",
      QCBOR_DECODE_MODE_NORMAL,
      {"\xC4\x82\x1B\x80\xFF\xFF\xFF\xFF\xFF\xFF\xFF\xC3\x4A\x01\x02\x03\x04\x05\x06\x07\x08\x09\x10", 23},
      QCBOR_ERR_BAD_EXP_AND_MANTISSA
   },
   {
      "End of input",
      QCBOR_DECODE_MODE_NORMAL,
      {"\xC4\x82", 2},
      QCBOR_ERR_NO_MORE_ITEMS
   },
   {"bad content for big num",
      QCBOR_DECODE_MODE_NORMAL,
      {"\xC4\x82\x01\xc3\x01", 5},
      QCBOR_ERR_BAD_OPT_TAG
   },
   {"bad content for big num",
      QCBOR_DECODE_MODE_NORMAL,
      {"\xC4\x82\xc2\x01\x1f", 5},
      QCBOR_ERR_BAD_INT
   },
   {"Bad integer for exponent",
      QCBOR_DECODE_MODE_NORMAL,
      {"\xC4\x82\x01\x1f", 4},
      QCBOR_ERR_BAD_INT
   },
   {"Bad integer for mantissa",
      QCBOR_DECODE_MODE_NORMAL,
      {"\xC4\x82\x1f\x01", 4},
      QCBOR_ERR_BAD_INT
   },
   {"3 items in array",
      QCBOR_DECODE_MODE_NORMAL,
    {"\xC4\x83\x03\x01\x02", 5},
    QCBOR_ERR_BAD_EXP_AND_MANTISSA},
#ifndef QCBOR_DISABLE_INDEFINITE_LENGTH_ARRAYS
   {"unterminated indefinite length array",
      QCBOR_DECODE_MODE_NORMAL,
      {"\xC4\x9f\x03\x01\x02", 5},
      QCBOR_ERR_BAD_EXP_AND_MANTISSA
   },
#else /* QCBOR_DISABLE_INDEFINITE_LENGTH_STRINGS */
   {"unterminated indefinite length array",
      QCBOR_DECODE_MODE_NORMAL,
      {"\xC4\x9f\x03\x01\x02", 5},
      QCBOR_ERR_INDEF_LEN_ARRAYS_DISABLED
   },
#endif /* QCBOR_DISABLE_INDEFINITE_LENGTH_STRINGS */
   {"Empty array",
      QCBOR_DECODE_MODE_NORMAL,
      {"\xC4\x80", 2},
      QCBOR_ERR_NO_MORE_ITEMS
   },
   {"Second is not an integer",
      QCBOR_DECODE_MODE_NORMAL,
      {"\xC4\x82\x03\x40", 4},
      QCBOR_ERR_BAD_EXP_AND_MANTISSA
   },
   {"First is not an integer",
      QCBOR_DECODE_MODE_NORMAL,
      {"\xC4\x82\x40", 3},
      QCBOR_ERR_BAD_EXP_AND_MANTISSA
   },
   {"Not an array",
      QCBOR_DECODE_MODE_NORMAL,
      {"\xC4\xA2", 2},
      QCBOR_ERR_BAD_EXP_AND_MANTISSA
   }
};


int32_t
ExponentAndMantissaDecodeFailTests(void)
{
   return ProcessDecodeFailures(ExponentAndMantissaFailures,
                                C_ARRAY_COUNT(ExponentAndMantissaFailures,
                                              struct DecodeFailTestInput));
}

#endif /* QCBOR_DISABLE_EXP_AND_MANTISSA */



/*
 Some basic CBOR with map and array used in a lot of tests.
 The map labels are all strings

 {
  "first integer": 42,
  "an array of two strings": [
      "string1", "string2"
  ],
  "map in a map": {
      "bytes 1": h'78787878',
      "bytes 2": h'79797979',
      "another int": 98,
      "text 2": "lies, damn lies and statistics"
   }
 }
 */

int32_t SpiffyDecodeBasicMap(UsefulBufC input)
{
     QCBORItem Item1, Item2, Item3;
     int64_t nDecodedInt1, nDecodedInt2;
     UsefulBufC B1, B2, S1, S2, S3;

     QCBORDecodeContext DCtx;
     QCBORError nCBORError;

     QCBORDecode_Init(&DCtx, input, 0);

     QCBORDecode_EnterMap(&DCtx, NULL);

        QCBORDecode_GetInt64InMapSZ(&DCtx, "first integer",  &nDecodedInt1);

        QCBORDecode_EnterMapFromMapSZ(&DCtx, "map in a map");
           QCBORDecode_GetInt64InMapSZ(&DCtx,  "another int",  &nDecodedInt2);
           QCBORDecode_GetByteStringInMapSZ(&DCtx, "bytes 1",  &B1);
           QCBORDecode_GetByteStringInMapSZ(&DCtx, "bytes 2",  &B2);
           QCBORDecode_GetTextStringInMapSZ(&DCtx, "text 2",  &S1);
        QCBORDecode_ExitMap(&DCtx);

        QCBORDecode_EnterArrayFromMapSZ(&DCtx, "an array of two strings");
           QCBORDecode_GetNext(&DCtx, &Item1);
           QCBORDecode_GetNext(&DCtx, &Item2);
           if(QCBORDecode_GetNext(&DCtx, &Item3) != QCBOR_ERR_NO_MORE_ITEMS) {
              return -400;
           }
        QCBORDecode_ExitArray(&DCtx);

        // Parse the same array again using GetText() instead of GetItem()
        QCBORDecode_EnterArrayFromMapSZ(&DCtx, "an array of two strings");
           QCBORDecode_GetTextString(&DCtx, &S2);
           QCBORDecode_GetTextString(&DCtx, &S3);
           if(QCBORDecode_GetError(&DCtx) != QCBOR_SUCCESS) {
              return 5000;
           }
      /*     QCBORDecode_GetText(&DCtx, &S3);
           if(QCBORDecode_GetAndResetError(&DCtx) != QCBOR_ERR_NO_MORE_ITEMS) {
               return 5001;
           } */

        QCBORDecode_ExitArray(&DCtx);

     QCBORDecode_ExitMap(&DCtx);

     nCBORError = QCBORDecode_Finish(&DCtx);

     if(nCBORError) {
        return (int32_t)nCBORError;
     }

     if(nDecodedInt1 != 42) {
        return 1001;
     }

     if(nDecodedInt2 != 98) {
        return 1002;
     }

     if(Item1.uDataType != QCBOR_TYPE_TEXT_STRING ||
        UsefulBufCompareToSZ(Item1.val.string, "string1")) {
        return 1003;
     }

     if(Item1.uDataType != QCBOR_TYPE_TEXT_STRING ||
        UsefulBufCompareToSZ(Item2.val.string, "string2")) {
        return 1004;
     }

     if(UsefulBufCompareToSZ(S1, "lies, damn lies and statistics")) {
        return 1005;
     }

     if(UsefulBuf_Compare(B1, UsefulBuf_FromSZ("xxxx"))){
        return 1006;
     }

     if(UsefulBuf_Compare(B2, UsefulBuf_FromSZ("yyyy"))){
        return 1007;
     }

     if(UsefulBuf_Compare(S2, UsefulBuf_FromSZ("string1"))){
        return 1008;
     }

     if(UsefulBuf_Compare(S3, UsefulBuf_FromSZ("string2"))){
        return 1009;
     }

   return 0;
}

/*
   {
      -75008: h'05083399',
      88: [],
      100100: {
         "sub1": {
            10: [
               0
            ],
            -75009: h'A46823990001',
            100100: {
               "json": "{ \"ueid\", \"xyz\"}",
               "subsub": {
                  100002: h'141813191001'
               }
            }
         }
      }
   }
 */

static const uint8_t spNestedCBOR[] = {
   0xa3, 0x3a, 0x00, 0x01, 0x24, 0xff, 0x44, 0x05,
   0x08, 0x33, 0x99, 0x18, 0x58, 0x80, 0x1a, 0x00,
   0x01, 0x87, 0x04, 0xa1, 0x64, 0x73, 0x75, 0x62,
   0x31, 0xa3, 0x0a, 0x81, 0x00, 0x3a, 0x00, 0x01,
   0x25, 0x00, 0x46, 0xa4, 0x68, 0x23, 0x99, 0x00,
   0x01, 0x1a, 0x00, 0x01, 0x87, 0x04, 0xa2, 0x64,
   0x6a, 0x73, 0x6f, 0x6e, 0x70, 0x7b, 0x20, 0x22,
   0x75, 0x65, 0x69, 0x64, 0x22, 0x2c, 0x20, 0x22,
   0x78, 0x79, 0x7a, 0x22, 0x7d, 0x66, 0x73, 0x75,
   0x62, 0x73, 0x75, 0x62, 0xa1, 0x1a, 0x00, 0x01,
   0x86, 0xa2, 0x46, 0x14, 0x18, 0x13, 0x19, 0x10,
   0x01
};

/*  Get item in multi-level nesting in spNestedCBOR */
static int32_t DecodeNestedGetSubSub(QCBORDecodeContext *pDCtx)
{
   UsefulBufC String;

   uint8_t test_oemid_bytes[] = {0x14, 0x18, 0x13, 0x19, 0x10, 0x01};
   const struct q_useful_buf_c test_oemid = UsefulBuf_FROM_BYTE_ARRAY_LITERAL(test_oemid_bytes);

   QCBORDecode_EnterMapFromMapN(pDCtx, 100100);
   QCBORDecode_EnterMap(pDCtx, NULL);
   QCBORDecode_EnterMapFromMapN(pDCtx, 100100);
   QCBORDecode_EnterMapFromMapSZ(pDCtx, "subsub");
   QCBORDecode_GetByteStringInMapN(pDCtx, 100002, &String);
   if(QCBORDecode_GetError(pDCtx)) {
      return 4001;
   }
   if(UsefulBuf_Compare(String, test_oemid)) {
      return 4002;
   }
   QCBORDecode_ExitMap(pDCtx);
   QCBORDecode_ExitMap(pDCtx);
   QCBORDecode_ExitMap(pDCtx);
   QCBORDecode_ExitMap(pDCtx);

   return 0;
}

/*  Iterations on the zero-length array in spNestedCBOR */
static int32_t DecodeNestedGetEmpty(QCBORDecodeContext *pDCtx)
{
   QCBORItem Item;
   QCBORError         uErr;

   QCBORDecode_EnterArrayFromMapN(pDCtx, 88);
   for(int x = 0; x < 20; x++) {
      uErr = QCBORDecode_GetNext(pDCtx, &Item);
      if(uErr != QCBOR_ERR_NO_MORE_ITEMS) {
         return 4100;

      }
   }
   QCBORDecode_ExitArray(pDCtx);
   if(QCBORDecode_GetError(pDCtx)) {
      return 4101;
   }

   return 0;
}

/* Various iterations on the array that contains a zero in spNestedCBOR */
static int32_t DecodeNestedGetZero(QCBORDecodeContext *pDCtx)
{
   QCBORError         uErr;

   QCBORDecode_EnterMapFromMapN(pDCtx, 100100);
   QCBORDecode_EnterMapFromMapSZ(pDCtx, "sub1");
   QCBORDecode_EnterArrayFromMapN(pDCtx, 10);
   int64_t nInt = 99;
   QCBORDecode_GetInt64(pDCtx, &nInt);
   if(nInt != 0) {
      return 4200;
   }
   for(int x = 0; x < 20; x++) {
      QCBORItem Item;
      uErr = QCBORDecode_GetNext(pDCtx, &Item);
      if(uErr != QCBOR_ERR_NO_MORE_ITEMS) {
         return 4201;

      }
   }
   QCBORDecode_ExitArray(pDCtx);
   if(QCBORDecode_GetAndResetError(pDCtx)) {
      return 4202;
   }
   QCBORDecode_EnterArrayFromMapN(pDCtx, 10);
   UsefulBufC dD;
   QCBORDecode_GetByteString(pDCtx, &dD);
   if(QCBORDecode_GetAndResetError(pDCtx) != QCBOR_ERR_UNEXPECTED_TYPE) {
      return 4203;
   }
   for(int x = 0; x < 20; x++) {
      QCBORDecode_GetByteString(pDCtx, &dD);
      uErr = QCBORDecode_GetAndResetError(pDCtx);
      if(uErr != QCBOR_ERR_NO_MORE_ITEMS) {
         return 4204;
      }
   }
   QCBORDecode_ExitArray(pDCtx);
   QCBORDecode_ExitMap(pDCtx);
   QCBORDecode_ExitMap(pDCtx);

   return 0;
}

/* Repeatedly enter and exit maps and arrays, go off the end of maps
 and arrays and such. */
static int32_t DecodeNestedIterate(void)
{
   QCBORDecodeContext DCtx;
   int32_t            nReturn;
   QCBORError         uErr;

   QCBORDecode_Init(&DCtx, UsefulBuf_FROM_BYTE_ARRAY_LITERAL(spNestedCBOR), 0);
   QCBORDecode_EnterMap(&DCtx, NULL);

   for(int j = 0; j < 5; j++) {
      for(int i = 0; i < 20; i++) {
         nReturn = DecodeNestedGetSubSub(&DCtx);
         if(nReturn) {
            return nReturn;
         }
      }

      for(int i = 0; i < 20; i++) {
         nReturn = DecodeNestedGetEmpty(&DCtx);
         if(nReturn ) {
            return nReturn;
         }
      }

      for(int i = 0; i < 20; i++) {
         nReturn = DecodeNestedGetZero(&DCtx);
         if(nReturn ) {
            return nReturn;
         }
      }
   }

   QCBORDecode_ExitMap(&DCtx);
   uErr = QCBORDecode_Finish(&DCtx);
   if(uErr) {
      return (int32_t)uErr + 4100;
   }

   return 0;
}


/*
   [
      23,
      6000,
      h'67616C6163746963',
      h'686176656E20746F6B656E'
   ]
 */
static const uint8_t spSimpleArray[] = {
   0x84,
   0x17,
   0x19, 0x17, 0x70,
   0x48, 0x67, 0x61, 0x6C, 0x61, 0x63, 0x74, 0x69, 0x63,
   0x4B, 0x68, 0x61, 0x76, 0x65, 0x6E, 0x20, 0x74, 0x6F, 0x6B, 0x65, 0x6E};

/* [h'', {}, [], 0] */
static const uint8_t spArrayOfEmpty[] = {0x84, 0x40, 0xa0, 0x80, 0x00};

/* {} */
static const uint8_t spEmptyMap[] = {0xa0};

#ifndef QCBOR_DISABLE_INDEFINITE_LENGTH_ARRAYS
/* {} */
static const uint8_t spEmptyInDefinteLengthMap[] = {0xbf, 0xff};


/*
   {
      0: [],
      9: [
         [],
         []
      ],
      8: {
         1: [],
         2: {},
         3: []
      },
      4: {},
      5: [],
      6: [
         [],
         []
      ]
   }
 */
static const uint8_t spMapOfEmpty[] = {
   0xa6, 0x00, 0x80, 0x09, 0x82, 0x80, 0x80, 0x08,
   0xa3, 0x01, 0x80, 0x02, 0xa0, 0x03, 0x80, 0x04,
   0xa0, 0x05, 0x9f, 0xff, 0x06, 0x9f, 0x80, 0x9f,
   0xff, 0xff};

#endif /* QCBOR_DISABLE_INDEFINITE_LENGTH_ARRAYS */


/*
 Too many tags
 Duplicate label
 Integer overflow
 Date overflow

   {
      1: 224(225(226(227(4(0))))),
      3: -18446744073709551616,
      4: 1(1.0e+300),
      5: 0,
      8: 8
    }
 */
static const uint8_t spRecoverableMapErrors[] = {
#ifndef QCBOR_DISABLE_TAGS
   0xa5,
   0x04, 0xc1, 0xfb, 0x7e, 0x37, 0xe4, 0x3c, 0x88, 0x00, 0x75, 0x9c,
   0x01, 0xd8, 0xe0, 0xd8, 0xe1, 0xd8, 0xe2, 0xd8, 0xe3, 0xd8, 0x04, 0x00,
#else
   0xa4,
#endif
   0x05, 0x00,
   0x05, 0x00,
   0x08, 0x08,
};

/* Bad break */
static const uint8_t spUnRecoverableMapError1[] = {
   0xa2, 0xff, 0x01, 0x00, 0x02, 0x00
};

#ifndef QCBOR_DISABLE_INDEFINITE_LENGTH_ARRAYS
/* No more items */
static const uint8_t spUnRecoverableMapError2[] = {
   0xbf, 0x02, 0xbf, 0xff, 0x01, 0x00, 0x02, 0x00
};

/* Hit end because string is too long */
static const uint8_t spUnRecoverableMapError3[] = {
   0xbf, 0x02, 0x69, 0x64, 0x64, 0xff
};

/* Hit end because string is too long */
static const uint8_t spUnRecoverableMapError4[] = {
   0xbf,
      0x02, 0x9f, 0x9f, 0x9f, 0x9f, 0x9f, 0x9f, 0x9f, 0x9f,
            0x9f, 0x9f, 0x9f, 0x9f, 0x9f, 0x9f, 0x9f, 0x9f,
            0xff, 0xff, 0xff, 0xff, 0xff, 0xff, 0xff, 0xff,
            0xff, 0xff, 0xff, 0xff, 0xff, 0xff, 0xff, 0xff,
   0xff
};
#endif /* QCBOR_DISABLE_INDEFINITE_LENGTH_ARRAYS */

const unsigned char not_well_formed_submod_section[] = {
   0xa1, 0x14, 0x1f,
};


/* Array of length 3, but only two items. */
const unsigned char spBadConsumeInput[] = {
   0x83, 0x00, 0x00
};

/* Tag nesting too deep. */
const unsigned char spBadConsumeInput2[] = {
   0x81,
   0xD8, 0x37,
   0xD8, 0x2C,
      0xD8, 0x21,
         0xD6,
            0xCB,
               00
};


const unsigned char spBadConsumeInput4[] = {
   0x81, 0x9f, 0x00, 0xff
};

const unsigned char spBadConsumeInput5[] = {
   0xa1, 0x80, 0x00
};

/*
 Lots of nesting for various nesting tests.
 { 1:1,
   2:{
      21:21,
      22:{
         221:[2111, 2112, 2113],
         222:222,
         223: {}
      },
      23: 23
    },
    3:3,
    4: [ {} ]
 }
 */
static const uint8_t spNested[] = {
0xA4,                            /* Map of 4                              */
   0x01, 0x01,                   /*   Map entry 1 : 1                     */
   0x02, 0xA3,                   /*   Map entry 2 : {, an array of 3      */
      0x15, 0x15,                /*     Map entry 21 : 21                 */
      0x16, 0xA3,                /*     Map entry 22 : {, a map of 3      */
         0x18, 0xDD, 0x83,       /*       Map entry 221 : [ an array of 3 */
            0x19, 0x08, 0x3F,    /*         Array item 2111               */
            0x19, 0x08, 0x40,    /*         Array item 2112               */
            0x19, 0x08, 0x41,    /*         Array item 2113               */
         0x18, 0xDE, 0x18, 0xDE, /*       Map entry 222 : 222             */
         0x18, 0xDF, 0xA0,       /*       Map entry 223 : {}              */
      0x17, 0x17,                /*     Map entry 23 : 23                 */
   0x03, 0x03,                   /*   Map entry 3 : 3                     */
   0x04, 0x81,                   /*   Map entry 4: [, an array of 1       */
      0xA0                       /*     Array entry {}, an empty map      */
};


static int32_t EnterMapCursorTest(void)
{
   QCBORDecodeContext DCtx;
   QCBORItem          Item1;
   int64_t            nInt;
   QCBORError         uErr;

   QCBORDecode_Init(&DCtx, UsefulBuf_FROM_BYTE_ARRAY_LITERAL(spNested), 0);
   QCBORDecode_EnterMap(&DCtx, NULL);
   QCBORDecode_GetInt64InMapN (&DCtx, 3, &nInt);
   uErr = QCBORDecode_GetNext(&DCtx, &Item1);
   if(uErr != QCBOR_SUCCESS) {
      return 701;
   }
   if(Item1.uDataType != QCBOR_TYPE_INT64) {
      return 700;
   }


   int i;
   for(i = 0; i < 13; i++) {
      QCBORDecode_Init(&DCtx, UsefulBuf_FROM_BYTE_ARRAY_LITERAL(spNested), 0);
      QCBORDecode_EnterMap(&DCtx, NULL);
      int j;
      /* Move travesal cursor */
      for(j = 0; j < i; j++) {
         QCBORDecode_GetNext(&DCtx, &Item1);
      }
      QCBORDecode_EnterMapFromMapN(&DCtx, 2);
      QCBORDecode_ExitMap(&DCtx);
      QCBORDecode_GetNext(&DCtx, &Item1);
      if(Item1.label.int64 != 3) {
         return 8000;
      }
   }

   for(i = 0; i < 13; i++) {
      QCBORDecode_Init(&DCtx, UsefulBuf_FROM_BYTE_ARRAY_LITERAL(spNested), 0);
      QCBORDecode_EnterMap(&DCtx, NULL);
      int j;
      /* Move travesal cursor */
      for(j = 0; j < i; j++) {
         QCBORDecode_GetNext(&DCtx, &Item1);
      }
      QCBORDecode_EnterMapFromMapN(&DCtx, 2);
      QCBORDecode_EnterMapFromMapN(&DCtx, 22);
      QCBORDecode_ExitMap(&DCtx);
      QCBORDecode_GetNext(&DCtx, &Item1);
      if(Item1.label.int64 != 23) {
         return 8000;
      }
   }

   for(i = 0; i < 13; i++) {
      QCBORDecode_Init(&DCtx, UsefulBuf_FROM_BYTE_ARRAY_LITERAL(spNested), 0);
      QCBORDecode_EnterMap(&DCtx, NULL);
      int j;
      /* Move travesal cursor */
      for(j = 0; j < i; j++) {
         QCBORDecode_GetNext(&DCtx, &Item1);
      }
      QCBORDecode_EnterMapFromMapN(&DCtx, 2);
      QCBORDecode_EnterMapFromMapN(&DCtx, 22);
      for(j = 0; j < i; j++) {
          QCBORDecode_GetNext(&DCtx, &Item1);
       }
      QCBORDecode_EnterArrayFromMapN(&DCtx, 221);
      QCBORDecode_ExitArray(&DCtx);
      QCBORDecode_ExitMap(&DCtx);
      QCBORDecode_GetNext(&DCtx, &Item1);
      if(Item1.label.int64 != 23) {
         return 8000;
      }
      QCBORDecode_ExitMap(&DCtx);
      QCBORDecode_GetNext(&DCtx, &Item1);
      if(Item1.label.int64 != 3) {
         return 8000;
      }
   }

   return 0;
}


int32_t EnterMapTest(void)
{
   QCBORItem          Item1;
   QCBORDecodeContext DCtx;
   int32_t            nReturn;
   QCBORError         uErr;

#ifndef QCBOR_DISABLE_INDEFINITE_LENGTH_ARRAYS
   QCBORDecode_Init(&DCtx, UsefulBuf_FROM_BYTE_ARRAY_LITERAL(spMapOfEmpty), 0);
   QCBORDecode_EnterMap(&DCtx, NULL);


   QCBORDecode_EnterArray(&DCtx, NULL); // Label 0
   QCBORDecode_ExitArray(&DCtx);

   QCBORDecode_EnterArray(&DCtx, NULL); // Label 9
   QCBORDecode_EnterArray(&DCtx, NULL);
   QCBORDecode_ExitArray(&DCtx);
   QCBORDecode_EnterArray(&DCtx, NULL);
   QCBORDecode_ExitArray(&DCtx);
   QCBORDecode_ExitArray(&DCtx);

   QCBORDecode_EnterMap(&DCtx, NULL);  // Label 8
   QCBORDecode_EnterArray(&DCtx, NULL);
   QCBORDecode_ExitArray(&DCtx);
   QCBORDecode_EnterMap(&DCtx, NULL);
   QCBORDecode_ExitMap(&DCtx);
   QCBORDecode_EnterArray(&DCtx, NULL);
   QCBORDecode_ExitArray(&DCtx);
   QCBORDecode_ExitMap(&DCtx);

   QCBORDecode_EnterMap(&DCtx, NULL);  // Label4
   QCBORDecode_ExitMap(&DCtx);

   QCBORDecode_EnterArray(&DCtx, NULL); // Label 5
   QCBORDecode_ExitArray(&DCtx);

   QCBORDecode_EnterArray(&DCtx, NULL); // Label 6
   QCBORDecode_EnterArray(&DCtx, NULL);
   QCBORDecode_ExitArray(&DCtx);
   QCBORDecode_EnterArray(&DCtx, NULL);
   QCBORDecode_ExitArray(&DCtx);
   QCBORDecode_ExitArray(&DCtx);

   QCBORDecode_ExitMap(&DCtx);

   uErr = QCBORDecode_Finish(&DCtx);
   if(uErr != QCBOR_SUCCESS){
      return 3011;
   }

#ifndef QCBOR_DISABLE_NON_INTEGER_LABELS
   (void)pValidMapIndefEncoded;
   nReturn = SpiffyDecodeBasicMap(UsefulBuf_FROM_BYTE_ARRAY_LITERAL(pValidMapIndefEncoded));
   if(nReturn) {
      return nReturn + 20000;
   }
#endif /* ! QCBOR_DISABLE_NON_INTEGER_LABELS */
#endif /* ! QCBOR_DISABLE_INDEFINITE_LENGTH_ARRAYS */

#ifndef QCBOR_DISABLE_NON_INTEGER_LABELS
   QCBORItem          ArrayItem;

   nReturn = SpiffyDecodeBasicMap(UsefulBuf_FROM_BYTE_ARRAY_LITERAL(pValidMapEncoded));
   if(nReturn) {
      return nReturn;
   }



   // These tests confirm the cursor is at the right place after entering
   // a map or array
   const UsefulBufC ValidEncodedMap = UsefulBuf_FROM_BYTE_ARRAY_LITERAL(pValidMapEncoded);

   // Confirm cursor is at right place
   QCBORDecode_Init(&DCtx, ValidEncodedMap, 0);
   QCBORDecode_EnterMap(&DCtx, NULL);
   QCBORDecode_GetNext(&DCtx, &Item1);
   if(Item1.uDataType != QCBOR_TYPE_INT64) {
      return 2001;
   }


   QCBORDecode_Init(&DCtx, ValidEncodedMap, 0);
   QCBORDecode_VGetNext(&DCtx, &Item1);
   QCBORDecode_VGetNext(&DCtx, &Item1);
   QCBORDecode_EnterArray(&DCtx, &ArrayItem);
   if(ArrayItem.uLabelType != QCBOR_TYPE_TEXT_STRING ||
      UsefulBuf_Compare(ArrayItem.label.string,
                        UsefulBuf_FROM_SZ_LITERAL("an array of two strings"))) {
      return 2051;
   }
   QCBORDecode_GetNext(&DCtx, &Item1);
   if(Item1.uDataType != QCBOR_TYPE_TEXT_STRING) {
      return 2002;
   }
   QCBORDecode_ExitArray(&DCtx);
   QCBORDecode_EnterMap(&DCtx, &ArrayItem);
   if(ArrayItem.uLabelType != QCBOR_TYPE_TEXT_STRING ||
      UsefulBuf_Compare(ArrayItem.label.string,
                        UsefulBuf_FROM_SZ_LITERAL("map in a map"))) {
      return 2052;
   }


   QCBORDecode_Init(&DCtx, ValidEncodedMap, 0);
   QCBORDecode_EnterMap(&DCtx, NULL);
   QCBORDecode_GetNext(&DCtx, &Item1);
   QCBORDecode_GetNext(&DCtx, &Item1);
   QCBORDecode_GetNext(&DCtx, &Item1);
   QCBORDecode_EnterMapFromMapSZ(&DCtx, "map in a map");
   QCBORDecode_GetNext(&DCtx, &Item1);
   if(Item1.uDataType != QCBOR_TYPE_BYTE_STRING) {
      return 2003;
   }

   QCBORDecode_Init(&DCtx, ValidEncodedMap, 0);
   QCBORDecode_EnterMap(&DCtx, NULL);
   QCBORDecode_GetNext(&DCtx, &Item1);
   QCBORDecode_GetNext(&DCtx, &Item1);
   QCBORDecode_GetNext(&DCtx, &Item1);
   QCBORDecode_GetNext(&DCtx, &Item1);
   QCBORDecode_GetNext(&DCtx, &Item1);
   QCBORDecode_GetNext(&DCtx, &Item1);
   QCBORDecode_GetNext(&DCtx, &Item1);
   QCBORDecode_EnterArrayFromMapSZ(&DCtx, "an array of two strings");
   QCBORDecode_GetNext(&DCtx, &Item1);
   if(Item1.uDataType != QCBOR_TYPE_TEXT_STRING) {
      return 2004;
   }

   QCBORDecode_Init(&DCtx, ValidEncodedMap, 0);
   QCBORDecode_EnterMap(&DCtx, NULL);
   QCBORDecode_EnterArrayFromMapSZ(&DCtx, "an array of two strings");
   QCBORDecode_ExitArray(&DCtx);
   QCBORDecode_GetNext(&DCtx, &Item1);
   if(Item1.uDataType != QCBOR_TYPE_MAP && Item1.uLabelAlloc != QCBOR_TYPE_TEXT_STRING) {
      return 2006;
   }
   QCBORDecode_ExitMap(&DCtx);
   if(QCBORDecode_GetNext(&DCtx, &Item1) != QCBOR_ERR_NO_MORE_ITEMS) {
      return 2007;
   }
#endif /* !QCBOR_DISABLE_NON_INTEGER_LABELS */

   QCBORDecode_Init(&DCtx, UsefulBuf_FROM_BYTE_ARRAY_LITERAL(spSimpleArray), 0);
   QCBORDecode_EnterArray(&DCtx, NULL);
   int64_t nDecodedInt2;

   UsefulBufC String;
   QCBORDecode_GetTextStringInMapN(&DCtx, 88, &String);
   uErr = QCBORDecode_GetAndResetError(&DCtx);
   if(uErr != QCBOR_ERR_MAP_NOT_ENTERED){
      return 2009;
   }
#ifndef QCBOR_DISABLE_NON_INTEGER_LABELS
   QCBORDecode_GetInt64InMapSZ(&DCtx, "another int",  &nDecodedInt2);
   uErr = QCBORDecode_GetAndResetError(&DCtx);
   if(uErr != QCBOR_ERR_MAP_NOT_ENTERED){
      return 2008;
   }
#endif /* ! QCBOR_DISABLE_NON_INTEGER_LABELS */


   QCBORDecode_Init(&DCtx, UsefulBuf_FROM_BYTE_ARRAY_LITERAL(spEmptyMap), 0);
   QCBORDecode_EnterMap(&DCtx, NULL);
   // This will fail because the map is empty.
   QCBORDecode_GetInt64InMapSZ(&DCtx, "another int",  &nDecodedInt2);
   uErr = QCBORDecode_GetAndResetError(&DCtx);
   if(uErr != QCBOR_ERR_LABEL_NOT_FOUND){
      return 2010;
   }
   QCBORDecode_ExitMap(&DCtx);
   uErr = QCBORDecode_Finish(&DCtx);
   if(uErr != QCBOR_SUCCESS){
      return 2011;
   }


#ifndef QCBOR_DISABLE_INDEFINITE_LENGTH_ARRAYS
   QCBORDecode_Init(&DCtx, UsefulBuf_FROM_BYTE_ARRAY_LITERAL(spEmptyInDefinteLengthMap), 0);
   QCBORDecode_EnterMap(&DCtx, NULL);
   // This will fail because the map is empty.
   QCBORDecode_GetInt64InMapSZ(&DCtx, "another int",  &nDecodedInt2);
   uErr = QCBORDecode_GetAndResetError(&DCtx);
   if(uErr != QCBOR_ERR_LABEL_NOT_FOUND){
      return 2012;
   }
   QCBORDecode_ExitMap(&DCtx);
   uErr = QCBORDecode_Finish(&DCtx);
   if(uErr != QCBOR_SUCCESS){
      return 2013;
   }
#endif /* QCBOR_DISABLE_INDEFINITE_LENGTH_ARRAYS */


   QCBORDecode_Init(&DCtx, UsefulBuf_FROM_BYTE_ARRAY_LITERAL(spArrayOfEmpty), 0);
   QCBORDecode_EnterArray(&DCtx, NULL);
   QCBORDecode_GetByteString(&DCtx, &String);
   QCBORDecode_EnterMap(&DCtx, NULL);
   QCBORDecode_ExitMap(&DCtx);
   QCBORDecode_EnterArray(&DCtx, NULL);
   QCBORDecode_ExitArray(&DCtx);
   QCBORDecode_GetInt64(&DCtx, &nDecodedInt2);
   QCBORDecode_ExitArray(&DCtx);
   uErr = QCBORDecode_Finish(&DCtx);
   if(uErr != QCBOR_SUCCESS) {
      return 2014;
   }

   int64_t nInt;
   QCBORDecode_Init(&DCtx, UsefulBuf_FROM_BYTE_ARRAY_LITERAL(spRecoverableMapErrors), 0);
   QCBORDecode_EnterMap(&DCtx, NULL);
#ifndef QCBOR_DISABLE_TAGS
   QCBORDecode_GetInt64InMapN(&DCtx, 0x01, &nInt);
   uErr = QCBORDecode_GetError(&DCtx);
   if(uErr != QCBOR_ERR_TOO_MANY_TAGS) {
      return 2021;
   }
   if(QCBORDecode_GetNthTagOfLast(&DCtx, 0) != CBOR_TAG_INVALID64) {
      return 2121;
   }
   (void)QCBORDecode_GetAndResetError(&DCtx);
#endif


#ifndef QCBOR_DISABLE_TAGS
   QCBORDecode_GetEpochDateInMapN(&DCtx, 0x04, QCBOR_TAG_REQUIREMENT_TAG, &nInt);
   uErr = QCBORDecode_GetAndResetError(&DCtx);
   if(uErr != FLOAT_ERR_CODE_NO_FLOAT_HW(QCBOR_ERR_DATE_OVERFLOW)) {
      return 2024;
   }
#endif

   QCBORDecode_GetInt64InMapN(&DCtx, 0x05, &nInt);
   uErr = QCBORDecode_GetAndResetError(&DCtx);
   if(uErr != QCBOR_ERR_DUPLICATE_LABEL) {
      return 2025;
   }

   QCBORDecode_GetInt64InMapN(&DCtx, 0x08, &nInt);

   QCBORDecode_ExitMap(&DCtx);
   uErr = QCBORDecode_Finish(&DCtx);
   if(uErr != QCBOR_SUCCESS) {
      return 2026;
   }

   QCBORDecode_Init(&DCtx, UsefulBuf_FROM_BYTE_ARRAY_LITERAL(spUnRecoverableMapError1), 0);
   QCBORDecode_EnterMap(&DCtx, NULL);
   QCBORDecode_GetInt64InMapN(&DCtx, 0x01, &nInt);
   uErr = QCBORDecode_GetAndResetError(&DCtx);
   if(uErr != QCBOR_ERR_BAD_BREAK) {
      return 2030;
   }

#ifndef QCBOR_DISABLE_INDEFINITE_LENGTH_ARRAYS
   QCBORDecode_Init(&DCtx, UsefulBuf_FROM_BYTE_ARRAY_LITERAL(spUnRecoverableMapError2), 0);
   QCBORDecode_EnterMap(&DCtx, NULL);
   QCBORDecode_GetInt64InMapN(&DCtx, 0x01, &nInt);
   uErr = QCBORDecode_GetAndResetError(&DCtx);
   if(uErr != QCBOR_ERR_NO_MORE_ITEMS) {
      return 2031;
   }

   QCBORDecode_Init(&DCtx, UsefulBuf_FROM_BYTE_ARRAY_LITERAL(spUnRecoverableMapError3), 0);
   QCBORDecode_EnterMap(&DCtx, NULL);
   QCBORDecode_GetInt64InMapN(&DCtx, 0x01, &nInt);
   uErr = QCBORDecode_GetAndResetError(&DCtx);
   if(uErr != QCBOR_ERR_HIT_END) {
      return 2032;
   }

   QCBORDecode_Init(&DCtx, UsefulBuf_FROM_BYTE_ARRAY_LITERAL(spUnRecoverableMapError4), 0);
   QCBORDecode_EnterMap(&DCtx, NULL);
   QCBORDecode_GetInt64InMapN(&DCtx, 0x01, &nInt);
   uErr = QCBORDecode_GetAndResetError(&DCtx);
   if(uErr != QCBOR_ERR_ARRAY_DECODE_NESTING_TOO_DEEP) {
      return 2033;
   }
#endif /* QCBOR_DISABLE_INDEFINITE_LENGTH_ARRAYS */

#ifndef QCBOR_DISABLE_NON_INTEGER_LABELS
   QCBORDecode_Init(&DCtx, UsefulBuf_FROM_BYTE_ARRAY_LITERAL(pValidMapEncoded), 0);
   QCBORDecode_VGetNextConsume(&DCtx, &Item1);
   if(Item1.uDataType != QCBOR_TYPE_MAP) {
      return 2401;
   }
   if(QCBORDecode_GetError(&DCtx)) {
      return 2402;
   }

   QCBORDecode_Init(&DCtx, UsefulBuf_FROM_BYTE_ARRAY_LITERAL(pValidMapEncoded), 0);
   QCBORDecode_VGetNext(&DCtx, &Item1);
   if(Item1.uDataType != QCBOR_TYPE_MAP ||
      Item1.val.uCount != 3 ||
      Item1.uNextNestLevel != 1) {
      return 2403;
   }
   if(QCBORDecode_GetError(&DCtx)) {
      return 2404;
   }
   QCBORDecode_VGetNextConsume(&DCtx, &Item1);
   if(Item1.uDataType != QCBOR_TYPE_INT64 ||
      Item1.uNextNestLevel != 1 ||
      Item1.val.int64 != 42) {
      return 2405;
   }
   if(QCBORDecode_GetError(&DCtx)) {
      return 2406;
   }
   QCBORDecode_VGetNextConsume(&DCtx, &Item1);
   if(Item1.uDataType != QCBOR_TYPE_ARRAY ||
      Item1.uNestingLevel != 1 ||
      Item1.uNextNestLevel != 1 ||
      Item1.val.uCount != 2) {
      return 2407;
   }
   if(QCBORDecode_GetError(&DCtx)) {
      return 2408;
   }
   QCBORDecode_VGetNextConsume(&DCtx, &Item1);
   if(Item1.uDataType != QCBOR_TYPE_MAP ||
      Item1.uNestingLevel != 1 ||
      Item1.uNextNestLevel != 0 ||
      Item1.val.uCount != 4) {
      return 2409;
   }
   if(QCBORDecode_GetError(&DCtx)) {
      return 2410;
   }
#endif /* ! QCBOR_DISABLE_NON_INTEGER_LABELS */

   nReturn = DecodeNestedIterate();


   QCBORDecode_Init(&DCtx, UsefulBuf_FROM_BYTE_ARRAY_LITERAL(not_well_formed_submod_section), 0);
   QCBORDecode_EnterMap(&DCtx, NULL);
   QCBORDecode_EnterMapFromMapN(&DCtx, 20);
   if(QCBORDecode_GetError(&DCtx) != QCBOR_ERR_BAD_INT) {
      return 2500;
   }

   QCBORDecode_Init(&DCtx, UsefulBuf_FROM_BYTE_ARRAY_LITERAL(spBadConsumeInput), 0);
   QCBORDecode_VGetNextConsume(&DCtx, &Item1);
   if(QCBORDecode_GetError(&DCtx) != QCBOR_ERR_NO_MORE_ITEMS) {
      return 2600;
   }

#ifndef QCBOR_DISABLE_TAGS
   QCBORDecode_Init(&DCtx, UsefulBuf_FROM_BYTE_ARRAY_LITERAL(spBadConsumeInput2), 0);
   QCBORDecode_VGetNextConsume(&DCtx, &Item1);
   if(QCBORDecode_GetError(&DCtx) != QCBOR_SUCCESS) {
      return 2700;
   }
#endif


   QCBORDecode_Init(&DCtx, UsefulBuf_FROM_BYTE_ARRAY_LITERAL(spBadConsumeInput4), 0);
   QCBORDecode_VGetNextConsume(&DCtx, &Item1);
#ifndef QCBOR_DISABLE_INDEFINITE_LENGTH_ARRAYS
   if(QCBORDecode_GetError(&DCtx) != QCBOR_SUCCESS) {
      return 2900;
   }
#else
   if(QCBORDecode_GetError(&DCtx) != QCBOR_ERR_INDEF_LEN_ARRAYS_DISABLED) {
      return 2901;
   }
#endif

   QCBORDecode_Init(&DCtx, UsefulBuf_FROM_BYTE_ARRAY_LITERAL(spBadConsumeInput5), 0);
   QCBORDecode_VGetNextConsume(&DCtx, &Item1);
   if(QCBORDecode_GetError(&DCtx) != QCBOR_ERR_MAP_LABEL_TYPE) {
      return 3000;
   }

   nReturn = EnterMapCursorTest();

   return nReturn;
}


struct NumberConversion {
   char       *szDescription;
   UsefulBufC  CBOR;
   int64_t     nConvertedToInt64;
   QCBORError  uErrorInt64;
   uint64_t    uConvertToUInt64;
   QCBORError  uErrorUint64;
   double      dConvertToDouble;
   QCBORError  uErrorDouble;
};

#ifndef QCBOR_DISABLE_EXP_AND_MANTISSA
#define EXP_AND_MANTISSA_ERROR(x) x
#else
#define EXP_AND_MANTISSA_ERROR(x) QCBOR_ERR_UNEXPECTED_TYPE
#endif


static const struct NumberConversion NumberConversions[] = {
#ifndef QCBOR_DISABLE_TAGS
   {
      "Big float: INT64_MIN * 2e-1 to test handling of INT64_MIN",
      {(uint8_t[]){0xC5, 0x82, 0x20,
                               0x3B, 0x7f, 0xff, 0xff, 0xff, 0xff, 0x0ff, 0xff, 0xff,
                               }, 15},
      -4611686018427387904, /* INT64_MIN / 2 */
      EXP_AND_MANTISSA_ERROR(QCBOR_SUCCESS),
      0,
      EXP_AND_MANTISSA_ERROR(QCBOR_ERR_NUMBER_SIGN_CONVERSION),
      -4.6116860184273879E+18,
      FLOAT_ERR_CODE_NO_FLOAT_HW(EXP_AND_MANTISSA_ERROR(QCBOR_SUCCESS))
   },
   {
      "too large to fit into int64_t",
      {(uint8_t[]){0xc3, 0x48, 0x80, 0x00, 0x00, 0x00, 0x00, 0x00, 0x00, 0x00}, 10},
      0,
      QCBOR_ERR_CONVERSION_UNDER_OVER_FLOW,
      0,
      QCBOR_ERR_NUMBER_SIGN_CONVERSION,
      ((double)INT64_MIN) + 1 ,
      FLOAT_ERR_CODE_NO_FLOAT_HW(QCBOR_SUCCESS)
   },
   {
      "largest negative int that fits in int64_t",
      {(uint8_t[]){0xc3, 0x48, 0x7f, 0xff, 0xff, 0xff, 0xff, 0xff, 0xff, 0xff}, 10},
      INT64_MIN,
      QCBOR_SUCCESS,
      0,
      QCBOR_ERR_NUMBER_SIGN_CONVERSION,
      (double)INT64_MIN,
      FLOAT_ERR_CODE_NO_FLOAT_HW(QCBOR_SUCCESS)
   },
   {
      "negative bignum -1",
      {(uint8_t[]){0xc3, 0x41, 0x00}, 3},
      -1,
      QCBOR_SUCCESS,
      0,
      QCBOR_ERR_NUMBER_SIGN_CONVERSION,
      -1.0,
      FLOAT_ERR_CODE_NO_FLOAT_HW(QCBOR_SUCCESS)
   },
   {
      "Decimal Fraction with positive bignum 257 * 10e3",
      {(uint8_t[]){0xC4, 0x82, 0x1B, 0x00, 0x00, 0x00, 0x00, 0x00, 0x00, 0x00, 0x03,
                               0xC2, 0x42, 0x01, 0x01}, 15},
      257000,
      EXP_AND_MANTISSA_ERROR(QCBOR_SUCCESS),
      257000,
      EXP_AND_MANTISSA_ERROR(QCBOR_SUCCESS),
      257000.0,
      FLOAT_ERR_CODE_NO_FLOAT_HW(EXP_AND_MANTISSA_ERROR(QCBOR_SUCCESS))
   },
   {
      "bigfloat with negative bignum -258 * 2e3",
      {(uint8_t[]){0xC5, 0x82, 0x1B, 0x00, 0x00, 0x00, 0x00, 0x00, 0x00, 0x00, 0x03,
                               0xC3, 0x42, 0x01, 0x01}, 15},
      -2064,
      EXP_AND_MANTISSA_ERROR(QCBOR_SUCCESS),
      0,
      EXP_AND_MANTISSA_ERROR(QCBOR_ERR_NUMBER_SIGN_CONVERSION),
      -2064.0,
      FLOAT_ERR_CODE_NO_FLOAT_HW(EXP_AND_MANTISSA_ERROR(QCBOR_SUCCESS))
   },
   {
      "bigfloat with positive bignum 257 * 2e3",
      {(uint8_t[]){0xC5, 0x82, 0x1B, 0x00, 0x00, 0x00, 0x00, 0x00, 0x00, 0x00, 0x03,
                               0xC2, 0x42, 0x01, 0x01}, 15},
      2056,
      EXP_AND_MANTISSA_ERROR(QCBOR_SUCCESS),
      2056,
      EXP_AND_MANTISSA_ERROR(QCBOR_SUCCESS),
      2056.0,
      FLOAT_ERR_CODE_NO_FLOAT_HW(EXP_AND_MANTISSA_ERROR(QCBOR_SUCCESS))
   },
   {
      "negative bignum 0xc349010000000000000000 -18446744073709551617",
      {(uint8_t[]){0xc3, 0x49, 0x01, 0x00, 0x00, 0x00, 0x00, 0x00, 0x00, 0x00, 0x00}, 11},
      0,
      QCBOR_ERR_CONVERSION_UNDER_OVER_FLOW,
      0,
      QCBOR_ERR_NUMBER_SIGN_CONVERSION,
      -18446744073709551617.0,
      FLOAT_ERR_CODE_NO_FLOAT_HW(QCBOR_SUCCESS)
   },
#ifndef QCBOR_DISABLE_INDEFINITE_LENGTH_STRINGS
   {
      "Positive bignum 0x01020304 indefinite length string",
      {(uint8_t[]){0xC2, 0x5f, 0x42, 0x01, 0x02, 0x41, 0x03, 0x41, 0x04, 0xff}, 10},
      0x01020304,
      QCBOR_SUCCESS,
      0x01020304,
      QCBOR_SUCCESS,
      16909060.0,
      FLOAT_ERR_CODE_NO_FLOAT_HW(QCBOR_SUCCESS)
   },
#endif /* QCBOR_DISABLE_INDEFINITE_LENGTH_STRINGS */
   {
      "Decimal Fraction with neg bignum [9223372036854775807, -4759477275222530853137]",
      {(uint8_t[]){0xC4, 0x82, 0x1B, 0x7F, 0xFF, 0xFF, 0xFF, 0xFF, 0xFF, 0xFF, 0xFF,
                               0xC3, 0x4A, 0x01, 0x02, 0x03, 0x04, 0x05, 0x06, 0x07, 0x08, 0x09, 0x10,}, 23},
      0,
      EXP_AND_MANTISSA_ERROR(QCBOR_ERR_CONVERSION_UNDER_OVER_FLOW),
      0,
      EXP_AND_MANTISSA_ERROR(QCBOR_ERR_NUMBER_SIGN_CONVERSION),
      -INFINITY,
      FLOAT_ERR_CODE_NO_FLOAT_HW(EXP_AND_MANTISSA_ERROR(QCBOR_SUCCESS))
   },
   {
      "big float [9223372036854775806,  9223372036854775806]",
      {(uint8_t[]){0xC5, 0x82, 0x1B, 0x7f, 0xFF, 0xFF, 0xFF, 0xFF, 0xFF, 0xFF, 0xFE,
                               0x1B, 0x7f, 0xFF, 0xFF, 0xFF, 0xFF, 0xFF, 0xFF, 0xFE}, 20},
      0,
      EXP_AND_MANTISSA_ERROR(QCBOR_ERR_CONVERSION_UNDER_OVER_FLOW),
      0,
      EXP_AND_MANTISSA_ERROR(QCBOR_ERR_CONVERSION_UNDER_OVER_FLOW),
      INFINITY,
      FLOAT_ERR_CODE_NO_FLOAT_HW(EXP_AND_MANTISSA_ERROR(QCBOR_SUCCESS))
   },
   {
      "Big float 3 * 2^^2",
      {(uint8_t[]){0xC5, 0x82, 0x02, 0x03}, 4},
      12,
      EXP_AND_MANTISSA_ERROR(QCBOR_SUCCESS),
      12,
      EXP_AND_MANTISSA_ERROR(QCBOR_SUCCESS),
      12.0,
      FLOAT_ERR_CODE_NO_FLOAT_HW(EXP_AND_MANTISSA_ERROR(QCBOR_SUCCESS))
   },
   {
      "Decimal fraction 3/10",
      {(uint8_t[]){0xC4, 0x82, 0x20, 0x03}, 4},
      0,
      EXP_AND_MANTISSA_ERROR(QCBOR_ERR_CONVERSION_UNDER_OVER_FLOW),
      0,
      EXP_AND_MANTISSA_ERROR(QCBOR_ERR_CONVERSION_UNDER_OVER_FLOW),
      0.30000000000000004,
      FLOAT_ERR_CODE_NO_FLOAT_HW(EXP_AND_MANTISSA_ERROR(QCBOR_SUCCESS))
   },
   {
      "extreme pos bignum",
      {(uint8_t[]){0xc2, 0x59, 0x01, 0x90,
         // 50 rows of 8 is 400 digits.
         0xf0, 0xf0, 0xf0, 0xf0, 0xf0, 0xf0, 0xf0, 0xf0,
         0xf0, 0xf0, 0xf0, 0xf0, 0xf0, 0xf0, 0xf0, 0xf0,
         0xf0, 0xf0, 0xf0, 0xf0, 0xf0, 0xf0, 0xf0, 0xf0,
         0xf0, 0xf0, 0xf0, 0xf0, 0xf0, 0xf0, 0xf0, 0xf0,
         0xf0, 0xf0, 0xf0, 0xf0, 0xf0, 0xf0, 0xf0, 0xf0,
         0xf0, 0xf0, 0xf0, 0xf0, 0xf0, 0xf0, 0xf0, 0xf0,
         0xf0, 0xf0, 0xf0, 0xf0, 0xf0, 0xf0, 0xf0, 0xf0,
         0xf0, 0xf0, 0xf0, 0xf0, 0xf0, 0xf0, 0xf0, 0xf0,
         0xf0, 0xf0, 0xf0, 0xf0, 0xf0, 0xf0, 0xf0, 0xf0,
         0xf0, 0xf0, 0xf0, 0xf0, 0xf0, 0xf0, 0xf0, 0xf0,
         0xf0, 0xf0, 0xf0, 0xf0, 0xf0, 0xf0, 0xf0, 0xf0,
         0xf0, 0xf0, 0xf0, 0xf0, 0xf0, 0xf0, 0xf0, 0xf0,
         0xf0, 0xf0, 0xf0, 0xf0, 0xf0, 0xf0, 0xf0, 0xf0,
         0xf0, 0xf0, 0xf0, 0xf0, 0xf0, 0xf0, 0xf0, 0xf0,
         0xf0, 0xf0, 0xf0, 0xf0, 0xf0, 0xf0, 0xf0, 0xf0,
         0xf0, 0xf0, 0xf0, 0xf0, 0xf0, 0xf0, 0xf0, 0xf0,
         0xf0, 0xf0, 0xf0, 0xf0, 0xf0, 0xf0, 0xf0, 0xf0,
         0xf0, 0xf0, 0xf0, 0xf0, 0xf0, 0xf0, 0xf0, 0xf0,
         0xf0, 0xf0, 0xf0, 0xf0, 0xf0, 0xf0, 0xf0, 0xf0,
         0xf0, 0xf0, 0xf0, 0xf0, 0xf0, 0xf0, 0xf0, 0xf0,
         0xf0, 0xf0, 0xf0, 0xf0, 0xf0, 0xf0, 0xf0, 0xf0,
         0xf0, 0xf0, 0xf0, 0xf0, 0xf0, 0xf0, 0xf0, 0xf0,
         0xf0, 0xf0, 0xf0, 0xf0, 0xf0, 0xf0, 0xf0, 0xf0,
         0xf0, 0xf0, 0xf0, 0xf0, 0xf0, 0xf0, 0xf0, 0xf0,
         0xf0, 0xf0, 0xf0, 0xf0, 0xf0, 0xf0, 0xf0, 0xf0,
         0xf0, 0xf0, 0xf0, 0xf0, 0xf0, 0xf0, 0xf0, 0xf0,
         0xf0, 0xf0, 0xf0, 0xf0, 0xf0, 0xf0, 0xf0, 0xf0,
         0xf0, 0xf0, 0xf0, 0xf0, 0xf0, 0xf0, 0xf0, 0xf0,
         0xf0, 0xf0, 0xf0, 0xf0, 0xf0, 0xf0, 0xf0, 0xf0,
         0xf0, 0xf0, 0xf0, 0xf0, 0xf0, 0xf0, 0xf0, 0xf0,
         0xf0, 0xf0, 0xf0, 0xf0, 0xf0, 0xf0, 0xf0, 0xf0,
         0xf0, 0xf0, 0xf0, 0xf0, 0xf0, 0xf0, 0xf0, 0xf0,
         0xf0, 0xf0, 0xf0, 0xf0, 0xf0, 0xf0, 0xf0, 0xf0,
         0xf0, 0xf0, 0xf0, 0xf0, 0xf0, 0xf0, 0xf0, 0xf0,
         0xf0, 0xf0, 0xf0, 0xf0, 0xf0, 0xf0, 0xf0, 0xf0,
         0xf0, 0xf0, 0xf0, 0xf0, 0xf0, 0xf0, 0xf0, 0xf0,
         0xf0, 0xf0, 0xf0, 0xf0, 0xf0, 0xf0, 0xf0, 0xf0,
         0xf0, 0xf0, 0xf0, 0xf0, 0xf0, 0xf0, 0xf0, 0xf0,
         0xf0, 0xf0, 0xf0, 0xf0, 0xf0, 0xf0, 0xf0, 0xf0,
         0xf0, 0xf0, 0xf0, 0xf0, 0xf0, 0xf0, 0xf0, 0xf0,
         0xf0, 0xf0, 0xf0, 0xf0, 0xf0, 0xf0, 0xf0, 0xf0,
         0xf0, 0xf0, 0xf0, 0xf0, 0xf0, 0xf0, 0xf0, 0xf0,
         0xf0, 0xf0, 0xf0, 0xf0, 0xf0, 0xf0, 0xf0, 0xf0,
         0xf0, 0xf0, 0xf0, 0xf0, 0xf0, 0xf0, 0xf0, 0xf0,
         0xf0, 0xf0, 0xf0, 0xf0, 0xf0, 0xf0, 0xf0, 0xf0,
         0xf0, 0xf0, 0xf0, 0xf0, 0xf0, 0xf0, 0xf0, 0xf0,
         0xf0, 0xf0, 0xf0, 0xf0, 0xf0, 0xf0, 0xf0, 0xf0,
         0xf0, 0xf0, 0xf0, 0xf0, 0xf0, 0xf0, 0xf0, 0xf0,
         0xf0, 0xf0, 0xf0, 0xf0, 0xf0, 0xf0, 0xf0, 0xf0,
         0xf0, 0xf0, 0xf0, 0xf0, 0xf0, 0xf0, 0xf0, 0xf0},
         404},
      0,
      QCBOR_ERR_CONVERSION_UNDER_OVER_FLOW,
      0,
      QCBOR_ERR_CONVERSION_UNDER_OVER_FLOW,
      INFINITY,
      FLOAT_ERR_CODE_NO_FLOAT_HW(QCBOR_SUCCESS),
   },

   {
      "extreme neg bignum",
      {(uint8_t[]){0xc3, 0x59, 0x01, 0x90,
         // 50 rows of 8 is 400 digits.
         0xf0, 0xf0, 0xf0, 0xf0, 0xf0, 0xf0, 0xf0, 0xf0,
         0xf0, 0xf0, 0xf0, 0xf0, 0xf0, 0xf0, 0xf0, 0xf0,
         0xf0, 0xf0, 0xf0, 0xf0, 0xf0, 0xf0, 0xf0, 0xf0,
         0xf0, 0xf0, 0xf0, 0xf0, 0xf0, 0xf0, 0xf0, 0xf0,
         0xf0, 0xf0, 0xf0, 0xf0, 0xf0, 0xf0, 0xf0, 0xf0,
         0xf0, 0xf0, 0xf0, 0xf0, 0xf0, 0xf0, 0xf0, 0xf0,
         0xf0, 0xf0, 0xf0, 0xf0, 0xf0, 0xf0, 0xf0, 0xf0,
         0xf0, 0xf0, 0xf0, 0xf0, 0xf0, 0xf0, 0xf0, 0xf0,
         0xf0, 0xf0, 0xf0, 0xf0, 0xf0, 0xf0, 0xf0, 0xf0,
         0xf0, 0xf0, 0xf0, 0xf0, 0xf0, 0xf0, 0xf0, 0xf0,
         0xf0, 0xf0, 0xf0, 0xf0, 0xf0, 0xf0, 0xf0, 0xf0,
         0xf0, 0xf0, 0xf0, 0xf0, 0xf0, 0xf0, 0xf0, 0xf0,
         0xf0, 0xf0, 0xf0, 0xf0, 0xf0, 0xf0, 0xf0, 0xf0,
         0xf0, 0xf0, 0xf0, 0xf0, 0xf0, 0xf0, 0xf0, 0xf0,
         0xf0, 0xf0, 0xf0, 0xf0, 0xf0, 0xf0, 0xf0, 0xf0,
         0xf0, 0xf0, 0xf0, 0xf0, 0xf0, 0xf0, 0xf0, 0xf0,
         0xf0, 0xf0, 0xf0, 0xf0, 0xf0, 0xf0, 0xf0, 0xf0,
         0xf0, 0xf0, 0xf0, 0xf0, 0xf0, 0xf0, 0xf0, 0xf0,
         0xf0, 0xf0, 0xf0, 0xf0, 0xf0, 0xf0, 0xf0, 0xf0,
         0xf0, 0xf0, 0xf0, 0xf0, 0xf0, 0xf0, 0xf0, 0xf0,
         0xf0, 0xf0, 0xf0, 0xf0, 0xf0, 0xf0, 0xf0, 0xf0,
         0xf0, 0xf0, 0xf0, 0xf0, 0xf0, 0xf0, 0xf0, 0xf0,
         0xf0, 0xf0, 0xf0, 0xf0, 0xf0, 0xf0, 0xf0, 0xf0,
         0xf0, 0xf0, 0xf0, 0xf0, 0xf0, 0xf0, 0xf0, 0xf0,
         0xf0, 0xf0, 0xf0, 0xf0, 0xf0, 0xf0, 0xf0, 0xf0,
         0xf0, 0xf0, 0xf0, 0xf0, 0xf0, 0xf0, 0xf0, 0xf0,
         0xf0, 0xf0, 0xf0, 0xf0, 0xf0, 0xf0, 0xf0, 0xf0,
         0xf0, 0xf0, 0xf0, 0xf0, 0xf0, 0xf0, 0xf0, 0xf0,
         0xf0, 0xf0, 0xf0, 0xf0, 0xf0, 0xf0, 0xf0, 0xf0,
         0xf0, 0xf0, 0xf0, 0xf0, 0xf0, 0xf0, 0xf0, 0xf0,
         0xf0, 0xf0, 0xf0, 0xf0, 0xf0, 0xf0, 0xf0, 0xf0,
         0xf0, 0xf0, 0xf0, 0xf0, 0xf0, 0xf0, 0xf0, 0xf0,
         0xf0, 0xf0, 0xf0, 0xf0, 0xf0, 0xf0, 0xf0, 0xf0,
         0xf0, 0xf0, 0xf0, 0xf0, 0xf0, 0xf0, 0xf0, 0xf0,
         0xf0, 0xf0, 0xf0, 0xf0, 0xf0, 0xf0, 0xf0, 0xf0,
         0xf0, 0xf0, 0xf0, 0xf0, 0xf0, 0xf0, 0xf0, 0xf0,
         0xf0, 0xf0, 0xf0, 0xf0, 0xf0, 0xf0, 0xf0, 0xf0,
         0xf0, 0xf0, 0xf0, 0xf0, 0xf0, 0xf0, 0xf0, 0xf0,
         0xf0, 0xf0, 0xf0, 0xf0, 0xf0, 0xf0, 0xf0, 0xf0,
         0xf0, 0xf0, 0xf0, 0xf0, 0xf0, 0xf0, 0xf0, 0xf0,
         0xf0, 0xf0, 0xf0, 0xf0, 0xf0, 0xf0, 0xf0, 0xf0,
         0xf0, 0xf0, 0xf0, 0xf0, 0xf0, 0xf0, 0xf0, 0xf0,
         0xf0, 0xf0, 0xf0, 0xf0, 0xf0, 0xf0, 0xf0, 0xf0,
         0xf0, 0xf0, 0xf0, 0xf0, 0xf0, 0xf0, 0xf0, 0xf0,
         0xf0, 0xf0, 0xf0, 0xf0, 0xf0, 0xf0, 0xf0, 0xf0,
         0xf0, 0xf0, 0xf0, 0xf0, 0xf0, 0xf0, 0xf0, 0xf0,
         0xf0, 0xf0, 0xf0, 0xf0, 0xf0, 0xf0, 0xf0, 0xf0,
         0xf0, 0xf0, 0xf0, 0xf0, 0xf0, 0xf0, 0xf0, 0xf0,
         0xf0, 0xf0, 0xf0, 0xf0, 0xf0, 0xf0, 0xf0, 0xf0,
         0xf0, 0xf0, 0xf0, 0xf0, 0xf0, 0xf0, 0xf0, 0xf0},
         404},
      0,
      QCBOR_ERR_CONVERSION_UNDER_OVER_FLOW,
      0,
      QCBOR_ERR_NUMBER_SIGN_CONVERSION,
      -INFINITY,
      FLOAT_ERR_CODE_NO_FLOAT_HW(QCBOR_SUCCESS)
   },

   {
      "big float underflow [9223372036854775806, -9223372036854775806]",
      {(uint8_t[]){
         0xC5, 0x82,
            0x3B, 0x7f, 0xFF, 0xFF, 0xFF, 0xFF, 0xFF, 0xFF, 0xFE,
            0x1B, 0x7f, 0xFF, 0xFF, 0xFF, 0xFF, 0xFF, 0xFF, 0xFE}, 20},
      0,
      EXP_AND_MANTISSA_ERROR(QCBOR_ERR_CONVERSION_UNDER_OVER_FLOW),
      0,
      EXP_AND_MANTISSA_ERROR(QCBOR_ERR_CONVERSION_UNDER_OVER_FLOW),
      0,
      FLOAT_ERR_CODE_NO_FLOAT_HW(EXP_AND_MANTISSA_ERROR(QCBOR_SUCCESS))
   },

   {
      "bigfloat that evaluates to -INFINITY",
      {(uint8_t[]){
         0xC5, 0x82,
            0x1B, 0x70, 0x00, 0x00, 0x00, 0x00, 0x00, 0x00, 0x03,
            0xC3, 0x42, 0x01, 0x01}, 15},
      0,
      EXP_AND_MANTISSA_ERROR(QCBOR_ERR_CONVERSION_UNDER_OVER_FLOW),
      0,
      EXP_AND_MANTISSA_ERROR(QCBOR_ERR_NUMBER_SIGN_CONVERSION),
      -INFINITY,
      FLOAT_ERR_CODE_NO_FLOAT_HW(EXP_AND_MANTISSA_ERROR(QCBOR_SUCCESS))
   },
   {
      "Positive bignum 0xffff",
      {(uint8_t[]){0xC2, 0x42, 0xff, 0xff}, 4},
      65536-1,
      QCBOR_SUCCESS,
      0xffff,
      QCBOR_SUCCESS,
      65535.0,
      FLOAT_ERR_CODE_NO_FLOAT_HW(QCBOR_SUCCESS)
   },
#endif /* QCBOR_DISABLE_TAGS */
   {
      "Positive integer 18446744073709551615",
      {(uint8_t[]){0x1b, 0xff, 0xff, 0xff, 0xff, 0xff, 0xff, 0xff, 0xff}, 9},
      0,
      QCBOR_ERR_CONVERSION_UNDER_OVER_FLOW,
      18446744073709551615ULL,
      QCBOR_SUCCESS,
      18446744073709551615.0,
      FLOAT_ERR_CODE_NO_FLOAT_HW(QCBOR_SUCCESS)
   },

   {
      "Postive integer 0",
      {(uint8_t[]){0x0}, 1},
      0LL,
      QCBOR_SUCCESS,
      0ULL,
      QCBOR_SUCCESS,
      0.0,
      FLOAT_ERR_CODE_NO_FLOAT_HW(QCBOR_SUCCESS)
   },
   {
      "Negative integer -9223372036854775808",
      {(uint8_t[]){0x3b, 0x7f, 0xff, 0xff, 0xff, 0xff, 0xff, 0xff, 0xff}, 9},
      -9223372036854775807-1, // INT64_MIN
      QCBOR_SUCCESS,
      0ULL,
      QCBOR_ERR_NUMBER_SIGN_CONVERSION,
      -9223372036854775808.0,
      FLOAT_ERR_CODE_NO_FLOAT_HW(QCBOR_SUCCESS)
   },
   {
      "Negative integer -18446744073709551616",
      {(uint8_t[]){0x3b, 0xff, 0xff, 0xff, 0xff, 0xff, 0xff, 0xff, 0xff}, 9},
      0ULL,
      QCBOR_ERR_CONVERSION_UNDER_OVER_FLOW,
      0ULL,
      QCBOR_ERR_NUMBER_SIGN_CONVERSION,
      -18446744073709551616.0,
      FLOAT_ERR_CODE_NO_FLOAT_HW(QCBOR_SUCCESS)
   },
   {
      "Double Floating point value 100.3",
      {(uint8_t[]){0xfb, 0x40, 0x59, 0x13, 0x33, 0x33, 0x33, 0x33, 0x33}, 9},
      100L,
      FLOAT_ERR_CODE_NO_FLOAT_HW(QCBOR_SUCCESS),
      100ULL,
      FLOAT_ERR_CODE_NO_FLOAT_HW(QCBOR_SUCCESS),
      100.3,
      FLOAT_ERR_CODE_NO_FLOAT(QCBOR_SUCCESS),
   },
   {
      "Floating point value NaN 0xfa7fc00000",
      {(uint8_t[]){0xfa, 0x7f, 0xc0, 0x00, 0x00}, 5},
      0,
      FLOAT_ERR_CODE_NO_FLOAT_HW(QCBOR_ERR_FLOAT_EXCEPTION),
      0,
      FLOAT_ERR_CODE_NO_FLOAT_HW(QCBOR_ERR_FLOAT_EXCEPTION),
      NAN,
      FLOAT_ERR_CODE_NO_FLOAT_HW(QCBOR_SUCCESS),
   },
   {
      "half-precision Floating point value -4",
      {(uint8_t[]){0xf9, 0xc4, 0x00}, 3},
      // Normal case with all enabled.
      -4,
      FLOAT_ERR_CODE_NO_HALF_PREC_NO_FLOAT_HW(QCBOR_SUCCESS),
      0,
      FLOAT_ERR_CODE_NO_HALF_PREC_NO_FLOAT_HW(QCBOR_ERR_NUMBER_SIGN_CONVERSION),
      -4.0,
      FLOAT_ERR_CODE_NO_HALF_PREC(QCBOR_SUCCESS)
   },
   {
      "+inifinity single precision",
      {(uint8_t[]){0xfa, 0x7f, 0x80, 0x00, 0x00}, 5},
      0,
      FLOAT_ERR_CODE_NO_FLOAT_HW(QCBOR_ERR_FLOAT_EXCEPTION),
      0,
      FLOAT_ERR_CODE_NO_FLOAT_HW(QCBOR_ERR_CONVERSION_UNDER_OVER_FLOW),
      INFINITY,
      FLOAT_ERR_CODE_NO_FLOAT_HW(QCBOR_SUCCESS)
   },

};




static int32_t SetUpDecoder(QCBORDecodeContext *DCtx, UsefulBufC CBOR, UsefulBuf Pool)
{
   QCBORDecode_Init(DCtx, CBOR, QCBOR_DECODE_MODE_NORMAL);
#ifndef QCBOR_DISABLE_INDEFINITE_LENGTH_STRINGS
   if(QCBORDecode_SetMemPool(DCtx, Pool, 0)) {
      return 1;
   }
#else /* QCBOR_DISABLE_INDEFINITE_LENGTH_STRINGS */
   (void)Pool;
#endif /* QCBOR_DISABLE_INDEFINITE_LENGTH_STRINGS */
   return 0;
}


int32_t IntegerConvertTest(void)
{
   uint64_t uInt;


   const int nNumTests = C_ARRAY_COUNT(NumberConversions,
                                       struct NumberConversion);

   for(int nIndex = 0; nIndex < nNumTests; nIndex++) {
      const struct NumberConversion *pF = &NumberConversions[nIndex];

      // Set up the decoding context including a memory pool so that
      // indefinite length items can be checked
      QCBORDecodeContext DCtx;
      UsefulBuf_MAKE_STACK_UB(Pool, 100);

      /* ----- test conversion to int64_t ------ */
      if(SetUpDecoder(&DCtx, pF->CBOR, Pool)) {
         return (int32_t)(3333+nIndex);
      }

      int64_t nInt;
      QCBORDecode_GetInt64ConvertAll(&DCtx, 0xffff, &nInt);
      if(QCBORDecode_GetError(&DCtx) != pF->uErrorInt64) {
         return (int32_t)(2000+nIndex);
      }
      if(pF->uErrorInt64 == QCBOR_SUCCESS && pF->nConvertedToInt64 != nInt) {
         return (int32_t)(3000+nIndex);
      }

      /* ----- test conversion to uint64_t ------ */
      if(SetUpDecoder(&DCtx, pF->CBOR, Pool)) {
         return (int32_t)(3333+nIndex);
      }

      QCBORDecode_GetUInt64ConvertAll(&DCtx, 0xffff, &uInt);
      if(QCBORDecode_GetError(&DCtx) != pF->uErrorUint64) {
         return (int32_t)(4000+nIndex);
      }
      if(pF->uErrorUint64 == QCBOR_SUCCESS && pF->uConvertToUInt64 != uInt) {
         return (int32_t)(5000+nIndex);
      }

      /* ----- test conversion to double ------ */
       if(SetUpDecoder(&DCtx, pF->CBOR, Pool)) {
         return (int32_t)(3333+nIndex);
      }

#ifndef USEFULBUF_DISABLE_ALL_FLOAT
      double d;
      QCBORDecode_GetDoubleConvertAll(&DCtx, 0xffff, &d);
      if(QCBORDecode_GetError(&DCtx) != pF->uErrorDouble) {
         return (int32_t)(6000+nIndex);
      }
      if(pF->uErrorDouble == QCBOR_SUCCESS) {
         if(isnan(pF->dConvertToDouble)) {
            // NaN's can't be compared for equality. A NaN is
            // never equal to anything including another NaN
            if(!isnan(d)) {
               return (int32_t)(7000+nIndex);
            }
         } else {
            if(pF->dConvertToDouble != d) {
               return (int32_t)(8000+nIndex);
            }
         }
      }
#endif /* USEFULBUF_DISABLE_ALL_FLOAT */
   }

   return 0;
}

#ifndef QCBOR_DISABLE_INDEFINITE_LENGTH_STRINGS

int32_t CBORTestIssue134(void)
{
   QCBORDecodeContext DCtx;
   QCBORItem          Item;
   QCBORError         uCBORError;
   const uint8_t      spTestIssue134[] = { 0x5F, 0x40, 0xFF };

   QCBORDecode_Init(&DCtx,
                    UsefulBuf_FROM_BYTE_ARRAY_LITERAL(spTestIssue134),
                    QCBOR_DECODE_MODE_NORMAL);

   UsefulBuf_MAKE_STACK_UB(StringBuf, 200);
   QCBORDecode_SetMemPool(&DCtx, StringBuf, false);

   do {
      uCBORError = QCBORDecode_GetNext(&DCtx, &Item);
   } while (QCBOR_SUCCESS == uCBORError);

   uCBORError = QCBORDecode_Finish(&DCtx);

   return (int32_t)uCBORError;
}

#endif /* QCBOR_DISABLE_INDEFINITE_LENGTH_STRINGS */



static const uint8_t spSequenceTestInput[] = {
   /* 1. The valid date string "1985-04-12" */
   0x6a, '1','9','8','5','-','0','4','-','1','2', // Date string

   /* 2. */
   0x00,

   /* 3. A valid epoch date, 1400000000; Tue, 13 May 2014 16:53:20 GMT */
   0x1a, 0x53, 0x72, 0x4E, 0x00,

   /* 4. */
   0x62, 'h', 'i',
};


int32_t CBORSequenceDecodeTests(void)
{
   QCBORDecodeContext DCtx;
   QCBORItem          Item;
   QCBORError         uCBORError;
   size_t             uConsumed;

   // --- Test a sequence with extra bytes ---

   QCBORDecode_Init(&DCtx,
                    UsefulBuf_FROM_BYTE_ARRAY_LITERAL(spSequenceTestInput),
                    QCBOR_DECODE_MODE_NORMAL);

   // Get 1.
   uCBORError = QCBORDecode_GetNext(&DCtx, &Item);
   if(uCBORError != QCBOR_SUCCESS) {
      return 1;
   }
   if(Item.uDataType != QCBOR_TYPE_TEXT_STRING ) {
      return 2;
   }

   uCBORError = QCBORDecode_PartialFinish(&DCtx, &uConsumed);
   if(uCBORError != QCBOR_ERR_EXTRA_BYTES ||
      uConsumed != 11) {
      return 102;
   }

   // Get 2.
   uCBORError = QCBORDecode_GetNext(&DCtx, &Item);
   if(uCBORError != QCBOR_SUCCESS) {
      return 66;
   }

   uCBORError = QCBORDecode_PartialFinish(&DCtx, &uConsumed);
   if(uCBORError != QCBOR_ERR_EXTRA_BYTES ||
      uConsumed != 12) {
      return 102;
   }

   // Get 3.
   uCBORError = QCBORDecode_GetNext(&DCtx, &Item);
   if(uCBORError != QCBOR_SUCCESS) {
      return 2;
   }
   if(Item.uDataType != QCBOR_TYPE_INT64) {
      return 3;
   }

   // A sequence can have stuff at the end that may
   // or may not be valid CBOR. The protocol decoder knows
   // when to stop by definition of the protocol, not
   // when the top-level map or array is ended.
   // Finish still has to be called to know that
   // maps and arrays (if there were any) were closed
   // off correctly. When called like this it
   // must return the error QCBOR_ERR_EXTRA_BYTES.
   uCBORError = QCBORDecode_Finish(&DCtx);
   if(uCBORError != QCBOR_ERR_EXTRA_BYTES) {
      return 4;
   }

   // --- Test an empty input ----
   uint8_t empty[1];
   UsefulBufC Empty = {empty, 0};
   QCBORDecode_Init(&DCtx,
                    Empty,
                    QCBOR_DECODE_MODE_NORMAL);

   uCBORError = QCBORDecode_Finish(&DCtx);
   if(uCBORError != QCBOR_SUCCESS) {
      return 5;
   }


   // --- Sequence with unclosed indefinite length array ---
   static const uint8_t xx[] = {0x01, 0x9f, 0x02};

   QCBORDecode_Init(&DCtx,
                    UsefulBuf_FROM_BYTE_ARRAY_LITERAL(xx),
                    QCBOR_DECODE_MODE_NORMAL);

   // Get the first item
   uCBORError = QCBORDecode_GetNext(&DCtx, &Item);
   if(uCBORError != QCBOR_SUCCESS) {
      return 7;
   }
   if(Item.uDataType != QCBOR_TYPE_INT64) {
      return 8;
   }

   // Get a second item
   uCBORError = QCBORDecode_GetNext(&DCtx, &Item);
#ifndef QCBOR_DISABLE_INDEFINITE_LENGTH_ARRAYS
   if(uCBORError != QCBOR_SUCCESS) {
      return 9;
   }
   if(Item.uDataType != QCBOR_TYPE_ARRAY) {
      return 10;
   }

   // Try to finish before consuming all bytes to confirm
   // that the still-open error is returned.
   uCBORError = QCBORDecode_Finish(&DCtx);
   if(uCBORError != QCBOR_ERR_ARRAY_OR_MAP_UNCONSUMED) {
      return 11;
   }
#else /* QCBOR_DISABLE_INDEFINITE_LENGTH_STRINGS */
   if(uCBORError != QCBOR_ERR_INDEF_LEN_ARRAYS_DISABLED) {
      return 20;
   }
#endif /* QCBOR_DISABLE_INDEFINITE_LENGTH_STRINGS */


   // --- Sequence with a closed indefinite length array ---
   static const uint8_t yy[] = {0x01, 0x9f, 0xff};

   QCBORDecode_Init(&DCtx,
                    UsefulBuf_FROM_BYTE_ARRAY_LITERAL(yy),
                    QCBOR_DECODE_MODE_NORMAL);

   // Get the first item
   uCBORError = QCBORDecode_GetNext(&DCtx, &Item);
   if(uCBORError != QCBOR_SUCCESS) {
      return 12;
   }
   if(Item.uDataType != QCBOR_TYPE_INT64) {
      return 13;
   }

   // Get a second item
   uCBORError = QCBORDecode_GetNext(&DCtx, &Item);
#ifndef QCBOR_DISABLE_INDEFINITE_LENGTH_ARRAYS

   if(uCBORError != QCBOR_SUCCESS) {
      return 14;
   }
   if(Item.uDataType != QCBOR_TYPE_ARRAY) {
      return 15;
   }

   // Try to finish before consuming all bytes to confirm
   // that the still-open error is returned.
   uCBORError = QCBORDecode_Finish(&DCtx);
   if(uCBORError != QCBOR_SUCCESS) {
      return 16;
   }
#else /* QCBOR_DISABLE_INDEFINITE_LENGTH_STRINGS */
   if(uCBORError != QCBOR_ERR_INDEF_LEN_ARRAYS_DISABLED) {
      return 20;
   }
#endif /* QCBOR_DISABLE_INDEFINITE_LENGTH_STRINGS */


   return 0;
}



int32_t IntToTests(void)
{
   int nErrCode;
   int32_t n32;
   int16_t n16;
   int8_t n8;
   uint32_t u32;
   uint16_t u16;
   uint8_t u8;
   uint64_t u64;

   nErrCode = QCBOR_Int64ToInt32(1, &n32);
   if(nErrCode == -1 || n32 != 1) {
      return 1;
   }

   nErrCode = QCBOR_Int64ToInt32((int64_t)INT32_MAX, &n32);
   if(nErrCode == -1 || n32 != INT32_MAX) {
      return 2;
   }

   nErrCode = QCBOR_Int64ToInt32((int64_t)INT32_MIN, &n32);
   if(nErrCode == -1 || n32 != INT32_MIN) {
      return 3;
   }

   nErrCode = QCBOR_Int64ToInt32(((int64_t)INT32_MAX)+1, &n32);
   if(nErrCode != -1) {
      return 4;
   }

   nErrCode = QCBOR_Int64ToInt32(((int64_t)INT32_MIN)-1, &n32);
   if(nErrCode != -1) {
      return 5;
   }


   nErrCode = QCBOR_Int64ToInt16((int64_t)INT16_MAX, &n16);
   if(nErrCode == -1 || n16 != INT16_MAX) {
      return 6;
   }

   nErrCode = QCBOR_Int64ToInt16((int64_t)INT16_MIN, &n16);
   if(nErrCode == -1 || n16 != INT16_MIN) {
      return 7;
   }

   nErrCode = QCBOR_Int64ToInt16(1, &n16);
   if(nErrCode == -1 || n16 != 1) {
      return 8;
   }

   nErrCode = QCBOR_Int64ToInt16(((int64_t)INT16_MAX)+1, &n16);
   if(nErrCode != -1) {
      return 9;
   }

   nErrCode = QCBOR_Int64ToInt16(((int64_t)INT16_MIN)-1, &n16);
   if(nErrCode != -1) {
      return 10;
   }


   nErrCode = QCBOR_Int64ToInt8(1, &n8);
   if(nErrCode == -1 || n8 != 1) {
      return 11;
   }

   nErrCode = QCBOR_Int64ToInt8((int64_t)INT8_MAX, &n8);
   if(nErrCode == -1 || n8 != INT8_MAX) {
      return 12;
   }

   nErrCode = QCBOR_Int64ToInt8((int64_t)INT8_MIN, &n8);
   if(nErrCode == -1 || n8 != INT8_MIN) {
      return 13;
   }

   nErrCode = QCBOR_Int64ToInt8(((int64_t)INT8_MAX)+1, &n8);
   if(nErrCode != -1) {
      return 14;
   }

   nErrCode = QCBOR_Int64ToInt8(((int64_t)INT8_MIN)-1, &n8);
   if(nErrCode != -1) {
      return 15;
   }


   nErrCode = QCBOR_Int64ToUInt32(1, &u32);
   if(nErrCode == -1 || u32 != 1) {
      return 16;
   }

   nErrCode = QCBOR_Int64ToUInt32((int64_t)UINT32_MAX, &u32);
   if(nErrCode == -1 || u32 != UINT32_MAX) {
      return 17;
   }

   nErrCode = QCBOR_Int64ToUInt32((int64_t)0, &u32);
   if(nErrCode == -1 || u32 != 0) {
      return 18;
   }

   nErrCode = QCBOR_Int64ToUInt32(((int64_t)UINT32_MAX)+1, &u32);
   if(nErrCode != -1) {
      return 19;
   }

   nErrCode = QCBOR_Int64ToUInt32((int64_t)-1, &u32);
   if(nErrCode != -1) {
      return 20;
   }


   nErrCode = QCBOR_Int64UToInt16((int64_t)UINT16_MAX, &u16);
   if(nErrCode == -1 || u16 != UINT16_MAX) {
      return 21;
   }

   nErrCode = QCBOR_Int64UToInt16((int64_t)0, &u16);
   if(nErrCode == -1 || u16 != 0) {
      return 22;
   }

   nErrCode = QCBOR_Int64UToInt16(1, &u16);
   if(nErrCode == -1 || u16 != 1) {
      return 23;
   }

   nErrCode = QCBOR_Int64UToInt16(((int64_t)UINT16_MAX)+1, &u16);
   if(nErrCode != -1) {
      return 24;
   }

   nErrCode = QCBOR_Int64UToInt16((int64_t)-1, &u16);
   if(nErrCode != -1) {
      return 25;
   }


   nErrCode = QCBOR_Int64ToUInt8((int64_t)UINT8_MAX, &u8);
   if(nErrCode == -1 || u8 != UINT8_MAX) {
      return 26;
   }

   nErrCode = QCBOR_Int64ToUInt8((int64_t)0, &u8);
   if(nErrCode == -1 || u8 != 0) {
      return 27;
   }

   nErrCode = QCBOR_Int64ToUInt8(1, &u8);
   if(nErrCode == -1 || u8 != 1) {
      return 28;
   }

   nErrCode = QCBOR_Int64ToUInt8(((int64_t)UINT16_MAX)+1, &u8);
   if(nErrCode != -1) {
      return 29;
   }

   nErrCode = QCBOR_Int64ToUInt8((int64_t)-1, &u8);
   if(nErrCode != -1) {
      return 30;
   }


   nErrCode = QCBOR_Int64ToUInt64(1, &u64);
   if(nErrCode == -1 || u64 != 1) {
      return 31;
   }

   nErrCode = QCBOR_Int64ToUInt64(INT64_MAX, &u64);
   if(nErrCode == -1 || u64 != INT64_MAX) {
      return 32;
   }

   nErrCode = QCBOR_Int64ToUInt64((int64_t)0, &u64);
   if(nErrCode == -1 || u64 != 0) {
      return 33;
   }

   nErrCode = QCBOR_Int64ToUInt64((int64_t)-1, &u64);
   if(nErrCode != -1) {
      return 34;
   }

   return 0;
}




/*
A sequence with
  A wrapping bstr
    containing a map
      1
      2
    A wrapping bstr
       containing an array
          3
          wrapping bstr
             4
          5
    6
  array
     7
     8
 */

static UsefulBufC EncodeBstrWrapTestData(UsefulBuf OutputBuffer)
{
   UsefulBufC         Encoded;
   QCBOREncodeContext EC;
   QCBORError         uErr;

   QCBOREncode_Init(&EC, OutputBuffer);

   QCBOREncode_BstrWrap(&EC);
     QCBOREncode_OpenMap(&EC);
       QCBOREncode_AddInt64ToMapN(&EC, 100, 1);
       QCBOREncode_AddInt64ToMapN(&EC, 200, 2);
     QCBOREncode_CloseMap(&EC);
     QCBOREncode_BstrWrap(&EC);
       QCBOREncode_OpenArray(&EC);
         QCBOREncode_AddInt64(&EC, 3);
         QCBOREncode_BstrWrap(&EC);
           QCBOREncode_AddInt64(&EC, 4);
         QCBOREncode_CloseBstrWrap(&EC, NULL);
         QCBOREncode_AddInt64(&EC, 5);
       QCBOREncode_CloseArray(&EC);
     QCBOREncode_CloseBstrWrap(&EC, NULL);
     QCBOREncode_AddInt64(&EC, 6);
   QCBOREncode_CloseBstrWrap(&EC, NULL);
   QCBOREncode_OpenArray(&EC);
     QCBOREncode_AddInt64(&EC, 7);
     QCBOREncode_AddInt64(&EC, 8);
   QCBOREncode_CloseArray(&EC);

   uErr = QCBOREncode_Finish(&EC, &Encoded);
   if(uErr) {
      Encoded = NULLUsefulBufC;
   }

   return Encoded;
}

/* h'FF' */
static const uint8_t spBreakInByteString[] = {
   0x41, 0xff
};


int32_t EnterBstrTest(void)
{
   UsefulBuf_MAKE_STACK_UB(OutputBuffer, 100);

   QCBORDecodeContext DC;

   QCBORDecode_Init(&DC, EncodeBstrWrapTestData(OutputBuffer), 0);

   int64_t n1, n2, n3, n4, n5, n6, n7, n8;


   QCBORDecode_EnterBstrWrapped(&DC, QCBOR_TAG_REQUIREMENT_NOT_A_TAG, NULL);
     QCBORDecode_EnterMap(&DC, NULL);
       QCBORDecode_GetInt64InMapN(&DC, 100, &n1);
       QCBORDecode_GetInt64InMapN(&DC, 200, &n2);
     QCBORDecode_ExitMap(&DC);
     QCBORDecode_EnterBstrWrapped(&DC, QCBOR_TAG_REQUIREMENT_NOT_A_TAG, NULL);
       QCBORDecode_EnterArray(&DC, NULL);
         QCBORDecode_GetInt64(&DC, &n3);
         QCBORDecode_EnterBstrWrapped(&DC, QCBOR_TAG_REQUIREMENT_NOT_A_TAG, NULL);
           QCBORDecode_GetInt64(&DC, &n4);
         QCBORDecode_ExitBstrWrapped(&DC);
         QCBORDecode_GetInt64(&DC, &n5);
       QCBORDecode_ExitArray(&DC);
     QCBORDecode_ExitBstrWrapped(&DC);
     QCBORDecode_GetInt64(&DC, &n6);
   QCBORDecode_ExitBstrWrapped(&DC);
   QCBORDecode_EnterArray(&DC, NULL);
     QCBORDecode_GetInt64(&DC, &n7);
     QCBORDecode_GetInt64(&DC, &n8);
   QCBORDecode_ExitArray(&DC);

   QCBORError uErr = QCBORDecode_Finish(&DC);
   if(uErr) {
      return (int32_t)uErr;
   }


   /* Enter and exit byte string wrapped CBOR that is bad. It has just a break.
    * Successful because no items are fetched from byte string.
    */
   QCBORDecode_Init(&DC,
                    UsefulBuf_FROM_BYTE_ARRAY_LITERAL(spBreakInByteString),
                    0);
   QCBORDecode_EnterBstrWrapped(&DC, QCBOR_TAG_REQUIREMENT_NOT_A_TAG, NULL);
   uErr = QCBORDecode_GetError(&DC);
   if(uErr) {
      return 100 + (int32_t)uErr;
   }

   QCBORDecode_ExitBstrWrapped(&DC);
   uErr = QCBORDecode_GetError(&DC);
   if(uErr) {
      return 200 + (int32_t)uErr;
   }

   /* Try to get item that is a break out of a byte string wrapped CBOR.
    * It fails because there should be no break.
    */
   QCBORDecode_Init(&DC,
                    UsefulBuf_FROM_BYTE_ARRAY_LITERAL(spBreakInByteString),
                    0);
   QCBORDecode_EnterBstrWrapped(&DC, QCBOR_TAG_REQUIREMENT_NOT_A_TAG, NULL);
   QCBORItem Item;
   uErr = QCBORDecode_GetNext(&DC, &Item);
   if(uErr != QCBOR_ERR_BAD_BREAK) {
      return 300 + (int32_t)uErr;
   }

   return 0;
}




static const uint8_t spTaggedTypes[] = {
   0xb2,

      // Date string
      0x00,
      0xc0, 0x74, 0x32, 0x30, 0x30, 0x33, 0x2D, 0x31, 0x32, 0x2D,
      0x31, 0x33, 0x54, 0x31, 0x38, 0x3A, 0x33, 0x30, 0x3A, 0x30,
      0x32, 0x5A,

      0x01,
      0x74, 0x32, 0x30, 0x30, 0x33, 0x2D, 0x31, 0x32, 0x2D, 0x31,
      0x33, 0x54, 0x31, 0x38, 0x3A, 0x33, 0x30, 0x3A, 0x30, 0x32,
      0x5A,

      // Bignum
      10,
      0xC2, 0x4A, 0x01, 0x02, 0x03, 0x04, 0x05, 0x06, 0x07, 0x08,
      0x09, 0x10,

      11,
      0xC3, 0x4A, 0x01, 0x02, 0x03, 0x04, 0x05, 0x06, 0x07, 0x08,
      0x09, 0x10,

      // URL
      20,
      0xd8, 0x20, 0x6f, 0x68, 0x74, 0x74, 0x70, 0x3A, 0x2F, 0x2F,
      0x63, 0x62, 0x6F, 0x72, 0x2E, 0x6D, 0x65, 0x2F,

      21,
      0x6f, 0x68, 0x74, 0x74, 0x70, 0x3A, 0x2F, 0x2F, 0x63, 0x62,
      0x6F, 0x72, 0x2E, 0x6D, 0x65, 0x2F,

      // B64
      0x18, 0x1e,
      0xd8, 0x22, 0x6c, 0x63, 0x47, 0x78, 0x6C, 0x59, 0x58, 0x4E,
      0x31, 0x63, 0x6D, 0x55, 0x75,

      0x18, 0x1f,
      0x6c, 0x63, 0x47, 0x78, 0x6C, 0x59, 0x58, 0x4E, 0x31, 0x63,
      0x6D, 0x55, 0x75,

      // B64URL
      0x18, 0x28,
      0xd8, 0x21, 0x6c, 0x63, 0x47, 0x78, 0x6C, 0x59, 0x58, 0x4E,
      0x31, 0x63, 0x6D, 0x55, 0x75,

      0x18, 0x29,
      0x6c, 0x63, 0x47, 0x78, 0x6C, 0x59, 0x58, 0x4E, 0x31, 0x63,
      0x6D, 0x55, 0x75,

      // Regex
      0x18, 0x32,
      0xd8, 0x23, 0x68, 0x31, 0x30, 0x30, 0x5C, 0x73, 0x2A, 0x6D,
      0x6B,

      0x18, 0x33,
      0x68, 0x31, 0x30, 0x30, 0x5C, 0x73, 0x2A, 0x6D, 0x6B,

      // MIME
      0x18, 0x3c,
      0xd8, 0x24, 0x72, 0x4D, 0x49, 0x4D, 0x45, 0x2D, 0x56, 0x65,
      0x72, 0x73, 0x69, 0x6F, 0x6E, 0x3A, 0x20, 0x31, 0x2E, 0x30,
      0x0A,

      0x18, 0x3d,
      0x72, 0x4D, 0x49, 0x4D, 0x45, 0x2D, 0x56, 0x65, 0x72, 0x73,
      0x69, 0x6F, 0x6E, 0x3A, 0x20, 0x31, 0x2E, 0x30, 0x0A,

      0x18, 0x3e,
      0xd9, 0x01, 0x01, 0x52, 0x4D, 0x49, 0x4D, 0x45, 0x2D, 0x56,
      0x65, 0x72, 0x73, 0x69, 0x6F, 0x6E, 0x3A, 0x20, 0x31, 0x2E,
      0x30, 0x0A,

      0x18, 0x3f,
      0x52, 0x4D, 0x49, 0x4D, 0x45, 0x2D, 0x56, 0x65, 0x72, 0x73,
      0x69, 0x6F, 0x6E, 0x3A, 0x20, 0x31, 0x2E, 0x30, 0x0A,

      // UUID
      0x18, 0x46,
      0xd8, 0x25, 0x50, 0x53, 0x4D, 0x41, 0x52, 0x54, 0x43, 0x53,
      0x4C, 0x54, 0x54, 0x43, 0x46, 0x49, 0x43, 0x41, 0x32,

      0x18, 0x47,
      0x50, 0x53, 0x4D, 0x41, 0x52, 0x54, 0x43, 0x53, 0x4C, 0x54,
      0x54, 0x43, 0x46, 0x49, 0x43, 0x41, 0x32
};

int32_t DecodeTaggedTypeTests(void)
{
   QCBORDecodeContext DC;
   QCBORError         uErr;

   QCBORDecode_Init(&DC, UsefulBuf_FROM_BYTE_ARRAY_LITERAL(spTaggedTypes), 0);

   UsefulBufC String;
   bool       bNeg;

   QCBORDecode_EnterMap(&DC, NULL);
   QCBORDecode_GetDateStringInMapN(&DC, 0, QCBOR_TAG_REQUIREMENT_TAG, &String);
   QCBORDecode_GetDateStringInMapN(&DC, 0, QCBOR_TAG_REQUIREMENT_OPTIONAL_TAG, &String);
   if(QCBORDecode_GetError(&DC) != QCBOR_SUCCESS) {
      return 1;
   }
   QCBORDecode_GetDateStringInMapN(&DC, 0, QCBOR_TAG_REQUIREMENT_NOT_A_TAG, &String);
   if(QCBORDecode_GetAndResetError(&DC) != QCBOR_ERR_UNEXPECTED_TYPE) {
      return 2;
   }
   QCBORDecode_GetDateStringInMapN(&DC, 1, QCBOR_TAG_REQUIREMENT_TAG, &String);
   if(QCBORDecode_GetAndResetError(&DC) != QCBOR_ERR_UNEXPECTED_TYPE) {
      return 3;
   }
   QCBORDecode_GetDateStringInMapN(&DC, 1, QCBOR_TAG_REQUIREMENT_OPTIONAL_TAG, &String);
   QCBORDecode_GetDateStringInMapN(&DC, 1, QCBOR_TAG_REQUIREMENT_NOT_A_TAG, &String);
   if(QCBORDecode_GetAndResetError(&DC) != QCBOR_SUCCESS) {
      return 4;
   }
   QCBORDecode_GetDateStringInMapSZ(&DC, "xxx", QCBOR_TAG_REQUIREMENT_OPTIONAL_TAG, &String);
   if(QCBORDecode_GetAndResetError(&DC) != QCBOR_ERR_LABEL_NOT_FOUND) {
      return 5;
   }

   QCBORDecode_GetBignumInMapN(&DC, 10, QCBOR_TAG_REQUIREMENT_TAG, &String, &bNeg);
   if(QCBORDecode_GetAndResetError(&DC) != QCBOR_SUCCESS ||
      bNeg != false) {
      return 10;
   }
   QCBORDecode_GetBignumInMapN(&DC, 11, QCBOR_TAG_REQUIREMENT_TAG, &String, &bNeg);
   if(QCBORDecode_GetAndResetError(&DC) != QCBOR_SUCCESS ||
      bNeg != true) {
      return 11;
   }
   QCBORDecode_GetBignumInMapN(&DC, 11, QCBOR_TAG_REQUIREMENT_NOT_A_TAG, &String, &bNeg);
   if(QCBORDecode_GetAndResetError(&DC) != QCBOR_ERR_UNEXPECTED_TYPE) {
      return 12;
   }
   QCBORDecode_GetBignumInMapN(&DC, 14, QCBOR_TAG_REQUIREMENT_NOT_A_TAG, &String, &bNeg);
   if(QCBORDecode_GetAndResetError(&DC) != QCBOR_ERR_LABEL_NOT_FOUND) {
      return 13;
   }
   QCBORDecode_GetBignumInMapSZ(&DC, "xxx", QCBOR_TAG_REQUIREMENT_NOT_A_TAG, &String, &bNeg);
   if(QCBORDecode_GetAndResetError(&DC) != QCBOR_ERR_LABEL_NOT_FOUND) {
      return 14;
   }

   QCBORDecode_GetURIInMapN(&DC, 20, QCBOR_TAG_REQUIREMENT_TAG, &String);
   if(QCBORDecode_GetAndResetError(&DC) != QCBOR_SUCCESS) {
      return 20;
   }
   QCBORDecode_GetURIInMapN(&DC, 21, QCBOR_TAG_REQUIREMENT_NOT_A_TAG, &String);
   if(QCBORDecode_GetAndResetError(&DC) != QCBOR_SUCCESS) {
      return 21;
   }
   QCBORDecode_GetURIInMapN(&DC, 22, QCBOR_TAG_REQUIREMENT_TAG, &String);
   if(QCBORDecode_GetAndResetError(&DC) != QCBOR_ERR_LABEL_NOT_FOUND) {
      return 22;
   }
   QCBORDecode_GetURIInMapSZ(&DC, "xxx", QCBOR_TAG_REQUIREMENT_TAG, &String);
   if(QCBORDecode_GetAndResetError(&DC) != QCBOR_ERR_LABEL_NOT_FOUND) {
      return 23;
   }

#ifndef QCBOR_DISABLE_UNCOMMON_TAGS
   QCBORDecode_GetB64InMapN(&DC, 30, QCBOR_TAG_REQUIREMENT_TAG, &String);
   if(QCBORDecode_GetAndResetError(&DC) != QCBOR_SUCCESS) {
      return 30;
   }
#endif
   QCBORDecode_GetB64InMapN(&DC, 31, QCBOR_TAG_REQUIREMENT_NOT_A_TAG, &String);
   if(QCBORDecode_GetAndResetError(&DC) != QCBOR_SUCCESS) {
      return 31;
   }
   QCBORDecode_GetB64InMapN(&DC, 32, QCBOR_TAG_REQUIREMENT_NOT_A_TAG, &String);
   if(QCBORDecode_GetAndResetError(&DC) != QCBOR_ERR_LABEL_NOT_FOUND) {
      return 32;
   }
   QCBORDecode_GetB64InMapSZ(&DC, "xxx", QCBOR_TAG_REQUIREMENT_NOT_A_TAG, &String);
   if(QCBORDecode_GetAndResetError(&DC) != QCBOR_ERR_LABEL_NOT_FOUND) {
      return 33;
   }

#ifndef QCBOR_DISABLE_UNCOMMON_TAGS
   QCBORDecode_GetB64URLInMapN(&DC, 40, QCBOR_TAG_REQUIREMENT_TAG, &String);
   if(QCBORDecode_GetAndResetError(&DC) != QCBOR_SUCCESS) {
      return 40;
   }
#endif
   QCBORDecode_GetB64URLInMapN(&DC, 41, QCBOR_TAG_REQUIREMENT_NOT_A_TAG, &String);
   if(QCBORDecode_GetAndResetError(&DC) != QCBOR_SUCCESS) {
      return 41;
   }
   QCBORDecode_GetB64URLInMapN(&DC, 42, QCBOR_TAG_REQUIREMENT_NOT_A_TAG, &String);
   if(QCBORDecode_GetAndResetError(&DC) != QCBOR_ERR_LABEL_NOT_FOUND) {
      return 42;
   }
   QCBORDecode_GetB64URLInMapSZ(&DC, "xxx", QCBOR_TAG_REQUIREMENT_NOT_A_TAG, &String);
   if(QCBORDecode_GetAndResetError(&DC) != QCBOR_ERR_LABEL_NOT_FOUND) {
      return 43;
   }

#ifndef QCBOR_DISABLE_UNCOMMON_TAGS
   QCBORDecode_GetRegexInMapN(&DC, 50, QCBOR_TAG_REQUIREMENT_TAG, &String);
   if(QCBORDecode_GetAndResetError(&DC) != QCBOR_SUCCESS) {
      return 50;
   }
#endif
   QCBORDecode_GetRegexInMapN(&DC, 51, QCBOR_TAG_REQUIREMENT_NOT_A_TAG, &String);
   if(QCBORDecode_GetAndResetError(&DC) != QCBOR_SUCCESS) {
      return 51;
   }
   QCBORDecode_GetRegexInMapN(&DC, 52, QCBOR_TAG_REQUIREMENT_TAG, &String);
   if(QCBORDecode_GetAndResetError(&DC) != QCBOR_ERR_LABEL_NOT_FOUND) {
      return 52;
   }
   QCBORDecode_GetRegexInMapSZ(&DC, "xxx", QCBOR_TAG_REQUIREMENT_TAG, &String);
   if(QCBORDecode_GetAndResetError(&DC) != QCBOR_ERR_LABEL_NOT_FOUND) {
      return 53;
   }

#ifndef QCBOR_DISABLE_UNCOMMON_TAGS
   // MIME
   bool bIsNot7Bit;
   QCBORDecode_GetMIMEMessageInMapN(&DC, 60, QCBOR_TAG_REQUIREMENT_TAG, &String, &bIsNot7Bit);
   if(QCBORDecode_GetAndResetError(&DC) != QCBOR_SUCCESS ||
      bIsNot7Bit == true) {
      return 60;
   }
   QCBORDecode_GetMIMEMessageInMapN(&DC, 61, QCBOR_TAG_REQUIREMENT_NOT_A_TAG, &String, &bIsNot7Bit);
   if(QCBORDecode_GetAndResetError(&DC) != QCBOR_SUCCESS ||
      bIsNot7Bit == true) {
      return 61;
   }
   QCBORDecode_GetMIMEMessageInMapN(&DC, 62, QCBOR_TAG_REQUIREMENT_TAG, &String, &bIsNot7Bit);
   if(QCBORDecode_GetAndResetError(&DC) != QCBOR_SUCCESS ||
      bIsNot7Bit == false) {
      return 62;
   }
   QCBORDecode_GetMIMEMessageInMapN(&DC, 63, QCBOR_TAG_REQUIREMENT_NOT_A_TAG, &String, &bIsNot7Bit);
   if(QCBORDecode_GetAndResetError(&DC) != QCBOR_SUCCESS ||
      bIsNot7Bit == false) {
      return 63;
   }
   QCBORDecode_GetMIMEMessageInMapN(&DC, 64, QCBOR_TAG_REQUIREMENT_TAG, &String, &bNeg);
   if(QCBORDecode_GetAndResetError(&DC) != QCBOR_ERR_LABEL_NOT_FOUND) {
      return 64;
   }
   QCBORDecode_GetMIMEMessageInMapSZ(&DC, "zzz", QCBOR_TAG_REQUIREMENT_TAG, &String, &bNeg);
   if(QCBORDecode_GetAndResetError(&DC) != QCBOR_ERR_LABEL_NOT_FOUND) {
      return 65;
   }


   QCBORDecode_GetBinaryUUIDInMapN(&DC, 70, QCBOR_TAG_REQUIREMENT_TAG, &String);
   if(QCBORDecode_GetAndResetError(&DC) != QCBOR_SUCCESS) {
      return 70;
   }
#endif /* #ifndef QCBOR_DISABLE_UNCOMMON_TAGS */

   QCBORDecode_GetBinaryUUIDInMapN(&DC, 71, QCBOR_TAG_REQUIREMENT_NOT_A_TAG, &String);
   if(QCBORDecode_GetAndResetError(&DC) != QCBOR_SUCCESS) {
      return 71;
   }
   QCBORDecode_GetBinaryUUIDInMapN(&DC, 72, QCBOR_TAG_REQUIREMENT_TAG, &String);
   if(QCBORDecode_GetAndResetError(&DC) != QCBOR_ERR_LABEL_NOT_FOUND) {
      return 72;
   }
   QCBORDecode_GetBinaryUUIDInMapSZ(&DC, "xxx", QCBOR_TAG_REQUIREMENT_TAG, &String);
   if(QCBORDecode_GetAndResetError(&DC) != QCBOR_ERR_LABEL_NOT_FOUND) {
      return 73;
   }

   // Improvement: add some more error test cases

   QCBORDecode_ExitMap(&DC);

   uErr = QCBORDecode_Finish(&DC);
   if(uErr != QCBOR_SUCCESS) {
      return 100;
   }

   return 0;
}




/*
   [
      "aaaaaaaaaa",
      {}
   ]
 */
static const uint8_t spTooLarge1[] = {
   0x9f,
   0x6a, 0x61, 0x61, 0x61, 0x61, 0x61, 0x61, 0x61, 0x61, 0x61, 0x61,
   0xa0,
   0xff
};

/*
   [
      {
         0: "aaaaaaaaaa"
      }
    ]
 */
static const uint8_t spTooLarge2[] = {
   0x9f,
   0xa1,
   0x00,
   0x6a, 0x61, 0x61, 0x61, 0x61, 0x61, 0x61, 0x61, 0x61, 0x61, 0x61,
   0xff
};

/*
   h'A1006A61616161616161616161'

   {
      0: "aaaaaaaaaa"
   }
 */
static const uint8_t spTooLarge3[] = {
   0x4d,
   0xa1,
   0x00,
   0x6a, 0x61, 0x61, 0x61, 0x61, 0x61, 0x61, 0x61, 0x61, 0x61, 0x61,
};

int32_t TooLargeInputTest(void)
{
   QCBORDecodeContext DC;
   QCBORError         uErr;
   UsefulBufC         String;

   // These tests require a build with QCBOR_MAX_DECODE_INPUT_SIZE set
   // to 10 There's not really any way to test this error
   // condition. The error condition is not complex, so setting
   // QCBOR_MAX_DECODE_INPUT_SIZE gives an OK test.

   // The input CBOR is only too large because the
   // QCBOR_MAX_DECODE_INPUT_SIZE is 10.
   //
   // This test is disabled for the normal test runs because of the
   // special build requirement.


   // Tests the start of a map being too large
   QCBORDecode_Init(&DC, UsefulBuf_FROM_BYTE_ARRAY_LITERAL(spTooLarge1), QCBOR_DECODE_MODE_NORMAL);
   QCBORDecode_EnterArray(&DC, NULL);
   QCBORDecode_GetTextString(&DC, &String);
   uErr = QCBORDecode_GetError(&DC);
   if(uErr != QCBOR_SUCCESS) {
      return 1;
   }
   QCBORDecode_EnterMap(&DC, NULL);
   uErr = QCBORDecode_GetError(&DC);
   if(uErr != QCBOR_ERR_INPUT_TOO_LARGE) {
      return 2;
   }

   // Tests the end of a map being too large
   QCBORDecode_Init(&DC, UsefulBuf_FROM_BYTE_ARRAY_LITERAL(spTooLarge2), QCBOR_DECODE_MODE_NORMAL);
   QCBORDecode_EnterArray(&DC, NULL);
   QCBORDecode_EnterMap(&DC, NULL);
   uErr = QCBORDecode_GetError(&DC);
   if(uErr != QCBOR_SUCCESS) {
      return 3;
   }
   QCBORDecode_ExitMap(&DC);
   uErr = QCBORDecode_GetError(&DC);
   if(uErr != QCBOR_ERR_INPUT_TOO_LARGE) {
      return 4;
   }

   // Tests the entire input CBOR being too large when processing bstr wrapping
   QCBORDecode_Init(&DC, UsefulBuf_FROM_BYTE_ARRAY_LITERAL(spTooLarge3), QCBOR_DECODE_MODE_NORMAL);
   QCBORDecode_EnterBstrWrapped(&DC, QCBOR_TAG_REQUIREMENT_NOT_A_TAG, NULL);
   uErr = QCBORDecode_GetError(&DC);
   if(uErr != QCBOR_ERR_INPUT_TOO_LARGE) {
      return 5;
   }

   return 0;
}


#ifndef QCBOR_DISABLE_INDEFINITE_LENGTH_STRINGS

/*
 An array of three map entries
 1) Indefinite length string label for indefinite lenght byte string
 2) Indefinite length string label for an integer
 3) Indefinite length string label for an indefinite-length negative big num
 */
static const uint8_t spMapWithIndefLenStrings[] = {
   0xa3,
      0x7f, 0x61, 'l', 0x64, 'a', 'b', 'e', 'l' , 0x61, '1', 0xff,
      0x5f, 0x42, 0x01, 0x02, 0x43, 0x03, 0x04, 0x05, 0xff,
      0x7f, 0x62, 'd', 'y', 0x61, 'm', 0x61, 'o', 0xff,
      0x03,
      0x7f, 0x62, 'l', 'a', 0x63, 'b', 'e', 'l', 0x61, '2', 0xff,
      0xc3,
          0x5f, 0x42, 0x00, 0x01, 0x42, 0x00, 0x01, 0x41, 0x01, 0xff,
};

int32_t SpiffyIndefiniteLengthStringsTests(void)
{
   QCBORDecodeContext DCtx;

   QCBORDecode_Init(&DCtx,
                    UsefulBuf_FROM_BYTE_ARRAY_LITERAL(spMapWithIndefLenStrings),
                    QCBOR_DECODE_MODE_NORMAL);

   UsefulBuf_MAKE_STACK_UB(StringBuf, 200);
   QCBORDecode_SetMemPool(&DCtx, StringBuf, false);

   UsefulBufC ByteString;
   QCBORDecode_EnterMap(&DCtx, NULL);
   QCBORDecode_GetByteStringInMapSZ(&DCtx, "label1", &ByteString);

#ifndef QCBOR_DISABLE_TAGS
   if(QCBORDecode_GetAndResetError(&DCtx)) {
      return 1;
   }

   const uint8_t pExectedBytes[] = {0x01, 0x02, 0x03, 0x04, 0x05};
   if(UsefulBuf_Compare(ByteString, UsefulBuf_FROM_BYTE_ARRAY_LITERAL(pExectedBytes))) {
      return 2;
   }

   uint64_t uInt;
   QCBORDecode_GetUInt64InMapSZ(&DCtx, "dymo", &uInt);
   if(QCBORDecode_GetAndResetError(&DCtx)) {
      return 3;
   }
   if(uInt != 3) {
      return 4;
   }

#ifndef USEFULBUF_DISABLE_ALL_FLOAT
   double uDouble;
   QCBORDecode_GetDoubleConvertAllInMapSZ(&DCtx,
                                          "label2",
                                          0xff,
                                          &uDouble);

#ifndef QCBOR_DISABLE_FLOAT_HW_USE
   if(QCBORDecode_GetAndResetError(&DCtx)) {
      return 5;
   }
   if(uDouble != -16777474) {
      return 6;
   }
#else /* QCBOR_DISABLE_FLOAT_HW_USE */
   if(QCBORDecode_GetAndResetError(&DCtx) != QCBOR_ERR_HW_FLOAT_DISABLED) {
      return 7;
   }
#endif /* QCBOR_DISABLE_FLOAT_HW_USE */
#endif /* USEFULBUF_DISABLE_ALL_FLOAT */

   QCBORDecode_ExitMap(&DCtx);

   if(QCBORDecode_Finish(&DCtx)) {
      return 99;
   }

#else /* QCBOR_DISABLE_TAGS */
   /* The big num in the input is a CBOR tag and you can't do
    * map lookups in a map with a tag so this test does very little
    * when tags are disabled. That is OK, the test coverage is still
    * good when they are not.
    */
   if(QCBORDecode_GetAndResetError(&DCtx) != QCBOR_ERR_TAGS_DISABLED) {
      return 1002;
   }
#endif /*QCBOR_DISABLE_TAGS */

   return 0;
}
#endif /* QCBOR_DISABLE_INDEFINITE_LENGTH_STRINGS */


#ifndef QCBOR_DISABLE_NON_INTEGER_LABELS
/*
 * An array of an integer and an array. The second array contains
 * a bstr-wrapped map.
 *
 * [7, [h'A36D6669... (see next lines) 73']]
 *
 * {"first integer": 42,
 *   "an array of two strings": ["string1", "string2"],
 *    "map in a map":
 *      { "bytes 1": h'78787878',
 *        "bytes 2": h'79797979',
 *        "another int": 98,
 *        "text 2": "lies, damn lies and statistics"
 *      }
 *   }
 */

static const uint8_t pValidWrappedMapEncoded[] = {
   0x82, 0x07, 0x81, 0x58, 0x97,
   0xa3, 0x6d, 0x66, 0x69, 0x72, 0x73, 0x74, 0x20, 0x69, 0x6e,
   0x74, 0x65, 0x67, 0x65, 0x72, 0x18, 0x2a, 0x77, 0x61, 0x6e,
   0x20, 0x61, 0x72, 0x72, 0x61, 0x79, 0x20, 0x6f, 0x66, 0x20,
   0x74, 0x77, 0x6f, 0x20, 0x73, 0x74, 0x72, 0x69, 0x6e, 0x67,
   0x73, 0x82, 0x67, 0x73, 0x74, 0x72, 0x69, 0x6e, 0x67, 0x31,
   0x67, 0x73, 0x74, 0x72, 0x69, 0x6e, 0x67, 0x32, 0x6c, 0x6d,
   0x61, 0x70, 0x20, 0x69, 0x6e, 0x20, 0x61, 0x20, 0x6d, 0x61,
   0x70, 0xa4, 0x67, 0x62, 0x79, 0x74, 0x65, 0x73, 0x20, 0x31,
   0x44, 0x78, 0x78, 0x78, 0x78, 0x67, 0x62, 0x79, 0x74, 0x65,
   0x73, 0x20, 0x32, 0x44, 0x79, 0x79, 0x79, 0x79, 0x6b, 0x61,
   0x6e, 0x6f, 0x74, 0x68, 0x65, 0x72, 0x20, 0x69, 0x6e, 0x74,
   0x18, 0x62, 0x66, 0x74, 0x65, 0x78, 0x74, 0x20, 0x32, 0x78,
   0x1e, 0x6c, 0x69, 0x65, 0x73, 0x2c, 0x20, 0x64, 0x61, 0x6d,
   0x6e, 0x20, 0x6c, 0x69, 0x65, 0x73, 0x20, 0x61, 0x6e, 0x64,
   0x20, 0x73, 0x74, 0x61, 0x74, 0x69, 0x73, 0x74, 0x69, 0x63,
   0x73
};

#ifndef QCBOR_DISABLE_INDEFINITE_LENGTH_ARRAYS

/* As above, but the arrays are indefinite length */
static const uint8_t pValidIndefWrappedMapEncoded[] = {
   0x9f, 0x07, 0x9f, 0x58, 0x97,
   0xa3, 0x6d, 0x66, 0x69, 0x72, 0x73, 0x74, 0x20, 0x69, 0x6e,
   0x74, 0x65, 0x67, 0x65, 0x72, 0x18, 0x2a, 0x77, 0x61, 0x6e,
   0x20, 0x61, 0x72, 0x72, 0x61, 0x79, 0x20, 0x6f, 0x66, 0x20,
   0x74, 0x77, 0x6f, 0x20, 0x73, 0x74, 0x72, 0x69, 0x6e, 0x67,
   0x73, 0x82, 0x67, 0x73, 0x74, 0x72, 0x69, 0x6e, 0x67, 0x31,
   0x67, 0x73, 0x74, 0x72, 0x69, 0x6e, 0x67, 0x32, 0x6c, 0x6d,
   0x61, 0x70, 0x20, 0x69, 0x6e, 0x20, 0x61, 0x20, 0x6d, 0x61,
   0x70, 0xa4, 0x67, 0x62, 0x79, 0x74, 0x65, 0x73, 0x20, 0x31,
   0x44, 0x78, 0x78, 0x78, 0x78, 0x67, 0x62, 0x79, 0x74, 0x65,
   0x73, 0x20, 0x32, 0x44, 0x79, 0x79, 0x79, 0x79, 0x6b, 0x61,
   0x6e, 0x6f, 0x74, 0x68, 0x65, 0x72, 0x20, 0x69, 0x6e, 0x74,
   0x18, 0x62, 0x66, 0x74, 0x65, 0x78, 0x74, 0x20, 0x32, 0x78,
   0x1e, 0x6c, 0x69, 0x65, 0x73, 0x2c, 0x20, 0x64, 0x61, 0x6d,
   0x6e, 0x20, 0x6c, 0x69, 0x65, 0x73, 0x20, 0x61, 0x6e, 0x64,
   0x20, 0x73, 0x74, 0x61, 0x74, 0x69, 0x73, 0x74, 0x69, 0x63,
   0x73,
   0xff, 0xff
};
#endif /* ! QCBOR_DISABLE_NON_INTEGER_LABELS */

static const uint8_t pWithEmptyMap[] = {0x82, 0x18, 0x64, 0xa0};


#ifndef QCBOR_DISABLE_INDEFINITE_LENGTH_ARRAYS
static const uint8_t pWithEmptyMapInDef[] = {0x9f, 0x18, 0x64, 0xbf, 0xff, 0xff};
#endif /* QCBOR_DISABLE_INDEFINITE_LENGTH_ARRAYS */

#ifndef QCBOR_DISABLE_INDEFINITE_LENGTH_STRINGS
/*
 * An array of one that contains a byte string that is an indefinite
 * length string that CBOR wraps an array of three numbers [42, 43,
 * 44]. The byte string is an implicit tag 24.
 *
 * [
 *   (_ h'83', h'18', h'2A182B', h'182C')
 * ]
 */
static const uint8_t pWrappedByIndefiniteLength[] = {
   0x81,
   0x5f,
   0x41, 0x83,
   0x41, 0x18,
   0x43, 0x2A, 0x18, 0x2B,
   0x42, 0x18, 0x2C,
   0xff
};
#endif /* QCBOR_DISABLE_INDEFINITE_LENGTH_STRINGS */

#endif

#ifndef QCBOR_DISABLE_NON_INTEGER_LABELS
int32_t PeekAndRewindTest(void)
{
   QCBORItem          Item;
   QCBORError         nCBORError;
   QCBORDecodeContext DCtx;

   // Improvement: rework this test to use only integer labels.

   QCBORDecode_Init(&DCtx, UsefulBuf_FROM_BYTE_ARRAY_LITERAL(pValidMapEncoded), 0);

   if((nCBORError = QCBORDecode_PeekNext(&DCtx, &Item))) {
      return 100+(int32_t)nCBORError;
   }
   if(Item.uDataType != QCBOR_TYPE_MAP || Item.val.uCount != 3) {
      return 200;
   }

   QCBORDecode_VPeekNext(&DCtx, &Item);
   if((nCBORError = QCBORDecode_GetError(&DCtx))) {
      return 150+(int32_t)nCBORError;
   }
   if(Item.uDataType != QCBOR_TYPE_MAP || Item.val.uCount != 3) {
      return 250;
   }

   if((nCBORError = QCBORDecode_PeekNext(&DCtx, &Item))) {
      return (int32_t)nCBORError;
   }
   if(Item.uDataType != QCBOR_TYPE_MAP || Item.val.uCount != 3) {
      return 300;
   }

   if((nCBORError = QCBORDecode_PeekNext(&DCtx, &Item))) {
      return 400 + (int32_t)nCBORError;
   }
   if(Item.uDataType != QCBOR_TYPE_MAP || Item.val.uCount != 3) {
      return 500;
   }

   if((nCBORError = QCBORDecode_GetNext(&DCtx, &Item))) {
      return (int32_t)nCBORError;
   }
   if(Item.uDataType != QCBOR_TYPE_MAP || Item.val.uCount != 3) {
      return 600;
   }

   if((nCBORError = QCBORDecode_PeekNext(&DCtx, &Item))) {
      return 900 + (int32_t)nCBORError;
   }
   if(Item.uLabelType != QCBOR_TYPE_TEXT_STRING ||
      Item.uDataType != QCBOR_TYPE_INT64 ||
      Item.val.int64 != 42 ||
      Item.uDataAlloc ||
      Item.uLabelAlloc ||
      UsefulBufCompareToSZ(Item.label.string, "first integer")) {
      return 1000;
   }

   if((nCBORError = QCBORDecode_GetNext(&DCtx, &Item))) {
      return 1100 + (int32_t)nCBORError;
   }

   if(Item.uLabelType != QCBOR_TYPE_TEXT_STRING ||
      Item.uDataType != QCBOR_TYPE_INT64 ||
      Item.val.int64 != 42 ||
      Item.uDataAlloc ||
      Item.uLabelAlloc ||
      UsefulBufCompareToSZ(Item.label.string, "first integer")) {
      return 1200;
   }


   if((nCBORError = QCBORDecode_GetNext(&DCtx, &Item))) {
      return 1300 + (int32_t)nCBORError;
   }
   if(Item.uLabelType != QCBOR_TYPE_TEXT_STRING ||
      Item.uDataAlloc ||
      Item.uLabelAlloc ||
      UsefulBufCompareToSZ(Item.label.string, "an array of two strings") ||
      Item.uDataType != QCBOR_TYPE_ARRAY ||
      Item.val.uCount != 2) {
      return 1400;
   }

   if((nCBORError = QCBORDecode_GetNext(&DCtx, &Item))) {
      return 1500 + (int32_t)nCBORError;
   }
   if(Item.uDataType != QCBOR_TYPE_TEXT_STRING ||
      Item.uDataAlloc ||
      Item.uLabelAlloc ||
      UsefulBufCompareToSZ(Item.val.string, "string1")) {
      return 1600;
   }

   if((nCBORError = QCBORDecode_PeekNext(&DCtx, &Item))) {
      return 1700 + (int32_t)nCBORError;
   }
   if(Item.uDataType != QCBOR_TYPE_TEXT_STRING ||
      Item.uDataAlloc ||
      Item.uLabelAlloc ||
      UsefulBufCompareToSZ(Item.val.string, "string2")) {
      return 1800;
   }

   if((nCBORError = QCBORDecode_PeekNext(&DCtx, &Item))) {
      return (int32_t)nCBORError;
   }
   if(Item.uDataType != QCBOR_TYPE_TEXT_STRING ||
      Item.uDataAlloc ||
      Item.uLabelAlloc ||
      UsefulBufCompareToSZ(Item.val.string, "string2")) {
      return 1900;
   }

   if((nCBORError = QCBORDecode_GetNext(&DCtx, &Item))) {
      return (int32_t)nCBORError;
   }
   if(Item.uDataType != QCBOR_TYPE_TEXT_STRING ||
      Item.uDataAlloc ||
      Item.uLabelAlloc ||
      UsefulBufCompareToSZ(Item.val.string, "string2")) {
      return 2000;
   }


   if((nCBORError = QCBORDecode_GetNext(&DCtx, &Item))) {
      return 2100 + (int32_t)nCBORError;
   }
   if(Item.uLabelType != QCBOR_TYPE_TEXT_STRING ||
      Item.uDataAlloc ||
      Item.uLabelAlloc ||
      UsefulBufCompareToSZ(Item.label.string, "map in a map") ||
      Item.uDataType != QCBOR_TYPE_MAP ||
      Item.val.uCount != 4) {
      return 2100;
   }

   if((nCBORError = QCBORDecode_GetNext(&DCtx, &Item))) {
      return 2200 + (int32_t)nCBORError;
   }
   if(Item.uLabelType != QCBOR_TYPE_TEXT_STRING ||
      UsefulBuf_Compare(Item.label.string, UsefulBuf_FromSZ("bytes 1"))||
      Item.uDataType != QCBOR_TYPE_BYTE_STRING ||
      Item.uDataAlloc ||
      Item.uLabelAlloc ||
      UsefulBufCompareToSZ(Item.val.string, "xxxx")) {
      return 2300;
   }

   if((nCBORError = QCBORDecode_PeekNext(&DCtx, &Item))) {
      return 2400 + (int32_t)nCBORError;
   }
   if(Item.uLabelType != QCBOR_TYPE_TEXT_STRING ||
      UsefulBufCompareToSZ(Item.label.string, "bytes 2") ||
      Item.uDataType != QCBOR_TYPE_BYTE_STRING ||
      Item.uDataAlloc ||
      Item.uLabelAlloc ||
      UsefulBufCompareToSZ(Item.val.string, "yyyy")) {
      return 2500;
   }

   if((nCBORError = QCBORDecode_GetNext(&DCtx, &Item))) {
      return 2600 + (int32_t)nCBORError;
   }
   if(Item.uLabelType != QCBOR_TYPE_TEXT_STRING ||
      UsefulBufCompareToSZ(Item.label.string, "bytes 2") ||
      Item.uDataType != QCBOR_TYPE_BYTE_STRING ||
      Item.uDataAlloc ||
      Item.uLabelAlloc ||
      UsefulBufCompareToSZ(Item.val.string, "yyyy")) {
      return 2700;
   }

   if((nCBORError = QCBORDecode_GetNext(&DCtx, &Item))) {
      return 2800 + (int32_t)nCBORError;
   }
   if(Item.uLabelType != QCBOR_TYPE_TEXT_STRING ||
      Item.uDataAlloc ||
      Item.uLabelAlloc ||
      UsefulBufCompareToSZ(Item.label.string, "another int") ||
      Item.uDataType != QCBOR_TYPE_INT64 ||
      Item.val.int64 != 98) {
      return 2900;
   }

   if((nCBORError = QCBORDecode_PeekNext(&DCtx, &Item))) {
      return 3000 + (int32_t)nCBORError;
   }
   if(Item.uLabelType != QCBOR_TYPE_TEXT_STRING ||
      UsefulBuf_Compare(Item.label.string, UsefulBuf_FromSZ("text 2"))||
      Item.uDataType != QCBOR_TYPE_TEXT_STRING ||
      Item.uDataAlloc ||
      Item.uLabelAlloc ||
      UsefulBufCompareToSZ(Item.val.string, "lies, damn lies and statistics")) {
      return 3100;
   }

   if((nCBORError = QCBORDecode_GetNext(&DCtx, &Item))) {
      return 3200 + (int32_t)nCBORError;
   }
   if(Item.uLabelType != QCBOR_TYPE_TEXT_STRING ||
      UsefulBuf_Compare(Item.label.string, UsefulBuf_FromSZ("text 2"))||
      Item.uDataType != QCBOR_TYPE_TEXT_STRING ||
      Item.uDataAlloc ||
      Item.uLabelAlloc ||
      UsefulBufCompareToSZ(Item.val.string, "lies, damn lies and statistics")) {
      return 3300;
   }

   nCBORError = QCBORDecode_PeekNext(&DCtx, &Item);
   if(nCBORError != QCBOR_ERR_NO_MORE_ITEMS) {
      return 3300 + (int32_t)nCBORError;
   }

   QCBORDecode_VPeekNext(&DCtx, &Item);
   nCBORError = QCBORDecode_GetError(&DCtx);
   if(nCBORError != QCBOR_ERR_NO_MORE_ITEMS) {
      return 3400 + (int32_t)nCBORError;
   }

   QCBORDecode_VPeekNext(&DCtx, &Item);
   nCBORError = QCBORDecode_GetError(&DCtx);
   if(nCBORError != QCBOR_ERR_NO_MORE_ITEMS) {
      return 3500 + (int32_t)nCBORError;
   }


   // Rewind to top level after entering several maps
   QCBORDecode_Init(&DCtx, UsefulBuf_FROM_BYTE_ARRAY_LITERAL(pValidMapEncoded), 0);

   if((nCBORError = QCBORDecode_GetNext(&DCtx, &Item))) {
       return (int32_t)nCBORError;
    }
    if(Item.uDataType != QCBOR_TYPE_MAP ||
       Item.val.uCount != 3) {
       return 400;
    }

    if((nCBORError = QCBORDecode_GetNext(&DCtx, &Item))) {
       return 4000+(int32_t)nCBORError;
    }

    if(Item.uLabelType != QCBOR_TYPE_TEXT_STRING ||
       Item.uDataType != QCBOR_TYPE_INT64 ||
       Item.val.int64 != 42 ||
       Item.uDataAlloc ||
       Item.uLabelAlloc ||
       UsefulBufCompareToSZ(Item.label.string, "first integer")) {
       return 4100;
    }

    if((nCBORError = QCBORDecode_GetNext(&DCtx, &Item))) {
       return 4100+(int32_t)nCBORError;
    }
    if(Item.uLabelType != QCBOR_TYPE_TEXT_STRING ||
       Item.uDataAlloc ||
       Item.uLabelAlloc ||
       UsefulBufCompareToSZ(Item.label.string, "an array of two strings") ||
       Item.uDataType != QCBOR_TYPE_ARRAY ||
       Item.val.uCount != 2) {
       return 4200;
    }

    if((nCBORError = QCBORDecode_GetNext(&DCtx, &Item))) {
       return 4200+(int32_t)nCBORError;
    }
    if(Item.uDataType != QCBOR_TYPE_TEXT_STRING ||
       Item.uDataAlloc ||
       Item.uLabelAlloc ||
       UsefulBufCompareToSZ(Item.val.string, "string1")) {
       return 4300;
    }

    if((nCBORError = QCBORDecode_GetNext(&DCtx, &Item))) {
       return 4300+(int32_t)nCBORError;
    }
    if(Item.uDataType != QCBOR_TYPE_TEXT_STRING ||
       Item.uDataAlloc ||
       Item.uLabelAlloc ||
       UsefulBufCompareToSZ(Item.val.string, "string2")) {
       return 4400;
    }

   QCBORDecode_Rewind(&DCtx);

   if((nCBORError = QCBORDecode_GetNext(&DCtx, &Item))) {
       return 4400+(int32_t)nCBORError;
    }
    if(Item.uDataType != QCBOR_TYPE_MAP ||
       Item.val.uCount != 3) {
       return 4500;
    }

    if((nCBORError = QCBORDecode_GetNext(&DCtx, &Item))) {
       return (int32_t)nCBORError;
    }

    if(Item.uLabelType != QCBOR_TYPE_TEXT_STRING ||
       Item.uDataType != QCBOR_TYPE_INT64 ||
       Item.val.int64 != 42 ||
       Item.uDataAlloc ||
       Item.uLabelAlloc ||
       UsefulBufCompareToSZ(Item.label.string, "first integer")) {
       return 4600;
    }

    if((nCBORError = QCBORDecode_GetNext(&DCtx, &Item))) {
       return (int32_t)nCBORError;
    }
    if(Item.uLabelType != QCBOR_TYPE_TEXT_STRING ||
       Item.uDataAlloc ||
       Item.uLabelAlloc ||
       UsefulBufCompareToSZ(Item.label.string, "an array of two strings") ||
       Item.uDataType != QCBOR_TYPE_ARRAY ||
       Item.val.uCount != 2) {
       return 4700;
    }

    if((nCBORError = QCBORDecode_GetNext(&DCtx, &Item))) {
       return (int32_t)nCBORError;
    }
    if(Item.uDataType != QCBOR_TYPE_TEXT_STRING ||
       Item.uDataAlloc ||
       Item.uLabelAlloc ||
       UsefulBufCompareToSZ(Item.val.string, "string1")) {
       return 4800;
    }

    if((nCBORError = QCBORDecode_GetNext(&DCtx, &Item))) {
       return 4900+(int32_t)nCBORError;
    }
    if(Item.uDataType != QCBOR_TYPE_TEXT_STRING ||
       Item.uDataAlloc ||
       Item.uLabelAlloc ||
       UsefulBufCompareToSZ(Item.val.string, "string2")) {
       return 5000;
    }


   // Rewind an entered map
   QCBORDecode_Init(&DCtx, UsefulBuf_FROM_BYTE_ARRAY_LITERAL(pValidMapEncoded), 0);

   QCBORDecode_EnterMap(&DCtx, NULL);

   if((nCBORError = QCBORDecode_GetNext(&DCtx, &Item))) {
       return 5100+(int32_t)nCBORError;
   }

   if(Item.uLabelType != QCBOR_TYPE_TEXT_STRING ||
       Item.uDataType != QCBOR_TYPE_INT64 ||
       Item.val.int64 != 42 ||
       Item.uDataAlloc ||
       Item.uLabelAlloc ||
       UsefulBufCompareToSZ(Item.label.string, "first integer")) {
       return 5200;
    }

    if((nCBORError = QCBORDecode_GetNext(&DCtx, &Item))) {
       return 5200+(int32_t)nCBORError;
    }
    if(Item.uLabelType != QCBOR_TYPE_TEXT_STRING ||
       Item.uDataAlloc ||
       Item.uLabelAlloc ||
       UsefulBufCompareToSZ(Item.label.string, "an array of two strings") ||
       Item.uDataType != QCBOR_TYPE_ARRAY ||
       Item.val.uCount != 2) {
       return -5300;
    }

   QCBORDecode_Rewind(&DCtx);

   if((nCBORError = QCBORDecode_GetNext(&DCtx, &Item))) {
       return 5300+(int32_t)nCBORError;
   }

   if(Item.uLabelType != QCBOR_TYPE_TEXT_STRING ||
      Item.uDataType != QCBOR_TYPE_INT64 ||
      Item.val.int64 != 42 ||
      Item.uDataAlloc ||
      Item.uLabelAlloc ||
      UsefulBufCompareToSZ(Item.label.string, "first integer")) {
      return 5400;
   }

   if((nCBORError = QCBORDecode_GetNext(&DCtx, &Item))) {
      return 5400+(int32_t)nCBORError;
   }
   if(Item.uLabelType != QCBOR_TYPE_TEXT_STRING ||
      Item.uDataAlloc ||
      Item.uLabelAlloc ||
      UsefulBufCompareToSZ(Item.label.string, "an array of two strings") ||
      Item.uDataType != QCBOR_TYPE_ARRAY ||
      Item.val.uCount != 2) {
      return 5500;
   }


   // Rewind and entered array inside an entered map
   QCBORDecode_Init(&DCtx, UsefulBuf_FROM_BYTE_ARRAY_LITERAL(pValidMapEncoded), 0);

   QCBORDecode_EnterMap(&DCtx, NULL);

   QCBORDecode_EnterArrayFromMapSZ(&DCtx, "an array of two strings");

   if((nCBORError = QCBORDecode_GetNext(&DCtx, &Item))) {
      return 5600+(int32_t)nCBORError;
   }
   if(Item.uDataType != QCBOR_TYPE_TEXT_STRING ||
      Item.uDataAlloc ||
      Item.uLabelAlloc ||
      UsefulBufCompareToSZ(Item.val.string, "string1")) {
      return 5700;
   }

   QCBORDecode_Rewind(&DCtx);

   if((nCBORError = QCBORDecode_GetNext(&DCtx, &Item))) {
      return 5700+(int32_t)nCBORError;
   }
   if(Item.uDataType != QCBOR_TYPE_TEXT_STRING ||
      Item.uDataAlloc ||
      Item.uLabelAlloc ||
      UsefulBufCompareToSZ(Item.val.string, "string1")) {
      return 5800;
   }

   if((nCBORError = QCBORDecode_GetNext(&DCtx, &Item))) {
      return (int32_t)nCBORError;
   }
   if(Item.uDataType != QCBOR_TYPE_TEXT_STRING ||
      Item.uDataAlloc ||
      Item.uLabelAlloc ||
      UsefulBufCompareToSZ(Item.val.string, "string2")) {
      return 5900;
   }

   QCBORDecode_Rewind(&DCtx);

   if((nCBORError = QCBORDecode_GetNext(&DCtx, &Item))) {
      return 5900+(int32_t)nCBORError;
   }
   if(Item.uDataType != QCBOR_TYPE_TEXT_STRING ||
      Item.uDataAlloc ||
      Item.uLabelAlloc ||
      UsefulBufCompareToSZ(Item.val.string, "string1")) {
      return 6000;
   }


   // Rewind a byte string inside an array inside an array
   QCBORDecode_Init(&DCtx, UsefulBuf_FROM_BYTE_ARRAY_LITERAL(pValidWrappedMapEncoded), 0);

   QCBORDecode_EnterArray(&DCtx, NULL);

   uint64_t i;
   QCBORDecode_GetUInt64(&DCtx, &i);

   QCBORDecode_EnterArray(&DCtx, NULL);

   QCBORDecode_EnterBstrWrapped(&DCtx, QCBOR_TAG_REQUIREMENT_NOT_A_TAG, NULL);
   if(QCBORDecode_GetError(&DCtx)) {
      return 6100;
   }

   if((nCBORError = QCBORDecode_GetNext(&DCtx, &Item))) {
      return (int32_t)nCBORError;
   }
   if(Item.uDataType != QCBOR_TYPE_MAP || Item.val.uCount != 3) {
      return 6200;
   }

   QCBORDecode_Rewind(&DCtx);

   if((nCBORError = QCBORDecode_GetNext(&DCtx, &Item))) {
      return 6300+(int32_t)nCBORError;
   }
   if(Item.uDataType != QCBOR_TYPE_MAP || Item.val.uCount != 3) {
      return 6400;
   }

#ifndef QCBOR_DISABLE_INDEFINITE_LENGTH_ARRAYS
   // Rewind a byte string inside an indefinite-length array inside
   // indefinite-length array

   QCBORDecode_Init(&DCtx, UsefulBuf_FROM_BYTE_ARRAY_LITERAL(pValidIndefWrappedMapEncoded), 0);

   QCBORDecode_EnterArray(&DCtx, NULL);

   QCBORDecode_GetUInt64(&DCtx, &i);

   QCBORDecode_EnterArray(&DCtx, NULL);

   QCBORDecode_EnterBstrWrapped(&DCtx, QCBOR_TAG_REQUIREMENT_NOT_A_TAG, NULL);
   if(QCBORDecode_GetError(&DCtx)) {
      return 6500;
   }

   if((nCBORError = QCBORDecode_GetNext(&DCtx, &Item))) {
      return 6600+(int32_t)nCBORError;
   }
   if(Item.uDataType != QCBOR_TYPE_MAP || Item.val.uCount != 3) {
      return 6700;
   }

   QCBORDecode_Rewind(&DCtx);

   if((nCBORError = QCBORDecode_GetNext(&DCtx, &Item))) {
      return 6800+(int32_t)nCBORError;
   }
   if(Item.uDataType != QCBOR_TYPE_MAP || Item.val.uCount != 3) {
      return 6900;
   }
#endif

   // Rewind an empty map
   // [100, {}]
   QCBORDecode_Init(&DCtx, UsefulBuf_FROM_BYTE_ARRAY_LITERAL(pWithEmptyMap), 0);
   QCBORDecode_EnterArray(&DCtx, NULL);
   QCBORDecode_GetUInt64(&DCtx, &i);
   if(i != 100) {
      return 7010;
   }
   QCBORDecode_EnterMap(&DCtx, NULL);

   /* Do it 5 times to be sure multiple rewinds work */
   for(int n = 0; n < 5; n++) {
      nCBORError = QCBORDecode_GetNext(&DCtx, &Item);
      if(nCBORError != QCBOR_ERR_NO_MORE_ITEMS) {
         return 7000 + n;
      }
      QCBORDecode_Rewind(&DCtx);
   }
   QCBORDecode_ExitMap(&DCtx);
   QCBORDecode_Rewind(&DCtx);
   QCBORDecode_GetUInt64(&DCtx, &i);
   if(i != 100) {
      return 7010;
   }
   QCBORDecode_ExitArray(&DCtx);
   QCBORDecode_Rewind(&DCtx);
   QCBORDecode_EnterArray(&DCtx, NULL);
   i = 9;
   QCBORDecode_GetUInt64(&DCtx, &i);
   if(i != 100) {
      return 7020;
   }
   if(QCBORDecode_GetError(&DCtx)){
      return 7030;
   }

   // Rewind an empty indefinite length map
#ifndef QCBOR_DISABLE_INDEFINITE_LENGTH_ARRAYS
   QCBORDecode_Init(&DCtx, UsefulBuf_FROM_BYTE_ARRAY_LITERAL(pWithEmptyMapInDef), 0);
   QCBORDecode_EnterArray(&DCtx, NULL);
   QCBORDecode_GetUInt64(&DCtx, &i);
   if(i != 100) {
      return 7810;
   }
   QCBORDecode_EnterMap(&DCtx, NULL);

   /* Do it 5 times to be sure multiple rewinds work */
   for(int n = 0; n < 5; n++) {
      nCBORError = QCBORDecode_GetNext(&DCtx, &Item);
      if(nCBORError != QCBOR_ERR_NO_MORE_ITEMS) {
         return 7800 + n;
      }
      QCBORDecode_Rewind(&DCtx);
   }
   QCBORDecode_ExitMap(&DCtx);
   QCBORDecode_Rewind(&DCtx);
   QCBORDecode_GetUInt64(&DCtx, &i);
   if(i != 100) {
      return 7810;
   }
   QCBORDecode_ExitArray(&DCtx);
   QCBORDecode_Rewind(&DCtx);
   QCBORDecode_EnterArray(&DCtx, NULL);
   i = 9;
   QCBORDecode_GetUInt64(&DCtx, &i);
   if(i != 100) {
      return 7820;
   }
   if(QCBORDecode_GetError(&DCtx)){
      return 7830;
   }
#endif /* QCBOR_DISABLE_INDEFINITE_LENGTH_ARRAYS */

   // Rewind an indefnite length byte-string wrapped sequence
#ifndef QCBOR_DISABLE_INDEFINITE_LENGTH_STRINGS
   QCBORDecode_Init(&DCtx,
                    UsefulBuf_FROM_BYTE_ARRAY_LITERAL(pWrappedByIndefiniteLength),
                    0);
   UsefulBuf_MAKE_STACK_UB(Pool, 100);
   QCBORDecode_SetMemPool(&DCtx, Pool, 0);

   QCBORDecode_EnterArray(&DCtx, NULL);
   QCBORDecode_EnterBstrWrapped(&DCtx, 2, NULL);
   if(QCBORDecode_GetError(&DCtx) != QCBOR_ERR_CANNOT_ENTER_ALLOCATED_STRING) {
      return 7300;
   }

   /*
    Improvement: Fix QCBORDecode_EnterBstrWrapped() so it can work on
    allocated strings. This is a fairly big job because of all the
    UsefulBuf internal book keeping that needs tweaking.
   QCBORDecode_GetUInt64(&DCtx, &i);
   if(i != 42) {
      return 7110;
   }
   QCBORDecode_Rewind(&DCtx);
   QCBORDecode_GetUInt64(&DCtx, &i);
   if(i != 42) {
      return 7220;
   }
    */

#endif /* ! QCBOR_DISABLE_INDEFINITE_LENGTH_STRINGS */


   // Rewind an indefnite length byte-string wrapped sequence

   return 0;
}

#endif /* ! QCBOR_DISABLE_NON_INTEGER_LABELS */


static const uint8_t spBooleansInMap[] =
{
   0xa1, 0x08, 0xf5
};

static const uint8_t spBooleansInMapWrongType[] =
{
   0xa1, 0x08, 0xf6
};

static const uint8_t spBooleansInMapNWF[] =
{
   0xa1, 0x08, 0x1a
};

static const uint8_t spNullInMap[] =
{
   0xa1, 0x08, 0xf6
};

static const uint8_t spUndefinedInMap[] =
{
   0xa1, 0x08, 0xf7
};


int32_t BoolTest(void)
{
   QCBORDecodeContext DCtx;
   bool               b;

   QCBORDecode_Init(&DCtx,
                    UsefulBuf_FROM_BYTE_ARRAY_LITERAL(spBooleansInMap),
                    0);
   QCBORDecode_EnterMap(&DCtx, NULL);
   QCBORDecode_GetBool(&DCtx, &b);
   if(QCBORDecode_GetAndResetError(&DCtx) || !b) {
      return 1;
   }

   QCBORDecode_GetBoolInMapN(&DCtx, 7, &b);
   if(QCBORDecode_GetAndResetError(&DCtx) != QCBOR_ERR_LABEL_NOT_FOUND) {
       return 2;
   }

   QCBORDecode_GetBoolInMapN(&DCtx, 8, &b);
   if(QCBORDecode_GetAndResetError(&DCtx) || !b) {
      return 3;
   }


   QCBORDecode_GetBoolInMapSZ(&DCtx, "xx", &b);
   if(QCBORDecode_GetAndResetError(&DCtx) != QCBOR_ERR_LABEL_NOT_FOUND) {
       return 4;
    }

   QCBORDecode_Init(&DCtx,
                    UsefulBuf_FROM_BYTE_ARRAY_LITERAL(spBooleansInMapWrongType),
                    0);
   QCBORDecode_EnterMap(&DCtx, NULL);
   QCBORDecode_GetBool(&DCtx, &b);
   if(QCBORDecode_GetAndResetError(&DCtx) != QCBOR_ERR_UNEXPECTED_TYPE) {
      return 5;
   }

   QCBORDecode_Init(&DCtx,
                    UsefulBuf_FROM_BYTE_ARRAY_LITERAL(spBooleansInMapNWF),
                    0);
   QCBORDecode_EnterMap(&DCtx, NULL);
   QCBORDecode_GetBool(&DCtx, &b);
   if(QCBORDecode_GetAndResetError(&DCtx) != QCBOR_ERR_HIT_END) {
      return 6;
   }


   QCBORDecode_Init(&DCtx,
                    UsefulBuf_FROM_BYTE_ARRAY_LITERAL(spNullInMap),
                    0);
   QCBORDecode_EnterMap(&DCtx, NULL);
   QCBORDecode_GetNull(&DCtx);
   if(QCBORDecode_GetAndResetError(&DCtx)) {
      return 7;
   }

   QCBORDecode_Init(&DCtx,
                    UsefulBuf_FROM_BYTE_ARRAY_LITERAL(spBooleansInMap),
                    0);
   QCBORDecode_EnterMap(&DCtx, NULL);
   QCBORDecode_GetNull(&DCtx);
   if(QCBORDecode_GetAndResetError(&DCtx) != QCBOR_ERR_UNEXPECTED_TYPE) {
      return 8;
   }

   QCBORDecode_Init(&DCtx,
                    UsefulBuf_FROM_BYTE_ARRAY_LITERAL(spNullInMap),
                    0);
   QCBORDecode_EnterMap(&DCtx, NULL);
   QCBORDecode_GetNullInMapN(&DCtx, 8);
   if(QCBORDecode_GetAndResetError(&DCtx)) {
      return 9;
   }

   QCBORDecode_Init(&DCtx,
                    UsefulBuf_FROM_BYTE_ARRAY_LITERAL(spBooleansInMap),
                    0);
   QCBORDecode_EnterMap(&DCtx, NULL);
   QCBORDecode_GetNullInMapN(&DCtx, 8);
   if(QCBORDecode_GetAndResetError(&DCtx) != QCBOR_ERR_UNEXPECTED_TYPE) {
      return 10;
   }

   QCBORDecode_Init(&DCtx,
                    UsefulBuf_FROM_BYTE_ARRAY_LITERAL(spBooleansInMapNWF),
                    0);
   QCBORDecode_EnterMap(&DCtx, NULL);
   QCBORDecode_GetUndefined(&DCtx);
   if(QCBORDecode_GetAndResetError(&DCtx) != QCBOR_ERR_HIT_END) {
      return 11;
   }

   QCBORDecode_Init(&DCtx,
                    UsefulBuf_FROM_BYTE_ARRAY_LITERAL(spUndefinedInMap),
                    0);
   QCBORDecode_EnterMap(&DCtx, NULL);
   QCBORDecode_GetUndefined(&DCtx);
   if(QCBORDecode_GetAndResetError(&DCtx)) {
      return 12;
   }

   QCBORDecode_Init(&DCtx,
                    UsefulBuf_FROM_BYTE_ARRAY_LITERAL(spBooleansInMap),
                    0);
   QCBORDecode_EnterMap(&DCtx, NULL);
   QCBORDecode_GetUndefined(&DCtx);
   if(QCBORDecode_GetAndResetError(&DCtx) != QCBOR_ERR_UNEXPECTED_TYPE) {
      return 13;
   }

   QCBORDecode_Init(&DCtx,
                    UsefulBuf_FROM_BYTE_ARRAY_LITERAL(spUndefinedInMap),
                    0);
   QCBORDecode_EnterMap(&DCtx, NULL);
   QCBORDecode_GetUndefinedInMapN(&DCtx, 8);
   if(QCBORDecode_GetAndResetError(&DCtx)) {
      return 14;
   }

   QCBORDecode_Init(&DCtx,
                    UsefulBuf_FROM_BYTE_ARRAY_LITERAL(spBooleansInMap),
                    0);
   QCBORDecode_EnterMap(&DCtx, NULL);
   QCBORDecode_GetUndefinedInMapN(&DCtx, 8);
   if(QCBORDecode_GetAndResetError(&DCtx) != QCBOR_ERR_UNEXPECTED_TYPE) {
      return 15;
   }

   QCBORDecode_Init(&DCtx,
                    UsefulBuf_FROM_BYTE_ARRAY_LITERAL(spBooleansInMapNWF),
                    0);
   QCBORDecode_EnterMap(&DCtx, NULL);
   QCBORDecode_GetUndefined(&DCtx);
   if(QCBORDecode_GetAndResetError(&DCtx) != QCBOR_ERR_HIT_END) {
      return 15;
   }

   return 0;
}


<<<<<<< HEAD
#if !defined(USEFULBUF_DISABLE_ALL_FLOAT) && !defined(QCBOR_DISABLE_PREFERRED_FLOAT)

struct PreciseNumberConversion {
   char       *szDescription;
   UsefulBufC  CBOR;
   QCBORError  uError;
   uint8_t     qcborType;
   struct {
      int64_t  int64;
      uint64_t uint64;
      double   d;
   } number;
};


static const struct PreciseNumberConversion PreciseNumberConversions[] = {
   {
      "-0.00",
      {"\xf9\x80\x00", 3},
      QCBOR_SUCCESS,
      QCBOR_TYPE_INT64,
      {0, 0, 0}
   },
   {
      "NaN",
      {"\xf9\x7e\x00", 3},
      QCBOR_SUCCESS,
      QCBOR_TYPE_DOUBLE,
      {0, 0, NAN}
   },
   {
      "NaN payload",
      {"\xFB\x7F\xFF\xFF\xFF\xFF\xFF\xFF\xFF", 9},
      QCBOR_SUCCESS,
      QCBOR_TYPE_DOUBLE,
      {0, 0, NAN}
   },
   {
      "65536.0 single",
      {"\xFA\x47\x80\x00\x00", 5},
      QCBOR_SUCCESS,
      QCBOR_TYPE_INT64,
      {65536, 0, 0}
   },
   {
      "Infinity",
      {"\xf9\x7c\x00", 3},
      QCBOR_SUCCESS,
      QCBOR_TYPE_DOUBLE,
      {0, 0, INFINITY}
   },
   {
      "1.0",
      {"\xf9\x3c\x00", 3},
      QCBOR_SUCCESS,
      QCBOR_TYPE_INT64,
      {1, 0, 0}
   },
   {
      "UINT64_MAX",
      {"\x1B\xff\xff\xff\xff\xff\xff\xff\xff", 9},
      QCBOR_SUCCESS,
      QCBOR_TYPE_UINT64,
      {0, UINT64_MAX, 0}
   },
   {
      "INT64_MIN",
      {"\x3B\x7f\xff\xff\xff\xff\xff\xff\xff", 9},
      QCBOR_SUCCESS,
      QCBOR_TYPE_INT64,
      {INT64_MIN, 0, 0}
   },
   {
      "18446742974197923840",
      {"\xFB\x43\xEF\xFF\xFF\xE0\x00\x00\x00", 9},
      QCBOR_SUCCESS,
      QCBOR_TYPE_UINT64,
      {0, 18446742974197923840ULL, 0}
   },
   {
      "65-bit neg, too much precision",
      {"\x3B\x80\x00\x00\x00\x00\x00\x00\x01", 9},
      QCBOR_SUCCESS,
      QCBOR_TYPE_65BIT_NEG_INT,
      {0, 0x8000000000000001, 0}
   },
   {
      "65-bit neg lots of precision",
      {"\x3B\xff\xff\xff\xff\xff\xff\xf0\x00", 9},
      QCBOR_SUCCESS,
      QCBOR_TYPE_DOUBLE,
      {0, 0, -18446744073709547521.0}
   },
   {
      "65-bit neg very precise",
      {"\x3B\xff\xff\xff\xff\xff\xff\xf8\x00", 9},
      QCBOR_SUCCESS,
      QCBOR_TYPE_DOUBLE,
      {0, 0, -18446744073709549569.0}
   },
   {
      "65-bit neg too precise",
      {"\x3B\xff\xff\xff\xff\xff\xff\xfc\x00", 9},
      QCBOR_SUCCESS,
      QCBOR_TYPE_65BIT_NEG_INT,
      {0, 18446744073709550592ULL, 0.0}
   },
   {
      "65-bit neg, power of two",
      {"\x3B\x80\x00\x00\x00\x00\x00\x00\x00", 9},
      QCBOR_SUCCESS,
      QCBOR_TYPE_DOUBLE,
      {0, 0, -9223372036854775809.0}
   },
   {
      "Zero",
      {"\x00", 1},
      QCBOR_SUCCESS,
      QCBOR_TYPE_INT64,
      {0, 0, 0}
   },
   {
      "Pi",
      {"\xFB\x40\x09\x2A\xDB\x40\x2D\x16\xB9", 9},
      QCBOR_SUCCESS,
      QCBOR_TYPE_DOUBLE,
      {0, 0, 3.145926}
   },
   {
      "String",
      {"\x60", 1},
      QCBOR_ERR_UNEXPECTED_TYPE,
      QCBOR_TYPE_NONE,
      {0, 0, 0}
   }
};


int32_t
PreciseNumbersTest(void)
{
   int                i;
   QCBORError         uErr;
   QCBORItem          Item;
   QCBORDecodeContext DCtx;
   const struct PreciseNumberConversion *pTest;

   const int count = (int)C_ARRAY_COUNT(PreciseNumberConversions, struct PreciseNumberConversion);

   for(i = 0; i < count; i++) {
      pTest = &PreciseNumberConversions[i];

      if(i == 11) {
         uErr = 99; // For break point only
      }

      QCBORDecode_Init(&DCtx, pTest->CBOR, 0);

      QCBORDecode_GetNumberConvertPrecisely(&DCtx, &Item);

      uErr = QCBORDecode_GetError(&DCtx);

      if(uErr != pTest->uError) {
         return i * 1000 + (int)uErr;
      }

      if(pTest->qcborType != Item.uDataType) {
         return i * 1000 + 200;
      }

      if(pTest->qcborType == QCBOR_TYPE_NONE) {
         continue;
      }

      switch(pTest->qcborType) {
         case QCBOR_TYPE_INT64:
            if(Item.val.int64 != pTest->number.int64) {
               return i * 1000 + 300;
            }
            break;

         case QCBOR_TYPE_UINT64:
         case QCBOR_TYPE_65BIT_NEG_INT:
            if(Item.val.uint64 != pTest->number.uint64) {
               return i * 1000 + 400;
            }
            break;

         case QCBOR_TYPE_DOUBLE:
            if(isnan(pTest->number.d)) {
               if(!isnan(Item.val.dfnum)) {
                  return i * 1000 + 600;
               }
            } else {
               if(Item.val.dfnum != pTest->number.d) {
                  return i * 1000 + 500;
               }
            }
            break;
      }
   }
   return 0;
}

#endif /* ! USEFULBUF_DISABLE_ALL_FLOAT && ! QCBOR_DISABLE_PREFERRED_FLOAT */



=======
#ifndef QCBOR_DISABLE_NON_INTEGER_LABELS
>>>>>>> 52aefa6b
static const uint8_t spExpectedArray2s[] = {
   0x82, 0x67, 0x73, 0x74, 0x72, 0x69, 0x6e, 0x67,
   0x31, 0x67, 0x73, 0x74, 0x72, 0x69, 0x6e, 0x67,
   0x32};

#ifndef QCBOR_DISABLE_INDEFINITE_LENGTH_ARRAYS
static const uint8_t spExpectedArray2sIndef[] = {
   0x9f, 0x67, 0x73, 0x74, 0x72, 0x69, 0x6e, 0x67,
   0x31, 0x67, 0x73, 0x74, 0x72, 0x69, 0x6e, 0x67,
   0x32, 0xff};
#endif

static const uint8_t spExpectedMap4[] = {
   0xa4, 0x67, 0x62, 0x79, 0x74, 0x65, 0x73, 0x20,
   0x31, 0x44, 0x78, 0x78, 0x78, 0x78, 0x67, 0x62,
   0x79, 0x74, 0x65, 0x73, 0x20, 0x32, 0x44, 0x79,
   0x79, 0x79, 0x79, 0x6b, 0x61, 0x6e, 0x6f, 0x74,
   0x68, 0x65, 0x72, 0x20, 0x69, 0x6e, 0x74, 0x18,
   0x62, 0x66, 0x74, 0x65, 0x78, 0x74, 0x20, 0x32,
   0x78, 0x1e, 0x6c, 0x69, 0x65, 0x73, 0x2c, 0x20,
   0x64, 0x61, 0x6d, 0x6e, 0x20, 0x6c, 0x69, 0x65,
   0x73, 0x20, 0x61, 0x6e, 0x64, 0x20, 0x73, 0x74,
   0x61, 0x74, 0x69, 0x73, 0x74, 0x69, 0x63, 0x73};


#ifndef QCBOR_DISABLE_INDEFINITE_LENGTH_ARRAYS

static const uint8_t spExpectedMap4Indef[] = {
   0xbf, 0x67, 0x62, 0x79, 0x74, 0x65, 0x73, 0x20,
   0x31, 0x44, 0x78, 0x78, 0x78, 0x78, 0x67, 0x62,
   0x79, 0x74, 0x65, 0x73, 0x20, 0x32, 0x44, 0x79,
   0x79, 0x79, 0x79, 0x6b, 0x61, 0x6e, 0x6f, 0x74,
   0x68, 0x65, 0x72, 0x20, 0x69, 0x6e, 0x74, 0x18,
   0x62, 0x66, 0x74, 0x65, 0x78, 0x74, 0x20, 0x32,
   0x78, 0x1e, 0x6c, 0x69, 0x65, 0x73, 0x2c, 0x20,
   0x64, 0x61, 0x6d, 0x6e, 0x20, 0x6c, 0x69, 0x65,
   0x73, 0x20, 0x61, 0x6e, 0x64, 0x20, 0x73, 0x74,
   0x61, 0x74, 0x69, 0x73, 0x74, 0x69, 0x63, 0x73,
   0xff};

/*
 * [[[[[0, []]]]], 0]
 */
static const uint8_t spDefAndIndef[] = {
   0x82,
      0x9f, 0x9f, 0x9f, 0x82, 0x00, 0x9f, 0xff, 0xff, 0xff, 0xff, 0x00
};
#endif /* !QCBOR_DISABLE_INDEFINITE_LENGTH_ARRAYS */

#ifndef QCBOR_DISABLE_TAGS
/* An exp / mant tag in two nested arrays */
static const uint8_t spExpMant[] = {0x81, 0x81, 0xC4, 0x82, 0x20, 0x03};
#endif /* !QCBOR_DISABLE_TAGS */
#endif

#ifndef QCBOR_DISABLE_NON_INTEGER_LABELS
int32_t GetMapAndArrayTest(void)
{
   QCBORDecodeContext DCtx;
   size_t             uPosition ;
   QCBORItem          Item;
   UsefulBufC         ReturnedEncodedCBOR;

   // Improvement: rework so it can run with QCBOR_DISABLE_NON_INTEGER_LABELS
   QCBORDecode_Init(&DCtx,
                    UsefulBuf_FROM_BYTE_ARRAY_LITERAL(pValidMapEncoded),
                    0);

   QCBORDecode_EnterMap(&DCtx, NULL);
   QCBORDecode_VGetNextConsume(&DCtx, &Item);
   QCBORDecode_GetArray(&DCtx, &Item, &ReturnedEncodedCBOR);
   if(QCBORDecode_GetError(&DCtx)) {
      return 1;
   }
   if(Item.val.uCount != 2) {
      return 2;
   }
   if(UsefulBuf_Compare(ReturnedEncodedCBOR, UsefulBuf_FROM_BYTE_ARRAY_LITERAL(spExpectedArray2s))) {
      return 3;
   }

   if(Item.uLabelType != QCBOR_TYPE_TEXT_STRING ||
      UsefulBuf_Compare(Item.label.string, UsefulBuf_FROM_SZ_LITERAL("an array of two strings"))) {
      return 4;
   }

   uPosition = QCBORDecode_Tell(&DCtx);


   QCBORDecode_GetMap(&DCtx, &Item, &ReturnedEncodedCBOR);
   if(QCBORDecode_GetError(&DCtx)) {
      return 10;
   }
   if(Item.val.uCount != 4) {
      return 11;
   }
   if(UsefulBuf_Compare(ReturnedEncodedCBOR, UsefulBuf_FROM_BYTE_ARRAY_LITERAL(spExpectedMap4))) {
      return 12;
   }
   uPosition = QCBORDecode_Tell(&DCtx);
   QCBORDecode_GetArrayFromMapSZ(&DCtx,
                                 "an array of two strings",
                                 &Item,
                                 &ReturnedEncodedCBOR);
   if(QCBORDecode_GetError(&DCtx)) {
      return 20;
   }
   if(Item.val.uCount != 2) {
      return 21;
   }
   if(UsefulBuf_Compare(ReturnedEncodedCBOR, UsefulBuf_FROM_BYTE_ARRAY_LITERAL(spExpectedArray2s))) {
      return 22;
   }
   if(uPosition != QCBORDecode_Tell(&DCtx)) {
      return 23;
   }

   QCBORDecode_Rewind(&DCtx);

   uPosition = QCBORDecode_Tell(&DCtx);
   QCBORDecode_GetMapFromMapSZ(&DCtx, "map in a map", &Item, &ReturnedEncodedCBOR);
   if(QCBORDecode_GetError(&DCtx)) {
      return 30;
   }
   if(Item.val.uCount != 4) {
      return 31;
   }
   if(UsefulBuf_Compare(ReturnedEncodedCBOR, UsefulBuf_FROM_BYTE_ARRAY_LITERAL(spExpectedMap4))) {
      return 32;
   }
   if(uPosition != QCBORDecode_Tell(&DCtx)) {
      return 33;
   }

   uPosition = QCBORDecode_Tell(&DCtx);
   QCBORDecode_GetArrayFromMapSZ(&DCtx, "map in a map", &Item, &ReturnedEncodedCBOR);
   if(QCBORDecode_GetError(&DCtx) != QCBOR_ERR_UNEXPECTED_TYPE) {
      return 40;
   }
   if(UINT32_MAX != QCBORDecode_Tell(&DCtx)) {
      return 41;
   }
   QCBORDecode_GetAndResetError(&DCtx);
   if(uPosition != QCBORDecode_Tell(&DCtx)) {
      return 42;
   }


#ifndef QCBOR_DISABLE_TAGS
   UsefulBufC ExpMant = UsefulBuf_FROM_BYTE_ARRAY_LITERAL(spExpMant);
   QCBORDecode_Init(&DCtx, ExpMant, 0);
   QCBORDecode_EnterArray(&DCtx, NULL);
   QCBORDecode_EnterArray(&DCtx, NULL);
   QCBORDecode_GetArray(&DCtx, &Item, &ReturnedEncodedCBOR);
   if(QCBORDecode_GetError(&DCtx) != QCBOR_SUCCESS) {
      return 200;
   }
   if(Item.uDataType != QCBOR_TYPE_ARRAY) {
      return 201;
   }
   if(!QCBORDecode_IsTagged(&DCtx, &Item, CBOR_TAG_DECIMAL_FRACTION)) {
      return 202;
   }
   if(Item.val.uCount != 2) {
      return 201;
   }
   if(UsefulBuf_Compare(ReturnedEncodedCBOR, UsefulBuf_Tail(ExpMant, 2))) {
      return 205;
   }
#endif /* !QCBOR_DISABLE_TAGS */


#ifndef QCBOR_DISABLE_INDEFINITE_LENGTH_ARRAYS

   UsefulBufC DefAndIndef = UsefulBuf_FROM_BYTE_ARRAY_LITERAL(spDefAndIndef);
   QCBORDecode_Init(&DCtx, DefAndIndef, 0);
   QCBORDecode_EnterArray(&DCtx, NULL);
   QCBORDecode_GetArray(&DCtx, &Item, &ReturnedEncodedCBOR);
   if(QCBORDecode_GetError(&DCtx) != QCBOR_SUCCESS) {
      return 50;
   }
   if(UsefulBuf_Compare(ReturnedEncodedCBOR, UsefulBuf_Tail(UsefulBuf_Head(DefAndIndef, 11), 1))) {
      return 51;
   }

   QCBORDecode_Init(&DCtx, DefAndIndef, 0);
   QCBORDecode_EnterArray(&DCtx, NULL);
   QCBORDecode_EnterArray(&DCtx, NULL);
   QCBORDecode_GetArray(&DCtx, &Item, &ReturnedEncodedCBOR);
   if(QCBORDecode_GetError(&DCtx) != QCBOR_SUCCESS) {
      return 52;
   }
   if(UsefulBuf_Compare(ReturnedEncodedCBOR, UsefulBuf_Tail(UsefulBuf_Head(DefAndIndef, 10), 2))) {
      return 53;
   }

   QCBORDecode_Init(&DCtx, DefAndIndef, 0);
   QCBORDecode_EnterArray(&DCtx, NULL);
   QCBORDecode_EnterArray(&DCtx, NULL);
   QCBORDecode_EnterArray(&DCtx, NULL);
   QCBORDecode_GetArray(&DCtx, &Item, &ReturnedEncodedCBOR);
   if(QCBORDecode_GetError(&DCtx) != QCBOR_SUCCESS) {
      return 54;
   }
   if(UsefulBuf_Compare(ReturnedEncodedCBOR, UsefulBuf_Tail(UsefulBuf_Head(DefAndIndef, 9), 3))) {
      return 55;
   }
   QCBORDecode_Init(&DCtx, DefAndIndef, 0);
   QCBORDecode_EnterArray(&DCtx, NULL);
   QCBORDecode_EnterArray(&DCtx, NULL);
   QCBORDecode_EnterArray(&DCtx, NULL);
   QCBORDecode_EnterArray(&DCtx, NULL);
   QCBORDecode_GetArray(&DCtx, &Item, &ReturnedEncodedCBOR);
   if(QCBORDecode_GetError(&DCtx) != QCBOR_SUCCESS) {
      return 56;
   }
   if(UsefulBuf_Compare(ReturnedEncodedCBOR, UsefulBuf_Tail(UsefulBuf_Head(DefAndIndef, 8), 4))) {
      return 57;
   }

   QCBORDecode_Init(&DCtx, DefAndIndef, 0);
   QCBORDecode_EnterArray(&DCtx, NULL);
   QCBORDecode_EnterArray(&DCtx, NULL);
   QCBORDecode_EnterArray(&DCtx, NULL);
   QCBORDecode_EnterArray(&DCtx, NULL);
   QCBORDecode_EnterArray(&DCtx, NULL);
   QCBORDecode_VGetNextConsume(&DCtx, &Item);
   QCBORDecode_GetArray(&DCtx, &Item, &ReturnedEncodedCBOR);
   if(QCBORDecode_GetError(&DCtx) != QCBOR_SUCCESS) {
      return 58;
   }
   if(UsefulBuf_Compare(ReturnedEncodedCBOR, UsefulBuf_Tail(UsefulBuf_Head(DefAndIndef, 8), 6))) {
      return 59;
   }


   QCBORDecode_Init(&DCtx,
                    UsefulBuf_FROM_BYTE_ARRAY_LITERAL(pValidMapIndefEncoded),
                    0);

   QCBORDecode_EnterMap(&DCtx, NULL);
   QCBORDecode_VGetNextConsume(&DCtx, &Item);
   QCBORDecode_GetArray(&DCtx, &Item, &ReturnedEncodedCBOR);
   if(QCBORDecode_GetError(&DCtx)) {
      return 60;
   }
   if(Item.val.uCount != UINT16_MAX) {
      return 61;
   }
   if(UsefulBuf_Compare(ReturnedEncodedCBOR, UsefulBuf_FROM_BYTE_ARRAY_LITERAL(spExpectedArray2sIndef))) {
      return 62;
   }

   if(Item.uLabelType != QCBOR_TYPE_TEXT_STRING ||
      UsefulBuf_Compare(Item.label.string, UsefulBuf_FROM_SZ_LITERAL("an array of two strings"))) {
      return 63;
   }

   uPosition = QCBORDecode_Tell(&DCtx);


   QCBORDecode_GetMap(&DCtx, &Item, &ReturnedEncodedCBOR);
   if(QCBORDecode_GetError(&DCtx)) {
      return 70;
   }
   if(Item.val.uCount != UINT16_MAX) {
      return 71;
   }
   if(UsefulBuf_Compare(ReturnedEncodedCBOR, UsefulBuf_FROM_BYTE_ARRAY_LITERAL(spExpectedMap4Indef))) {
      return 72;
   }


   uPosition = QCBORDecode_Tell(&DCtx);
   QCBORDecode_GetArrayFromMapSZ(&DCtx,
                                 "an array of two strings",
                                 &Item,
                                 &ReturnedEncodedCBOR);
   if(QCBORDecode_GetError(&DCtx)) {
      return 80;
   }
   if(Item.val.uCount != UINT16_MAX) {
      return 81;
   }
   if(UsefulBuf_Compare(ReturnedEncodedCBOR, UsefulBuf_FROM_BYTE_ARRAY_LITERAL(spExpectedArray2sIndef))) {
      return 82;
   }
   if(uPosition != QCBORDecode_Tell(&DCtx)) {
      return 83;
   }

   QCBORDecode_Rewind(&DCtx);

   uPosition = QCBORDecode_Tell(&DCtx);
   QCBORDecode_GetMapFromMapSZ(&DCtx, "map in a map", &Item, &ReturnedEncodedCBOR);
   if(QCBORDecode_GetError(&DCtx)) {
      return 90;
   }
   if(Item.val.uCount != UINT16_MAX) {
      return 91;
   }
   if(UsefulBuf_Compare(ReturnedEncodedCBOR, UsefulBuf_FROM_BYTE_ARRAY_LITERAL(spExpectedMap4Indef))) {
      return 92;
   }
   if(uPosition != QCBORDecode_Tell(&DCtx)) {
      return 93;
   }

   uPosition = QCBORDecode_Tell(&DCtx);
   QCBORDecode_GetArrayFromMapSZ(&DCtx, "map in a map", &Item, &ReturnedEncodedCBOR);
   if(QCBORDecode_GetError(&DCtx) != QCBOR_ERR_UNEXPECTED_TYPE) {
      return 100;
   }
   if(UINT32_MAX != QCBORDecode_Tell(&DCtx)) {
      return 101;
   }
   QCBORDecode_GetAndResetError(&DCtx);
   if(uPosition != QCBORDecode_Tell(&DCtx)) {
      return 102;
   }
#endif /* ! QCBOR_DISABLE_INDEFINITE_LENGTH_ARRAYS */

   return 0;
}
#endif /* ! QCBOR_DISABLE_NON_INTEGER_LABELS */

   
int32_t
ErrorHandlingTests(void)
{
   QCBORDecodeContext DCtx;
   QCBORItem          Item;
   QCBORError         uError;
   int64_t            integer;

   /* Test QCBORDecode_SetError() */
   QCBORDecode_Init(&DCtx,
                    UsefulBuf_FROM_BYTE_ARRAY_LITERAL(pValidMapEncoded),
                    QCBOR_DECODE_MODE_NORMAL);

   QCBORDecode_SetError(&DCtx, QCBOR_ERR_FIRST_USER_DEFINED);

   QCBORDecode_VGetNext(&DCtx, &Item);

   uError = QCBORDecode_GetError(&DCtx);

   if(uError != QCBOR_ERR_FIRST_USER_DEFINED) {
      return -1;
   }

   if(Item.uLabelType != QCBOR_TYPE_NONE ||
      Item.uDataType != QCBOR_TYPE_NONE) {
      return -2;
   }


   /* Test data type returned from previous error */
   QCBORDecode_Init(&DCtx,
                    UsefulBuf_FROM_BYTE_ARRAY_LITERAL(pValidMapEncoded),
                    QCBOR_DECODE_MODE_NORMAL);
   QCBORDecode_GetInt64(&DCtx, &integer);
   uError = QCBORDecode_GetError(&DCtx);
   if(uError != QCBOR_ERR_UNEXPECTED_TYPE) {
      return -3;
   }

   QCBORDecode_VGetNext(&DCtx, &Item);
   if(Item.uLabelType != QCBOR_TYPE_NONE ||
      Item.uDataType != QCBOR_TYPE_NONE) {
      return -2;
   }
   uError = QCBORDecode_GetError(&DCtx);
   if(uError != QCBOR_ERR_UNEXPECTED_TYPE) {
      return -3;
   }


   /* Test error classification functions */

   if(!QCBORDecode_IsUnrecoverableError(QCBOR_ERR_INDEFINITE_STRING_CHUNK)) {
      return -10;
   }
   if(QCBORDecode_IsUnrecoverableError(QCBOR_SUCCESS)) {
      return -11;
   }
   if(!QCBORDecode_IsUnrecoverableError(QCBOR_ERR_INDEFINITE_STRING_CHUNK)) {
      return -12;
   }
   if(QCBORDecode_IsUnrecoverableError(QCBOR_ERR_DUPLICATE_LABEL)) {
      return -13;
   }

   if(!QCBORDecode_IsNotWellFormedError(QCBOR_ERR_BAD_TYPE_7)) {
      return -20;
   }
   if(!QCBORDecode_IsNotWellFormedError(QCBOR_ERR_BAD_BREAK)) {
      return -21;
   }
   if(QCBORDecode_IsNotWellFormedError(QCBOR_SUCCESS)) {
      return -22;
   }
   if(QCBORDecode_IsNotWellFormedError(QCBOR_ERR_ARRAY_DECODE_TOO_LONG)) {
      return -23;
   }

   /* Test error strings */
   const char *szErrString;

   szErrString = qcbor_err_to_str(QCBOR_ERR_ARRAY_DECODE_TOO_LONG);
   if(szErrString == NULL) {
      return -100;
   }
   if(strcmp(szErrString, "QCBOR_ERR_ARRAY_DECODE_TOO_LONG")) {
      return -101;
   }

   szErrString = qcbor_err_to_str(QCBOR_SUCCESS);
   if(szErrString == NULL) {
      return -102;
   }
   if(strcmp(szErrString, "QCBOR_SUCCESS")) {
      return -103;
   }

   szErrString = qcbor_err_to_str(100);
   if(szErrString == NULL) {
      return -104;
   }
   if(strcmp(szErrString, "Unidentified QCBOR error")) {
      return -105;
   }

   szErrString = qcbor_err_to_str(200);
   if(szErrString == NULL) {
      return -106;
   }
   if(strcmp(szErrString, "USER_DEFINED_200")) {
      return -107;
   }

   return 0;
}


int32_t TellTests(void)
{
   QCBORDecodeContext DCtx;
   QCBORItem          Item;
   uint32_t           uPosition;
   int                nIndex;
   int64_t            nDecodedInt;

   // Improvement: rewrite so this can run with only integer labels
   static const uint32_t aPos[] =
       {0, 1, 17, 42, 50, 58, 72, 85, 98, 112, UINT32_MAX};
   QCBORDecode_Init(&DCtx,
                    UsefulBuf_FROM_BYTE_ARRAY_LITERAL(pValidMapEncoded),
                    0);
   for(nIndex = 0; ; nIndex++) {
      uPosition = QCBORDecode_Tell(&DCtx);
      if(uPosition != aPos[nIndex]) {
         return nIndex;
      }

      if(uPosition == UINT32_MAX) {
         break;
      }

      QCBORDecode_VGetNext(&DCtx, &Item);
   }

#ifndef QCBOR_DISABLE_INDEFINITE_LENGTH_ARRAYS
   static const uint32_t aPosIndef[] =
       {0, 1, 17, 42, 50, 59, 73, 86, 99, 113, UINT32_MAX};
   QCBORDecode_Init(&DCtx,
                    UsefulBuf_FROM_BYTE_ARRAY_LITERAL(pValidMapIndefEncoded),
                    0);

   for(nIndex = 0; ; nIndex++) {
      uPosition = QCBORDecode_Tell(&DCtx);
      if(uPosition != aPosIndef[nIndex]) {
         return nIndex + 100;
      }

      if(uPosition == UINT32_MAX) {
         break;
      }

      QCBORDecode_VGetNext(&DCtx, &Item);
   }
#endif /* QCBOR_DISABLE_INDEFINITE_LENGTH_ARRAYS */

   /* Next, some tests with entered maps and arrays */
   QCBORDecode_Init(&DCtx,
                    UsefulBuf_FROM_BYTE_ARRAY_LITERAL(pValidMapEncoded),
                    0);
   QCBORDecode_EnterMap(&DCtx, &Item);
   if(QCBORDecode_Tell(&DCtx) != 1) {
      return 1001;
   }
   QCBORDecode_GetInt64InMapSZ(&DCtx, "first integer", &nDecodedInt);
   if(QCBORDecode_Tell(&DCtx) != 1) {
      return 1002;
   }
   QCBORDecode_EnterMapFromMapSZ(&DCtx, "map in a map");
   if(QCBORDecode_Tell(&DCtx) != 72) {
      return 1003;
   }

   QCBORDecode_GetInt64InMapSZ(&DCtx, "another int", &nDecodedInt);
   if(nDecodedInt != 98) {
      return 1004;
   }
   /* Getting non-aggregate types doesn't affect cursor position. */
   if(QCBORDecode_Tell(&DCtx) != 72) {
      return 1005;
   }
   QCBORDecode_VGetNext(&DCtx, &Item);
   if(QCBORDecode_Tell(&DCtx) != 85) {
      return 1006;
   }
   QCBORDecode_GetInt64InMapSZ(&DCtx, "another int", &nDecodedInt);
   if(nDecodedInt != 98) {
      return 1007;
   }
   /* Getting non-aggregate types doesn't affect cursor position. */
   if(QCBORDecode_Tell(&DCtx) != 85) {
      return 1008;
   }

   QCBORDecode_ExitMap(&DCtx);
   if(QCBORDecode_Tell(&DCtx) != UINT32_MAX) {
      return 1009;
   }
   if(QCBORDecode_GetNext(&DCtx, &Item) != QCBOR_ERR_NO_MORE_ITEMS) {
      return 1010;
   }

#ifndef QCBOR_DISABLE_INDEFINITE_LENGTH_ARRAYS
   /* Next, some tests with entered maps and arrays */
   QCBORDecode_Init(&DCtx,
                    UsefulBuf_FROM_BYTE_ARRAY_LITERAL(pValidMapIndefEncoded),
                    0);
   QCBORDecode_EnterMap(&DCtx, &Item);
   if(QCBORDecode_Tell(&DCtx) != 1) {
      return 2000;
   }
   QCBORDecode_GetInt64InMapSZ(&DCtx, "first integer", &nDecodedInt);
   if(QCBORDecode_Tell(&DCtx) != 1) {
      return 2001;
   }
   QCBORDecode_EnterMapFromMapSZ(&DCtx, "map in a map");
   if(QCBORDecode_Tell(&DCtx) != 73) {
      return 2002;
   }

   QCBORDecode_GetInt64InMapSZ(&DCtx, "another int", &nDecodedInt);
   if(nDecodedInt != 98) {
      return 2003;
   }
   /* Getting non-aggregate types doesn't affect cursor position. */
   if(QCBORDecode_Tell(&DCtx) != 73) {
      return 2004;
   }
   QCBORDecode_VGetNext(&DCtx, &Item);
   if(QCBORDecode_Tell(&DCtx) != 86) {
      return 2005;
   }
   QCBORDecode_GetInt64InMapSZ(&DCtx, "another int", &nDecodedInt);
   if(nDecodedInt != 98) {
      return 2006;
   }
   /* Getting non-aggregate types doesn't affect cursor position. */
   if(QCBORDecode_Tell(&DCtx) != 86) {
      return 2007;
   }

   QCBORDecode_ExitMap(&DCtx);
   if(QCBORDecode_Tell(&DCtx) != UINT32_MAX) {
      return 2008;
   }
   if(QCBORDecode_GetNext(&DCtx, &Item) != QCBOR_ERR_NO_MORE_ITEMS) {
      return 2010;
   }
#endif /* QCBOR_DISABLE_INDEFINITE_LENGTH_ARRAYS */



   /* Error state test */
   QCBORDecode_Init(&DCtx,
                    UsefulBuf_FROM_BYTE_ARRAY_LITERAL(pValidMapEncoded),
                    0);
   /* Cause an error */
   QCBORDecode_GetInt64InMapSZ(&DCtx, "another int", &nDecodedInt);
   if(QCBORDecode_Tell(&DCtx) != UINT32_MAX) {
      return 3000;
   }

   /* Empties tests */
   const uint8_t pMinimalCBOR[] = {0xa0}; // One empty map
   QCBORDecode_Init(&DCtx, UsefulBuf_FROM_BYTE_ARRAY_LITERAL(pMinimalCBOR),0);
   if(QCBORDecode_Tell(&DCtx) != 0) {
      return 4000;
   }
   QCBORDecode_EnterMap(&DCtx, &Item);
   if(QCBORDecode_GetError(&DCtx) != QCBOR_SUCCESS) {
      return 4001;
   }
   if(QCBORDecode_Tell(&DCtx) != UINT32_MAX) {
      return 4002;
   }
   QCBORDecode_ExitMap(&DCtx);
   if(QCBORDecode_GetError(&DCtx) != QCBOR_SUCCESS) {
      return 4001;
   }
   if(QCBORDecode_Tell(&DCtx) != UINT32_MAX) {
      return 4002;
   }
   if(QCBORDecode_GetNext(&DCtx, &Item) != QCBOR_ERR_NO_MORE_ITEMS) {
      return 4010;
   }

#ifndef QCBOR_DISABLE_INDEFINITE_LENGTH_ARRAYS
   const uint8_t pMinimalIndefCBOR[] = {0xbf, 0xff}; // One empty map
   QCBORDecode_Init(&DCtx, UsefulBuf_FROM_BYTE_ARRAY_LITERAL(pMinimalIndefCBOR),0);
   if(QCBORDecode_Tell(&DCtx) != 0) {
      return 4100;
   }
   QCBORDecode_EnterMap(&DCtx, &Item);
   if(QCBORDecode_GetError(&DCtx) != QCBOR_SUCCESS) {
      return 4101;
   }
   if(QCBORDecode_Tell(&DCtx) != UINT32_MAX) {
      return 4102;
   }
   QCBORDecode_ExitMap(&DCtx);
   if(QCBORDecode_GetError(&DCtx) != QCBOR_SUCCESS) {
      return 4101;
   }
   if(QCBORDecode_Tell(&DCtx) != UINT32_MAX) {
      return 4102;
   }
   if(QCBORDecode_GetNext(&DCtx, &Item) != QCBOR_ERR_NO_MORE_ITEMS) {
      return 4110;
   }
#endif /* QCBOR_DISABLE_INDEFINITE_LENGTH_ARRAYS */

   /* Test on a CBOR sequence */
   QCBORDecode_Init(&DCtx, UsefulBuf_FROM_BYTE_ARRAY_LITERAL(spSequenceTestInput),0);
   if(QCBORDecode_Tell(&DCtx) != 0) {
      return 5000;
   }
   QCBORDecode_VGetNext(&DCtx, &Item);
   if(QCBORDecode_GetError(&DCtx) != QCBOR_SUCCESS) {
      return 5001;
   }
   if(QCBORDecode_Tell(&DCtx) != 11) {
      return 5002;
   }
   QCBORDecode_VGetNext(&DCtx, &Item);
   if(QCBORDecode_GetError(&DCtx) != QCBOR_SUCCESS) {
      return 5003;
   }
   if(QCBORDecode_Tell(&DCtx) != 12) {
      return 5004;
   }
   QCBORDecode_VGetNext(&DCtx, &Item);
   if(QCBORDecode_GetError(&DCtx) != QCBOR_SUCCESS) {
      return 5005;
   }
   if(QCBORDecode_Tell(&DCtx) != 17) {
      return 5006;
   }
   QCBORDecode_VGetNext(&DCtx, &Item);
   if(QCBORDecode_GetError(&DCtx) != QCBOR_SUCCESS) {
      return 5007;
   }
   if(QCBORDecode_Tell(&DCtx) != UINT32_MAX) {
      return 5008;
   }
   if(QCBORDecode_GetNext(&DCtx, &Item) != QCBOR_ERR_NO_MORE_ITEMS) {
      return 5010;
   }


   QCBORDecode_Init(&DCtx,
                    UsefulBuf_FROM_BYTE_ARRAY_LITERAL(pValidMapEncoded),
                    0);
   QCBORDecode_EnterMap(&DCtx, &Item);
   QCBORDecode_EnterArrayFromMapSZ(&DCtx, "an array of two strings");
   if(QCBORDecode_Tell(&DCtx) != 42) {
      return 6001;
   }
   QCBORDecode_VGetNext(&DCtx, &Item);
   if(QCBORDecode_Tell(&DCtx) != 50) {
      return 6002;
   }
   QCBORDecode_VGetNext(&DCtx, &Item);
   if(QCBORDecode_Tell(&DCtx) != 58) {
      return 6008;
   }
   QCBORDecode_VGetNext(&DCtx, &Item);
   (void)QCBORDecode_GetAndResetError(&DCtx);
   if(QCBORDecode_Tell(&DCtx) != 58) {
      return 6003;
   }
   QCBORDecode_ExitArray(&DCtx);
   if(QCBORDecode_Tell(&DCtx) != 58) {
      return 6004;
   }

   static const uint32_t aEmptiesPos[] =
       {0, 1, 2, 3, 4, 5, 6, 7, 8, 9, 11, 13, UINT32_MAX};
   QCBORDecode_Init(&DCtx,
                    UsefulBuf_FROM_BYTE_ARRAY_LITERAL(sEmpties),
                    0);
   for(nIndex = 0; ; nIndex++) {
      uPosition = QCBORDecode_Tell(&DCtx);
      if(uPosition != aEmptiesPos[nIndex]) {
         return nIndex + 200;
      }

      if(uPosition == UINT32_MAX) {
         break;
      }

      QCBORDecode_VGetNext(&DCtx, &Item);
   }

#ifndef QCBOR_DISABLE_INDEFINITE_LENGTH_ARRAYS
   static const uint32_t aIndefEmptiesPos[] =
       {0, 1, 2, 4, 5, 7, 8, 10, 12, 13, 16, 19, UINT32_MAX};
   QCBORDecode_Init(&DCtx,
                    UsefulBuf_FROM_BYTE_ARRAY_LITERAL(sEmptiesIndef),
                    0);
   for(nIndex = 0; ; nIndex++) {
      uPosition = QCBORDecode_Tell(&DCtx);
      if(uPosition != aIndefEmptiesPos[nIndex]) {
         return nIndex + 300;
      }

      if(uPosition == UINT32_MAX) {
         break;
      }

      QCBORDecode_VGetNext(&DCtx, &Item);
   }
#endif /* QCBOR_DISABLE_INDEFINITE_LENGTH_ARRAYS */


   return 0;
}<|MERGE_RESOLUTION|>--- conflicted
+++ resolved
@@ -9603,7 +9603,6 @@
 }
 
 
-<<<<<<< HEAD
 #if !defined(USEFULBUF_DISABLE_ALL_FLOAT) && !defined(QCBOR_DISABLE_PREFERRED_FLOAT)
 
 struct PreciseNumberConversion {
@@ -9812,9 +9811,7 @@
 
 
 
-=======
 #ifndef QCBOR_DISABLE_NON_INTEGER_LABELS
->>>>>>> 52aefa6b
 static const uint8_t spExpectedArray2s[] = {
    0x82, 0x67, 0x73, 0x74, 0x72, 0x69, 0x6e, 0x67,
    0x31, 0x67, 0x73, 0x74, 0x72, 0x69, 0x6e, 0x67,
