/*==============================================================================
 Copyright (c) 2016-2018, The Linux Foundation.
 Copyright (c) 2018-2022, Laurence Lundblade.
 Copyright (c) 2021, Arm Limited.
 All rights reserved.

Redistribution and use in source and binary forms, with or without
modification, are permitted provided that the following conditions are
met:
    * Redistributions of source code must retain the above copyright
      notice, this list of conditions and the following disclaimer.
    * Redistributions in binary form must reproduce the above
      copyright notice, this list of conditions and the following
      disclaimer in the documentation and/or other materials provided
      with the distribution.
    * Neither the name of The Linux Foundation nor the names of its
      contributors, nor the name "Laurence Lundblade" may be used to
      endorse or promote products derived from this software without
      specific prior written permission.

THIS SOFTWARE IS PROVIDED "AS IS" AND ANY EXPRESS OR IMPLIED
WARRANTIES, INCLUDING, BUT NOT LIMITED TO, THE IMPLIED WARRANTIES OF
MERCHANTABILITY, FITNESS FOR A PARTICULAR PURPOSE AND NON-INFRINGEMENT
ARE DISCLAIMED.  IN NO EVENT SHALL THE COPYRIGHT OWNER OR CONTRIBUTORS
BE LIABLE FOR ANY DIRECT, INDIRECT, INCIDENTAL, SPECIAL, EXEMPLARY, OR
CONSEQUENTIAL DAMAGES (INCLUDING, BUT NOT LIMITED TO, PROCUREMENT OF
SUBSTITUTE GOODS OR SERVICES; LOSS OF USE, DATA, OR PROFITS; OR
BUSINESS INTERRUPTION) HOWEVER CAUSED AND ON ANY THEORY OF LIABILITY,
WHETHER IN CONTRACT, STRICT LIABILITY, OR TORT (INCLUDING NEGLIGENCE
OR OTHERWISE) ARISING IN ANY WAY OUT OF THE USE OF THIS SOFTWARE, EVEN
IF ADVISED OF THE POSSIBILITY OF SUCH DAMAGE.
 =============================================================================*/

#include "qcbor_decode_tests.h"
#include "qcbor/qcbor_encode.h"
#include "qcbor/qcbor_decode.h"
#include "qcbor/qcbor_spiffy_decode.h"
#include <string.h>
#include <math.h> // for fabs()
#include "not_well_formed_cbor.h"

// Handy macro to compare a UsefulBuf to a C string
#define UsefulBufCompareToSZ(x, y) \
   UsefulBuf_Compare(x, UsefulBuf_FromSZ(y))

#ifdef  PRINT_FUNCTIONS_FOR_DEBUGGING
#include <stdio.h>

static void PrintUsefulBufC(const char *szLabel, UsefulBufC Buf)
{
   if(szLabel) {
      printf("%s ", szLabel);
   }

   size_t i;
   for(i = 0; i < Buf.len; i++) {
      uint8_t Z = ((uint8_t *)Buf.ptr)[i];
      printf("%02x ", Z);
   }
   printf("\n");

   fflush(stdout);
}
#endif /* PRINT_FUNCTIONS_FOR_DEBUGGING */

/*
   [
      -9223372036854775808,
      -4294967297,
      -4294967296,
      -4294967295,
      -4294967294,
      -2147483648,
      -2147483647,
      -65538,
      -65537,
      -65536,
      -65535,
      -65534,
      -257,
      -256,
      -255,
      -254,
      -25,
      -24,
      -23,
      -1,
      0,
      0,
      1,
      22,
      23,
      24,
      25,
      26,
      254,
      255,
      256,
      257,
      65534,
      65535,
      65536,
      65537,
      65538,
      2147483647,
      2147483647,
      2147483648,
      2147483649,
      4294967294,
      4294967295,
      4294967296,
      4294967297,
      9223372036854775807,
      18446744073709551615
    ]
 */

static const uint8_t spExpectedEncodedInts[] = {
   0x98, 0x2f, 0x3b, 0x7f, 0xff, 0xff, 0xff, 0xff,
   0xff, 0xff, 0xff, 0x3b, 0x00, 0x00, 0x00, 0x01,
   0x00, 0x00, 0x00, 0x00, 0x3a, 0xff, 0xff, 0xff,
   0xff, 0x3a, 0xff, 0xff, 0xff, 0xfe, 0x3a, 0xff,
   0xff, 0xff, 0xfd, 0x3a, 0x7f, 0xff, 0xff, 0xff,
   0x3a, 0x7f, 0xff, 0xff, 0xfe, 0x3a, 0x00, 0x01,
   0x00, 0x01, 0x3a, 0x00, 0x01, 0x00, 0x00, 0x39,
   0xff, 0xff, 0x39, 0xff, 0xfe, 0x39, 0xff, 0xfd,
   0x39, 0x01, 0x00, 0x38, 0xff, 0x38, 0xfe, 0x38,
   0xfd, 0x38, 0x18, 0x37, 0x36, 0x20, 0x00, 0x00,
   0x01, 0x16, 0x17, 0x18, 0x18, 0x18, 0x19, 0x18,
   0x1a, 0x18, 0xfe, 0x18, 0xff, 0x19, 0x01, 0x00,
   0x19, 0x01, 0x01, 0x19, 0xff, 0xfe, 0x19, 0xff,
   0xff, 0x1a, 0x00, 0x01, 0x00, 0x00, 0x1a, 0x00,
   0x01, 0x00, 0x01, 0x1a, 0x00, 0x01, 0x00, 0x02,
   0x1a, 0x7f, 0xff, 0xff, 0xff, 0x1a, 0x7f, 0xff,
   0xff, 0xff, 0x1a, 0x80, 0x00, 0x00, 0x00, 0x1a,
   0x80, 0x00, 0x00, 0x01, 0x1a, 0xff, 0xff, 0xff,
   0xfe, 0x1a, 0xff, 0xff, 0xff, 0xff, 0x1b, 0x00,
   0x00, 0x00, 0x01, 0x00, 0x00, 0x00, 0x00, 0x1b,
   0x00, 0x00, 0x00, 0x01, 0x00, 0x00, 0x00, 0x01,
   0x1b, 0x7f, 0xff, 0xff, 0xff, 0xff, 0xff, 0xff,
   0xff, 0x1b, 0xff, 0xff, 0xff, 0xff, 0xff, 0xff,
   0xff, 0xff};


// return CBOR error or -1 if type of value doesn't match

static int32_t IntegerValuesParseTestInternal(QCBORDecodeContext *pDCtx)
{
   QCBORItem  Item;
   QCBORError nCBORError;

   if((nCBORError = QCBORDecode_GetNext(pDCtx, &Item)))
      return (int32_t)nCBORError;
   if(Item.uDataType != QCBOR_TYPE_ARRAY)
      return -1;

   if((nCBORError = QCBORDecode_GetNext(pDCtx, &Item)))
      return (int32_t)nCBORError;
   if(Item.uDataType != QCBOR_TYPE_INT64 ||
      Item.val.int64 != -9223372036854775807LL - 1)
      return -1;

   if((nCBORError = QCBORDecode_GetNext(pDCtx, &Item)))
      return (int32_t)nCBORError;
   if(Item.uDataType != QCBOR_TYPE_INT64 ||
      Item.val.int64 != -4294967297)
      return -1;

   if((nCBORError = QCBORDecode_GetNext(pDCtx, &Item)))
      return (int32_t)nCBORError;
   if(Item.uDataType != QCBOR_TYPE_INT64 ||
      Item.val.int64 != -4294967296)
      return -1;

   if((nCBORError = QCBORDecode_GetNext(pDCtx, &Item)))
      return (int32_t)nCBORError;
   if(Item.uDataType != QCBOR_TYPE_INT64 ||
      Item.val.int64 != -4294967295)
      return -1;

   if((nCBORError = QCBORDecode_GetNext(pDCtx, &Item)))
      return (int32_t)nCBORError;
   if(Item.uDataType != QCBOR_TYPE_INT64 ||
      Item.val.int64 != -4294967294)
      return -1;


   if((nCBORError = QCBORDecode_GetNext(pDCtx, &Item)))
      return (int32_t)nCBORError;
   if(Item.uDataType != QCBOR_TYPE_INT64 ||
      Item.val.int64 != -2147483648)
      return -1;

   if((nCBORError = QCBORDecode_GetNext(pDCtx, &Item)))
      return (int32_t)nCBORError;
   if(Item.uDataType != QCBOR_TYPE_INT64 ||
      Item.val.int64 != -2147483647)
      return -1;

   if((nCBORError = QCBORDecode_GetNext(pDCtx, &Item)))
      return (int32_t)nCBORError;
   if(Item.uDataType != QCBOR_TYPE_INT64 ||
      Item.val.int64 != -65538)
      return  -1;

   if((nCBORError = QCBORDecode_GetNext(pDCtx, &Item)))
      return (int32_t)nCBORError;
   if(Item.uDataType != QCBOR_TYPE_INT64 ||
      Item.val.int64 != -65537)
      return  -1;

   if((nCBORError = QCBORDecode_GetNext(pDCtx, &Item)))
      return (int32_t)nCBORError;
   if(Item.uDataType != QCBOR_TYPE_INT64 ||
      Item.val.int64 != -65536)
      return  -1;


   if((   nCBORError = QCBORDecode_GetNext(pDCtx, &Item)))
      return (int32_t)nCBORError;
   if(Item.uDataType != QCBOR_TYPE_INT64 ||
      Item.val.int64 != -65535)
      return  -1;


   if((   nCBORError = QCBORDecode_GetNext(pDCtx, &Item)))
      return (int32_t)nCBORError;
   if(Item.uDataType != QCBOR_TYPE_INT64 ||
      Item.val.int64 != -65534)
      return  -1;


   if((   nCBORError = QCBORDecode_GetNext(pDCtx, &Item)))
      return (int32_t)nCBORError;
   if(Item.uDataType != QCBOR_TYPE_INT64 ||
      Item.val.int64 != -257)
      return  -1;

   if((   nCBORError = QCBORDecode_GetNext(pDCtx, &Item)))
      return (int32_t)nCBORError;
   if(Item.uDataType != QCBOR_TYPE_INT64 ||
      Item.val.int64 != -256)
      return  -1;

   if((   nCBORError = QCBORDecode_GetNext(pDCtx, &Item)))
      return (int32_t)nCBORError;
   if(Item.uDataType != QCBOR_TYPE_INT64 ||
      Item.val.int64 != -255)
      return  -1;

   if((   nCBORError = QCBORDecode_GetNext(pDCtx, &Item)))
      return (int32_t)nCBORError;
   if(Item.uDataType != QCBOR_TYPE_INT64 ||
      Item.val.int64 != -254)
      return  -1;


   if((   nCBORError = QCBORDecode_GetNext(pDCtx, &Item)))
      return (int32_t)nCBORError;
   if(Item.uDataType != QCBOR_TYPE_INT64 ||
      Item.val.int64 != -25)
      return  -1;


   if((   nCBORError = QCBORDecode_GetNext(pDCtx, &Item)))
      return (int32_t)nCBORError;
   if(Item.uDataType != QCBOR_TYPE_INT64 ||
      Item.val.int64 != -24)
      return  -1;


   if((   nCBORError = QCBORDecode_GetNext(pDCtx, &Item)))
      return (int32_t)nCBORError;
   if(Item.uDataType != QCBOR_TYPE_INT64 ||
      Item.val.int64 != -23)
      return  -1;


   if((   nCBORError = QCBORDecode_GetNext(pDCtx, &Item)))
      return (int32_t)nCBORError;
   if(Item.uDataType != QCBOR_TYPE_INT64 ||
      Item.val.int64 != -1)
      return  -1;


   if((   nCBORError = QCBORDecode_GetNext(pDCtx, &Item)))
      return (int32_t)nCBORError;
   if(Item.uDataType != QCBOR_TYPE_INT64 ||
      Item.val.int64 != 0)
      return  -1;


   if((   nCBORError = QCBORDecode_GetNext(pDCtx, &Item)))
      return (int32_t)nCBORError;
   if(Item.uDataType != QCBOR_TYPE_INT64 ||
      Item.val.int64 != 0)
      return  -1;

   if((   nCBORError = QCBORDecode_GetNext(pDCtx, &Item)))
      return (int32_t)nCBORError;
   if(Item.uDataType != QCBOR_TYPE_INT64 ||
      Item.val.int64 != 1)
      return  -1;


   if((   nCBORError = QCBORDecode_GetNext(pDCtx, &Item)))
      return (int32_t)nCBORError;
   if(Item.uDataType != QCBOR_TYPE_INT64 ||
      Item.val.int64 != 22)
      return  -1;


   if((   nCBORError = QCBORDecode_GetNext(pDCtx, &Item)))
      return (int32_t)nCBORError;
   if(Item.uDataType != QCBOR_TYPE_INT64 ||
      Item.val.int64 != 23)
      return  -1;


   if((   nCBORError = QCBORDecode_GetNext(pDCtx, &Item)))
      return (int32_t)nCBORError;
   if(Item.uDataType != QCBOR_TYPE_INT64 ||
      Item.val.int64 != 24)
      return  -1;


   if((   nCBORError = QCBORDecode_GetNext(pDCtx, &Item)))
      return (int32_t)nCBORError;
   if(Item.uDataType != QCBOR_TYPE_INT64 ||
      Item.val.int64 != 25)
      return  -1;

   if((   nCBORError = QCBORDecode_GetNext(pDCtx, &Item)))
      return (int32_t)nCBORError;
   if(Item.uDataType != QCBOR_TYPE_INT64 ||
      Item.val.int64 != 26)
      return  -1;


   if((   nCBORError = QCBORDecode_GetNext(pDCtx, &Item)))
      return (int32_t)nCBORError;
   if(Item.uDataType != QCBOR_TYPE_INT64 ||
      Item.val.int64 != 254)
      return  -1;


   if((   nCBORError = QCBORDecode_GetNext(pDCtx, &Item)))
      return (int32_t)nCBORError;
   if(Item.uDataType != QCBOR_TYPE_INT64 ||
      Item.val.int64 != 255)
      return  -1;


   if((   nCBORError = QCBORDecode_GetNext(pDCtx, &Item)))
      return (int32_t)nCBORError;
   if(Item.uDataType != QCBOR_TYPE_INT64 ||
      Item.val.int64 != 256)
      return  -1;


   if((   nCBORError = QCBORDecode_GetNext(pDCtx, &Item)))
      return (int32_t)nCBORError;
   if(Item.uDataType != QCBOR_TYPE_INT64 ||
      Item.val.int64 != 257)
      return  -1;

   if((   nCBORError = QCBORDecode_GetNext(pDCtx, &Item)))
      return (int32_t)nCBORError;
   if(Item.uDataType != QCBOR_TYPE_INT64 ||
      Item.val.int64 != 65534)
      return  -1;


   if((   nCBORError = QCBORDecode_GetNext(pDCtx, &Item)))
      return (int32_t)nCBORError;
   if(Item.uDataType != QCBOR_TYPE_INT64 ||
      Item.val.int64 != 65535)
      return  -1;


   if((   nCBORError = QCBORDecode_GetNext(pDCtx, &Item)))
      return (int32_t)nCBORError;
   if(Item.uDataType != QCBOR_TYPE_INT64 ||
      Item.val.int64 != 65536)
      return  -1;

   if((   nCBORError = QCBORDecode_GetNext(pDCtx, &Item)))
      return (int32_t)nCBORError;
   if(Item.uDataType != QCBOR_TYPE_INT64 ||
      Item.val.int64 != 65537)
      return  -1;

   if((   nCBORError = QCBORDecode_GetNext(pDCtx, &Item)))
      return (int32_t)nCBORError;
   if(Item.uDataType != QCBOR_TYPE_INT64 ||
      Item.val.int64 != 65538)
      return  -1;

   if((   nCBORError = QCBORDecode_GetNext(pDCtx, &Item)))
      return (int32_t)nCBORError;
   if(Item.uDataType != QCBOR_TYPE_INT64 ||
      Item.val.int64 != 2147483647)
      return  -1;

   if((   nCBORError = QCBORDecode_GetNext(pDCtx, &Item)))
      return (int32_t)nCBORError;
   if(Item.uDataType != QCBOR_TYPE_INT64 ||
      Item.val.int64 != 2147483647)
      return  -1;

   if((   nCBORError = QCBORDecode_GetNext(pDCtx, &Item)))
      return (int32_t)nCBORError;
   if(Item.uDataType != QCBOR_TYPE_INT64 ||
      Item.val.int64 != 2147483648)
      return  -1;

   if((   nCBORError = QCBORDecode_GetNext(pDCtx, &Item)))
      return (int32_t)nCBORError;
   if(Item.uDataType != QCBOR_TYPE_INT64 ||
      Item.val.int64 != 2147483649)
      return  -1;

   if((   nCBORError = QCBORDecode_GetNext(pDCtx, &Item)))
      return (int32_t)nCBORError;
   if(Item.uDataType != QCBOR_TYPE_INT64 ||
      Item.val.int64 != 4294967294)
      return  -1;


   if((   nCBORError = QCBORDecode_GetNext(pDCtx, &Item)))
      return (int32_t)nCBORError;
   if(Item.uDataType != QCBOR_TYPE_INT64 ||
      Item.val.int64 != 4294967295)
      return  -1;


   if((   nCBORError = QCBORDecode_GetNext(pDCtx, &Item)))
      return (int32_t)nCBORError;
   if(Item.uDataType != QCBOR_TYPE_INT64 ||
      Item.val.int64 != 4294967296)
      return  -1;


   if((   nCBORError = QCBORDecode_GetNext(pDCtx, &Item)))
      return (int32_t)nCBORError;
   if(Item.uDataType != QCBOR_TYPE_INT64 ||
      Item.val.int64 != 4294967297)
      return  -1;



   if((   nCBORError = QCBORDecode_GetNext(pDCtx, &Item)))
      return (int32_t)nCBORError;
   if(Item.uDataType != QCBOR_TYPE_INT64 ||
      Item.val.int64 != 9223372036854775807LL)
      return  -1;


   if((   nCBORError = QCBORDecode_GetNext(pDCtx, &Item)))
      return (int32_t)nCBORError;
   if(Item.uDataType != QCBOR_TYPE_UINT64 ||
      Item.val.uint64 != 18446744073709551615ULL)
      return  -1;


   if(QCBORDecode_Finish(pDCtx) != QCBOR_SUCCESS) {
      return -1;
   }

   return 0;
}


/* One less than the smallest negative integer allowed in C. Decoding
   this should fail.
   -9223372036854775809
 */
static const uint8_t spTooSmallNegative[] = {
   0x3b, 0x80, 0x00, 0x00, 0x00, 0x00, 0x00, 0x00, 0x00,
};


/*
   Tests the decoding of lots of different integers sizes
   and values.
 */
int32_t IntegerValuesParseTest()
{
   int nReturn;
   QCBORDecodeContext DCtx;

   QCBORDecode_Init(&DCtx,
                    UsefulBuf_FROM_BYTE_ARRAY_LITERAL(spExpectedEncodedInts),
                    QCBOR_DECODE_MODE_NORMAL);

   // The really big test of all successes
   nReturn = IntegerValuesParseTestInternal(&DCtx);
   if(nReturn) {
      return nReturn;
   }

   // The one large negative integer that can be parsed
   QCBORDecode_Init(&DCtx,
                    UsefulBuf_FROM_BYTE_ARRAY_LITERAL(spTooSmallNegative),
                    QCBOR_DECODE_MODE_NORMAL);

   QCBORItem item;
   if(QCBORDecode_GetNext(&DCtx, &item) != QCBOR_ERR_INT_OVERFLOW) {
      nReturn = -4000;
   }

   return(nReturn);
}


/*
   Creates a simple CBOR array and returns it in *pEncoded. The array is
   malloced and needs to be freed. This is used by several tests.

   Two of the inputs can be set. Two other items in the array are fixed.

 */

static uint8_t spSimpleArrayBuffer[50];

static int32_t CreateSimpleArray(int nInt1, int nInt2, uint8_t **pEncoded, size_t *pEncodedLen)
{
   QCBOREncodeContext ECtx;
   int nReturn = -1;

   *pEncoded = NULL;
   *pEncodedLen = INT32_MAX;

   // loop runs CBOR encoding twice. First with no buffer to
   // calculate the length so buffer can be allocated correctly,
   // and last with the buffer to do the actual encoding
   do {
      QCBOREncode_Init(&ECtx, (UsefulBuf){*pEncoded, *pEncodedLen});
      QCBOREncode_OpenArray(&ECtx);
      QCBOREncode_AddInt64(&ECtx, nInt1);
      QCBOREncode_AddInt64(&ECtx, nInt2);
      QCBOREncode_AddBytes(&ECtx, ((UsefulBufC) {"galactic", 8}));
      QCBOREncode_AddBytes(&ECtx, ((UsefulBufC) {"haven token", 11}));
      QCBOREncode_CloseArray(&ECtx);

      if(QCBOREncode_FinishGetSize(&ECtx, pEncodedLen))
         goto Done;

      if(*pEncoded != NULL) {
         nReturn = 0;
         goto Done;
      }

      // Use static buffer to avoid dependency on malloc()
      if(*pEncodedLen > sizeof(spSimpleArrayBuffer)) {
         goto Done;
      }
      *pEncoded = spSimpleArrayBuffer;

   } while(1);

Done:
   return nReturn;
}


/*
 Some basic CBOR with map and array used in a lot of tests.
 The map labels are all strings

   {
      "first integer": 42,
      "an array of two strings": [
         "string1", "string2"
      ],
      "map in a map": {
         "bytes 1": h'78787878',
         "bytes 2": h'79797979',
         "another int": 98,
         "text 2": "lies, damn lies and statistics"
      }
   }
 */
static const uint8_t pValidMapEncoded[] = {
   0xa3, 0x6d, 0x66, 0x69, 0x72, 0x73, 0x74, 0x20,
   0x69, 0x6e, 0x74, 0x65, 0x67, 0x65, 0x72, 0x18,
   0x2a, 0x77, 0x61, 0x6e, 0x20, 0x61, 0x72, 0x72,
   0x61, 0x79, 0x20, 0x6f, 0x66, 0x20, 0x74, 0x77,
   0x6f, 0x20, 0x73, 0x74, 0x72, 0x69, 0x6e, 0x67,
   0x73, 0x82, 0x67, 0x73, 0x74, 0x72, 0x69, 0x6e,
   0x67, 0x31, 0x67, 0x73, 0x74, 0x72, 0x69, 0x6e,
   0x67, 0x32, 0x6c, 0x6d, 0x61, 0x70, 0x20, 0x69,
   0x6e, 0x20, 0x61, 0x20, 0x6d, 0x61, 0x70, 0xa4,
   0x67, 0x62, 0x79, 0x74, 0x65, 0x73, 0x20, 0x31,
   0x44, 0x78, 0x78, 0x78, 0x78, 0x67, 0x62, 0x79,
   0x74, 0x65, 0x73, 0x20, 0x32, 0x44, 0x79, 0x79,
   0x79, 0x79, 0x6b, 0x61, 0x6e, 0x6f, 0x74, 0x68,
   0x65, 0x72, 0x20, 0x69, 0x6e, 0x74, 0x18, 0x62,
   0x66, 0x74, 0x65, 0x78, 0x74, 0x20, 0x32, 0x78,
   0x1e, 0x6c, 0x69, 0x65, 0x73, 0x2c, 0x20, 0x64,
   0x61, 0x6d, 0x6e, 0x20, 0x6c, 0x69, 0x65, 0x73,
   0x20, 0x61, 0x6e, 0x64, 0x20, 0x73, 0x74, 0x61,
   0x74, 0x69, 0x73, 0x74, 0x69, 0x63, 0x73 };


#ifndef QCBOR_DISABLE_INDEFINITE_LENGTH_ARRAYS
// Same as above, but with indefinite lengths.
static const uint8_t pValidMapIndefEncoded[] = {
   0xbf, 0x6d, 0x66, 0x69, 0x72, 0x73, 0x74, 0x20,
   0x69, 0x6e, 0x74, 0x65, 0x67, 0x65, 0x72, 0x18,
   0x2a, 0x77, 0x61, 0x6e, 0x20, 0x61, 0x72, 0x72,
   0x61, 0x79, 0x20, 0x6f, 0x66, 0x20, 0x74, 0x77,
   0x6f, 0x20, 0x73, 0x74, 0x72, 0x69, 0x6e, 0x67,
   0x73, 0x9f, 0x67, 0x73, 0x74, 0x72, 0x69, 0x6e,
   0x67, 0x31, 0x67, 0x73, 0x74, 0x72, 0x69, 0x6e,
   0x67, 0x32, 0xff, 0x6c, 0x6d, 0x61, 0x70, 0x20,
   0x69, 0x6e, 0x20, 0x61, 0x20, 0x6d, 0x61, 0x70,
   0xbf, 0x67, 0x62, 0x79, 0x74, 0x65, 0x73, 0x20,
   0x31, 0x44, 0x78, 0x78, 0x78, 0x78, 0x67, 0x62,
   0x79, 0x74, 0x65, 0x73, 0x20, 0x32, 0x44, 0x79,
   0x79, 0x79, 0x79, 0x6b, 0x61, 0x6e, 0x6f, 0x74,
   0x68, 0x65, 0x72, 0x20, 0x69, 0x6e, 0x74, 0x18,
   0x62, 0x66, 0x74, 0x65, 0x78, 0x74, 0x20, 0x32,
   0x78, 0x1e, 0x6c, 0x69, 0x65, 0x73, 0x2c, 0x20,
   0x64, 0x61, 0x6d, 0x6e, 0x20, 0x6c, 0x69, 0x65,
   0x73, 0x20, 0x61, 0x6e, 0x64, 0x20, 0x73, 0x74,
   0x61, 0x74, 0x69, 0x73, 0x74, 0x69, 0x63, 0x73,
   0xff, 0xff};
#endif /* QCBOR_DISABLE_INDEFINITE_LENGTH_ARRAYS */


static int32_t ParseOrderedArray(const uint8_t *pEncoded,
                                 size_t nLen,
                                 int64_t *pInt1,
                                 int64_t *pInt2,
                                 const uint8_t **pBuf3,
                                 size_t *pBuf3Len,
                                 const uint8_t **pBuf4,
                                 size_t *pBuf4Len)
{
   QCBORDecodeContext DCtx;
   QCBORItem          Item;
   int                nReturn = -1; // assume error until success

   QCBORDecode_Init(&DCtx,
                    (UsefulBufC){pEncoded, nLen},
                    QCBOR_DECODE_MODE_NORMAL);

   // Make sure the first thing is a map
   if(QCBORDecode_GetNext(&DCtx, &Item) != 0 ||
      Item.uDataType != QCBOR_TYPE_ARRAY) {
      goto Done;
   }

   // First integer
   if(QCBORDecode_GetNext(&DCtx, &Item) != 0 ||
      Item.uDataType != QCBOR_TYPE_INT64) {
      goto Done;
   }
   *pInt1 = Item.val.int64;

   // Second integer
   if(QCBORDecode_GetNext(&DCtx, &Item) != 0 ||
      Item.uDataType != QCBOR_TYPE_INT64) {
      goto Done;
   }
   *pInt2 = Item.val.int64;

   // First string
   if(QCBORDecode_GetNext(&DCtx, &Item) != 0 ||
      Item.uDataType != QCBOR_TYPE_BYTE_STRING) {
      goto Done;
   }
   *pBuf3 = Item.val.string.ptr;
   *pBuf3Len = Item.val.string.len;

   // Second string
   if(QCBORDecode_GetNext(&DCtx, &Item) != 0 ||
      Item.uDataType != QCBOR_TYPE_BYTE_STRING) {
      goto Done;
   }
   *pBuf4 = Item.val.string.ptr;
   *pBuf4Len = Item.val.string.len;

   nReturn = 0;

Done:
   return(nReturn);
}




int32_t SimpleArrayTest()
{
   uint8_t *pEncoded;
   size_t  nEncodedLen;

   int64_t i1=0, i2=0;
   size_t i3=0, i4=0;
   const uint8_t *s3= (uint8_t *)"";
   const uint8_t *s4= (uint8_t *)"";


   if(CreateSimpleArray(23, 6000, &pEncoded, &nEncodedLen) < 0) {
      return(-1);
   }

   ParseOrderedArray(pEncoded, nEncodedLen, &i1, &i2, &s3, &i3, &s4, &i4);

   if(i1 != 23 ||
      i2 != 6000 ||
      i3 != 8 ||
      i4 != 11 ||
      memcmp("galactic", s3, 8) !=0 ||
      memcmp("haven token", s4, 11) !=0) {
      return(-1);
   }

   return(0);
}


/*
 [
    0,
    [],
    [
       [],
       [
          0
       ],
       {},
       {
          1: {},
          2: {},
          3: []
       }
    ]
 ]
 */
static uint8_t sEmpties[] = {
   0x83, 0x00, 0x80, 0x84, 0x80, 0x81, 0x00, 0xa0,
   0xa3, 0x01, 0xa0, 0x02, 0xa0, 0x03, 0x80};

#ifndef QCBOR_DISABLE_INDEFINITE_LENGTH_ARRAYS
/* Same as above, but with indefinte lengths */
static const uint8_t sEmptiesIndef[] = {
0x9F,
   0x00,
   0x9F,
      0xFF,
   0x9F,
      0x9F,
         0xFF,
      0x9F,
         0x00,
         0xFF,
      0xBF,
         0xFF,
      0xBF,
         0x01,
         0xBF,
            0xFF,
         0x02,
         0xBF,
            0xFF,
         0x03,
         0x9F,
            0xFF,
         0xFF,
      0xFF,
   0xFF};
#endif /* QCBOR_DISABLE_INDEFINITE_LENGTH_ARRAYS */


static int32_t CheckEmpties(UsefulBufC input, bool bCheckCounts)
{
   QCBORDecodeContext DCtx;
   QCBORItem Item;

   QCBORDecode_Init(&DCtx,
                    input,
                    QCBOR_DECODE_MODE_NORMAL);

   // Array with 3 items
   if(QCBORDecode_GetNext(&DCtx, &Item) != 0 ||
      Item.uDataType != QCBOR_TYPE_ARRAY ||
      Item.uNestingLevel != 0 ||
      Item.uNextNestLevel != 1 ||
      (bCheckCounts && Item.val.uCount != 3)) {
      return -1;
   }

   // An integer 0
   if(QCBORDecode_GetNext(&DCtx, &Item) != 0 ||
      Item.uDataType != QCBOR_TYPE_INT64 ||
      Item.uNestingLevel != 1 ||
      Item.uNextNestLevel != 1 ||
      Item.val.uint64 != 0) {
      return -2;
   }

   // An empty array
   if(QCBORDecode_GetNext(&DCtx, &Item) != 0 ||
      Item.uDataType != QCBOR_TYPE_ARRAY ||
      Item.uNestingLevel != 1 ||
      Item.uNextNestLevel != 1 ||
      (bCheckCounts && Item.val.uCount != 0)) {
      return -3;
   }

   // An array with 4 items
   if(QCBORDecode_GetNext(&DCtx, &Item) != 0 ||
      Item.uDataType != QCBOR_TYPE_ARRAY ||
      Item.uNestingLevel != 1 ||
      Item.uNextNestLevel != 2 ||
      (bCheckCounts && Item.val.uCount != 4)) {
      return -4;
   }

   // An empty array
   if(QCBORDecode_GetNext(&DCtx, &Item) != 0 ||
      Item.uDataType != QCBOR_TYPE_ARRAY ||
      Item.uNestingLevel != 2 ||
      Item.uNextNestLevel != 2 ||
      (bCheckCounts && Item.val.uCount != 0)) {
      return -5;
   }

   // An array with 1 item
   if(QCBORDecode_GetNext(&DCtx, &Item) != 0 ||
      Item.uDataType != QCBOR_TYPE_ARRAY ||
      Item.uNestingLevel != 2 ||
      Item.uNextNestLevel != 3 ||
      (bCheckCounts && Item.val.uCount != 1)) {
      return -6;
   }

   // An integer 0
   if(QCBORDecode_GetNext(&DCtx, &Item) != 0 ||
      Item.uDataType != QCBOR_TYPE_INT64 ||
      Item.uNestingLevel != 3 ||
      Item.uNextNestLevel != 2 ||
      Item.val.uint64 != 0) {
      return -7;
   }

   // An empty map
   if(QCBORDecode_GetNext(&DCtx, &Item) != 0 ||
      Item.uDataType != QCBOR_TYPE_MAP ||
      Item.uNestingLevel != 2 ||
      Item.uNextNestLevel != 2 ||
      (bCheckCounts && Item.val.uCount != 0)) {
      return -8;
   }

   // A map with 3 items
   if(QCBORDecode_GetNext(&DCtx, &Item) != 0 ||
      Item.uDataType != QCBOR_TYPE_MAP ||
      Item.uNestingLevel != 2 ||
      Item.uNextNestLevel != 3 ||
      (bCheckCounts && Item.val.uCount != 3)) {
      return -9;
   }

   // An empty map
   if(QCBORDecode_GetNext(&DCtx, &Item) != 0 ||
      Item.uDataType != QCBOR_TYPE_MAP ||
      Item.uNestingLevel != 3 ||
      Item.uNextNestLevel != 3 ||
      (bCheckCounts && Item.val.uCount != 0)) {
      return -10;
   }

   // An empty map
   if(QCBORDecode_GetNext(&DCtx, &Item) != 0 ||
      Item.uDataType != QCBOR_TYPE_MAP ||
      Item.uNestingLevel != 3 ||
      Item.uNextNestLevel != 3 ||
      (bCheckCounts && Item.val.uCount != 0)) {
      return -11;
   }

   // An empty array
   if(QCBORDecode_GetNext(&DCtx, &Item) != 0 ||
      Item.uDataType != QCBOR_TYPE_ARRAY ||
      Item.uNestingLevel != 3 ||
      Item.uNextNestLevel != 0 ||
      (bCheckCounts && Item.val.uCount != 0)) {
      return -12;
   }

   if(QCBORDecode_Finish(&DCtx) != QCBOR_SUCCESS) {
      return -13;
   }
   return 0;
}


int32_t EmptyMapsAndArraysTest()
{
   int nResult;
   nResult = CheckEmpties(UsefulBuf_FROM_BYTE_ARRAY_LITERAL(sEmpties),
                     true);
   if(nResult) {
      return nResult;
   }

#ifndef QCBOR_DISABLE_INDEFINITE_LENGTH_ARRAYS
   nResult = CheckEmpties(UsefulBuf_FROM_BYTE_ARRAY_LITERAL(sEmptiesIndef),
                     false);

   if(nResult) {
      return nResult -100;
   }
#endif /* QCBOR_DISABLE_INDEFINITE_LENGTH_ARRAYS */

   return 0;
}


static const uint8_t sEmptyMap[] = {
                              0xA1,     //# map(1)
                              0x02,     //# unsigned(2)
                              0xA0,     //# map(0)
};

int32_t ParseEmptyMapInMapTest(void)
{
   QCBORDecodeContext DCtx;
   QCBORItem Item;
   int nReturn = 0;
   QCBORError uErr;

   QCBORDecode_Init(&DCtx,
                    UsefulBuf_FROM_BYTE_ARRAY_LITERAL(sEmptyMap),
                    QCBOR_DECODE_MODE_NORMAL);

   /* now open the first Map */
   uErr = QCBORDecode_GetNext(&DCtx, &Item);
    if(uErr != QCBOR_SUCCESS ||
       Item.uDataType != QCBOR_TYPE_MAP) {
      nReturn = -3;
      goto done;
    }

   if(QCBORDecode_GetNext(&DCtx, &Item) != 0) {
     nReturn = -1;
     goto done;
   }
   if(Item.uDataType != QCBOR_TYPE_MAP ||
      Item.uNestingLevel != 1 ||
      Item.label.int64 != 2) {
     nReturn = -2;
     goto done;
   }

 done:
   return(nReturn);
}


/* [[[[[[[[[[]]]]]]]]]] */
static const uint8_t spDeepArrays[] = {
   0x81, 0x81, 0x81, 0x81, 0x81, 0x81, 0x81, 0x81,
   0x81, 0x80};

int32_t ParseDeepArrayTest()
{
   QCBORDecodeContext DCtx;
   int nReturn = 0;
   int i;

   QCBORDecode_Init(&DCtx,
                    UsefulBuf_FROM_BYTE_ARRAY_LITERAL(spDeepArrays),
                    QCBOR_DECODE_MODE_NORMAL);

   for(i = 0; i < 10; i++) {
      QCBORItem Item;

      if(QCBORDecode_GetNext(&DCtx, &Item) != 0 ||
         Item.uDataType != QCBOR_TYPE_ARRAY ||
         Item.uNestingLevel != i) {
         nReturn = -1;
         break;
      }
   }

   return(nReturn);
}

/* Big enough to test nesting to the depth of 24
 [[[[[[[[[[[[[[[[[[[[[[[[[]]]]]]]]]]]]]]]]]]]]]]]]]
 */
static const uint8_t spTooDeepArrays[] = {
   0x81, 0x81, 0x81, 0x81, 0x81, 0x81, 0x81, 0x81,
   0x81, 0x81, 0x81, 0x81, 0x81, 0x81, 0x81, 0x81,
   0x81, 0x81, 0x81, 0x81, 0x81, 0x81, 0x81, 0x81,
   0x80};

int32_t ParseTooDeepArrayTest()
{
   QCBORDecodeContext DCtx;
   int nReturn = 0;
   int i;
   QCBORItem Item;


   QCBORDecode_Init(&DCtx,
                    UsefulBuf_FROM_BYTE_ARRAY_LITERAL(spTooDeepArrays),
                    QCBOR_DECODE_MODE_NORMAL);

   for(i = 0; i < QCBOR_MAX_ARRAY_NESTING1; i++) {

      if(QCBORDecode_GetNext(&DCtx, &Item) != 0 ||
         Item.uDataType != QCBOR_TYPE_ARRAY ||
         Item.uNestingLevel != i) {
         nReturn = -1;
         break;
      }
   }

   if(QCBORDecode_GetNext(&DCtx, &Item) != QCBOR_ERR_ARRAY_DECODE_NESTING_TOO_DEEP)
      nReturn = -1;

   return(nReturn);
}




int32_t ShortBufferParseTest()
{
   int nResult = 0;

   for(size_t nNum = sizeof(spExpectedEncodedInts)-1; nNum; nNum--) {
      QCBORDecodeContext DCtx;

      QCBORDecode_Init(&DCtx,
                       (UsefulBufC){spExpectedEncodedInts, nNum},
                       QCBOR_DECODE_MODE_NORMAL);

      const int nErr = IntegerValuesParseTestInternal(&DCtx);

      if(nErr != QCBOR_ERR_HIT_END && nErr != QCBOR_ERR_NO_MORE_ITEMS) {
         nResult = -1;
         goto Done;
      }
   }
Done:
   return nResult;
}



int32_t ShortBufferParseTest2()
{
   uint8_t *pEncoded;
   int      nReturn;
   size_t   nEncodedLen;

   int64_t i1, i2;
   size_t i3, i4;
   const uint8_t *s3, *s4;

   nReturn = 0;

   if(CreateSimpleArray(23, 6000, &pEncoded, &nEncodedLen) < 0) {
      return(-1);
   }

   for(nEncodedLen--; nEncodedLen; nEncodedLen--) {
      int nResult = ParseOrderedArray(pEncoded, (uint32_t)nEncodedLen, &i1,
                                      &i2, &s3, &i3, &s4, &i4);
      if(nResult == 0) {
         nReturn = -1;
      }
   }

   return(nReturn);
}

/*
 Decode and thoroughly check a moderately complex
 set of maps. Can be run in QCBOR_DECODE_MODE_NORMAL or in
 QCBOR_DECODE_MODE_MAP_STRINGS_ONLY.
 */
static int32_t ParseMapTest1(QCBORDecodeMode nMode)
{
   QCBORDecodeContext DCtx;
   QCBORItem Item;
   QCBORError nCBORError;

   QCBORDecode_Init(&DCtx,
                    (UsefulBufC){pValidMapEncoded, sizeof(pValidMapEncoded)},
                    nMode);

   if((nCBORError = QCBORDecode_GetNext(&DCtx, &Item))) {
      return (int32_t)nCBORError;
   }
   if(Item.uDataType != QCBOR_TYPE_MAP ||
      Item.val.uCount != 3)
      return -1;

   if((nCBORError = QCBORDecode_GetNext(&DCtx, &Item))) {
      return (int32_t)nCBORError;
   }

   if(Item.uLabelType != QCBOR_TYPE_TEXT_STRING ||
      Item.uDataType != QCBOR_TYPE_INT64 ||
      Item.val.int64 != 42 ||
      Item.uDataAlloc ||
      Item.uLabelAlloc ||
      UsefulBufCompareToSZ(Item.label.string, "first integer")) {
      return -1;
   }

   if((nCBORError = QCBORDecode_GetNext(&DCtx, &Item))) {
      return (int32_t)nCBORError;
   }
   if(Item.uLabelType != QCBOR_TYPE_TEXT_STRING ||
      Item.uDataAlloc ||
      Item.uLabelAlloc ||
      UsefulBufCompareToSZ(Item.label.string, "an array of two strings") ||
      Item.uDataType != QCBOR_TYPE_ARRAY ||
      Item.val.uCount != 2)
      return -1;

   if((nCBORError = QCBORDecode_GetNext(&DCtx, &Item))) {
      return (int32_t)nCBORError;
   }
   if(Item.uDataType != QCBOR_TYPE_TEXT_STRING ||
      Item.uDataAlloc ||
      Item.uLabelAlloc ||
      UsefulBufCompareToSZ(Item.val.string, "string1")) {
      return -1;
   }

   if((nCBORError = QCBORDecode_GetNext(&DCtx, &Item))) {
      return (int32_t)nCBORError;
   }
   if(Item.uDataType != QCBOR_TYPE_TEXT_STRING ||
      Item.uDataAlloc ||
      Item.uLabelAlloc ||
      UsefulBufCompareToSZ(Item.val.string, "string2")) {
      return -1;
   }

   if((nCBORError = QCBORDecode_GetNext(&DCtx, &Item))) {
      return (int32_t)nCBORError;
   }
   if(Item.uLabelType != QCBOR_TYPE_TEXT_STRING ||
      Item.uDataAlloc ||
      Item.uLabelAlloc ||
      UsefulBufCompareToSZ(Item.label.string, "map in a map") ||
      Item.uDataType != QCBOR_TYPE_MAP ||
      Item.val.uCount != 4) {
      return -1;
   }

   if((nCBORError = QCBORDecode_GetNext(&DCtx, &Item))) {
      return (int32_t)nCBORError;
   }
   if(Item.uLabelType != QCBOR_TYPE_TEXT_STRING ||
      UsefulBuf_Compare(Item.label.string, UsefulBuf_FromSZ("bytes 1"))||
      Item.uDataType != QCBOR_TYPE_BYTE_STRING ||
      Item.uDataAlloc ||
      Item.uLabelAlloc ||
      UsefulBufCompareToSZ(Item.val.string, "xxxx")) {
      return -1;
   }

   if((nCBORError = QCBORDecode_GetNext(&DCtx, &Item))) {
      return (int32_t)nCBORError;
   }
   if(Item.uLabelType != QCBOR_TYPE_TEXT_STRING ||
      UsefulBufCompareToSZ(Item.label.string, "bytes 2") ||
      Item.uDataType != QCBOR_TYPE_BYTE_STRING ||
      Item.uDataAlloc ||
      Item.uLabelAlloc ||
      UsefulBufCompareToSZ(Item.val.string, "yyyy")) {
      return -1;
   }

   if((nCBORError = QCBORDecode_GetNext(&DCtx, &Item))) {
      return (int32_t)nCBORError;
   }
   if(Item.uLabelType != QCBOR_TYPE_TEXT_STRING ||
      Item.uDataAlloc ||
      Item.uLabelAlloc ||
      UsefulBufCompareToSZ(Item.label.string, "another int") ||
      Item.uDataType != QCBOR_TYPE_INT64 ||
      Item.val.int64 != 98)
      return -1;

   if((nCBORError = QCBORDecode_GetNext(&DCtx, &Item))) {
      return (int32_t)nCBORError;
   }
   if(Item.uLabelType != QCBOR_TYPE_TEXT_STRING ||
      UsefulBuf_Compare(Item.label.string, UsefulBuf_FromSZ("text 2"))||
      Item.uDataType != QCBOR_TYPE_TEXT_STRING ||
      Item.uDataAlloc ||
      Item.uLabelAlloc ||
      UsefulBufCompareToSZ(Item.val.string, "lies, damn lies and statistics")) {
      return -1;
   }

   return 0;
}


/*
 Decode and thoroughly check a moderately complex
 set of maps in the QCBOR_DECODE_MODE_MAP_AS_ARRAY mode.
 */
int32_t ParseMapAsArrayTest()
{
   QCBORDecodeContext DCtx;
   QCBORItem Item;
   QCBORError nCBORError;

   QCBORDecode_Init(&DCtx,
                    UsefulBuf_FROM_BYTE_ARRAY_LITERAL(pValidMapEncoded),
                    QCBOR_DECODE_MODE_MAP_AS_ARRAY);

   if((nCBORError = QCBORDecode_GetNext(&DCtx, &Item))) {
      return (int32_t)nCBORError;
   }
   if(Item.uDataType != QCBOR_TYPE_MAP_AS_ARRAY ||
      Item.val.uCount != 6) {
      return -1;
   }

   if((nCBORError = QCBORDecode_GetNext(&DCtx, &Item))) {
      return (int32_t)nCBORError;
   }
   if(Item.uDataType != QCBOR_TYPE_TEXT_STRING ||
      Item.uDataAlloc ||
      Item.uLabelAlloc ||
      Item.uLabelType != QCBOR_TYPE_NONE ||
      UsefulBufCompareToSZ(Item.val.string, "first integer")) {
      return -2;
   }

   if((nCBORError = QCBORDecode_GetNext(&DCtx, &Item))) {
      return (int32_t)nCBORError;
   }
   if(Item.uLabelType != QCBOR_TYPE_NONE ||
      Item.uDataType != QCBOR_TYPE_INT64 ||
      Item.val.int64 != 42 ||
      Item.uDataAlloc ||
      Item.uLabelAlloc) {
      return -3;
   }

   if((nCBORError = QCBORDecode_GetNext(&DCtx, &Item))) {
      return (int32_t)nCBORError;
   }
   if(Item.uLabelType != QCBOR_TYPE_NONE ||
      Item.uDataAlloc ||
      Item.uLabelAlloc ||
      UsefulBufCompareToSZ(Item.val.string, "an array of two strings") ||
      Item.uDataType != QCBOR_TYPE_TEXT_STRING) {
      return -4;
   }

   if((nCBORError = QCBORDecode_GetNext(&DCtx, &Item))) {
      return (int32_t)nCBORError;
   }
   if(Item.uLabelType != QCBOR_TYPE_NONE ||
      Item.uDataAlloc ||
      Item.uLabelAlloc ||
      Item.uDataType != QCBOR_TYPE_ARRAY ||
      Item.val.uCount != 2) {
      return -5;
   }

   if((nCBORError = QCBORDecode_GetNext(&DCtx, &Item))) {
      return (int32_t)nCBORError;
   }
   if(Item.uDataType != QCBOR_TYPE_TEXT_STRING ||
      Item.val.string.len != 7 ||
      Item.uDataAlloc ||
      Item.uLabelAlloc ||
      UsefulBuf_Compare(Item.val.string, UsefulBuf_FromSZ("string1"))) {
      return -6;
   }

   if((nCBORError = QCBORDecode_GetNext(&DCtx, &Item))) {
      return (int32_t)nCBORError;
   }
   if(Item.uDataType != QCBOR_TYPE_TEXT_STRING ||
      Item.uDataAlloc ||
      Item.uLabelAlloc ||
      UsefulBuf_Compare(Item.val.string, UsefulBuf_FromSZ("string2"))) {
      return -7;
   }


   if((nCBORError = QCBORDecode_GetNext(&DCtx, &Item))) {
      return (int32_t)nCBORError;
   }
   if(Item.uLabelType != QCBOR_TYPE_NONE ||
      Item.uDataAlloc ||
      Item.uLabelAlloc ||
      UsefulBufCompareToSZ(Item.val.string, "map in a map")) {
      return -8;
   }

   if((nCBORError = QCBORDecode_GetNext(&DCtx, &Item))) {
      return (int32_t)nCBORError;
   }
   if(Item.uLabelType != QCBOR_TYPE_NONE ||
      Item.uDataAlloc ||
      Item.uLabelAlloc ||
      Item.uDataType != QCBOR_TYPE_MAP_AS_ARRAY ||
      Item.val.uCount != 8) {
      return -9;
   }

   if((nCBORError = QCBORDecode_GetNext(&DCtx, &Item))) {
      return (int32_t)nCBORError;
   }
   if(Item.uLabelType != QCBOR_TYPE_NONE ||
      UsefulBufCompareToSZ(Item.val.string, "bytes 1") ||
      Item.uDataType != QCBOR_TYPE_TEXT_STRING ||
      Item.uDataAlloc ||
      Item.uLabelAlloc) {
      return -10;
   }

   if((nCBORError = QCBORDecode_GetNext(&DCtx, &Item))) {
      return (int32_t)nCBORError;
   }
   if(Item.uLabelType != QCBOR_TYPE_NONE ||
      Item.uDataType != QCBOR_TYPE_BYTE_STRING ||
      Item.uDataAlloc ||
      Item.uLabelAlloc ||
      UsefulBufCompareToSZ(Item.val.string, "xxxx")) {
      return -11;
   }

   if((nCBORError = QCBORDecode_GetNext(&DCtx, &Item))) {
      return (int32_t)nCBORError;
   }
   if(Item.uLabelType != QCBOR_TYPE_NONE ||
      UsefulBufCompareToSZ(Item.val.string, "bytes 2") ||
      Item.uDataType != QCBOR_TYPE_TEXT_STRING ||
      Item.uDataAlloc ||
      Item.uLabelAlloc) {
      return -12;
   }

   if((nCBORError = QCBORDecode_GetNext(&DCtx, &Item))) {
      return (int32_t)nCBORError;
   }
   if(Item.uLabelType != QCBOR_TYPE_NONE ||
      Item.uDataType != QCBOR_TYPE_BYTE_STRING ||
      Item.uDataAlloc ||
      Item.uLabelAlloc ||
      UsefulBufCompareToSZ(Item.val.string, "yyyy")) {
      return -13;
   }

   if((nCBORError = QCBORDecode_GetNext(&DCtx, &Item))) {
      return (int32_t)nCBORError;
   }
   if(Item.uLabelType != QCBOR_TYPE_NONE ||
      Item.uDataAlloc ||
      Item.uLabelAlloc ||
      UsefulBufCompareToSZ(Item.val.string, "another int") ||
      Item.uDataType != QCBOR_TYPE_TEXT_STRING) {
      return -14;
   }

   if((nCBORError = QCBORDecode_GetNext(&DCtx, &Item))) {
      return (int32_t)nCBORError;
   }
   if(Item.uLabelType != QCBOR_TYPE_NONE ||
      Item.uDataAlloc ||
      Item.uLabelAlloc ||
      Item.uDataType != QCBOR_TYPE_INT64 ||
      Item.val.int64 != 98) {
      return -15;
   }

   if((nCBORError = QCBORDecode_GetNext(&DCtx, &Item))) {
      return (int32_t)nCBORError;
   }
   if(Item.uLabelType != QCBOR_TYPE_NONE ||
      UsefulBufCompareToSZ(Item.val.string, "text 2") ||
      Item.uDataType != QCBOR_TYPE_TEXT_STRING ||
      Item.uDataAlloc ||
      Item.uLabelAlloc) {
      return -16;
   }

   if((nCBORError = QCBORDecode_GetNext(&DCtx, &Item))) {
      return (int32_t)nCBORError;
   }
   if(Item.uLabelType != QCBOR_TYPE_NONE ||
      Item.uDataType != QCBOR_TYPE_TEXT_STRING ||
      Item.uDataAlloc ||
      Item.uLabelAlloc ||
      UsefulBufCompareToSZ(Item.val.string, "lies, damn lies and statistics")) {
      return -17;
   }


   /*
    Test with map that nearly QCBOR_MAX_ITEMS_IN_ARRAY items in a
    map that when interpreted as an array will be too many. Test
    data just has the start of the map, not all the items in the map.
    */
   static const uint8_t pTooLargeMap[] = {0xb9, 0xff, 0xfd};

   QCBORDecode_Init(&DCtx,
                    UsefulBuf_FROM_BYTE_ARRAY_LITERAL(pTooLargeMap),
                    QCBOR_DECODE_MODE_MAP_AS_ARRAY);

   if((QCBOR_ERR_ARRAY_DECODE_TOO_LONG != QCBORDecode_GetNext(&DCtx, &Item))) {
      return -50;
   }

   // TODO: test decoding of labels that are arrays or such
   // TODO: test spiffy decoding of QCBOR_DECODE_MODE_MAP_AS_ARRAY

   return 0;
}


/*
 Fully or partially decode pValidMapEncoded. When
 partially decoding check for the right error code.
 How much partial decoding depends on nLevel.

 The partial decodes test error conditions of
 incomplete encoded input.

 This could be combined with the above test
 and made prettier and maybe a little more
 thorough.
 */
static int32_t ExtraBytesTest(int nLevel)
{
   QCBORDecodeContext DCtx;
   QCBORItem Item;
   QCBORError nCBORError;

   QCBORDecode_Init(&DCtx,
                    (UsefulBufC){pValidMapEncoded, sizeof(pValidMapEncoded)},
                    QCBOR_DECODE_MODE_NORMAL);

   if(nLevel < 1) {
      if(QCBORDecode_Finish(&DCtx) != QCBOR_ERR_EXTRA_BYTES) {
         return -1;
      } else {
         return 0;
      }
   }


   if((nCBORError = QCBORDecode_GetNext(&DCtx, &Item))) {
      return (int32_t)nCBORError;
   }
   if(Item.uDataType != QCBOR_TYPE_MAP ||
      Item.val.uCount != 3)
      return -2;

   if(nLevel < 2) {
      if(QCBORDecode_Finish(&DCtx) != QCBOR_ERR_ARRAY_OR_MAP_UNCONSUMED) {
         return -3;
      } else {
         return 0;
      }
   }


   if((nCBORError = QCBORDecode_GetNext(&DCtx, &Item))) {
      return (int32_t)nCBORError;
   }
   if(Item.uLabelType != QCBOR_TYPE_TEXT_STRING ||
      Item.uDataType != QCBOR_TYPE_INT64 ||
      Item.val.uCount != 42 ||
      UsefulBufCompareToSZ(Item.label.string, "first integer")) {
      return -4;
   }

   if(nLevel < 3) {
      if(QCBORDecode_Finish(&DCtx) != QCBOR_ERR_ARRAY_OR_MAP_UNCONSUMED) {
         return -5;
      } else {
         return 0;
      }
   }

   if((nCBORError = QCBORDecode_GetNext(&DCtx, &Item))) {
      return (int32_t)nCBORError;
   }
   if(Item.uLabelType != QCBOR_TYPE_TEXT_STRING ||
      UsefulBufCompareToSZ(Item.label.string, "an array of two strings") ||
      Item.uDataType != QCBOR_TYPE_ARRAY ||
      Item.val.uCount != 2) {
      return -6;
   }


   if(nLevel < 4) {
      if(QCBORDecode_Finish(&DCtx) != QCBOR_ERR_ARRAY_OR_MAP_UNCONSUMED) {
         return -7;
      } else {
         return 0;
      }
   }


   if((nCBORError = QCBORDecode_GetNext(&DCtx, &Item))) {
      return (int32_t)nCBORError;
   }
   if(Item.uDataType != QCBOR_TYPE_TEXT_STRING ||
      UsefulBufCompareToSZ(Item.val.string, "string1")) {
      return -8;
   }

   if(nLevel < 5) {
      if(QCBORDecode_Finish(&DCtx) != QCBOR_ERR_ARRAY_OR_MAP_UNCONSUMED) {
         return -9;
      } else {
         return 0;
      }
   }

   if((nCBORError = QCBORDecode_GetNext(&DCtx, &Item))) {
      return (int32_t)nCBORError;
   }
   if(Item.uDataType != QCBOR_TYPE_TEXT_STRING ||
      UsefulBufCompareToSZ(Item.val.string, "string2")) {
      return -10;
   }

   if(nLevel < 6) {
      if(QCBORDecode_Finish(&DCtx) != QCBOR_ERR_ARRAY_OR_MAP_UNCONSUMED) {
         return -11;
      } else {
         return 0;
      }
   }

   if((nCBORError = QCBORDecode_GetNext(&DCtx, &Item))) {
      return (int32_t)nCBORError;
   }
   if(Item.uLabelType != QCBOR_TYPE_TEXT_STRING ||
      UsefulBufCompareToSZ(Item.label.string, "map in a map") ||
      Item.uDataType != QCBOR_TYPE_MAP ||
      Item.val.uCount != 4)
      return -12;

   if(nLevel < 7) {
      if(QCBORDecode_Finish(&DCtx) != QCBOR_ERR_ARRAY_OR_MAP_UNCONSUMED) {
         return -13;
      } else {
         return 0;
      }
   }

   if((nCBORError = QCBORDecode_GetNext(&DCtx, &Item))) {
      return (int32_t)nCBORError;
   }
   if(Item.uLabelType != QCBOR_TYPE_TEXT_STRING ||
      UsefulBufCompareToSZ(Item.label.string, "bytes 1") ||
      Item.uDataType != QCBOR_TYPE_BYTE_STRING ||
      UsefulBufCompareToSZ(Item.val.string, "xxxx")) {
      return -14;
   }

   if(nLevel < 8) {
      if(QCBORDecode_Finish(&DCtx) != QCBOR_ERR_ARRAY_OR_MAP_UNCONSUMED) {
         return -15;
      } else {
         return 0;
      }
   }

   if((nCBORError = QCBORDecode_GetNext(&DCtx, &Item))) {
      return (int32_t)nCBORError;
   }
   if(Item.uLabelType != QCBOR_TYPE_TEXT_STRING ||
      UsefulBufCompareToSZ(Item.label.string, "bytes 2") ||
      Item.uDataType != QCBOR_TYPE_BYTE_STRING ||
      UsefulBufCompareToSZ(Item.val.string, "yyyy")) {
      return -16;
   }

   if(nLevel < 9) {
      if(QCBORDecode_Finish(&DCtx) != QCBOR_ERR_ARRAY_OR_MAP_UNCONSUMED) {
         return -17;
      } else {
         return 0;
      }
   }

   if((nCBORError = QCBORDecode_GetNext(&DCtx, &Item))) {
      return (int32_t)nCBORError;
   }
   if(Item.uLabelType != QCBOR_TYPE_TEXT_STRING ||
      UsefulBufCompareToSZ(Item.label.string, "another int") ||
      Item.uDataType != QCBOR_TYPE_INT64 ||
      Item.val.int64 != 98)
      return -18;

   if(nLevel < 10) {
      if(QCBORDecode_Finish(&DCtx) != QCBOR_ERR_ARRAY_OR_MAP_UNCONSUMED) {
         return -19;
      } else {
         return 0;
      }
   }

   if((nCBORError = QCBORDecode_GetNext(&DCtx, &Item))) {
      return (int32_t)nCBORError;
   }
   if(Item.uLabelType != QCBOR_TYPE_TEXT_STRING ||
      UsefulBuf_Compare(Item.label.string, UsefulBuf_FromSZ("text 2"))||
      Item.uDataType != QCBOR_TYPE_TEXT_STRING ||
      UsefulBufCompareToSZ(Item.val.string, "lies, damn lies and statistics")) {
      return -20;
   }

   if(QCBORDecode_Finish(&DCtx)) {
      return -21;
   }

   return 0;
}




int32_t ParseMapTest()
{
   // Parse a moderatly complex map structure very thoroughly
   int32_t nResult = ParseMapTest1(QCBOR_DECODE_MODE_NORMAL);
   if(nResult) {
      return nResult;
   }

   // Again, but in strings-only mode. It should succeed since the input
   // map has only string labels.
   nResult = ParseMapTest1(QCBOR_DECODE_MODE_MAP_STRINGS_ONLY);
   if(nResult) {
      return nResult;
   }

   // Again, but try to finish the decoding before the end of the
   // input at 10 different place and see that the right error code
   // is returned.
   for(int i = 0; i < 10; i++) {
      nResult = ExtraBytesTest(i);
      if(nResult) {
         break;
      }
   }

   return nResult;
}


/* The simple-values including some not well formed */
static const uint8_t spSimpleValues[] = {
   0x8a, 0xf4, 0xf5, 0xf6, 0xf7, 0xff, 0xe0, 0xf3,
   0xf8, 0x00, 0xf8, 0x13, 0xf8, 0x1f, 0xf8, 0x20,
   0xf8, 0xff};

int32_t ParseSimpleTest()
{
   QCBORDecodeContext DCtx;
   QCBORItem Item;
   QCBORError nCBORError;


   QCBORDecode_Init(&DCtx,
                    UsefulBuf_FROM_BYTE_ARRAY_LITERAL(spSimpleValues),
                    QCBOR_DECODE_MODE_NORMAL);


   if((nCBORError = QCBORDecode_GetNext(&DCtx, &Item)))
      return (int32_t)nCBORError;
   if(Item.uDataType != QCBOR_TYPE_ARRAY ||
      Item.val.uCount != 10)
      return -1;

   if((nCBORError = QCBORDecode_GetNext(&DCtx, &Item)))
      return (int32_t)nCBORError;
   if(Item.uDataType != QCBOR_TYPE_FALSE)
      return -1;

   if((nCBORError = QCBORDecode_GetNext(&DCtx, &Item)))
      return (int32_t)nCBORError;
   if(Item.uDataType != QCBOR_TYPE_TRUE)
      return -1;

   if((nCBORError = QCBORDecode_GetNext(&DCtx, &Item)))
      return (int32_t)nCBORError;
   if(Item.uDataType != QCBOR_TYPE_NULL)
      return -1;

   if((nCBORError = QCBORDecode_GetNext(&DCtx, &Item)))
      return (int32_t)nCBORError;
   if(Item.uDataType != QCBOR_TYPE_UNDEF)
      return -1;

   // A break
   if(QCBORDecode_GetNext(&DCtx, &Item) != QCBOR_ERR_BAD_BREAK)
      return -1;

   if((nCBORError = QCBORDecode_GetNext(&DCtx, &Item)))
      return (int32_t)nCBORError;
   if(Item.uDataType != QCBOR_TYPE_UKNOWN_SIMPLE || Item.val.uSimple != 0)
      return -1;

   if((nCBORError = QCBORDecode_GetNext(&DCtx, &Item)))
      return (int32_t)nCBORError;
   if(Item.uDataType != QCBOR_TYPE_UKNOWN_SIMPLE || Item.val.uSimple != 19)
      return -1;

   if(QCBORDecode_GetNext(&DCtx, &Item) != QCBOR_ERR_BAD_TYPE_7)
      return -1;

   if(QCBORDecode_GetNext(&DCtx, &Item) != QCBOR_ERR_BAD_TYPE_7)
      return -1;

   if(QCBORDecode_GetNext(&DCtx, &Item) != QCBOR_ERR_BAD_TYPE_7)
      return -1;

   if((nCBORError = QCBORDecode_GetNext(&DCtx, &Item)))
      return (int32_t)nCBORError;
   if(Item.uDataType != QCBOR_TYPE_UKNOWN_SIMPLE || Item.val.uSimple != 32)
      return -1;

   if((nCBORError = QCBORDecode_GetNext(&DCtx, &Item)))
      return (int32_t)nCBORError;
   if(Item.uDataType != QCBOR_TYPE_UKNOWN_SIMPLE || Item.val.uSimple != 255)
      return -1;

   return 0;

}


int32_t NotWellFormedTests()
{
   // Loop over all the not-well-formed instance of CBOR
   // that are test vectors in not_well_formed_cbor.h
   const uint16_t nArraySize = C_ARRAY_COUNT(paNotWellFormedCBOR,
                                             struct someBinaryBytes);
   for(uint16_t nIterate = 0; nIterate < nArraySize; nIterate++) {
      const struct someBinaryBytes *pBytes = &paNotWellFormedCBOR[nIterate];
      const UsefulBufC Input = (UsefulBufC){pBytes->p, pBytes->n};

      if(nIterate == 86) {
         nIterate = 86;
      }

      // Set up decoder context. String allocator needed for indefinite
      // string test cases
      QCBORDecodeContext DCtx;
      QCBORDecode_Init(&DCtx, Input, QCBOR_DECODE_MODE_NORMAL);
#ifndef QCBOR_DISABLE_INDEFINITE_LENGTH_STRINGS
      UsefulBuf_MAKE_STACK_UB(Pool, 100);
      QCBORDecode_SetMemPool(&DCtx, Pool, 0);
#endif /* QCBOR_DISABLE_INDEFINITE_LENGTH_STRINGS */

      // Loop getting items until no more to get
      QCBORError uCBORError;
      do {
         QCBORItem Item;

         uCBORError = QCBORDecode_GetNext(&DCtx, &Item);
      } while(uCBORError == QCBOR_SUCCESS);

      // Every test vector must fail with
      // a not-well-formed error. If not
      // this test fails.
      if(!QCBORDecode_IsNotWellFormedError(uCBORError) &&
         uCBORError != QCBOR_ERR_NO_MORE_ITEMS) {
         /* Return index of failure and QCBOR error in the result */
         return (int32_t)(nIterate * 100 + uCBORError);
      }
   }
   return 0;
}


// TODO: add a test index and report it so it is eaier to figure out which test failed.
struct FailInput {
   UsefulBufC Input;
   QCBORError nError;
};


static int32_t ProcessFailures(const struct FailInput *pFailInputs, size_t nNumFails)
{
   for(const struct FailInput *pF = pFailInputs; pF < pFailInputs + nNumFails; pF++) {
      QCBORDecodeContext DCtx;
      QCBORError         uCBORError;

      QCBORDecode_Init(&DCtx, pF->Input, QCBOR_DECODE_MODE_NORMAL);

#ifndef QCBOR_DISABLE_INDEFINITE_LENGTH_STRINGS
      // Set up the decoding context including a memory pool so that
      // indefinite length items can be checked
      UsefulBuf_MAKE_STACK_UB(Pool, 100);

      uCBORError = QCBORDecode_SetMemPool(&DCtx, Pool, 0);
      if(uCBORError) {
         return -9;
      }
#endif /* QCBOR_DISABLE_INDEFINITE_LENGTH_STRINGS */


      // Iterate until there is an error of some sort error
      QCBORItem Item;
      do {
         // Set to something none-zero, something other than QCBOR_TYPE_NONE
         memset(&Item, 0x33, sizeof(Item));

         uCBORError = QCBORDecode_GetNext(&DCtx, &Item);
      } while(uCBORError == QCBOR_SUCCESS);



      // Must get the expected error or the this test fails
      // The data and label type must also be QCBOR_TYPE_NONE
      if(uCBORError != pF->nError ||
         Item.uDataType != QCBOR_TYPE_NONE ||
         Item.uLabelType != QCBOR_TYPE_NONE) {
         // return index of CBOR + 100
         const size_t nIndex = (size_t)(pF - pFailInputs);
         return (int32_t)(nIndex * 100 + uCBORError);
      }
   }

   return 0;
}


static const struct FailInput Failures[] = {
   // Most of this is copied from not_well_formed.h. Here the error code
   // returned is also checked.

#ifndef QCBOR_DISABLE_INDEFINITE_LENGTH_STRINGS
   // Indefinite length strings must be closed off
   // An indefinite length byte string not closed off
   { {(uint8_t[]){0x5f, 0x41, 0x00}, 3}, QCBOR_ERR_HIT_END },
   // An indefinite length text string not closed off
   { {(uint8_t[]){0x7f, 0x61, 0x00}, 3}, QCBOR_ERR_HIT_END },


   // All the chunks in an indefinite length string must be of the type of
   // indefinite length string
   // indefinite length byte string with text string chunk
   { {(uint8_t[]){0x5f, 0x61, 0x00, 0xff}, 4}, QCBOR_ERR_INDEFINITE_STRING_CHUNK },
   // indefinite length text string with a byte string chunk
   { {(uint8_t[]){0x7f, 0x41, 0x00, 0xff}, 4}, QCBOR_ERR_INDEFINITE_STRING_CHUNK },
   // indefinite length byte string with an positive integer chunk
   { {(uint8_t[]){0x5f, 0x00, 0xff}, 3}, QCBOR_ERR_INDEFINITE_STRING_CHUNK },
   // indefinite length byte string with an negative integer chunk
   { {(uint8_t[]){0x5f, 0x21, 0xff}, 3}, QCBOR_ERR_INDEFINITE_STRING_CHUNK },
   // indefinite length byte string with an array chunk
   { {(uint8_t[]){0x5f, 0x80, 0xff}, 3}, QCBOR_ERR_INDEFINITE_STRING_CHUNK },
   // indefinite length byte string with an map chunk
   { {(uint8_t[]){0x5f, 0xa0, 0xff}, 3}, QCBOR_ERR_INDEFINITE_STRING_CHUNK },
   // indefinite length byte string with tagged integer chunk
   { {(uint8_t[]){0x5f, 0xc0, 0x00, 0xff}, 4}, QCBOR_ERR_INDEFINITE_STRING_CHUNK },
   // indefinite length byte string with an simple type chunk
   { {(uint8_t[]){0x5f, 0xe0, 0xff}, 3}, QCBOR_ERR_INDEFINITE_STRING_CHUNK },
   { {(uint8_t[]){0x5f, 0x5f, 0x41, 0x00, 0xff, 0xff}, 6}, QCBOR_ERR_INDEFINITE_STRING_CHUNK},
   // indefinite length text string with indefinite string inside
   { {(uint8_t[]){0x7f, 0x7f, 0x61, 0x00, 0xff, 0xff}, 6}, QCBOR_ERR_INDEFINITE_STRING_CHUNK},

#else /* QCBOR_DISABLE_INDEFINITE_LENGTH_STRINGS */

   { {(uint8_t[]){0x5f, 0x41, 0x00}, 3}, QCBOR_ERR_INDEF_LEN_STRINGS_DISABLED },
   // An indefinite length text string not closed off
   { {(uint8_t[]){0x7f, 0x61, 0x00}, 3}, QCBOR_ERR_INDEF_LEN_STRINGS_DISABLED },


   // All the chunks in an indefinite length string must be of the type of
   // indefinite length string
   // indefinite length byte string with text string chunk
   { {(uint8_t[]){0x5f, 0x61, 0x00, 0xff}, 4}, QCBOR_ERR_INDEF_LEN_STRINGS_DISABLED },
   // indefinite length text string with a byte string chunk
   { {(uint8_t[]){0x7f, 0x41, 0x00, 0xff}, 4}, QCBOR_ERR_INDEF_LEN_STRINGS_DISABLED },
   // indefinite length byte string with an positive integer chunk
   { {(uint8_t[]){0x5f, 0x00, 0xff}, 3}, QCBOR_ERR_INDEF_LEN_STRINGS_DISABLED },
   // indefinite length byte string with an negative integer chunk
   { {(uint8_t[]){0x5f, 0x21, 0xff}, 3}, QCBOR_ERR_INDEF_LEN_STRINGS_DISABLED },
   // indefinite length byte string with an array chunk
   { {(uint8_t[]){0x5f, 0x80, 0xff}, 3}, QCBOR_ERR_INDEF_LEN_STRINGS_DISABLED },
   // indefinite length byte string with an map chunk
   { {(uint8_t[]){0x5f, 0xa0, 0xff}, 3}, QCBOR_ERR_INDEF_LEN_STRINGS_DISABLED },
   // indefinite length byte string with tagged integer chunk
   { {(uint8_t[]){0x5f, 0xc0, 0x00, 0xff}, 4}, QCBOR_ERR_INDEF_LEN_STRINGS_DISABLED },
   // indefinite length byte string with an simple type chunk
   { {(uint8_t[]){0x5f, 0xe0, 0xff}, 3}, QCBOR_ERR_INDEF_LEN_STRINGS_DISABLED },
   { {(uint8_t[]){0x5f, 0x5f, 0x41, 0x00, 0xff, 0xff}, 6}, QCBOR_ERR_INDEF_LEN_STRINGS_DISABLED},
   // indefinite length text string with indefinite string inside
   { {(uint8_t[]){0x7f, 0x7f, 0x61, 0x00, 0xff, 0xff}, 6}, QCBOR_ERR_INDEF_LEN_STRINGS_DISABLED},
#endif /* QCBOR_DISABLE_INDEFINITE_LENGTH_STRINGS */


   // Definte length maps and arrays must be closed by having the right number of items
   // A definte length array that is supposed to have 1 item, but has none
   { {(uint8_t[]){0x81}, 1}, QCBOR_ERR_NO_MORE_ITEMS },
   // A definte length array that is supposed to have 2 items, but has only 1
   { {(uint8_t[]){0x82, 0x00}, 2}, QCBOR_ERR_NO_MORE_ITEMS },
   // A definte length array that is supposed to have 511 items, but has only 1
   { {(uint8_t[]){0x9a, 0x01, 0xff, 0x00}, 4}, QCBOR_ERR_HIT_END },
   // A definte length map that is supposed to have 1 item, but has none
   { {(uint8_t[]){0xa1}, 1}, QCBOR_ERR_NO_MORE_ITEMS },
   // A definte length map that is supposed to have s item, but has only 1
   { {(uint8_t[]){0xa2, 0x01, 0x02}, 3}, QCBOR_ERR_NO_MORE_ITEMS },

#ifndef QCBOR_DISABLE_INDEFINITE_LENGTH_ARRAYS
   // Indefinte length maps and arrays must be ended by a break
   // Indefinite length array with zero items and no break
   { {(uint8_t[]){0x9f}, 1}, QCBOR_ERR_NO_MORE_ITEMS },
   // Indefinite length array with two items and no break
   { {(uint8_t[]){0x9f, 0x01, 0x02}, 3}, QCBOR_ERR_NO_MORE_ITEMS },
   // Indefinite length map with zero items and no break
   { {(uint8_t[]){0xbf}, 1}, QCBOR_ERR_NO_MORE_ITEMS },
   // Indefinite length map with two items and no break
   { {(uint8_t[]){0xbf, 0x01, 0x02, 0x01, 0x02}, 5}, QCBOR_ERR_NO_MORE_ITEMS },


   // Nested maps and arrays must be closed off (some extra nested test vectors)
   // Unclosed indefinite array containing a closed definite length array
   { {(uint8_t[]){0x9f, 0x80, 0x00}, 3}, QCBOR_ERR_NO_MORE_ITEMS },
   // Definite length array containing an unclosed indefinite length array
   { {(uint8_t[]){0x81, 0x9f}, 2}, QCBOR_ERR_NO_MORE_ITEMS },
   // Unclosed indefinite map containing a closed definite length array
   { {(uint8_t[]){0xbf, 0x01, 0x80, 0x00, 0xa0}, 5}, QCBOR_ERR_NO_MORE_ITEMS },
   // Definite length map containing an unclosed indefinite length array
   { {(uint8_t[]){0xa1, 0x02, 0x9f}, 3}, QCBOR_ERR_NO_MORE_ITEMS },
   // Deeply nested definite length arrays with deepest one unclosed
   { {(uint8_t[]){0x81, 0x81, 0x81, 0x81, 0x81, 0x81, 0x81, 0x81, 0x81}, 9}, QCBOR_ERR_NO_MORE_ITEMS },
   // Deeply nested indefinite length arrays with deepest one unclosed
   { {(uint8_t[]){0x9f, 0x9f, 0x9f, 0x9f, 0x9f, 0xff, 0xff, 0xff, 0xff}, 9}, QCBOR_ERR_NO_MORE_ITEMS },
   // Mixed nesting with indefinite unclosed
   { {(uint8_t[]){0x9f, 0x81, 0x9f, 0x81, 0x9f, 0x9f, 0xff, 0xff, 0xff}, 9}, QCBOR_ERR_NO_MORE_ITEMS },
   // Mixed nesting with definite unclosed
   { {(uint8_t[]){0x9f, 0x82, 0x9f, 0x81, 0x9f, 0x9f, 0xff, 0xff, 0xff, 0xff}, 10}, QCBOR_ERR_BAD_BREAK },
   // Unclosed indefinite length map in definite length maps
   { {(uint8_t[]){0xa1, 0x01, 0xa2, 0x02, 0xbf, 0xff, 0x02, 0xbf}, 8},
      QCBOR_ERR_NO_MORE_ITEMS},
   // Unclosed definite length map in indefinite length maps
   { {(uint8_t[]){0xbf, 0x01, 0xbf, 0x02, 0xa1}, 5}, QCBOR_ERR_NO_MORE_ITEMS},
   // Unclosed indefinite length array in definite length maps
   { {(uint8_t[]){0xa1, 0x01, 0xa2, 0x02, 0x9f, 0xff, 0x02, 0x9f}, 8},
      QCBOR_ERR_NO_MORE_ITEMS},
   // Unclosed definite length array in indefinite length maps
   { {(uint8_t[]){0xbf, 0x01, 0xbf, 0x02, 0x81}, 5}, QCBOR_ERR_NO_MORE_ITEMS},
   // Unclosed indefinite length map in definite length arrays
   { {(uint8_t[]){0x81, 0x82, 0xbf, 0xff, 0xbf}, 5}, QCBOR_ERR_NO_MORE_ITEMS},
   // Unclosed definite length map in indefinite length arrays
   { {(uint8_t[]){0x9f, 0x9f, 0xa1}, 3}, QCBOR_ERR_NO_MORE_ITEMS},
#endif /* QCBOR_DISABLE_INDEFINITE_LENGTH_ARRAYS */

   // The "argument" for the data item is incomplete
   // Positive integer missing 1 byte argument
   { {(uint8_t[]){0x18}, 1}, QCBOR_ERR_HIT_END },
   // Positive integer missing 2 byte argument
   { {(uint8_t[]){0x19}, 1}, QCBOR_ERR_HIT_END },
   // Positive integer missing 4 byte argument
   { {(uint8_t[]){0x1a}, 1}, QCBOR_ERR_HIT_END },
   // Positive integer missing 8 byte argument
   { {(uint8_t[]){0x1b}, 1}, QCBOR_ERR_HIT_END },
   // Positive integer missing 1 byte of 2 byte argument
   { {(uint8_t[]){0x19, 0x01}, 2}, QCBOR_ERR_HIT_END },
   // Positive integer missing 2 bytes of 4 byte argument
   { {(uint8_t[]){0x1a, 0x01, 0x02}, 3}, QCBOR_ERR_HIT_END },
   // Positive integer missing 1 bytes of 7 byte argument
   { {(uint8_t[]){0x1b, 0x01, 0x02, 0x03, 0x04, 0x05, 0x06, 0x07}, 8}, QCBOR_ERR_HIT_END },
   // Negative integer missing 1 byte argument
   { {(uint8_t[]){0x38}, 1}, QCBOR_ERR_HIT_END },
   // Binary string missing 1 byte argument
   { {(uint8_t[]){0x58}, 1}, QCBOR_ERR_HIT_END },
   // Text string missing 1 byte argument
   { {(uint8_t[]){0x78}, 1}, QCBOR_ERR_HIT_END },
   // Array missing 1 byte argument
   { {(uint8_t[]){0x98}, 1}, QCBOR_ERR_HIT_END },
   // Map missing 1 byte argument
   { {(uint8_t[]){0xb8}, 1}, QCBOR_ERR_HIT_END },
   // Tag missing 1 byte argument
   { {(uint8_t[]){0xd8}, 1}, QCBOR_ERR_HIT_END },
   // Simple missing 1 byte argument
   { {(uint8_t[]){0xf8}, 1}, QCBOR_ERR_HIT_END },
   // half-precision with 1 byte argument
   { {(uint8_t[]){0xf9, 0x00}, 2}, QCBOR_ERR_HIT_END },
   // single-precision with 2 byte argument
   { {(uint8_t[]){0xfa, 0x00, 0x00}, 3}, QCBOR_ERR_HIT_END },
   // double-precision with 3 byte argument
   { {(uint8_t[]){0xfb, 0x00, 0x00, 0x00}, 4}, QCBOR_ERR_HIT_END },


   // Tag with no content
   { {(uint8_t[]){0xc0}, 1}, QCBOR_ERR_HIT_END },


   // Breaks must not occur in definite length arrays and maps
   // Array of length 1 with sole member replaced by a break
   { {(uint8_t[]){0x81, 0xff}, 2}, QCBOR_ERR_BAD_BREAK },
   // Array of length 2 with 2nd member replaced by a break
   { {(uint8_t[]){0x82, 0x00, 0xff}, 3}, QCBOR_ERR_BAD_BREAK },
   // Map of length 1 with sole member label replaced by a break
   { {(uint8_t[]){0xa1, 0xff}, 2}, QCBOR_ERR_BAD_BREAK },
   // Map of length 1 with sole member label replaced by break
   // Alternate representation that some decoders handle differently
   { {(uint8_t[]){0xa1, 0xff, 0x00}, 3}, QCBOR_ERR_BAD_BREAK },
   // Array of length 1 with 2nd member value replaced by a break
   { {(uint8_t[]){0xa1, 0x00, 0xff}, 3}, QCBOR_ERR_BAD_BREAK },
   // Map of length 2 with 2nd member replaced by a break
   { {(uint8_t[]){0xa2, 0x00, 0x00, 0xff}, 4}, QCBOR_ERR_BAD_BREAK },


   // Breaks must not occur on their own out of an indefinite length data item
   // A bare break is not well formed
   { {(uint8_t[]){0xff}, 1}, QCBOR_ERR_BAD_BREAK },
   // A bare break after a zero length definite length array
   { {(uint8_t[]){0x80, 0xff}, 2}, QCBOR_ERR_BAD_BREAK },
#ifndef QCBOR_DISABLE_INDEFINITE_LENGTH_ARRAYS
   // A bare break after a zero length indefinite length map
   { {(uint8_t[]){0x9f, 0xff, 0xff}, 3}, QCBOR_ERR_BAD_BREAK },
   // A break inside a definite length array inside an indefenite length array
   { {(uint8_t[]){0x9f, 0x81, 0xff}, 3}, QCBOR_ERR_BAD_BREAK },
   // Complicated mixed nesting with break outside indefinite length array
   { {(uint8_t[]){0x9f, 0x82, 0x9f, 0x81, 0x9f, 0x9f, 0xff, 0xff, 0xff, 0xff}, 10}, QCBOR_ERR_BAD_BREAK },
#endif /* QCBOR_DISABLE_INDEFINITE_LENGTH_ARRAYS */


   // Forbidden two byte encodings of simple types
   // Must use 0xe0 instead
   { {(uint8_t[]){0xf8, 0x00}, 2}, QCBOR_ERR_BAD_TYPE_7 },
   // Should use 0xe1 instead
   { {(uint8_t[]){0xf8, 0x01}, 2}, QCBOR_ERR_BAD_TYPE_7 },
   // Should use 0xe2 instead
   { {(uint8_t[]){0xf8, 0x02}, 2}, QCBOR_ERR_BAD_TYPE_7 },
   // Should use 0xe3 instead
   { {(uint8_t[]){0xf8, 0x03}, 2}, QCBOR_ERR_BAD_TYPE_7 },
   // Should use 0xe4 instead
   { {(uint8_t[]){0xf8, 0x04}, 2}, QCBOR_ERR_BAD_TYPE_7 },
   // Should use 0xe5 instead
   { {(uint8_t[]){0xf8, 0x05}, 2}, QCBOR_ERR_BAD_TYPE_7 },
   // Should use 0xe6 instead
   { {(uint8_t[]){0xf8, 0x06}, 2}, QCBOR_ERR_BAD_TYPE_7 },
   // Should use 0xe7 instead
   { {(uint8_t[]){0xf8, 0x07}, 2}, QCBOR_ERR_BAD_TYPE_7 },
   // Should use 0xe8 instead
   { {(uint8_t[]){0xf8, 0x08}, 2}, QCBOR_ERR_BAD_TYPE_7 },
   // Should use 0xe9 instead
   { {(uint8_t[]){0xf8, 0x09}, 2}, QCBOR_ERR_BAD_TYPE_7 },
   // Should use 0xea instead
   { {(uint8_t[]){0xf8, 0x0a}, 2}, QCBOR_ERR_BAD_TYPE_7 },
   // Should use 0xeb instead
   { {(uint8_t[]){0xf8, 0x0b}, 2}, QCBOR_ERR_BAD_TYPE_7 },
   // Should use 0xec instead
   { {(uint8_t[]){0xf8, 0x0c}, 2}, QCBOR_ERR_BAD_TYPE_7 },
   // Should use 0xed instead
   { {(uint8_t[]){0xf8, 0x0d}, 2}, QCBOR_ERR_BAD_TYPE_7 },
   // Should use 0xee instead
   { {(uint8_t[]){0xf8, 0x0e}, 2}, QCBOR_ERR_BAD_TYPE_7 },
   // Should use 0xef instead
   { {(uint8_t[]){0xf8, 0x0f}, 2}, QCBOR_ERR_BAD_TYPE_7 },
   // Should use 0xf0 instead
   { {(uint8_t[]){0xf8, 0x10}, 2}, QCBOR_ERR_BAD_TYPE_7 },
   // Should use 0xf1 instead
   { {(uint8_t[]){0xf8, 0x11}, 2}, QCBOR_ERR_BAD_TYPE_7 },
   // Should use 0xf2 instead
   { {(uint8_t[]){0xf8, 0x12}, 2}, QCBOR_ERR_BAD_TYPE_7 },
   // Must use 0xf3 instead
   { {(uint8_t[]){0xf8, 0x13}, 2}, QCBOR_ERR_BAD_TYPE_7 },
   // Must use 0xf4 instead
   { {(uint8_t[]){0xf8, 0x14}, 2}, QCBOR_ERR_BAD_TYPE_7 },
   // Must use 0xf5 instead
   { {(uint8_t[]){0xf8, 0x15}, 2}, QCBOR_ERR_BAD_TYPE_7 },
   // Must use 0xf6 instead
   { {(uint8_t[]){0xf8, 0x16}, 2}, QCBOR_ERR_BAD_TYPE_7 },
   // Must use 0xf7 instead
   { {(uint8_t[]){0xf8, 0x17}, 2}, QCBOR_ERR_BAD_TYPE_7 },
   // Must use 0xf8 instead
   { {(uint8_t[]){0xf8, 0x18}, 2}, QCBOR_ERR_BAD_TYPE_7 },
   // Reserved
   { {(uint8_t[]){0xf8, 0x1f}, 2}, QCBOR_ERR_BAD_TYPE_7 },

   // Integers with additional info indefinite length
   // Positive integer with additional info indefinite length
   { {(uint8_t[]){0x1f}, 1}, QCBOR_ERR_BAD_INT },
   // Negative integer with additional info indefinite length
   { {(uint8_t[]){0x3f}, 1}, QCBOR_ERR_BAD_INT },
   // CBOR tag with "argument" an indefinite length
   { {(uint8_t[]){0xdf, 0x00}, 2}, QCBOR_ERR_BAD_INT },
   // CBOR tag with "argument" an indefinite length alternate vector
   { {(uint8_t[]){0xdf}, 1}, QCBOR_ERR_BAD_INT },


   // Missing bytes from a deterministic length string
   // A byte string is of length 1 without the 1 byte
   { {(uint8_t[]){0x41}, 1}, QCBOR_ERR_HIT_END },
   // A text string is of length 1 without the 1 byte
   { {(uint8_t[]){0x61}, 1}, QCBOR_ERR_HIT_END },

#if SIZE_MAX > 2147483647
   // Byte string should have 2^32-15 bytes, but has one
   { {(uint8_t[]){0x5a, 0xff, 0xff, 0xff, 0xf0, 0x00}, 6}, QCBOR_ERR_HIT_END },
   // Byte string should have 2^32-15 bytes, but has one
   { {(uint8_t[]){0x7a, 0xff, 0xff, 0xff, 0xf0, 0x00}, 6}, QCBOR_ERR_HIT_END },
   // Byte string should have 2^64 bytes, but has 3
   { {(uint8_t[]){0x5b, 0xff, 0xff, 0xff, 0xff, 0xff, 0xff, 0xff, 0xff,
                  0x01, 0x02, 0x03}, 6}, QCBOR_ERR_HIT_END },
   // Text string should have 2^64 bytes, but has 3
   { {(uint8_t[]){0x7b, 0xff, 0xff, 0xff, 0xff, 0xff, 0xff, 0xff, 0xff,
                  0x01, 0x02, 0x03}, 6}, QCBOR_ERR_HIT_END },
#else
   // Byte string should have 2^32-15 bytes, but has one
   { {(uint8_t[]){0x5a, 0x00, 0x00, 0xff, 0xf0, 0x00}, 6}, QCBOR_ERR_HIT_END },
   // Byte string should have 2^32-15 bytes, but has one
   { {(uint8_t[]){0x7a, 0x00, 0x00, 0xff, 0xf0, 0x00}, 6}, QCBOR_ERR_HIT_END },
   // Byte string should have 2^16 bytes, but has 3
   { {(uint8_t[]){0x5b, 0x00, 0x00, 0x00, 0x00, 0x00, 0x00, 0xff, 0xff, 0x01, 0x02, 0x03}, 6}, QCBOR_ERR_HIT_END },
   // Text string should have 2^64 bytes, but has 3
   { {(uint8_t[]){0x7b, 0x00, 0x00, 0x00, 0x00, 0x00, 0x00, 0xff, 0xff, 0x01, 0x02, 0x03}, 6}, QCBOR_ERR_HIT_END },
#endif

   // Use of unassigned additional information values
   // Major type positive integer with reserved value 28
   { {(uint8_t[]){0x1c}, 1}, QCBOR_ERR_UNSUPPORTED },
   // Major type positive integer with reserved value 29
   { {(uint8_t[]){0x1d}, 1}, QCBOR_ERR_UNSUPPORTED },
   // Major type positive integer with reserved value 30
   { {(uint8_t[]){0x1e}, 1}, QCBOR_ERR_UNSUPPORTED },
   // Major type negative integer with reserved value 28
   { {(uint8_t[]){0x3c}, 1}, QCBOR_ERR_UNSUPPORTED },
   // Major type negative integer with reserved value 29
   { {(uint8_t[]){0x3d}, 1}, QCBOR_ERR_UNSUPPORTED },
   // Major type negative integer with reserved value 30
   { {(uint8_t[]){0x3e}, 1}, QCBOR_ERR_UNSUPPORTED },
   // Major type byte string with reserved value 28 length
   { {(uint8_t[]){0x5c}, 1}, QCBOR_ERR_UNSUPPORTED },
   // Major type byte string with reserved value 29 length
   { {(uint8_t[]){0x5d}, 1}, QCBOR_ERR_UNSUPPORTED },
   // Major type byte string with reserved value 30 length
   { {(uint8_t[]){0x5e}, 1}, QCBOR_ERR_UNSUPPORTED },
   // Major type text string with reserved value 28 length
   { {(uint8_t[]){0x7c}, 1}, QCBOR_ERR_UNSUPPORTED },
   // Major type text string with reserved value 29 length
   { {(uint8_t[]){0x7d}, 1}, QCBOR_ERR_UNSUPPORTED },
   // Major type text string with reserved value 30 length
   { {(uint8_t[]){0x7e}, 1}, QCBOR_ERR_UNSUPPORTED },
   // Major type array with reserved value 28 length
   { {(uint8_t[]){0x9c}, 1}, QCBOR_ERR_UNSUPPORTED },
   // Major type array with reserved value 29 length
   { {(uint8_t[]){0x9d}, 1}, QCBOR_ERR_UNSUPPORTED },
   // Major type array with reserved value 30 length
   { {(uint8_t[]){0x9e}, 1}, QCBOR_ERR_UNSUPPORTED },
   // Major type map with reserved value 28 length
   { {(uint8_t[]){0xbc}, 1}, QCBOR_ERR_UNSUPPORTED },
   // Major type map with reserved value 29 length
   { {(uint8_t[]){0xbd}, 1}, QCBOR_ERR_UNSUPPORTED },
   // Major type map with reserved value 30 length
   { {(uint8_t[]){0xbe}, 1}, QCBOR_ERR_UNSUPPORTED },
   // Major type tag with reserved value 28 length
   { {(uint8_t[]){0xdc}, 1}, QCBOR_ERR_UNSUPPORTED },
   // Major type tag with reserved value 29 length
   { {(uint8_t[]){0xdd}, 1}, QCBOR_ERR_UNSUPPORTED },
   // Major type tag with reserved value 30 length
   { {(uint8_t[]){0xde}, 1}, QCBOR_ERR_UNSUPPORTED },
   // Major type simple with reserved value 28 length
   { {(uint8_t[]){0xfc}, 1}, QCBOR_ERR_UNSUPPORTED },
   // Major type simple with reserved value 29 length
   { {(uint8_t[]){0xfd}, 1}, QCBOR_ERR_UNSUPPORTED },
   // Major type simple with reserved value 30 length
   { {(uint8_t[]){0xfe}, 1}, QCBOR_ERR_UNSUPPORTED },


   // Maps must have an even number of data items (key & value)
   // Map with 1 item when it should have 2
   { {(uint8_t[]){0xa1, 0x00}, 2}, QCBOR_ERR_HIT_END },
   // Map with 3 item when it should have 4
   { {(uint8_t[]){0xa2, 0x00, 0x00, 0x00}, 2}, QCBOR_ERR_HIT_END },
#ifndef QCBOR_DISABLE_INDEFINITE_LENGTH_ARRAYS
   // Map with 1 item when it should have 2
   { {(uint8_t[]){0xbf, 0x00, 0xff}, 3}, QCBOR_ERR_BAD_BREAK },
   // Map with 3 item when it should have 4
   { {(uint8_t[]){0xbf, 0x00, 0x00, 0x00, 0xff}, 5}, QCBOR_ERR_BAD_BREAK },
#endif /* QCBOR_DISABLE_INDEFINITE_LENGTH_ARRAYS */


   // In addition to not-well-formed, some invalid CBOR
   // Text-based date, with an integer
   { {(uint8_t[]){0xc0, 0x00}, 2}, QCBOR_ERR_BAD_OPT_TAG },
   // Epoch date, with an byte string
   { {(uint8_t[]){0xc1, 0x41, 0x33}, 3}, QCBOR_ERR_BAD_OPT_TAG },
   // tagged as both epoch and string dates
   { {(uint8_t[]){0xc1, 0xc0, 0x00}, 3}, QCBOR_ERR_BAD_OPT_TAG },
   // big num tagged an int, not a byte string
   { {(uint8_t[]){0xc2, 0x00}, 2}, QCBOR_ERR_BAD_OPT_TAG },
};

int32_t DecodeFailureTests()
{
   int32_t nResult;

   nResult = ProcessFailures(Failures,C_ARRAY_COUNT(Failures,struct FailInput));
   if(nResult) {
      return nResult;
   }

   // Corrupt the UsefulInputBuf and see that
   // it reflected correctly for CBOR decoding
   QCBORDecodeContext DCtx;
   QCBORItem          Item;
   QCBORError         uQCBORError;

   QCBORDecode_Init(&DCtx,
                    UsefulBuf_FROM_BYTE_ARRAY_LITERAL(spSimpleValues),
                    QCBOR_DECODE_MODE_NORMAL);

   if((uQCBORError = QCBORDecode_GetNext(&DCtx, &Item))) {
      return (int32_t)uQCBORError;
   }
   if(Item.uDataType != QCBOR_TYPE_ARRAY || Item.val.uCount != 10) {
      // This wasn't supposed to happen
      return -1;
   }

   DCtx.InBuf.magic = 0; // Reach in and corrupt the UsefulInputBuf

   uQCBORError = QCBORDecode_GetNext(&DCtx, &Item);
   if(uQCBORError != QCBOR_ERR_NO_MORE_ITEMS) {
      // Did not get back the error expected
      return -2;
   }


   /*
    The max size of a string for QCBOR is SIZE_MAX - 4 so this
    tests here can be performed to see that the max length
    error check works correctly. See DecodeBytes(). If the max
    size was SIZE_MAX, it wouldn't be possible to test this.

    This test will automatocally adapt the all CPU sizes
    through the use of SIZE_MAX.
   */

   UsefulBuf_MAKE_STACK_UB(  HeadBuf, QCBOR_HEAD_BUFFER_SIZE);
   UsefulBufC             EncodedHead;

   // This makes a CBOR head with a text string that is very long
   // but doesn't fill in the bytes of the text string as that is
   // not needed to test this part of QCBOR.
   EncodedHead = QCBOREncode_EncodeHead(HeadBuf, CBOR_MAJOR_TYPE_TEXT_STRING, 0, SIZE_MAX);

   QCBORDecode_Init(&DCtx, EncodedHead, QCBOR_DECODE_MODE_NORMAL);

   if(QCBOR_ERR_STRING_TOO_LONG != QCBORDecode_GetNext(&DCtx, &Item)) {
      return -4;
   }

   return 0;
}


/* Try all 256 values of the byte at nLen including recursing for
 each of the values to try values at nLen+1 ... up to nLenMax
 */
static void ComprehensiveInputRecurser(uint8_t *pBuf, size_t nLen, size_t nLenMax)
{
   if(nLen >= nLenMax) {
      return;
   }

   for(int inputByte = 0; inputByte < 256; inputByte++) {
      // Set up the input
      pBuf[nLen] = (uint8_t)inputByte;
      const UsefulBufC Input = {pBuf, nLen+1};

      // Get ready to parse
      QCBORDecodeContext DCtx;
      QCBORDecode_Init(&DCtx, Input, QCBOR_DECODE_MODE_NORMAL);

      // Parse by getting the next item until an error occurs
      // Just about every possible decoder error can occur here
      // The goal of this test is not to check for the correct
      // error since that is not really possible. It is to
      // see that there is no crash on hostile input.
      while(1) {
         QCBORItem Item;
         QCBORError nCBORError = QCBORDecode_GetNext(&DCtx, &Item);
         if(nCBORError != QCBOR_SUCCESS) {
            break;
         }
      }

      ComprehensiveInputRecurser(pBuf, nLen+1, nLenMax);
   }
}


int32_t ComprehensiveInputTest()
{
   // Size 2 tests 64K inputs and runs quickly
   uint8_t pBuf[2];

   ComprehensiveInputRecurser(pBuf, 0, sizeof(pBuf));

   return 0;
}


int32_t BigComprehensiveInputTest()
{
   // size 3 tests 16 million inputs and runs OK
   // in seconds on fast machines. Size 4 takes
   // 10+ minutes and 5 half a day on fast
   // machines. This test is kept separate from
   // the others so as to no slow down the use
   // of them as a very frequent regression.
   uint8_t pBuf[3]; //

   ComprehensiveInputRecurser(pBuf, 0, sizeof(pBuf));

   return 0;
}


static const uint8_t spDateTestInput[] = {
   /* 1. The valid date string "1985-04-12" */
   0xc0, // tag for string date
   0x6a, '1','9','8','5','-','0','4','-','1','2', // Date string

   /* 2. An invalid date string due to wrong tag content type */
   0xc0, // tag for string date
   0x00, // Wrong type for a string date

   /* 3. A valid epoch date, 1400000000; Tue, 13 May 2014 16:53:20 GMT */
   0xc1, // tag for epoch date
   0x1a, 0x53, 0x72, 0x4E, 0x00, // Epoch date 1400000000; Tue, 13 May 2014 16:53:20 GMT

   /* 4. An invalid epoch date due to wrong tag content type */
   0xc1,
   0x62, 'h', 'i', // wrong type tagged

   /* 5. Valid epoch date tag as content for a two other nested tags */
   // CBOR_TAG_ENC_AS_B64
   0xcf, 0xd8, 0x16, 0xc1, // Epoch date with extra tags
   0x1a, 0x53, 0x72, 0x4E, 0x01,

   /* 6. Epoch date with value to large to fit into int64 */
   0xc1, // tag for epoch date
   0x1b, 0xf0, 0xf0, 0xf0, 0xf0, 0xf0, 0xf0, 0xf0, 0xf0, // Too large integer

   /* 7. Epoch date with single-precision value of 1.1. */
   0xc1, // tag for epoch date
   0xfa, 0x3f, 0x8c, 0xcc, 0xcd, // single with value 1.1

   /* 8. Epoch date with too-large single precision float */
   0xc1, // tag for epoch date
   0xfa, 0x7f, 0x7f, 0xff, 0xff, // 3.4028234663852886e+38 too large

   /* 9. Epoch date with slightly too-large double precision value */
   0xc1, // tag for epoch date
   0xfb, 0x43, 0xe0, 0x00, 0x00, 0x00, 0x00, 0x00, 0x00, // 9223372036854775808.000000 just barely too large
   //0xfa, 0x7f, 0x7f, 0xff, 0xff // 3.4028234663852886e+38 too large

   /* 10. Epoch date with largest supported double precision value */
   0xc1, // tag for epoch date
   0xfb, 0x43, 0xdf, 0xff, 0xff, 0xff, 0xff, 0xff, 0xfe, // 9223372036854773760 largest supported

   /* 11. Epoch date with single-precision NaN */
   0xc1, // tag for epoch date
   0xfa, 0x7f, 0xc0, 0x00, 0x00, // Single-precision NaN

   /* 12. Epoch date with double precision plus infinity */
   0xc1,
   0xfb, 0x7f,  0xf0,  0x00, 0x00, 0x00, 0x00, 0x00, 0x00, // +infinity

   /* 13. Epoch date with half-precision negative infinity */
   0xc1, // tag for epoch date
   0xf9, 0xfc, 0x00, // -Infinity
};



// have to check float expected only to within an epsilon
#ifndef QCBOR_DISABLE_FLOAT_HW_USE
static int CHECK_EXPECTED_DOUBLE(double val, double expected) {

   double diff = val - expected;

   diff = fabs(diff);

   return diff > 0.0000001;
}
#endif /* QCBOR_DISABLE_FLOAT_HW_USE */

// TODO: make sure there is a date parse test even when tags are disabled.

int32_t DateParseTest()
{
   QCBORDecodeContext DCtx;
   QCBORItem          Item;
   QCBORError         uError;

   QCBORDecode_Init(&DCtx,
                    UsefulBuf_FROM_BYTE_ARRAY_LITERAL(spDateTestInput),
                    QCBOR_DECODE_MODE_NORMAL);

   /* 1. The valid date string "1985-04-12" */
   if((uError = QCBORDecode_GetNext(&DCtx, &Item))) {
      return -1;
   }
   if(Item.uDataType != QCBOR_TYPE_DATE_STRING ||
      UsefulBufCompareToSZ(Item.val.dateString, "1985-04-12")){
      return -2;
   }

   /* 2. An invalid date string due to wrong tag content type */
   uError = QCBORDecode_GetNext(&DCtx, &Item);
   if(uError != QCBOR_ERR_BAD_OPT_TAG) {
      return -3;
   }

   /* 3. A valid epoch date, 1400000000; Tue, 13 May 2014 16:53:20 GMT */
   uError = QCBORDecode_GetNext(&DCtx, &Item);
   if(uError != QCBOR_SUCCESS) {
      return -4;
   }
   if(uError == QCBOR_SUCCESS) {
      if(Item.uDataType != QCBOR_TYPE_DATE_EPOCH ||
         Item.val.epochDate.nSeconds != 1400000000
#ifndef USEFULBUF_DISABLE_ALL_FLOAT
         || Item.val.epochDate.fSecondsFraction != 0
#endif /* USEFULBUF_DISABLE_ALL_FLOAT */
        ) {
         return -5;
      }
   }

   /* 4. An invalid epoch date due to wrong tag content type */
   if(QCBORDecode_GetNext(&DCtx, &Item) != QCBOR_ERR_BAD_OPT_TAG) {
      return -6;
   }

   /* 5. Valid epoch date tag as content for a two other nested tags */
   // Epoch date wrapped in an CBOR_TAG_ENC_AS_B64 and an unknown tag.
   // The date is decoded and the two tags are returned. This is to
   // make sure the wrapping of epoch date in another tag works OK.
   if((uError = QCBORDecode_GetNext(&DCtx, &Item))) {
      return -7;
   }
   if(Item.uDataType != QCBOR_TYPE_DATE_EPOCH ||
      Item.val.epochDate.nSeconds != 1400000001 ||
#ifndef USEFULBUF_DISABLE_ALL_FLOAT
      Item.val.epochDate.fSecondsFraction != 0 ||
#endif /* USEFULBUF_DISABLE_ALL_FLOAT */
      !QCBORDecode_IsTagged(&DCtx, &Item, CBOR_TAG_ENC_AS_B64)) {
      return -8;
   }

   /* 6. Epoch date with value to large to fit into int64 */
   if(QCBORDecode_GetNext(&DCtx, &Item) != QCBOR_ERR_DATE_OVERFLOW) {
      return -9;
   }

   /* 7. Epoch date with single-precision value of 1.1. */
   uError = QCBORDecode_GetNext(&DCtx, &Item);
   if(uError != FLOAT_ERR_CODE_NO_FLOAT_HW(QCBOR_SUCCESS)) {
      return -10;
   }
   if(uError == QCBOR_SUCCESS) {
      if(Item.uDataType != QCBOR_TYPE_DATE_EPOCH ||
         Item.val.epochDate.nSeconds != 1
#ifndef QCBOR_DISABLE_FLOAT_HW_USE
         || CHECK_EXPECTED_DOUBLE(Item.val.epochDate.fSecondsFraction, 0.1)
#endif /* USEFULBUF_DISABLE_ALL_FLOAT */
        ) {
         return -11;
      }
   }

   /* 8. Epoch date with too-large single-precision float */
   uError = QCBORDecode_GetNext(&DCtx, &Item);
   if(uError != FLOAT_ERR_CODE_NO_FLOAT_HW(QCBOR_ERR_DATE_OVERFLOW)) {
      return -12;
   }

   /* 9. Epoch date with slightly too-large double-precision value */
   uError = QCBORDecode_GetNext(&DCtx, &Item);
   if(uError != FLOAT_ERR_CODE_NO_FLOAT_HW(QCBOR_ERR_DATE_OVERFLOW)) {
      return -13;
   }

   /* 10. Epoch date with largest supported double-precision value */
   uError = QCBORDecode_GetNext(&DCtx, &Item);
   if(uError != FLOAT_ERR_CODE_NO_FLOAT_HW(QCBOR_SUCCESS)) {
      return -14;
   }
   if(uError == QCBOR_SUCCESS) {
      if(Item.uDataType != QCBOR_TYPE_DATE_EPOCH ||
         Item.val.epochDate.nSeconds != 9223372036854773760
#ifndef QCBOR_DISABLE_FLOAT_HW_USE
         || Item.val.epochDate.fSecondsFraction != 0.0
#endif /* QCBOR_DISABLE_FLOAT_HW_USE */
      ) {
         return -14;
      }
   }

   /* 11. Epoch date with single-precision NaN */
   if(QCBORDecode_GetNext(&DCtx, &Item) != FLOAT_ERR_CODE_NO_FLOAT_HW(QCBOR_ERR_DATE_OVERFLOW)) {
      return -15;
   }

   /* 12. Epoch date with double-precision plus infinity */
   if(QCBORDecode_GetNext(&DCtx, &Item) != FLOAT_ERR_CODE_NO_FLOAT_HW(QCBOR_ERR_DATE_OVERFLOW)) {
      return -16;
   }

   /* 13. Epoch date with half-precision negative infinity */
   uError = QCBORDecode_GetNext(&DCtx, &Item);
   if(uError != FLOAT_ERR_CODE_NO_HALF_PREC_NO_FLOAT_HW(QCBOR_ERR_DATE_OVERFLOW)) {
      return -17;
   }

   return 0;
}

/*
 Test cases covered here. Some items cover more than one of these.
   positive integer (zero counts as a positive integer)
   negative integer
   half-precision float
   single-precision float
   double-precision float

   float Overflow error
   Wrong type error for epoch
   Wrong type error for date string
   float disabled error
   half-precision disabled error
   -Infinity
   Slightly too large integer
   Slightly too far from zero

   Get epoch by int
   Get string by int
   Get epoch by string
   Get string by string
   Fail to get epoch by wrong int label
   Fail to get string by wrong string label
   Fail to get epoch by string because it is invalid
   Fail to get epoch by int because it is invalid

   Untagged values
 */
static const uint8_t spSpiffyDateTestInput[] = {
<<<<<<< HEAD
   0x9f,
=======
   0x86, // array of 6 items
>>>>>>> 46eefcea

#ifndef QCBOR_DISABLE_TAGS
   0xc1,
   0xfb, 0xc3, 0xdf, 0xff, 0xff, 0xff, 0xff, 0xff, 0xff, // -9.2233720368547748E+18, too negative

   0xc1, // tag for epoch date
   0x1b, 0xf0, 0xf0, 0xf0, 0xf0, 0xf0, 0xf0, 0xf0, 0xf0, // Too-large integer

   0xc1, // tag for epoch date
   0xf9, 0xfc, 0x00, // Half-precision -Infinity

<<<<<<< HEAD
   0xc1, // tag for epoch date
   0x80, // Erroneous empty array as content for date

   0xc0, // tag for string date
   0xa0, // Erroneous empty map as content for date
#endif /* QCBOR_DISABLE_TAGS */

   0xbf, // Open a map for tests involving labels.
=======
   0xad, // Open a map for tests involving labels.
>>>>>>> 46eefcea

   0x00,
   //0xc0, // tag for string date
   0x6a, '1','9','8','5','-','0','4','-','1','2', // Tagged date string
#if 0
   0x01,
   0xda, 0x03, 0x03, 0x03, 0x03, // An additional tag
   0xc1, // tag for epoch date
   0x1a, 0x53, 0x72, 0x4E, 0x00, // Epoch date 1400000000; Tue, 13 May 2014 16:53:20 GMT

   // Untagged integer 0
   0x08,
   0x00,

   // Utagged date string with string label y
   0x61, 0x79,
   0x6a, '2','0','8','5','-','0','4','-','1','2', // Untagged date string

   // Untagged -1000 with label z
   0x61, 0x7a,
   0xda, 0x01, 0x01, 0x01, 0x01, // An additional tag
   0x39, 0x03, 0xe7,

   0x07,
   0xc1, // tag for epoch date
   0xfb, 0x43, 0xdf, 0xff, 0xff, 0xff, 0xff, 0xff, 0xfe, // 9223372036854773760 largest supported

   0x05,
   0xc1,
   0xfb, 0xc3, 0xdf, 0xff, 0xff, 0xff, 0xff, 0xff, 0xfe, // -9223372036854773760 largest negative

   // Untagged single-precision float with value 3.14 with string label x
   0x61, 0x78,
   0xFA, 0x40, 0x48, 0xF5, 0xC3,
#endif // TODO: get rid of this
   // Untagged half-precision float with value -2
   0x09,
   0xF9, 0xC0, 0x00,

   /* Tagged date-only date string */
   0x63, 0x53, 0x44, 0x53,
   0xD9, 0x03, 0xEC,
   0x6A, 0x31, 0x39, 0x38, 0x35, 0x2D, 0x30, 0x34, 0x2D, 0x31, 0x32, /* "1985-04-12" */

   /* Untagged date-only date string */
   0x18, 0x63,
   0x6A, 0x31, 0x39, 0x38, 0x35, 0x2D, 0x30, 0x34, 0x2D, 0x31, 0x32, /* "1985-04-12" */

   /* Tagged days-count epoch date */
   0x63, 0x53, 0x44, 0x45,
   0xD8, 0x64,  /* tag(100) */
   0x39, 0x29, 0xB3, /* -10676 */

   /* Untagged days-count epoch date */
   0x11,
   0x19, 0x0F, 0x9A, /* 3994 */
<<<<<<< HEAD
=======

   // End of map, back to array

   // These two at the end because they are unrecoverable errors
   0xc1, // tag for epoch date
   0x80, // Erroneous empty array as content for date

   0xc0, // tag for string date
   0xa0 // Erroneous empty map as content for date
>>>>>>> 46eefcea

   0xff,

   0xff
};

int32_t SpiffyDateDecodeTest()
{
   QCBORDecodeContext DC;
   QCBORError         uError;
   int64_t            nEpochDate2, nEpochDate3, nEpochDate5,
                      nEpochDate4, nEpochDate6,
                      nEpochDate1400000000, nEpochDays1, nEpochDays2;
   UsefulBufC         StringDate1, StringDate2, StringDays1, StringDays2;
   uint64_t           uTag1, uTag2;

   QCBORDecode_Init(&DC,
                    UsefulBuf_FROM_BYTE_ARRAY_LITERAL(spSpiffyDateTestInput),
                    QCBOR_DECODE_MODE_NORMAL);
   QCBORDecode_EnterArray(&DC, NULL);

#ifndef QCBOR_DISABLE_TAGS
   int64_t nEpochDateFail;

   // Too-negative float, -9.2233720368547748E+18
   QCBORDecode_GetEpochDate(&DC, QCBOR_TAG_REQUIREMENT_TAG, &nEpochDateFail);
   uError = QCBORDecode_GetAndResetError(&DC);
   if(uError != FLOAT_ERR_CODE_NO_FLOAT_HW(QCBOR_ERR_DATE_OVERFLOW)) {
      return 1111;
   }

   // Too-large integer
   QCBORDecode_GetEpochDate(&DC, QCBOR_TAG_REQUIREMENT_TAG, &nEpochDateFail);
   uError = QCBORDecode_GetAndResetError(&DC);
   if(uError != QCBOR_ERR_DATE_OVERFLOW) {
      return 1;
   }

   // Half-precision minus infinity
   QCBORDecode_GetEpochDate(&DC, QCBOR_TAG_REQUIREMENT_TAG, &nEpochDateFail);
   uError = QCBORDecode_GetAndResetError(&DC);
   if(uError != FLOAT_ERR_CODE_NO_HALF_PREC_NO_FLOAT_HW(QCBOR_ERR_DATE_OVERFLOW)) {
      return 2;
   }


<<<<<<< HEAD
   // Bad content for string date
   QCBORDecode_GetDateString(&DC, QCBOR_TAG_REQUIREMENT_TAG, &StringDate1);
   uError = QCBORDecode_GetAndResetError(&DC);
   if(uError != QCBOR_ERR_BAD_OPT_TAG) {
      return 4;
   }
#endif /* QCBOR_DISABLE_TAGS */
=======
>>>>>>> 46eefcea

   QCBORDecode_EnterMap(&DC, NULL);

   // Get largest negative double precision epoch date allowed
   QCBORDecode_GetEpochDateInMapN(&DC,
                                  5,
                                  QCBOR_TAG_REQUIREMENT_OPTIONAL_TAG |
                                    QCBOR_TAG_REQUIREMENT_ALLOW_ADDITIONAL_TAGS,
                                  &nEpochDate2);
   uError = QCBORDecode_GetAndResetError(&DC);
#ifndef QCBOR_DISABLE_TAGS
   if(uError != FLOAT_ERR_CODE_NO_FLOAT_HW(QCBOR_SUCCESS)) {
      return 102;
   }
   if(uError == QCBOR_SUCCESS) {
      if(nEpochDate2 != -9223372036854773760LL) {
         return 101;
      }
   }
#else
   /* Items with tag numbers are ignored by map searching so
    * the error is not found. */
   if(uError != QCBOR_ERR_LABEL_NOT_FOUND) {
      return 402;
   }
#endif /* QCBOR_DISABLE_TAGS */

   // Get largest double precision epoch date allowed
   QCBORDecode_GetEpochDateInMapN(&DC, 7, QCBOR_TAG_REQUIREMENT_OPTIONAL_TAG,
                                  &nEpochDate2);
   uError = QCBORDecode_GetAndResetError(&DC);
#ifndef QCBOR_DISABLE_TAGS
   if(uError != FLOAT_ERR_CODE_NO_FLOAT_HW(QCBOR_SUCCESS)) {
      return 112;
   }
   if(uError == QCBOR_SUCCESS) {
      if(nEpochDate2 != 9223372036854773760ULL) {
         return 111;
      }
   }
#else
   /* Items with tag numbers are ignored by map searching so
    * the error is not found. */
   if(uError != QCBOR_ERR_LABEL_NOT_FOUND) {
      return 412;
   }
#endif /* QCBOR_DISABLE_TAGS */


   // A single-precision date
   QCBORDecode_GetEpochDateInMapSZ(&DC, "x", QCBOR_TAG_REQUIREMENT_OPTIONAL_TAG,
                                   &nEpochDate5);
   uError = QCBORDecode_GetAndResetError(&DC);
#ifndef QCBOR_DISABLE_TAGS

   if(uError != FLOAT_ERR_CODE_NO_FLOAT_HW(QCBOR_SUCCESS)) {
      return 104;
   }
   if(uError == QCBOR_SUCCESS) {
      if(nEpochDate5 != 3) {
         return 103;
      }
   }
#else
   /* Items with tag numbers are ignored by map searching so
    * the error is not found. */
   if(uError != QCBOR_ERR_LABEL_NOT_FOUND) {
      return 404;
   }
#endif /* QCBOR_DISABLE_TAGS */


   // A half-precision date with value -2 FFF
   QCBORDecode_GetEpochDateInMapN(&DC, 9, QCBOR_TAG_REQUIREMENT_OPTIONAL_TAG,
                                  &nEpochDate4);
   uError = QCBORDecode_GetAndResetError(&DC);
   if(uError != FLOAT_ERR_CODE_NO_HALF_PREC_NO_FLOAT_HW(QCBOR_SUCCESS)) {
      return 106;
   }
   if(uError == QCBOR_SUCCESS) {
      if(nEpochDate4 != -2) {
         return 105;
      }
   }

   // Fail to get an epoch date by string label
   QCBORDecode_GetEpochDateInMapSZ(&DC, "no-label",
                                   QCBOR_TAG_REQUIREMENT_NOT_A_TAG,
                                   &nEpochDate6);
   uError = QCBORDecode_GetAndResetError(&DC);
   if(uError != QCBOR_ERR_LABEL_NOT_FOUND) {
      return 107;
   }

   // Fail to get an epoch date by integer label
   QCBORDecode_GetEpochDateInMapN(&DC, 99999, QCBOR_TAG_REQUIREMENT_NOT_A_TAG,
                                  &nEpochDate6);
   uError = QCBORDecode_GetAndResetError(&DC);
   if(uError != QCBOR_ERR_LABEL_NOT_FOUND) {
      return 108;
   }

   // Fail to get a string date by string label
   QCBORDecode_GetDateStringInMapSZ(&DC, "no-label",
                                    QCBOR_TAG_REQUIREMENT_NOT_A_TAG,
                                    &StringDate1);
   uError = QCBORDecode_GetAndResetError(&DC);
   if(uError != QCBOR_ERR_LABEL_NOT_FOUND) {
      return 109;
   }

   // Fail to get a string date by integer label
   QCBORDecode_GetDateStringInMapN(&DC, 99999, QCBOR_TAG_REQUIREMENT_NOT_A_TAG,
                                   &StringDate1);
   uError = QCBORDecode_GetAndResetError(&DC);
   if(uError != QCBOR_ERR_LABEL_NOT_FOUND) {
      return 110;
   }

   // The rest of these succeed even if float features are disabled

   // Epoch date 1400000000; Tue, 13 May 2014 16:53:20 GMT
   QCBORDecode_GetEpochDateInMapN(&DC,
                                  1,
                                  QCBOR_TAG_REQUIREMENT_TAG |
                                    QCBOR_TAG_REQUIREMENT_ALLOW_ADDITIONAL_TAGS,
                                  &nEpochDate1400000000);
   uTag1 = QCBORDecode_GetNthTagOfLast(&DC, 0);
   // Tagged date string
   QCBORDecode_GetDateStringInMapN(&DC, 0, QCBOR_TAG_REQUIREMENT_OPTIONAL_TAG,
                                   &StringDate1);
   // Untagged integer 0
   QCBORDecode_GetEpochDateInMapN(&DC, 8, QCBOR_TAG_REQUIREMENT_NOT_A_TAG,
                                  &nEpochDate3);
   // Untagged date string
   QCBORDecode_GetDateStringInMapSZ(&DC, "y", QCBOR_TAG_REQUIREMENT_NOT_A_TAG,
                                    &StringDate2);
   // Untagged -1000 with label z
   QCBORDecode_GetEpochDateInMapSZ(&DC,
                                   "z",
                                   QCBOR_TAG_REQUIREMENT_NOT_A_TAG |
                                    QCBOR_TAG_REQUIREMENT_ALLOW_ADDITIONAL_TAGS,
                                   &nEpochDate6);
   uTag2 = QCBORDecode_GetNthTagOfLast(&DC, 0);

   /* The days format is much simpler than the date format
    * because it can't be a floating point value. The test
    * of the spiffy decode functions sufficiently covers
    * the test of the non-spiffy decode days date decoding.
    * There is no full fan out of the error conditions
    * and decode options as that is implemented by code
    * that is tested well by the date testing above.
    */
   QCBORDecode_GetDaysStringInMapSZ(&DC, "SDS", QCBOR_TAG_REQUIREMENT_TAG,
                                    &StringDays1);

   QCBORDecode_GetDaysStringInMapN(&DC, 99, QCBOR_TAG_REQUIREMENT_NOT_A_TAG,
                                   &StringDays2);

   QCBORDecode_GetEpochDaysInMapSZ(&DC, "SDE", QCBOR_TAG_REQUIREMENT_TAG,
                                   &nEpochDays1);

   QCBORDecode_GetEpochDaysInMapN(&DC, 17, QCBOR_TAG_REQUIREMENT_NOT_A_TAG,
                                  &nEpochDays2);

   QCBORDecode_ExitMap(&DC);
   if(QCBORDecode_GetError(&DC) != QCBOR_SUCCESS) {
      return 3001;
   }

   // Bad content for epoch date
   QCBORDecode_GetEpochDate(&DC, QCBOR_TAG_REQUIREMENT_TAG, &nEpochDateFail);
   uError = QCBORDecode_GetAndResetError(&DC);
   if(uError != QCBOR_ERR_UNRECOVERABLE_TAG_CONTENT) {
      return 3;
   }

   // Bad content for string date
   QCBORDecode_GetDateString(&DC, QCBOR_TAG_REQUIREMENT_TAG, &StringDate1);
   uError = QCBORDecode_GetAndResetError(&DC);
   if(uError != QCBOR_ERR_UNRECOVERABLE_TAG_CONTENT) {
      return 4;
   }

   QCBORDecode_ExitArray(&DC);
   uError = QCBORDecode_Finish(&DC);
   if(uError != QCBOR_ERR_UNRECOVERABLE_TAG_CONTENT) {
      return 1000 + (int32_t)uError;
   }

   if(nEpochDate1400000000 != 1400000000) {
      return 200;
   }

   if(uTag1 != 0x03030303) {
      return 201;
   }

   if(nEpochDate3 != 0) {
      return 202;
   }

   if(nEpochDate6 != -1000) {
      return 203;
   }

   if(uTag2 != 0x01010101) {
      return 204;
   }

   if(nEpochDays1 != -10676) {
      return 205;
   }

   if(nEpochDays2 != 3994) {
      return 206;
   }

   if(UsefulBuf_Compare(StringDate1, UsefulBuf_FromSZ("1985-04-12"))) {
      return 205;
   }

   if(UsefulBuf_Compare(StringDate2, UsefulBuf_FromSZ("2085-04-12"))) {
      return 206;
   }

   if(UsefulBuf_Compare(StringDays1, UsefulBuf_FromSZ("1985-04-12"))) {
      return 207;
   }

   if(UsefulBuf_Compare(StringDays2, UsefulBuf_FromSZ("1985-04-12"))) {
      return 208;
   }

   return 0;
}



// Input for one of the tagging tests
static const uint8_t spTagInput[] = {
   0xd9, 0xd9, 0xf7, // CBOR magic number
       0x81, // Array of one
          0xd8, 0x04, // non-preferred serialization of tag 4, decimal fraction
              0x82, // Array of two that is the faction 1/3
                 0x01,
                 0x03,

   /*
    More than 4 tags on an item 225(226(227(228(229([])))))
    */
   0xd8, 0xe1,
      0xd8, 0xe2,
          0xd8, 0xe3,
              0xd8, 0xe4,
                 0xd8, 0xe5,
                    0x80,

   /* tag 10489608748473423768(
             2442302356(
                21590(
                   240(
                      []))))
    */
   0xdb, 0x91, 0x92, 0x93, 0x94, 0x95, 0x96, 0x97, 0x98,
      0xda, 0x91, 0x92, 0x93, 0x94,
         0xd9, 0x54, 0x56,
            0xd8, 0xf0,
               0x80,

   /* tag 21590(
             10489608748473423768(
                2442302357(
                   65534(
                       []))))
    */
   0xdb, 0x00, 0x00, 0x00, 0x00, 0x00, 0x00, 0x54, 0x56,
      0xdb, 0x91, 0x92, 0x93, 0x94, 0x95, 0x96, 0x97, 0x98,
         0xda, 0x91, 0x92, 0x93, 0x95,
            0xd9, 0xff, 0xfe,
               0x80,

   /* Make sure to blow past the limit of tags that must be mapped.
      works in conjuntion with entries above.
    269488144(269488145(269488146(269488147([]))))
    */
   0xda, 0x10, 0x10, 0x10, 0x10,
      0xda, 0x10, 0x10, 0x10, 0x11,
         0xda, 0x10, 0x10, 0x10, 0x12,
            0xda, 0x10, 0x10, 0x10, 0x13,
               0x80,

   /* An invalid decimal fraction with an additional tag */
   0xd9, 0xff, 0xfa,
      0xd8, 0x02, // non-preferred serialization of tag 2, a big num
         0x00, // the integer 0; should be a byte string
};

/*
 DB 9192939495969798 # tag(10489608748473423768)
   80                # array(0)
 */
static const uint8_t spEncodedLargeTag[] = {0xdb, 0x91, 0x92, 0x93, 0x94, 0x95,
                                      0x96, 0x97, 0x98, 0x80};

/*
DB 9192939495969798 # tag(10489608748473423768)
   D8 88            # tag(136)
      C6            # tag(6)
         C7         # tag(7)
            80      # array(0)
*/
static const uint8_t spLotsOfTags[] = {0xdb, 0x91, 0x92, 0x93, 0x94, 0x95, 0x96,
                                 0x97, 0x98, 0xd8, 0x88, 0xc6, 0xc7, 0x80};

/*
   55799(55799(55799({
      6(7(-23)): 5859837686836516696(7({
          7(-20): 11({
             17(-18): 17(17(17("Organization"))),
              9(-17): 773("SSG"),
                 -15: 16(17(6(7("Confusion")))),
             17(-16): 17("San Diego"),
             17(-14): 17("US")
         }),
         23(-19): 19({
             -11: 9({
              -9: -7
         }),
         90599561(90599561(90599561(-10))): 12(h'0102030405060708090A')
       })
      })),
      16(-22): 23({
         11(8(7(-5))): 8(-3)
      })
   })))
 */
static const uint8_t spCSRWithTags[] = {
   0xd9, 0xd9, 0xf7, 0xd9, 0xd9, 0xf7, 0xd9, 0xd9, 0xf7, 0xa2,
      0xc6, 0xc7, 0x36,
      0xdb, 0x51, 0x52, 0x53, 0x54, 0x55, 0x56, 0x57, 0x58, 0xc7, 0xa2,
         0xda, 0x00, 0x00, 0x00, 0x07, 0x33,
         0xcb, 0xa5,
            0xd1, 0x31,
            0xd1, 0xd1, 0xd1, 0x6c,
               0x4f, 0x72, 0x67, 0x61, 0x6e, 0x69, 0x7a, 0x61, 0x74, 0x69, 0x6f, 0x6e,
            0xc9, 0x30,
            0xd9, 0x03, 0x05, 0x63,
               0x53, 0x53, 0x47,
            0x2e,
            0xd0, 0xd1, 0xc6, 0xc7,
               0x69,
                  0x43, 0x6f, 0x6e, 0x66, 0x75, 0x73, 0x69, 0x6f, 0x6e,
            0xd1, 0x2f,
            0xd1, 0x69,
               0x53, 0x61, 0x6e, 0x20, 0x44, 0x69, 0x65, 0x67, 0x6f,
            0xd1, 0x2d,
            0xd1, 0x62,
               0x55, 0x53,
         0xd7, 0x32,
         0xd3, 0xa2,
            0x2a,
            0xc9, 0xa1,
               0x28,
               0x26,
            0xda, 0x05, 0x66, 0x70, 0x89, 0xda, 0x05, 0x66, 0x70, 0x89, 0xda, 0x05, 0x66, 0x70, 0x89, 0x29,
            0xcc, 0x4a,
               0x01, 0x02, 0x03, 0x04, 0x05, 0x06,0x07, 0x08, 0x09, 0x0a,
   0xd0, 0x35,
   0xd7, 0xa1,
      0xcb, 0xc8, 0xc7, 0x24,
      0xc8, 0x22};


static const uint8_t spSpiffyTagInput[] = {
   0x85, // Open array

   0xc0, // tag for string date
   0x6a, '1','9','8','5','-','0','4','-','1','2', // Date string

   0x6a, '1','9','8','5','-','0','4','-','1','2', // Date string

   0x4a, '1','9','8','5','-','0','4','-','1','2', // Date string in byte string

   0xd8, 0x23, // tag for regex
   0x6a, '1','9','8','5','-','0','4','-','1','2', // Date string

   0xc0, // tag for string date
   0x4a, '1','9','8','5','-','0','4','-','1','2', // Date string in byte string

   // This last case makes the array untraversable because it is
   // an uncrecoverable error. Make sure it stays last and is the only
   // instance so the other tests can work.
};


static int32_t CheckCSRMaps(QCBORDecodeContext *pDC);


int32_t OptTagParseTest()
{
   QCBORDecodeContext DCtx;
   QCBORItem          Item;
   QCBORError         uError;

   QCBORDecode_Init(&DCtx,
                    UsefulBuf_FROM_BYTE_ARRAY_LITERAL(spTagInput),
                    QCBOR_DECODE_MODE_NORMAL);

   /*
    This test matches the magic number tag and the fraction tag
    55799([...])
    */
   uError = QCBORDecode_GetNext(&DCtx, &Item);
   if(uError != QCBOR_SUCCESS) {
      return -2;
   }
   if(Item.uDataType != QCBOR_TYPE_ARRAY ||
      !QCBORDecode_IsTagged(&DCtx, &Item, CBOR_TAG_CBOR_MAGIC)) {
      return -3;
   }

   /*
    4([1,3])
    */
   uError = QCBORDecode_GetNext(&DCtx, &Item);
#ifdef QCBOR_DISABLE_EXP_AND_MANTISSA
   if(uError != QCBOR_SUCCESS ||
      Item.uDataType != QCBOR_TYPE_ARRAY ||
      !QCBORDecode_IsTagged(&DCtx, &Item, CBOR_TAG_DECIMAL_FRACTION) ||
      QCBORDecode_GetNthTag(&DCtx, &Item, 0) != CBOR_TAG_DECIMAL_FRACTION ||
      QCBORDecode_GetNthTag(&DCtx, &Item, 1) != CBOR_TAG_INVALID64 ||
      QCBORDecode_GetNthTag(&DCtx, &Item, 2) != CBOR_TAG_INVALID64 ||
      QCBORDecode_GetNthTag(&DCtx, &Item, 3) != CBOR_TAG_INVALID64 ||
      QCBORDecode_GetNthTag(&DCtx, &Item, 4) != CBOR_TAG_INVALID64 ||
      Item.val.uCount != 2) {
      return -4;
   }
   // consume the items in the array
   uError = QCBORDecode_GetNext(&DCtx, &Item);
   uError = QCBORDecode_GetNext(&DCtx, &Item);

#else /* QCBOR_DISABLE_EXP_AND_MANTISSA */
   if(uError != QCBOR_SUCCESS ||
      Item.uDataType != QCBOR_TYPE_DECIMAL_FRACTION ||
      QCBORDecode_GetNthTag(&DCtx, &Item, 0) != CBOR_TAG_INVALID64 ||
      QCBORDecode_GetNthTag(&DCtx, &Item, 1) != CBOR_TAG_INVALID64 ||
      QCBORDecode_GetNthTag(&DCtx, &Item, 2) != CBOR_TAG_INVALID64 ||
      QCBORDecode_GetNthTag(&DCtx, &Item, 3) != CBOR_TAG_INVALID64 ||
      QCBORDecode_GetNthTag(&DCtx, &Item, 4) != CBOR_TAG_INVALID64 ) {
      return -5;
   }
#endif /* QCBOR_DISABLE_EXP_AND_MANTISSA */

   /*
    More than 4 tags on an item 225(226(227(228(229([])))))
    */
   uError = QCBORDecode_GetNext(&DCtx, &Item);
   if(uError != QCBOR_ERR_TOO_MANY_TAGS) {
      return -6;
   }

   if(QCBORDecode_GetNthTag(&DCtx, &Item, 0) != CBOR_TAG_INVALID64) {
      return -106;
   }


   /* tag 10489608748473423768(
             2442302356(
                21590(
                   240(
                      []))))
    */
   uError = QCBORDecode_GetNext(&DCtx, &Item);
   if(uError != QCBOR_SUCCESS ||
      Item.uDataType != QCBOR_TYPE_ARRAY ||
      QCBORDecode_GetNthTag(&DCtx, &Item, 3) != 10489608748473423768ULL ||
      QCBORDecode_GetNthTag(&DCtx, &Item, 2) != 2442302356ULL ||
      QCBORDecode_GetNthTag(&DCtx, &Item, 1) != 21590ULL ||
      QCBORDecode_GetNthTag(&DCtx, &Item, 0) != 240ULL) {
      return -7;
   }

   /* tag 21590(
             10489608748473423768(
                2442302357(
                   21591(
                       []))))
    */
   uError = QCBORDecode_GetNext(&DCtx, &Item);
   if(uError != QCBOR_SUCCESS ||
      Item.uDataType != QCBOR_TYPE_ARRAY ||
      QCBORDecode_GetNthTag(&DCtx, &Item, 0) != 65534ULL ||
      QCBORDecode_GetNthTag(&DCtx, &Item, 1) != 2442302357ULL ||
      QCBORDecode_GetNthTag(&DCtx, &Item, 2) != 10489608748473423768ULL ||
      QCBORDecode_GetNthTag(&DCtx, &Item, 3) != 21590ULL) {
      return -8;
   }

   /* Make sure to blow past the limit of tags that must be mapped.
      works in conjuntion with entries above.
    269488144(269488145(269488146(269488147([]))))
    */
   uError = QCBORDecode_GetNext(&DCtx, &Item);
   if(uError != QCBOR_ERR_TOO_MANY_TAGS) {
      return -9;
   }

   uError = QCBORDecode_GetNext(&DCtx, &Item);
   if(uError == QCBOR_SUCCESS) {
      return -10;
   }

   // ----------------------------------
   // This test sets up a caller-config list that includes the very large
   // tage and then matches it. Caller-config lists are no longer
   // used or needed. This tests backwards compatibility with them.
   QCBORDecode_Init(&DCtx,
                    UsefulBuf_FROM_BYTE_ARRAY_LITERAL(spEncodedLargeTag),
                    QCBOR_DECODE_MODE_NORMAL);
   const uint64_t puList[] = {0x9192939495969798, 257};
   const QCBORTagListIn TL = {2, puList};
   QCBORDecode_SetCallerConfiguredTagList(&DCtx, &TL);

   if(QCBORDecode_GetNext(&DCtx, &Item)) {
      return -8;
   }
   if(Item.uDataType != QCBOR_TYPE_ARRAY ||
      !QCBORDecode_IsTagged(&DCtx, &Item, 0x9192939495969798) ||
      QCBORDecode_IsTagged(&DCtx, &Item, 257) ||
      QCBORDecode_IsTagged(&DCtx, &Item, CBOR_TAG_BIGFLOAT) ||
      Item.val.uCount != 0) {
      return -9;
   }

   //------------------------
   // Sets up a caller-configured list and look up something not in it
   // Another backwards compatibility test.
   const uint64_t puLongList[17] = {1,2,1};
   const QCBORTagListIn TLLong = {17, puLongList};
   QCBORDecode_Init(&DCtx,
                    UsefulBuf_FROM_BYTE_ARRAY_LITERAL(spEncodedLargeTag),
                    QCBOR_DECODE_MODE_NORMAL);
   QCBORDecode_SetCallerConfiguredTagList(&DCtx, &TLLong);
   if(QCBORDecode_GetNext(&DCtx, &Item)) {
      return -11;
   }

   uint64_t puTags[4];
   QCBORTagListOut Out = {0, 4, puTags};


   // This tests retrievel of the full tag list
   QCBORDecode_Init(&DCtx,
                    UsefulBuf_FROM_BYTE_ARRAY_LITERAL(spLotsOfTags),
                    QCBOR_DECODE_MODE_NORMAL);
   if(QCBORDecode_GetNextWithTags(&DCtx, &Item, &Out)) {
      return -12;
   }
   if(puTags[0] != 0x9192939495969798 ||
      puTags[1] != 0x88 ||
      puTags[2] != 0x06 ||
      puTags[3] != 0x07) {
      return -13;
   }

   // ----------------------
   // This tests too small of an out list
   QCBORDecode_Init(&DCtx,
                    UsefulBuf_FROM_BYTE_ARRAY_LITERAL(spLotsOfTags),
                    QCBOR_DECODE_MODE_NORMAL);
   QCBORTagListOut OutSmall = {0, 3, puTags};
   if(QCBORDecode_GetNextWithTags(&DCtx, &Item, &OutSmall) != QCBOR_ERR_TOO_MANY_TAGS) {
      return -14;
   }



   // ---------------
   // Decode a version of the "CSR" that has had a ton of tags randomly inserted
   // It is a bit of a messy test and maybe could be improved, but
   // it is retained as a backwards compatibility check.
   QCBORDecode_Init(&DCtx,
                    UsefulBuf_FROM_BYTE_ARRAY_LITERAL(spCSRWithTags),
                    QCBOR_DECODE_MODE_NORMAL);
   int n = CheckCSRMaps(&DCtx);
   if(n) {
      return n-2000;
   }

   Out = (QCBORTagListOut){0, 16, puTags};
   QCBORDecode_Init(&DCtx,
                    UsefulBuf_FROM_BYTE_ARRAY_LITERAL(spCSRWithTags),
                    QCBOR_DECODE_MODE_NORMAL);

   /* With the spiffy decode revision, this tag list is not used.
    It doesn't matter if a tag is in this list or not so some
    tests that couldn't process a tag because it isn't in this list
    now can process these unlisted tags. The tests have been
    adjusted for this. */
   const uint64_t puTagList[] = {773, 1, 90599561};
   const QCBORTagListIn TagList = {3, puTagList};
   QCBORDecode_SetCallerConfiguredTagList(&DCtx, &TagList);


   if(QCBORDecode_GetNextWithTags(&DCtx, &Item, &Out)) {
      return -100;
   }
   if(Item.uDataType != QCBOR_TYPE_MAP ||
      !QCBORDecode_IsTagged(&DCtx, &Item, CBOR_TAG_CBOR_MAGIC) ||
      QCBORDecode_IsTagged(&DCtx, &Item, 90599561) ||
      QCBORDecode_IsTagged(&DCtx, &Item, CBOR_TAG_DATE_EPOCH) ||
      Item.val.uCount != 2 ||
      puTags[0] != CBOR_TAG_CBOR_MAGIC ||
      puTags[1] != CBOR_TAG_CBOR_MAGIC ||
      puTags[2] != CBOR_TAG_CBOR_MAGIC ||
      Out.uNumUsed != 3) {
      return -101;
   }

   if(QCBORDecode_GetNextWithTags(&DCtx, &Item, &Out)) {
      return -102;
   }
   if(Item.uDataType != QCBOR_TYPE_MAP ||
      QCBORDecode_IsTagged(&DCtx, &Item, CBOR_TAG_CBOR_MAGIC) ||
      QCBORDecode_IsTagged(&DCtx, &Item, 6) ||
      !QCBORDecode_IsTagged(&DCtx, &Item, 7) ||
      Item.val.uCount != 2 ||
      puTags[0] != 5859837686836516696 ||
      puTags[1] != 7 ||
      Out.uNumUsed != 2) {
      return -103;
   }

   if(QCBORDecode_GetNextWithTags(&DCtx, &Item, &Out)) {
      return -104;
   }
   if(Item.uDataType != QCBOR_TYPE_MAP ||
      Item.val.uCount != 5 ||
      puTags[0] != 0x0b ||
      Out.uNumUsed != 1) {
      return -105;
   }

   if(QCBORDecode_GetNextWithTags(&DCtx, &Item, &Out)) {
      return -106;
   }
   if(Item.uDataType != QCBOR_TYPE_TEXT_STRING ||
      !QCBORDecode_IsTagged(&DCtx, &Item, CBOR_TAG_COSE_MAC0) ||
      Item.val.string.len != 12 ||
      puTags[0] != CBOR_TAG_COSE_MAC0 ||
      puTags[1] != CBOR_TAG_COSE_MAC0 ||
      puTags[2] != CBOR_TAG_COSE_MAC0 ||
      Out.uNumUsed != 3) {
      return -105;
   }

   if(QCBORDecode_GetNextWithTags(&DCtx, &Item, &Out)) {
      return -107;
   }
   if(Item.uDataType != QCBOR_TYPE_TEXT_STRING ||
      !QCBORDecode_IsTagged(&DCtx, &Item, 773) ||
      Item.val.string.len != 3 ||
      puTags[0] != 773 ||
      Out.uNumUsed != 1) {
      return -108;
   }

   if(QCBORDecode_GetNextWithTags(&DCtx, &Item, &Out)) {
      return -109;
   }
   if(Item.uDataType != QCBOR_TYPE_TEXT_STRING ||
      !QCBORDecode_IsTagged(&DCtx, &Item, 16) ||
      Item.val.string.len != 9 ||
      puTags[0] != 16 ||
      puTags[3] != 7 ||
      Out.uNumUsed != 4) {
      return -110;
   }

   if(QCBORDecode_GetNextWithTags(&DCtx, &Item, &Out)) {
      return -111;
   }
   if(Item.uDataType != QCBOR_TYPE_TEXT_STRING ||
      !QCBORDecode_IsTagged(&DCtx, &Item, 17) ||
      Item.val.string.len != 9 ||
      puTags[0] != 17 ||
      Out.uNumUsed != 1) {
      return -112;
   }

   if(QCBORDecode_GetNextWithTags(&DCtx, &Item, &Out)) {
      return -111;
   }
   if(Item.uDataType != QCBOR_TYPE_TEXT_STRING ||
      !QCBORDecode_IsTagged(&DCtx, &Item, 17) ||
      Item.val.string.len != 2 ||
      puTags[0] != 17 ||
      Out.uNumUsed != 1) {
      return -112;
   }

   if(QCBORDecode_GetNextWithTags(&DCtx, &Item, &Out)) {
      return -113;
   }
   if(Item.uDataType != QCBOR_TYPE_MAP ||
      !QCBORDecode_IsTagged(&DCtx, &Item, 19) ||
      Item.val.uCount != 2 ||
      puTags[0] != 19 ||
      Out.uNumUsed != 1) {
      return -114;
   }

   if(QCBORDecode_GetNextWithTags(&DCtx, &Item, &Out)) {
      return -115;
   }
   if(Item.uDataType != QCBOR_TYPE_MAP ||
      !QCBORDecode_IsTagged(&DCtx, &Item, 9) ||
      Item.val.uCount != 1 ||
      puTags[0] != 9 ||
      Out.uNumUsed != 1) {
      return -116;
   }

   if(QCBORDecode_GetNextWithTags(&DCtx, &Item, &Out)) {
      return -116;
   }
   if(Item.uDataType != QCBOR_TYPE_INT64 ||
      Item.val.int64 != -7 ||
      Out.uNumUsed != 0) {
      return -117;
   }

   if(QCBORDecode_GetNextWithTags(&DCtx, &Item, &Out)) {
      return -118;
   }
   if(Item.uDataType != QCBOR_TYPE_BYTE_STRING ||
      Item.val.string.len != 10 ||
      puTags[0] != 12 ||
      Out.uNumUsed != 1) {
      return -119;
   }

   if(QCBORDecode_GetNextWithTags(&DCtx, &Item, &Out)) {
      return -120;
   }
   if(Item.uDataType != QCBOR_TYPE_MAP ||
      !QCBORDecode_IsTagged(&DCtx, &Item, CBOR_TAG_ENC_AS_B16) ||
      Item.val.uCount != 1 ||
      puTags[0] != 0x17 ||
      Out.uNumUsed != 1) {
      return -121;
   }

   if(QCBORDecode_GetNextWithTags(&DCtx, &Item, &Out)) {
      return -122;
   }
   if(Item.uDataType != QCBOR_TYPE_INT64 ||
      !QCBORDecode_IsTagged(&DCtx, &Item, 8) ||
      Item.val.int64 != -3 ||
      puTags[0] != 8 ||
      Out.uNumUsed != 1) {
      return -123;
   }

   if(QCBORDecode_Finish(&DCtx)) {
      return -124;
   }

   UsefulBufC DateString;
   QCBORDecode_Init(&DCtx,
                    UsefulBuf_FROM_BYTE_ARRAY_LITERAL(spSpiffyTagInput),
                    QCBOR_DECODE_MODE_NORMAL);

   QCBORDecode_EnterArray(&DCtx, NULL);
   // tagged date string
   QCBORDecode_GetDateString(&DCtx, QCBOR_TAG_REQUIREMENT_TAG, &DateString);
   // untagged date string
   QCBORDecode_GetDateString(&DCtx, QCBOR_TAG_REQUIREMENT_NOT_A_TAG, &DateString);
   if(QCBORDecode_GetAndResetError(&DCtx) != QCBOR_SUCCESS) {
      return 100;
   }
   // untagged byte string
   QCBORDecode_GetDateString(&DCtx, QCBOR_TAG_REQUIREMENT_NOT_A_TAG, &DateString);
   if(QCBORDecode_GetAndResetError(&DCtx) != QCBOR_ERR_UNEXPECTED_TYPE) {
      return 101;
   }
   // tagged regex
   QCBORDecode_GetDateString(&DCtx, QCBOR_TAG_REQUIREMENT_TAG, &DateString);
   if(QCBORDecode_GetAndResetError(&DCtx) != QCBOR_ERR_UNEXPECTED_TYPE) {
      return 102;
   }
   // tagged date string with a byte string
   QCBORDecode_GetDateString(&DCtx, QCBOR_TAG_REQUIREMENT_TAG, &DateString);
   if(QCBORDecode_GetAndResetError(&DCtx) != QCBOR_ERR_UNRECOVERABLE_TAG_CONTENT) {
      return 103;
   }
   // The exit errors out because the last item, the date string with
   // bad content makes the array untraversable (the bad date string
   // could have tag content of an array or such that is not consumed
   // by the date decoding).
   QCBORDecode_ExitArray(&DCtx);
   if(QCBORDecode_Finish(&DCtx) != QCBOR_ERR_UNRECOVERABLE_TAG_CONTENT) {
      return 104;
   }


   QCBORDecode_Init(&DCtx,
                    UsefulBuf_FROM_BYTE_ARRAY_LITERAL(spSpiffyTagInput),
                    QCBOR_DECODE_MODE_NORMAL);

   QCBORDecode_EnterArray(&DCtx, NULL);
   // tagged date string
   QCBORDecode_GetDateString(&DCtx, QCBOR_TAG_REQUIREMENT_OPTIONAL_TAG, &DateString);
   // untagged date string
   QCBORDecode_GetDateString(&DCtx, QCBOR_TAG_REQUIREMENT_OPTIONAL_TAG, &DateString);
   if(QCBORDecode_GetAndResetError(&DCtx) != QCBOR_SUCCESS) {
      return 200;
   }
   // untagged byte string
   QCBORDecode_GetDateString(&DCtx, QCBOR_TAG_REQUIREMENT_OPTIONAL_TAG, &DateString);
   if(QCBORDecode_GetAndResetError(&DCtx) != QCBOR_ERR_UNEXPECTED_TYPE) {
      return 201;
   }
   // tagged regex
   QCBORDecode_GetDateString(&DCtx, QCBOR_TAG_REQUIREMENT_OPTIONAL_TAG, &DateString);
   if(QCBORDecode_GetAndResetError(&DCtx) != QCBOR_ERR_UNEXPECTED_TYPE) {
      return 202;
   }
   // tagged date string with a byte string
   QCBORDecode_GetDateString(&DCtx, QCBOR_TAG_REQUIREMENT_OPTIONAL_TAG, &DateString);
   if(QCBORDecode_GetAndResetError(&DCtx) != QCBOR_ERR_UNRECOVERABLE_TAG_CONTENT) {
      return 203;
   }
   // See comments above
   QCBORDecode_ExitArray(&DCtx);
   if(QCBORDecode_Finish(&DCtx) != QCBOR_ERR_UNRECOVERABLE_TAG_CONTENT) {
      return 204;
   }

   QCBORDecode_Init(&DCtx,
                    UsefulBuf_FROM_BYTE_ARRAY_LITERAL(spSpiffyTagInput),
                    QCBOR_DECODE_MODE_NORMAL);

   QCBORDecode_EnterArray(&DCtx, NULL);
   // tagged date string
   QCBORDecode_GetDateString(&DCtx, QCBOR_TAG_REQUIREMENT_NOT_A_TAG, &DateString);
   if(QCBORDecode_GetAndResetError(&DCtx) != QCBOR_ERR_UNEXPECTED_TYPE) {
      return 300;
   }
   // untagged date string
   QCBORDecode_GetDateString(&DCtx, QCBOR_TAG_REQUIREMENT_TAG, &DateString);
   if(QCBORDecode_GetAndResetError(&DCtx) != QCBOR_ERR_UNEXPECTED_TYPE) {
      return 301;
   }
   // untagged byte string
   QCBORDecode_GetDateString(&DCtx, QCBOR_TAG_REQUIREMENT_TAG, &DateString);
   if(QCBORDecode_GetAndResetError(&DCtx) != QCBOR_ERR_UNEXPECTED_TYPE) {
      return 302;
   }
   // tagged regex
   QCBORDecode_GetDateString(&DCtx, QCBOR_TAG_REQUIREMENT_NOT_A_TAG, &DateString);
   if(QCBORDecode_GetAndResetError(&DCtx) != QCBOR_ERR_UNEXPECTED_TYPE) {
      return 303;
   }
   // tagged date string with a byte string
   QCBORDecode_GetDateString(&DCtx, QCBOR_TAG_REQUIREMENT_NOT_A_TAG, &DateString);
   if(QCBORDecode_GetAndResetError(&DCtx) != QCBOR_ERR_UNRECOVERABLE_TAG_CONTENT) {
      return 304;
   }
   // See comments above
   QCBORDecode_ExitArray(&DCtx);
   if(QCBORDecode_Finish(&DCtx) != QCBOR_ERR_UNRECOVERABLE_TAG_CONTENT) {
      return 305;
   }

   return 0;
}

/*
 * These are showing the big numbers converted to integers.
 * The tag numbers are not shown.
 *
 * [ 18446744073709551616,
 *   -18446744073709551617,
 *   {"BN+": 18446744073709551616,
 *     64: 18446744073709551616,
 *     "BN-": -18446744073709551617,
 *     -64: -18446744073709551617
 *   }
 * ]
 */

static const uint8_t spBigNumInput[] = {
 0x83,
   0xC2, 0x49, 0x01, 0x00, 0x00, 0x00, 0x00, 0x00, 0x00, 0x00, 0x00,
   0xC3, 0x49, 0x01, 0x00, 0x00, 0x00, 0x00, 0x00, 0x00, 0x00, 0x00,
   0xA4,
     0x63, 0x42, 0x4E, 0x2B,
       0xC2, 0x49, 0x01, 0x00, 0x00, 0x00, 0x00, 0x00, 0x00, 0x00, 0x00,
     0x18, 0x40,
       0xC2, 0x49, 0x01, 0x00, 0x00, 0x00, 0x00, 0x00, 0x00, 0x00, 0x00,
    0x63, 0x42, 0x4E, 0x2D,
       0xC3, 0x49, 0x01, 0x00, 0x00, 0x00, 0x00, 0x00, 0x00, 0x00, 0x00,
    0x38, 0x3F,
       0xC3, 0x49, 0x01, 0x00, 0x00, 0x00, 0x00, 0x00, 0x00, 0x00, 0x00};

#ifndef QCBOR_DISABLE_TAGS
/* The expected big num */
static const uint8_t spBigNum[] = {
   0x01, 0x00, 0x00, 0x00, 0x00, 0x00, 0x00, 0x00,
   0x00};
#endif /* QCBOR_DISABLE_TAGS */


int32_t BignumParseTest()
{
   QCBORDecodeContext DCtx;
   QCBORItem Item;
   QCBORError nCBORError;

   QCBORDecode_Init(&DCtx,
                    UsefulBuf_FROM_BYTE_ARRAY_LITERAL(spBigNumInput),
                    QCBOR_DECODE_MODE_NORMAL);


   //
   if((nCBORError = QCBORDecode_GetNext(&DCtx, &Item)))
      return -1;
   if(Item.uDataType != QCBOR_TYPE_ARRAY) {
      return -2;
   }

#ifndef QCBOR_DISABLE_TAGS
   //
   if((nCBORError = QCBORDecode_GetNext(&DCtx, &Item)))
      return -3;
   if(Item.uDataType != QCBOR_TYPE_POSBIGNUM ||
      UsefulBuf_Compare(Item.val.bigNum, UsefulBuf_FROM_BYTE_ARRAY_LITERAL(spBigNum))){
      return -4;
   }

   //
   if((nCBORError = QCBORDecode_GetNext(&DCtx, &Item)))
      return -5;
   if(Item.uDataType != QCBOR_TYPE_NEGBIGNUM ||
      UsefulBuf_Compare(Item.val.bigNum, UsefulBuf_FROM_BYTE_ARRAY_LITERAL(spBigNum))){
      return -6;
   }

   //
   if((nCBORError = QCBORDecode_GetNext(&DCtx, &Item)))
      return -7;
   if(Item.uDataType != QCBOR_TYPE_MAP) {
      return -8;
   }

   if((nCBORError = QCBORDecode_GetNext(&DCtx, &Item)))
      return -9;
   if(Item.uDataType != QCBOR_TYPE_POSBIGNUM ||
      Item.uLabelType != QCBOR_TYPE_TEXT_STRING ||
      UsefulBuf_Compare(Item.val.bigNum, UsefulBuf_FROM_BYTE_ARRAY_LITERAL(spBigNum))){
      return -10;
   }

   if((nCBORError = QCBORDecode_GetNext(&DCtx, &Item)))
      return -11;
   if(Item.uDataType != QCBOR_TYPE_POSBIGNUM ||
      Item.uLabelType != QCBOR_TYPE_INT64 ||
      Item.label.int64 != 64 ||
      UsefulBuf_Compare(Item.val.bigNum, UsefulBuf_FROM_BYTE_ARRAY_LITERAL(spBigNum))){
      return -12;
   }

   if((nCBORError = QCBORDecode_GetNext(&DCtx, &Item)))
      return -13;
   if(Item.uDataType != QCBOR_TYPE_NEGBIGNUM ||
      Item.uLabelType != QCBOR_TYPE_TEXT_STRING ||
      UsefulBuf_Compare(Item.val.bigNum, UsefulBuf_FROM_BYTE_ARRAY_LITERAL(spBigNum))){
      return -14;
   }

   if((nCBORError = QCBORDecode_GetNext(&DCtx, &Item)))
      return -15;
   if(Item.uDataType != QCBOR_TYPE_NEGBIGNUM ||
      Item.uLabelType != QCBOR_TYPE_INT64 ||
      Item.label.int64 != -64 ||
      UsefulBuf_Compare(Item.val.bigNum, UsefulBuf_FROM_BYTE_ARRAY_LITERAL(spBigNum))){
      return -16;
   }
#else

   if(QCBORDecode_GetNext(&DCtx, &Item) != QCBOR_ERR_TAGS_DISABLED) {
      return -100;
   }
#endif /* QCBOR_DISABLE_TAGS */

   return 0;
}



static int32_t CheckItemWithIntLabel(QCBORDecodeContext *pCtx,
                                 uint8_t uDataType,
                                 uint8_t uNestingLevel,
                                 uint8_t uNextNest,
                                 int64_t nLabel,
                                 QCBORItem *pItem)
{
   QCBORItem Item;
   QCBORError nCBORError;

   if((nCBORError = QCBORDecode_GetNext(pCtx, &Item))) return -1;
   if(Item.uDataType != uDataType) return -1;
   if(uNestingLevel > 0) {
      if(Item.uLabelType != QCBOR_TYPE_INT64 &&
         Item.uLabelType != QCBOR_TYPE_UINT64) {
         return -1;
      }
      if(Item.uLabelType == QCBOR_TYPE_INT64) {
         if(Item.label.int64 != nLabel) return -1;
      } else  {
         if(Item.label.uint64 != (uint64_t)nLabel) return -1;
      }
   }
   if(Item.uNestingLevel != uNestingLevel) return -1;
   if(Item.uNextNestLevel != uNextNest) return -1;

   if(pItem) {
      *pItem = Item;
   }
   return 0;
}


// Same code checks definite and indefinite length versions of the map
static int32_t CheckCSRMaps(QCBORDecodeContext *pDC)
{
   if(CheckItemWithIntLabel(pDC, QCBOR_TYPE_MAP, 0, 1, 0, NULL)) return -1;

   if(CheckItemWithIntLabel(pDC, QCBOR_TYPE_MAP, 1, 2, -23, NULL)) return -2;

   if(CheckItemWithIntLabel(pDC, QCBOR_TYPE_MAP, 2, 3, -20, NULL)) return -3;

   if(CheckItemWithIntLabel(pDC, QCBOR_TYPE_TEXT_STRING, 3, 3, -18, NULL)) return -4;
   if(CheckItemWithIntLabel(pDC, QCBOR_TYPE_TEXT_STRING, 3, 3, -17, NULL)) return -5;
   if(CheckItemWithIntLabel(pDC, QCBOR_TYPE_TEXT_STRING, 3, 3, -15, NULL)) return -6;
   if(CheckItemWithIntLabel(pDC, QCBOR_TYPE_TEXT_STRING, 3, 3, -16, NULL)) return -7;
   if(CheckItemWithIntLabel(pDC, QCBOR_TYPE_TEXT_STRING, 3, 2, -14, NULL)) return -8;

   if(CheckItemWithIntLabel(pDC, QCBOR_TYPE_MAP, 2, 3, -19, NULL)) return -9;
   if(CheckItemWithIntLabel(pDC, QCBOR_TYPE_MAP, 3, 4, -11, NULL)) return -10;

   if(CheckItemWithIntLabel(pDC, QCBOR_TYPE_INT64, 4, 3, -9, NULL)) return -11;
   if(CheckItemWithIntLabel(pDC, QCBOR_TYPE_BYTE_STRING, 3, 1, -10, NULL)) return -12;

   if(CheckItemWithIntLabel(pDC, QCBOR_TYPE_MAP, 1, 2, -22, NULL)) return -13;
   if(CheckItemWithIntLabel(pDC, QCBOR_TYPE_INT64, 2, 0, -5, NULL)) return -14;

   if(QCBORDecode_Finish(pDC)) return -20;

   return 0;
}


/*
{
    -23: {
        -20: {
            -18: "Organization",
            -17: "SSG",
            -15: "Confusion",
            -16: "San Diego",
            -14: "US"
        },
        -19: {
            -11: {
                -9: -7
            },
            -10: '\u0001\u0002\u0003\u0004\u0005\u0006\a\b\t\n'
        }
    },
    -22: {
        -5: -3
    }
}
*/
static const uint8_t spCSRInput[] = {
   0xa2, 0x36, 0xa2, 0x33, 0xa5, 0x31, 0x6c, 0x4f,
   0x72, 0x67, 0x61, 0x6e, 0x69, 0x7a, 0x61, 0x74,
   0x69, 0x6f, 0x6e, 0x30, 0x63, 0x53, 0x53, 0x47,
   0x2e, 0x69, 0x43, 0x6f, 0x6e, 0x66, 0x75, 0x73,
   0x69, 0x6f, 0x6e, 0x2f, 0x69, 0x53, 0x61, 0x6e,
   0x20, 0x44, 0x69, 0x65, 0x67, 0x6f, 0x2d, 0x62,
   0x55, 0x53, 0x32, 0xa2, 0x2a, 0xa1, 0x28, 0x26,
   0x29, 0x4a, 0x01, 0x02, 0x03, 0x04, 0x05, 0x06,
   0x07, 0x08, 0x09, 0x0a, 0x35, 0xa1, 0x24, 0x22};

// Same map as above, but using indefinite lengths
static const uint8_t spCSRInputIndefLen[] = {
   0xbf, 0x36, 0xbf, 0x33, 0xbf, 0x31, 0x6c, 0x4f,
   0x72, 0x67, 0x61, 0x6e, 0x69, 0x7a, 0x61, 0x74,
   0x69, 0x6f, 0x6e, 0x30, 0x63, 0x53, 0x53, 0x47,
   0x2e, 0x69, 0x43, 0x6f, 0x6e, 0x66, 0x75, 0x73,
   0x69, 0x6f, 0x6e, 0x2f, 0x69, 0x53, 0x61, 0x6e,
   0x20, 0x44, 0x69, 0x65, 0x67, 0x6f, 0x2d, 0x62,
   0x55, 0x53, 0xff, 0x32, 0xbf, 0x2a, 0xbf, 0x28,
   0x26, 0xff, 0x29, 0x4a, 0x01, 0x02, 0x03, 0x04,
   0x05, 0x06, 0x07, 0x08, 0x09, 0x0a, 0xff, 0xff,
   0x35, 0xbf, 0x24, 0x22, 0xff, 0xff};


int32_t NestedMapTest()
{
   QCBORDecodeContext DCtx;

   QCBORDecode_Init(&DCtx,
                    UsefulBuf_FROM_BYTE_ARRAY_LITERAL(spCSRInput),
                    QCBOR_DECODE_MODE_NORMAL);

   return CheckCSRMaps(&DCtx);
}



int32_t StringDecoderModeFailTest()
{
   QCBORDecodeContext DCtx;

   QCBORDecode_Init(&DCtx,
                    UsefulBuf_FROM_BYTE_ARRAY_LITERAL(spCSRInput),
                    QCBOR_DECODE_MODE_MAP_STRINGS_ONLY);

   QCBORItem Item;
   QCBORError nCBORError;

   if(QCBORDecode_GetNext(&DCtx, &Item)) {
      return -1;
   }
   if(Item.uDataType != QCBOR_TYPE_MAP) {
      return -2;
   }

   nCBORError = QCBORDecode_GetNext(&DCtx, &Item);
   if(nCBORError != QCBOR_ERR_MAP_LABEL_TYPE) {
      return -3;
   }

   return 0;
}



int32_t NestedMapTestIndefLen()
{
   QCBORDecodeContext DCtx;

   QCBORDecode_Init(&DCtx,
                    UsefulBuf_FROM_BYTE_ARRAY_LITERAL(spCSRInputIndefLen),
                    QCBOR_DECODE_MODE_NORMAL);

   return CheckCSRMaps(&DCtx);
}



static UsefulBufC make_nested_indefinite_arrays(int n, UsefulBuf Storage)
{
   UsefulOutBuf UOB;
   UsefulOutBuf_Init(&UOB, Storage);

   int i;
   for(i = 0; i < n; i++) {
      UsefulOutBuf_AppendByte(&UOB, 0x9f);
   }

   for(i = 0; i < n; i++) {
      UsefulOutBuf_AppendByte(&UOB, 0xff);
   }
   return UsefulOutBuf_OutUBuf(&UOB);
}


static int32_t parse_indeflen_nested(UsefulBufC Nested, int nNestLevel)
{
   QCBORDecodeContext DC;
   QCBORDecode_Init(&DC, Nested, 0);

   int j;
   for(j = 0; j < nNestLevel; j++) {
      QCBORItem Item;
      QCBORError nReturn = QCBORDecode_GetNext(&DC, &Item);
      if(j >= QCBOR_MAX_ARRAY_NESTING) {
         // Should be in error
         if(nReturn != QCBOR_ERR_ARRAY_DECODE_NESTING_TOO_DEEP) {
            return -4;
         } else {
            return 0; // Decoding doesn't recover after an error
         }
      } else {
         // Should be no error
         if(nReturn) {
            return -9; // Should not have got an error
         }
      }
      if(Item.uDataType != QCBOR_TYPE_ARRAY) {
         return -7;
      }
   }
   QCBORError nReturn = QCBORDecode_Finish(&DC);
   if(nReturn) {
      return -3;
   }
   return 0;
}


int32_t IndefiniteLengthNestTest()
{
   UsefulBuf_MAKE_STACK_UB(Storage, 50);
   int i;
   for(i=1; i < QCBOR_MAX_ARRAY_NESTING+4; i++) {
      const UsefulBufC Nested = make_nested_indefinite_arrays(i, Storage);
      int nReturn = parse_indeflen_nested(Nested, i);
      if(nReturn) {
         return nReturn;
      }
   }
   return 0;
}

// [1, [2, 3]]
static const uint8_t spIndefiniteArray[]     = {0x9f, 0x01, 0x82, 0x02, 0x03, 0xff};
// No closing break
static const uint8_t spIndefiniteArrayBad1[] = {0x9f};
// Not enough closing breaks
static const uint8_t spIndefiniteArrayBad2[] = {0x9f, 0x9f, 0x02, 0xff};
// Too many closing breaks
static const uint8_t spIndefiniteArrayBad3[] = {0x9f, 0x02, 0xff, 0xff};
// Unclosed indeflen inside def len
static const uint8_t spIndefiniteArrayBad4[] = {0x81, 0x9f};
// confused tag
static const uint8_t spIndefiniteArrayBad5[] = {0x9f, 0xd1, 0xff};

int32_t IndefiniteLengthArrayMapTest()
{
   QCBORError nResult;
   // --- first test -----
    UsefulBufC IndefLen = UsefulBuf_FROM_BYTE_ARRAY_LITERAL(spIndefiniteArray);

    // Decode it and see if it is OK
    QCBORDecodeContext DC;
    QCBORItem Item;
    QCBORDecode_Init(&DC, IndefLen, QCBOR_DECODE_MODE_NORMAL);

    QCBORDecode_GetNext(&DC, &Item);

    if(Item.uDataType != QCBOR_TYPE_ARRAY ||
       Item.uNestingLevel != 0 ||
       Item.uNextNestLevel != 1) {
       return -111;
    }

    QCBORDecode_GetNext(&DC, &Item);
    if(Item.uDataType != QCBOR_TYPE_INT64 ||
       Item.uNestingLevel != 1 ||
       Item.uNextNestLevel != 1) {
        return -2;
    }

    QCBORDecode_GetNext(&DC, &Item);
    if(Item.uDataType != QCBOR_TYPE_ARRAY ||
       Item.uNestingLevel != 1 ||
       Item.uNextNestLevel != 2) {
        return -3;
    }

    QCBORDecode_GetNext(&DC, &Item);
    if(Item.uDataType != QCBOR_TYPE_INT64 ||
       Item.uNestingLevel != 2 ||
       Item.uNextNestLevel != 2) {
        return -4;
    }

    QCBORDecode_GetNext(&DC, &Item);
    if(Item.uDataType != QCBOR_TYPE_INT64 ||
       Item.uNestingLevel != 2 ||
       Item.uNextNestLevel != 0) {
        return -5;
    }

    if(QCBORDecode_Finish(&DC)) {
        return -6;
    }

   // --- next test -----
   IndefLen = UsefulBuf_FROM_BYTE_ARRAY_LITERAL(spIndefiniteArrayBad1);

   QCBORDecode_Init(&DC, IndefLen, QCBOR_DECODE_MODE_NORMAL);

   nResult = QCBORDecode_GetNext(&DC, &Item);
   if(nResult || Item.uDataType != QCBOR_TYPE_ARRAY) {
      return -7;
   }

   nResult = QCBORDecode_Finish(&DC);
   if(nResult != QCBOR_ERR_ARRAY_OR_MAP_UNCONSUMED) {
      return -8;
   }


   // --- next test -----
   IndefLen = UsefulBuf_FROM_BYTE_ARRAY_LITERAL(spIndefiniteArrayBad2);

   QCBORDecode_Init(&DC, IndefLen, QCBOR_DECODE_MODE_NORMAL);

   nResult = QCBORDecode_GetNext(&DC, &Item);
   if(nResult || Item.uDataType != QCBOR_TYPE_ARRAY) {
      return -9;
   }

   nResult = QCBORDecode_GetNext(&DC, &Item);
   if(nResult || Item.uDataType != QCBOR_TYPE_ARRAY) {
      return -10;
   }

   nResult = QCBORDecode_GetNext(&DC, &Item);
   if(nResult || Item.uDataType != QCBOR_TYPE_INT64) {
      return -11;
   }

   nResult = QCBORDecode_Finish(&DC);
   if(nResult != QCBOR_ERR_ARRAY_OR_MAP_UNCONSUMED) {
      return -12;
   }


   // --- next test -----
   IndefLen = UsefulBuf_FROM_BYTE_ARRAY_LITERAL(spIndefiniteArrayBad3);

   QCBORDecode_Init(&DC, IndefLen, QCBOR_DECODE_MODE_NORMAL);

   nResult = QCBORDecode_GetNext(&DC, &Item);
   if(nResult || Item.uDataType != QCBOR_TYPE_ARRAY) {
      return -13;
   }

   nResult = QCBORDecode_GetNext(&DC, &Item);
   if(nResult != QCBOR_SUCCESS) {
      return -14;
   }

   nResult = QCBORDecode_GetNext(&DC, &Item);
    if(nResult != QCBOR_ERR_BAD_BREAK) {
       return -140;
    }


   // --- next test -----
   IndefLen = UsefulBuf_FROM_BYTE_ARRAY_LITERAL(spIndefiniteArrayBad4);

   QCBORDecode_Init(&DC, IndefLen, QCBOR_DECODE_MODE_NORMAL);

   nResult = QCBORDecode_GetNext(&DC, &Item);
   if(nResult || Item.uDataType != QCBOR_TYPE_ARRAY) {
      return -15;
   }

   nResult = QCBORDecode_GetNext(&DC, &Item);
   if(nResult || Item.uDataType != QCBOR_TYPE_ARRAY) {
      return -16;
   }

   nResult = QCBORDecode_Finish(&DC);
   if(nResult != QCBOR_ERR_ARRAY_OR_MAP_UNCONSUMED) {
      return -17;
   }

   // --- next test -----
   IndefLen = UsefulBuf_FROM_BYTE_ARRAY_LITERAL(spIndefiniteArrayBad5);

   QCBORDecode_Init(&DC, IndefLen, QCBOR_DECODE_MODE_NORMAL);

   nResult = QCBORDecode_GetNext(&DC, &Item);
   if(nResult || Item.uDataType != QCBOR_TYPE_ARRAY) {
      return -18;
   }

   nResult = QCBORDecode_GetNext(&DC, &Item);
   if(nResult != QCBOR_ERR_BAD_BREAK) {
      return -19;
   }

    return 0;
}


#ifndef QCBOR_DISABLE_INDEFINITE_LENGTH_STRINGS

static const uint8_t spIndefiniteLenString[] = {
   0x81, // Array of length one
   0x7f, // text string marked with indefinite length
   0x65, 0x73, 0x74, 0x72, 0x65, 0x61, // first segment
   0x64, 0x6d, 0x69, 0x6e, 0x67, // second segment
   0xff // ending break
};

static const uint8_t spIndefiniteLenStringBad2[] = {
   0x81, // Array of length one
   0x7f, // text string marked with indefinite length
   0x65, 0x73, 0x74, 0x72, 0x65, 0x61, // first segment
   0x44, 0x6d, 0x69, 0x6e, 0x67, // second segment of wrong type
   0xff // ending break
};

static const uint8_t spIndefiniteLenStringBad3[] = {
   0x81, // Array of length one
   0x7f, // text string marked with indefinite length
   0x01, 0x02, // Not a string
   0xff // ending break
};

static const uint8_t spIndefiniteLenStringBad4[] = {
   0x81, // Array of length one
   0x7f, // text string marked with indefinite length
   0x65, 0x73, 0x74, 0x72, 0x65, 0x61, // first segment
   0x64, 0x6d, 0x69, 0x6e, 0x67, // second segment
   // missing end of string
};

static const uint8_t spIndefiniteLenStringLabel[] = {
   0xa1, // Array of length one
   0x7f, // text string marked with indefinite length
   0x65, 0x73, 0x74, 0x72, 0x75, 0x75, // first segment
   0x64, 0x6d, 0x69, 0x6e, 0x67, // second segment
   0xff, // ending break
   0x01 // integer being labeled.
};

/**
 Make an indefinite length string

 @param Storage Storage for string, must be 144 bytes in size
 @return The indefinite length string

 This makes an array with one indefinite length string that has 7 chunks
 from size of 1 byte up to 64 bytes.
 */
static UsefulBufC MakeIndefiniteBigBstr(UsefulBuf Storage)
{
   UsefulOutBuf UOB;

   UsefulOutBuf_Init(&UOB, Storage);
   UsefulOutBuf_AppendByte(&UOB, 0x81);
   UsefulOutBuf_AppendByte(&UOB, 0x5f);

   uint8_t uStringByte = 0;
   // Use of type int is intentional
   for(int uChunkSize = 1; uChunkSize <= 128; uChunkSize *= 2) {
      // Not using preferred encoding here, but that is OK.
      UsefulOutBuf_AppendByte(&UOB, 0x58);
      UsefulOutBuf_AppendByte(&UOB, (uint8_t)uChunkSize);
      for(int j = 0; j < uChunkSize; j++) {
         UsefulOutBuf_AppendByte(&UOB, uStringByte);
         uStringByte++;
      }
   }
   UsefulOutBuf_AppendByte(&UOB, 0xff);

   return UsefulOutBuf_OutUBuf(&UOB);
}

static int CheckBigString(UsefulBufC BigString)
{
   if(BigString.len != 255) {
      return 1;
   }

   for(uint8_t i = 0; i < 255; i++){
      if(((const uint8_t *)BigString.ptr)[i] != i) {
         return 1;
      }
   }
   return 0;
}


int32_t IndefiniteLengthStringTest()
{
   QCBORDecodeContext DC;
   QCBORItem Item;
   // big enough for MakeIndefiniteBigBstr() + MemPool overhead
   UsefulBuf_MAKE_STACK_UB(MemPool, 350);

   // --- Simple normal indefinite length string ------
   UsefulBufC IndefLen = UsefulBuf_FROM_BYTE_ARRAY_LITERAL(spIndefiniteLenString);
   QCBORDecode_Init(&DC, IndefLen, QCBOR_DECODE_MODE_NORMAL);

   if(QCBORDecode_SetMemPool(&DC, MemPool, false)) {
      return -1;
   }

   if(QCBORDecode_GetNext(&DC, &Item)) {
      return -2;
   }
   if(Item.uDataType != QCBOR_TYPE_ARRAY || Item.uDataAlloc) {
      return -3;
   }

   if(QCBORDecode_GetNext(&DC, &Item)) {
      return -4;
   }
   if(Item.uDataType != QCBOR_TYPE_TEXT_STRING || !Item.uDataAlloc) {
      return -5;
   }
   if(QCBORDecode_Finish(&DC)) {
      return -6;
   }

   // ----- types mismatch ---
   QCBORDecode_Init(&DC,
                    UsefulBuf_FROM_BYTE_ARRAY_LITERAL(spIndefiniteLenStringBad2),
                    QCBOR_DECODE_MODE_NORMAL);

   if(QCBORDecode_SetMemPool(&DC,  MemPool, false)) {
      return -7;
   }

   if(QCBORDecode_GetNext(&DC, &Item)) {
      return -8;
   }
   if(Item.uDataType != QCBOR_TYPE_ARRAY) {
      return -9;
   }

   if(QCBORDecode_GetNext(&DC, &Item) != QCBOR_ERR_INDEFINITE_STRING_CHUNK) {
      return -10;
   }

   // ----- not a string ---
   QCBORDecode_Init(&DC,
                    UsefulBuf_FROM_BYTE_ARRAY_LITERAL(spIndefiniteLenStringBad3),
                    QCBOR_DECODE_MODE_NORMAL);

   if(QCBORDecode_SetMemPool(&DC,  MemPool, false)) {
      return -11;
   }

   if(QCBORDecode_GetNext(&DC, &Item)) {
      return -12;
   }
   if(Item.uDataType != QCBOR_TYPE_ARRAY) {
      return -13;
   }

   if(QCBORDecode_GetNext(&DC, &Item) != QCBOR_ERR_INDEFINITE_STRING_CHUNK) {
      return -14;
   }

   // ----- no end -----
   QCBORDecode_Init(&DC,
                    UsefulBuf_FROM_BYTE_ARRAY_LITERAL(spIndefiniteLenStringBad4),
                    QCBOR_DECODE_MODE_NORMAL);

   if(QCBORDecode_SetMemPool(&DC,  MemPool, false)) {
      return -15;
   }

   if(QCBORDecode_GetNext(&DC, &Item)) {
      return -16;
   }
   if(Item.uDataType != QCBOR_TYPE_ARRAY) {
      return -17;
   }

   if(QCBORDecode_GetNext(&DC, &Item) != QCBOR_ERR_HIT_END) {
      return -18;
   }

   // ------ Don't set a string allocator and see an error -----
   QCBORDecode_Init(&DC, IndefLen, QCBOR_DECODE_MODE_NORMAL);

   QCBORDecode_GetNext(&DC, &Item);
   if(Item.uDataType != QCBOR_TYPE_ARRAY) {
      return -19;
   }

   if(QCBORDecode_GetNext(&DC, &Item) != QCBOR_ERR_NO_STRING_ALLOCATOR) {
      return -20;
   }

   // ----- Mempool is way too small -----
   UsefulBuf_MAKE_STACK_UB(MemPoolTooSmall, QCBOR_DECODE_MIN_MEM_POOL_SIZE-1);

   QCBORDecode_Init(&DC, IndefLen, QCBOR_DECODE_MODE_NORMAL);
   if(!QCBORDecode_SetMemPool(&DC,  MemPoolTooSmall, false)) {
      return -21;
   }

   // ----- Mempool is way too small -----
   UsefulBuf_MAKE_STACK_UB(BigIndefBStrStorage, 290);
   const UsefulBufC BigIndefBStr = MakeIndefiniteBigBstr(BigIndefBStrStorage);

   // 80 is big enough for MemPool overhead, but not BigIndefBStr
   UsefulBuf_MAKE_STACK_UB(MemPoolSmall, 80);

   QCBORDecode_Init(&DC, BigIndefBStr, QCBOR_DECODE_MODE_NORMAL);
   if(QCBORDecode_SetMemPool(&DC,  MemPoolSmall, false)) {
      return -22;
   }

   QCBORDecode_GetNext(&DC, &Item);
   if(Item.uDataType != QCBOR_TYPE_ARRAY) {
      return -23;
   }
   if(QCBORDecode_GetNext(&DC, &Item) != QCBOR_ERR_STRING_ALLOCATE) {
      return -24;
   }

   // ---- big bstr -----
   QCBORDecode_Init(&DC, BigIndefBStr, QCBOR_DECODE_MODE_NORMAL);

   if(QCBORDecode_SetMemPool(&DC,  MemPool, false)) {
      return -25;
   }

   if(QCBORDecode_GetNext(&DC, &Item)) {
      return -26;
   }
   if(Item.uDataType != QCBOR_TYPE_ARRAY || Item.uDataAlloc) {
      return -26;
   }

   if(QCBORDecode_GetNext(&DC, &Item)) {
      return -27;
   }
   if(Item.uDataType != QCBOR_TYPE_BYTE_STRING || !Item.uDataAlloc || Item.uNestingLevel != 1) {
      return -28;
   }
   if(CheckBigString(Item.val.string)) {
      return -3;
   }
   if(QCBORDecode_Finish(&DC)) {
      return -29;
   }

   // --- label is an indefinite length string ------
   QCBORDecode_Init(&DC, UsefulBuf_FROM_BYTE_ARRAY_LITERAL(spIndefiniteLenStringLabel), QCBOR_DECODE_MODE_NORMAL);

   if(QCBORDecode_SetMemPool(&DC,  MemPool, false)) {
      return -30;
   }

   QCBORDecode_GetNext(&DC, &Item);
   if(Item.uDataType != QCBOR_TYPE_MAP) {
      return -31;
   }

   if(QCBORDecode_GetNext(&DC, &Item)){
      return -32;
   }
   if(Item.uLabelType != QCBOR_TYPE_TEXT_STRING ||
      Item.uDataType != QCBOR_TYPE_INT64 ||
      Item.uDataAlloc || !Item.uLabelAlloc ||
      UsefulBuf_Compare(Item.label.string, UsefulBuf_FromSZ("struuming"))) {
      return -33;
   }

   if(QCBORDecode_Finish(&DC)) {
      return -34;
   }

   return 0;
}


int32_t AllocAllStringsTest()
{
   QCBORDecodeContext DC;
   QCBORError nCBORError;


   // First test, use the "CSRMap" as easy input and checking
   QCBORDecode_Init(&DC,
                    UsefulBuf_FROM_BYTE_ARRAY_LITERAL(spCSRInput),
                    QCBOR_DECODE_MODE_NORMAL);

   UsefulBuf_MAKE_STACK_UB(Pool, sizeof(spCSRInput) + QCBOR_DECODE_MIN_MEM_POOL_SIZE);

   nCBORError = QCBORDecode_SetMemPool(&DC, Pool, 1); // Turn on copying.
   if(nCBORError) {
      return -1;
   }

   if(CheckCSRMaps(&DC)) {
      return -2;
   }

   // Next parse, save pointers to a few strings, destroy original and
   // see all is OK.
   UsefulBuf_MAKE_STACK_UB(CopyOfStorage, sizeof(pValidMapEncoded) + QCBOR_DECODE_MIN_MEM_POOL_SIZE);
   const UsefulBufC CopyOf = UsefulBuf_Copy(CopyOfStorage, UsefulBuf_FROM_BYTE_ARRAY_LITERAL(pValidMapEncoded));

   QCBORDecode_Init(&DC, CopyOf, QCBOR_DECODE_MODE_NORMAL);
   UsefulBuf_Set(Pool, '/');
   QCBORDecode_SetMemPool(&DC, Pool, 1); // Turn on copying.

   QCBORItem Item1, Item2, Item3, Item4;
   if((nCBORError = QCBORDecode_GetNext(&DC, &Item1)))
      return (int32_t)nCBORError;
   if(Item1.uDataType != QCBOR_TYPE_MAP ||
      Item1.val.uCount != 3)
      return -3;
   if((nCBORError = QCBORDecode_GetNext(&DC, &Item1)))
      return (int32_t)nCBORError;
   if((nCBORError = QCBORDecode_GetNext(&DC, &Item2)))
      return (int32_t)nCBORError;
   if((nCBORError = QCBORDecode_GetNext(&DC, &Item3)))
      return (int32_t)nCBORError;
   if((nCBORError = QCBORDecode_GetNext(&DC, &Item4)))
      return (int32_t)nCBORError;

   UsefulBuf_Set(CopyOfStorage, '_');

   if(Item1.uLabelType != QCBOR_TYPE_TEXT_STRING ||
      Item1.uDataType != QCBOR_TYPE_INT64 ||
      Item1.val.int64 != 42 ||
      Item1.uDataAlloc != 0 ||
      Item1.uLabelAlloc == 0 ||
      UsefulBufCompareToSZ(Item1.label.string, "first integer")) {
      return -4;
   }


   if(Item2.uLabelType != QCBOR_TYPE_TEXT_STRING ||
      UsefulBufCompareToSZ(Item2.label.string, "an array of two strings") ||
      Item2.uDataType != QCBOR_TYPE_ARRAY ||
      Item2.uDataAlloc != 0 ||
      Item2.uLabelAlloc == 0 ||
      Item2.val.uCount != 2)
      return -5;

   if(Item3.uDataType != QCBOR_TYPE_TEXT_STRING ||
      Item3.uDataAlloc == 0 ||
      Item3.uLabelAlloc != 0 ||
      UsefulBufCompareToSZ(Item3.val.string, "string1")) {
      return -6;
   }

   if(Item4.uDataType != QCBOR_TYPE_TEXT_STRING ||
      Item4.uDataAlloc == 0 ||
      Item4.uLabelAlloc != 0 ||
      UsefulBufCompareToSZ(Item4.val.string, "string2")) {
      return -7;
   }

   // Next parse with a pool that is too small
   UsefulBuf_MAKE_STACK_UB(SmallPool, QCBOR_DECODE_MIN_MEM_POOL_SIZE + 1);
   QCBORDecode_Init(&DC,
                    UsefulBuf_FROM_BYTE_ARRAY_LITERAL(pValidMapEncoded),
                    QCBOR_DECODE_MODE_NORMAL);
   QCBORDecode_SetMemPool(&DC, SmallPool, 1); // Turn on copying.
   if((nCBORError = QCBORDecode_GetNext(&DC, &Item1)))
      return -8;
   if(Item1.uDataType != QCBOR_TYPE_MAP ||
      Item1.val.uCount != 3) {
      return -9;
   }
   if(!(nCBORError = QCBORDecode_GetNext(&DC, &Item1))){
      if(!(nCBORError = QCBORDecode_GetNext(&DC, &Item2))) {
         if(!(nCBORError = QCBORDecode_GetNext(&DC, &Item3))) {
            nCBORError = QCBORDecode_GetNext(&DC, &Item4);
         }
      }
   }
   if(nCBORError != QCBOR_ERR_STRING_ALLOCATE) {
      return -10;
   }

   return 0;
}


int32_t MemPoolTest(void)
{
   // Set up the decoder with a tiny bit of CBOR to parse because
   // nothing can be done with it unless that is set up.
   QCBORDecodeContext DC;
   const uint8_t pMinimalCBOR[] = {0xa0}; // One empty map
   QCBORDecode_Init(&DC, UsefulBuf_FROM_BYTE_ARRAY_LITERAL(pMinimalCBOR),0);

   // Set up an memory pool of 100 bytes
   // Then fish into the internals of the decode context
   // to get the allocator function so it can be called directly.
   // Also figure out how much pool is available for use
   // buy subtracting out the overhead.
   UsefulBuf_MAKE_STACK_UB(Pool, 100);
   QCBORError nError = QCBORDecode_SetMemPool(&DC, Pool, 0);
   if(nError) {
      return -9;
   }
   QCBORStringAllocate pAlloc = DC.StringAllocator.pfAllocator;
   void *pAllocCtx            = DC.StringAllocator.pAllocateCxt;
   size_t uAvailPool = Pool.len - QCBOR_DECODE_MIN_MEM_POOL_SIZE;

   // First test -- ask for one more byte than available and see failure
   UsefulBuf Allocated = (*pAlloc)(pAllocCtx, NULL, uAvailPool+1);
   if(!UsefulBuf_IsNULL(Allocated)) {
      return -1;
   }

   // Re do the set up for the next test that will do a successful alloc,
   // a fail, a free and then success
   QCBORDecode_SetMemPool(&DC, Pool, 0);
   pAlloc    = DC.StringAllocator.pfAllocator;
   pAllocCtx = DC.StringAllocator.pAllocateCxt;
   uAvailPool = Pool.len - QCBOR_DECODE_MIN_MEM_POOL_SIZE;

   // Allocate one byte less than available and see success
   Allocated = (pAlloc)(pAllocCtx, NULL, uAvailPool-1);
   if(UsefulBuf_IsNULL(Allocated)) { // expected to succeed
      return -2;
   }
   // Ask for some more and see failure
   UsefulBuf Allocated2 = (*pAlloc)(pAllocCtx, NULL, uAvailPool/2);
   if(!UsefulBuf_IsNULL(Allocated2)) { // expected to fail
      return -3;
   }
   // Free the first allocate, retry the second and see success
   (*pAlloc)(pAllocCtx, Allocated.ptr, 0); // Free
   Allocated = (*pAlloc)(pAllocCtx, NULL, uAvailPool/2);
   if(UsefulBuf_IsNULL(Allocated)) { // succeed because of the free
      return -4;
   }

   // Re do set up for next test that involves a successful alloc,
   // and a successful realloc and a failed realloc
   QCBORDecode_SetMemPool(&DC, Pool, 0);
   pAlloc    = DC.StringAllocator.pfAllocator;
   pAllocCtx = DC.StringAllocator.pAllocateCxt;

   // Allocate half the pool and see success
   Allocated = (*pAlloc)(pAllocCtx, NULL, uAvailPool/2);
   if(UsefulBuf_IsNULL(Allocated)) { // expected to succeed
      return -5;
   }
   // Reallocate to take up the whole pool and see success
   Allocated2 = (*pAlloc)(pAllocCtx, Allocated.ptr, uAvailPool);
   if(UsefulBuf_IsNULL(Allocated2)) {
      return -6;
   }
   // Make sure its the same pointer and the size is right
   if(Allocated2.ptr != Allocated.ptr || Allocated2.len != uAvailPool) {
      return -7;
   }
   // Try to allocate more to be sure there is failure after a realloc
   UsefulBuf Allocated3 = (*pAlloc)(pAllocCtx, Allocated.ptr, uAvailPool+1);
   if(!UsefulBuf_IsNULL(Allocated3)) {
      return -8;
   }

   return 0;
}


/* Just enough of an allocator to test configuration of one */
static UsefulBuf AllocateTestFunction(void *pCtx, void *pOldMem, size_t uNewSize)
{
   (void)pOldMem; // unused variable

   if(uNewSize) {
      // Assumes the context pointer is the buffer and
      // nothing too big will ever be asked for.
      // This is only good for this basic test!
      return (UsefulBuf) {pCtx, uNewSize};
   } else {
      return NULLUsefulBuf;
   }
}


int32_t SetUpAllocatorTest(void)
{
   // Set up the decoder with a tiny bit of CBOR to parse because
   // nothing can be done with it unless that is set up.
   QCBORDecodeContext DC;
   const uint8_t pMinimalCBOR[] = {0x62, 0x48, 0x69}; // "Hi"
   QCBORDecode_Init(&DC, UsefulBuf_FROM_BYTE_ARRAY_LITERAL(pMinimalCBOR),0);

   uint8_t pAllocatorBuffer[50];

   // This is really just to test that this call works.
   // The full functionality of string allocators is tested
   // elsewhere with the MemPool internal allocator.
   QCBORDecode_SetUpAllocator(&DC, AllocateTestFunction, pAllocatorBuffer, 1);

   QCBORItem Item;
   if(QCBORDecode_GetNext(&DC, &Item) != QCBOR_SUCCESS) {
      return -1;
   }

   if(Item.uDataAlloc == 0 ||
      Item.uDataType != QCBOR_TYPE_TEXT_STRING ||
      Item.val.string.ptr != pAllocatorBuffer) {
      return -2;
   }

   if(QCBORDecode_Finish(&DC) != QCBOR_SUCCESS) {
      return -3;
   }

   return 0;
}
#endif /* QCBOR_DISABLE_INDEFINITE_LENGTH_STRINGS */


#ifndef QCBOR_DISABLE_EXP_AND_MANTISSA

/*  exponent, mantissa
  [
    4([-1, 3]),
    4([-20,                   4759477275222530853136]),
    4([9223372036854775807,  -4759477275222530853137]),
    5([300, 100]),
    5([-20,                   4759477275222530853136]),
    5([-9223372036854775807, -4759477275222530853137])
    5([ 9223372036854775806, -4759477275222530853137])
    5([ 9223372036854775806,  9223372036854775806])]
    [-1, 3],
    [-20,                   4759477275222530853136],
    [300, 100],


  ]
 */
static const uint8_t spExpectedExponentsAndMantissas[] = {
   0x8b,
   0xC4, 0x82, 0x20,
               0x03,
   0xC4, 0x82, 0x33,
               0xC2, 0x4A, 0x01, 0x02, 0x03, 0x04, 0x05, 0x06, 0x07, 0x08, 0x09, 0x10,
   0xC4, 0x82, 0x1B, 0x7F, 0xFF, 0xFF, 0xFF, 0xFF, 0xFF, 0xFF, 0xFF,
               0xC3, 0x4A, 0x01, 0x02, 0x03, 0x04, 0x05, 0x06, 0x07, 0x08, 0x09, 0x10,
   0xC5, 0x82, 0x19, 0x01, 0x2C,
               0x18, 0x64,
   0xC5, 0x82, 0x33,
               0xC2, 0x4A, 0x01, 0x02, 0x03, 0x04, 0x05, 0x06, 0x07, 0x08, 0x09, 0x10,
   0xC5, 0x82, 0x3B, 0x7F, 0xFF, 0xFF, 0xFF, 0xFF, 0xFF, 0xFF, 0xFE,
               0xC3, 0x4A, 0x01, 0x02, 0x03, 0x04, 0x05, 0x06, 0x07, 0x08, 0x09, 0x10,
   0xC5, 0x82, 0x1B, 0x7F, 0xFF, 0xFF, 0xFF, 0xFF, 0xFF, 0xFF, 0xFE,
               0xC3, 0x4A, 0x01, 0x02, 0x03, 0x04, 0x05, 0x06, 0x07, 0x08, 0x09, 0x10,
   0xC5, 0x82, 0x1B, 0x7f, 0xFF, 0xFF, 0xFF, 0xFF, 0xFF, 0xFF, 0xFE,
               0x1B, 0x7f, 0xFF, 0xFF, 0xFF, 0xFF, 0xFF, 0xFF, 0xFE,
   0x82, 0x20,
               0x03,
   0x82, 0x33,
               0xC2, 0x4A, 0x01, 0x02, 0x03, 0x04, 0x05, 0x06, 0x07, 0x08, 0x09, 0x10,
   0x82, 0x19, 0x01, 0x2C,
               0x18, 0x64,
};


int32_t ExponentAndMantissaDecodeTests(void)
{
   QCBORDecodeContext DC;
   QCBORError         uErr;
   QCBORItem          item;

   static const uint8_t spBigNumMantissa[] = {0x01, 0x02, 0x03, 0x04, 0x05,
                                              0x06, 0x07, 0x08, 0x09, 0x010};
   UsefulBufC BN = UsefulBuf_FROM_BYTE_ARRAY_LITERAL(spBigNumMantissa);


   QCBORDecode_Init(&DC,
                    UsefulBuf_FROM_BYTE_ARRAY_LITERAL(spExpectedExponentsAndMantissas),
                    QCBOR_DECODE_MODE_NORMAL);

   uErr = QCBORDecode_GetNext(&DC, &item);
   if(uErr != QCBOR_SUCCESS) {
      return 1;
   }

   if(item.uDataType != QCBOR_TYPE_ARRAY) {
      return 2;
   }

   uErr = QCBORDecode_GetNext(&DC, &item);
   if(uErr != QCBOR_SUCCESS) {
      return 3;
   }

   if(item.uDataType != QCBOR_TYPE_DECIMAL_FRACTION ||
      item.val.expAndMantissa.Mantissa.nInt != 3 ||
      item.val.expAndMantissa.nExponent != -1) {
      return 4;
   }

   uErr = QCBORDecode_GetNext(&DC, &item);
   if(uErr != QCBOR_SUCCESS) {
      return 5;
   }

   if(item.uDataType != QCBOR_TYPE_DECIMAL_FRACTION_POS_BIGNUM ||
      item.val.expAndMantissa.nExponent != -20 ||
      UsefulBuf_Compare(item.val.expAndMantissa.Mantissa.bigNum, BN)) {
      return 6;
   }

   uErr = QCBORDecode_GetNext(&DC, &item);
   if(uErr != QCBOR_SUCCESS) {
      return 7;
   }

   if(item.uDataType != QCBOR_TYPE_DECIMAL_FRACTION_NEG_BIGNUM ||
      item.val.expAndMantissa.nExponent != 9223372036854775807 ||
      UsefulBuf_Compare(item.val.expAndMantissa.Mantissa.bigNum, BN)) {
      return 8;
   }

   uErr = QCBORDecode_GetNext(&DC, &item);
   if(uErr != QCBOR_SUCCESS) {
      return 9;
   }

   if(item.uDataType != QCBOR_TYPE_BIGFLOAT ||
      item.val.expAndMantissa.Mantissa.nInt != 100 ||
      item.val.expAndMantissa.nExponent != 300) {
      return 10;
   }

   // 5([-20, 4759477275222530853136]),
   uErr = QCBORDecode_GetNext(&DC, &item);
   if(uErr != QCBOR_SUCCESS) {
      return 11;
   }
   if(item.uDataType != QCBOR_TYPE_BIGFLOAT_POS_BIGNUM ||
      item.val.expAndMantissa.nExponent != -20 ||
      UsefulBuf_Compare(item.val.expAndMantissa.Mantissa.bigNum, BN)) {
      return 12;
   }

   // 5([-9223372036854775807, -4759477275222530853137])
   uErr = QCBORDecode_GetNext(&DC, &item);
   if(uErr != QCBOR_SUCCESS) {
      return 13;
   }
   if(item.uDataType != QCBOR_TYPE_BIGFLOAT_NEG_BIGNUM ||
      item.val.expAndMantissa.nExponent != -9223372036854775807 ||
      UsefulBuf_Compare(item.val.expAndMantissa.Mantissa.bigNum, BN)) {
      return 14;
   }

   // 5([ 9223372036854775806, -4759477275222530853137])
   uErr = QCBORDecode_GetNext(&DC, &item);
   if(uErr != QCBOR_SUCCESS) {
      return 15;
   }
   if(item.uDataType != QCBOR_TYPE_BIGFLOAT_NEG_BIGNUM ||
      item.val.expAndMantissa.nExponent != 9223372036854775806 ||
      UsefulBuf_Compare(item.val.expAndMantissa.Mantissa.bigNum, BN)) {
      return 16;
   }

   // 5([ 9223372036854775806,  9223372036854775806])]
   uErr = QCBORDecode_GetNext(&DC, &item);
   if(uErr != QCBOR_SUCCESS) {
      return 17;
   }
   if(item.uDataType != QCBOR_TYPE_BIGFLOAT ||
      item.val.expAndMantissa.nExponent != 9223372036854775806 ||
      item.val.expAndMantissa.Mantissa.nInt!= 9223372036854775806 ) {
      return 18;
   }

   // [-1, 3],
   uErr = QCBORDecode_GetNext(&DC, &item);
   if(uErr != QCBOR_SUCCESS) {
      return 19;
   }
   if(item.uDataType != QCBOR_TYPE_ARRAY) {
      return 20;
   }
   uErr = QCBORDecode_GetNext(&DC, &item);
   if(uErr != QCBOR_SUCCESS) {
      return 21;
   }
   if(item.uDataType != QCBOR_TYPE_INT64) {
      return 22;
   }   uErr = QCBORDecode_GetNext(&DC, &item);
   if(uErr != QCBOR_SUCCESS) {
      return 23;
   }
   if(item.uDataType != QCBOR_TYPE_INT64) {
      return 24;
   }

   //4([-20, 4759477275222530853136]),
   uErr = QCBORDecode_GetNext(&DC, &item);
   if(uErr != QCBOR_SUCCESS) {
      return 25;
   }
   if(item.uDataType != QCBOR_TYPE_ARRAY) {
      return 26;
   }
   uErr = QCBORDecode_GetNext(&DC, &item);
   if(uErr != QCBOR_SUCCESS) {
      return 27;
   }
   if(item.uDataType != QCBOR_TYPE_INT64) {
      return 28;
   }   uErr = QCBORDecode_GetNext(&DC, &item);
   if(uErr != QCBOR_SUCCESS) {
      return 29;
   }
   if(item.uDataType != QCBOR_TYPE_POSBIGNUM) {
      return 30;
   }

   // [300, 100],
   uErr = QCBORDecode_GetNext(&DC, &item);
   if(uErr != QCBOR_SUCCESS) {
      return 25;
   }
   if(item.uDataType != QCBOR_TYPE_ARRAY) {
      return 26;
   }
   uErr = QCBORDecode_GetNext(&DC, &item);
   if(uErr != QCBOR_SUCCESS) {
      return 27;
   }
   if(item.uDataType != QCBOR_TYPE_INT64) {
      return 28;
   }   uErr = QCBORDecode_GetNext(&DC, &item);
   if(uErr != QCBOR_SUCCESS) {
      return 29;
   }
   if(item.uDataType != QCBOR_TYPE_INT64) {
      return 30;
   }


   uErr = QCBORDecode_Finish(&DC);
   if(uErr != QCBOR_SUCCESS) {
      return 99;
   }

   /* Now encode some stuff and then decode it */
   uint8_t pBuf[40];
   QCBOREncodeContext EC;
   UsefulBufC Encoded;

   QCBOREncode_Init(&EC, UsefulBuf_FROM_BYTE_ARRAY(pBuf));
   QCBOREncode_OpenArray(&EC);
   QCBOREncode_AddDecimalFraction(&EC, 999, 1000); // 999 * (10 ^ 1000)
   QCBOREncode_AddBigFloat(&EC, 100, INT32_MIN);
   QCBOREncode_AddDecimalFractionBigNum(&EC, BN, false, INT32_MAX);
   QCBOREncode_CloseArray(&EC);
   QCBOREncode_Finish(&EC, &Encoded);


   QCBORDecode_Init(&DC, Encoded, QCBOR_DECODE_MODE_NORMAL);
   uErr = QCBORDecode_GetNext(&DC, &item);
   if(uErr != QCBOR_SUCCESS) {
      return 100;
   }

   uErr = QCBORDecode_GetNext(&DC, &item);
   if(uErr != QCBOR_SUCCESS) {
      return 101;
   }

   if(item.uDataType != QCBOR_TYPE_DECIMAL_FRACTION ||
      item.val.expAndMantissa.nExponent != 1000 ||
      item.val.expAndMantissa.Mantissa.nInt != 999) {
      return 102;
   }

   uErr = QCBORDecode_GetNext(&DC, &item);
   if(uErr != QCBOR_SUCCESS) {
      return 103;
   }

   if(item.uDataType != QCBOR_TYPE_BIGFLOAT ||
      item.val.expAndMantissa.nExponent != INT32_MIN ||
      item.val.expAndMantissa.Mantissa.nInt != 100) {
      return 104;
   }

   uErr = QCBORDecode_GetNext(&DC, &item);
   if(uErr != QCBOR_SUCCESS) {
      return 105;
   }

   if(item.uDataType != QCBOR_TYPE_DECIMAL_FRACTION_POS_BIGNUM ||
      item.val.expAndMantissa.nExponent != INT32_MAX ||
      UsefulBuf_Compare(item.val.expAndMantissa.Mantissa.bigNum, BN)) {
      return 106;
   }


   int64_t                   nExp, nMant;
   UsefulBuf_MAKE_STACK_UB(  MantBuf, 20);
   UsefulBufC                Mant;
   bool                      bIsNeg;

   QCBORDecode_Init(&DC,
                    UsefulBuf_FROM_BYTE_ARRAY_LITERAL(spExpectedExponentsAndMantissas),
                    QCBOR_DECODE_MODE_NORMAL);
   QCBORDecode_EnterArray(&DC, NULL);

   // 4([-1, 3]),
   QCBORDecode_GetDecimalFraction(&DC, QCBOR_TAG_REQUIREMENT_TAG, &nExp, &nMant);

   // 4([-20,                   4759477275222530853136]),
   QCBORDecode_GetDecimalFractionBig(&DC, QCBOR_TAG_REQUIREMENT_TAG, MantBuf,
                                     &Mant, &bIsNeg, &nExp);

   // 4([9223372036854775807,  -4759477275222530853137]),
   QCBORDecode_GetDecimalFractionBig(&DC, QCBOR_TAG_REQUIREMENT_OPTIONAL_TAG,
                                     MantBuf, &Mant, &bIsNeg, &nExp);

   // 5([300, 100]),
   QCBORDecode_GetBigFloat(&DC, QCBOR_TAG_REQUIREMENT_TAG, &nExp, &nMant);

   // 5([-20,                   4759477275222530853136]),
   QCBORDecode_GetBigFloatBig(&DC, QCBOR_TAG_REQUIREMENT_TAG, MantBuf, &Mant,
                              &bIsNeg, &nExp);

   // 5([-9223372036854775807, -4759477275222530853137])
   QCBORDecode_GetBigFloatBig(&DC, QCBOR_TAG_REQUIREMENT_TAG, MantBuf, &Mant,
                              &bIsNeg, &nExp);

   // 5([ 9223372036854775806, -4759477275222530853137])
   QCBORDecode_GetBigFloatBig(&DC, QCBOR_TAG_REQUIREMENT_TAG, MantBuf, &Mant,
                              &bIsNeg, &nExp);

   // 5([ 9223372036854775806,  9223372036854775806])]
   QCBORDecode_GetBigFloatBig(&DC, QCBOR_TAG_REQUIREMENT_TAG, MantBuf, &Mant,
                              &bIsNeg, &nExp);

   // [-1, 3],
   QCBORDecode_GetDecimalFraction(&DC, QCBOR_TAG_REQUIREMENT_NOT_A_TAG, &nExp, &nMant);

   // [-20, 4759477275222530853136],
   QCBORDecode_GetDecimalFractionBig(&DC, QCBOR_TAG_REQUIREMENT_NOT_A_TAG, MantBuf,
                                     &Mant, &bIsNeg, &nExp);

   // [300, 100],
   QCBORDecode_GetBigFloat(&DC, QCBOR_TAG_REQUIREMENT_NOT_A_TAG, &nExp, &nMant);

   QCBORDecode_ExitArray(&DC);

   uErr = QCBORDecode_Finish(&DC);
   if(uErr != QCBOR_SUCCESS) {
      return 200;
   }

   return 0;
}


static const struct FailInput ExponentAndMantissaFailures[] = {
   // Exponent > INT64_MAX
   { {(uint8_t[]){0xC4, 0x82, 0x1B, 0x7f, 0xFF, 0xFF, 0xFF, 0xFF, 0xFF,
                  0xFF, 0xFF, 0x1B, 0x80, 0xFF, 0xFF, 0xFF, 0xFF, 0xFF,
                  0xFF, 0xFF,}, 20}, QCBOR_ERR_BAD_EXP_AND_MANTISSA},
   // Mantissa > INT64_MAX
   { {(uint8_t[]){0xC4, 0x82, 0x1B, 0x80, 0xFF, 0xFF, 0xFF, 0xFF, 0xFF,
                  0xFF, 0xFF, 0xC3, 0x4A, 0x01, 0x02, 0x03, 0x04, 0x05,
                  0x06, 0x07, 0x08, 0x09, 0x10}, 23}, QCBOR_ERR_BAD_EXP_AND_MANTISSA},
   // End of input
   { {(uint8_t[]){0xC4, 0x82}, 2}, QCBOR_ERR_NO_MORE_ITEMS},
   // End of input
   { {(uint8_t[]){0xC4, 0x82, 0x01}, 3}, QCBOR_ERR_NO_MORE_ITEMS},
   // bad content for big num
   { {(uint8_t[]){0xC4, 0x82, 0x01, 0xc3, 0x01}, 5}, QCBOR_ERR_BAD_OPT_TAG},
   // bad content for big num
   { {(uint8_t[]){0xC4, 0x82, 0xc2, 0x01, 0x1f}, 5}, QCBOR_ERR_BAD_INT},
   // Bad integer for exponent
   { {(uint8_t[]){0xC4, 0x82, 0x01, 0x1f}, 4}, QCBOR_ERR_BAD_INT},
   // Bad integer for mantissa
   { {(uint8_t[]){0xC4, 0x82, 0x1f, 0x01}, 4}, QCBOR_ERR_BAD_INT},
   // 3 items in array
   { {(uint8_t[]){0xC4, 0x83, 0x03, 0x01, 02}, 5}, QCBOR_ERR_BAD_EXP_AND_MANTISSA},
#ifndef QCBOR_DISABLE_INDEFINITE_LENGTH_ARRAYS
   // unterminated indefinite length array
   { {(uint8_t[]){0xC4, 0x9f, 0x03, 0x01, 0x02}, 5}, QCBOR_ERR_BAD_EXP_AND_MANTISSA},
#else /* QCBOR_DISABLE_INDEFINITE_LENGTH_STRINGS */
   // unterminated indefinite length array
   { {(uint8_t[]){0xC4, 0x9f, 0x03, 0x01, 0x02}, 5}, QCBOR_ERR_INDEF_LEN_ARRAYS_DISABLED},
#endif /* QCBOR_DISABLE_INDEFINITE_LENGTH_STRINGS */
   // Empty array
   { {(uint8_t[]){0xC4, 0x80}, 2}, QCBOR_ERR_NO_MORE_ITEMS},
   // Second is not an integer
   { {(uint8_t[]){0xC4, 0x82, 0x03, 0x40}, 4}, QCBOR_ERR_BAD_EXP_AND_MANTISSA},
   // First is not an integer
   { {(uint8_t[]){0xC4, 0x82, 0x40}, 3}, QCBOR_ERR_BAD_EXP_AND_MANTISSA},
   // Not an array
   { {(uint8_t[]){0xC4, 0xa2}, 2}, QCBOR_ERR_BAD_EXP_AND_MANTISSA}
};


int32_t ExponentAndMantissaDecodeFailTests()
{
   return ProcessFailures(ExponentAndMantissaFailures,
                          C_ARRAY_COUNT(ExponentAndMantissaFailures,
                                        struct FailInput));
}

#endif /* QCBOR_DISABLE_EXP_AND_MANTISSA */



/*
 Some basic CBOR with map and array used in a lot of tests.
 The map labels are all strings

 {
  "first integer": 42,
  "an array of two strings": [
      "string1", "string2"
  ],
  "map in a map": {
      "bytes 1": h'78787878',
      "bytes 2": h'79797979',
      "another int": 98,
      "text 2": "lies, damn lies and statistics"
   }
 }
 */

int32_t SpiffyDecodeBasicMap(UsefulBufC input)
{
     QCBORItem Item1, Item2, Item3;
     int64_t nDecodedInt1, nDecodedInt2;
     UsefulBufC B1, B2, S1, S2, S3;

     QCBORDecodeContext DCtx;
     QCBORError nCBORError;

     QCBORDecode_Init(&DCtx, input, 0);

     QCBORDecode_EnterMap(&DCtx, NULL);

        QCBORDecode_GetInt64InMapSZ(&DCtx, "first integer",  &nDecodedInt1);

        QCBORDecode_EnterMapFromMapSZ(&DCtx, "map in a map");
           QCBORDecode_GetInt64InMapSZ(&DCtx,  "another int",  &nDecodedInt2);
           QCBORDecode_GetByteStringInMapSZ(&DCtx, "bytes 1",  &B1);
           QCBORDecode_GetByteStringInMapSZ(&DCtx, "bytes 2",  &B2);
           QCBORDecode_GetTextStringInMapSZ(&DCtx, "text 2",  &S1);
        QCBORDecode_ExitMap(&DCtx);

        QCBORDecode_EnterArrayFromMapSZ(&DCtx, "an array of two strings");
           QCBORDecode_GetNext(&DCtx, &Item1);
           QCBORDecode_GetNext(&DCtx, &Item2);
           if(QCBORDecode_GetNext(&DCtx, &Item3) != QCBOR_ERR_NO_MORE_ITEMS) {
              return -400;
           }
        QCBORDecode_ExitArray(&DCtx);

        // Parse the same array again using GetText() instead of GetItem()
        QCBORDecode_EnterArrayFromMapSZ(&DCtx, "an array of two strings");
           QCBORDecode_GetTextString(&DCtx, &S2);
           QCBORDecode_GetTextString(&DCtx, &S3);
           if(QCBORDecode_GetError(&DCtx) != QCBOR_SUCCESS) {
              return 5000;
           }
      /*     QCBORDecode_GetText(&DCtx, &S3);
           if(QCBORDecode_GetAndResetError(&DCtx) != QCBOR_ERR_NO_MORE_ITEMS) {
               return 5001;
           } */

        QCBORDecode_ExitArray(&DCtx);

     QCBORDecode_ExitMap(&DCtx);

     nCBORError = QCBORDecode_Finish(&DCtx);

     if(nCBORError) {
        return (int32_t)nCBORError;
     }

     if(nDecodedInt1 != 42) {
        return 1001;
     }

     if(nDecodedInt2 != 98) {
        return 1002;
     }

     if(Item1.uDataType != QCBOR_TYPE_TEXT_STRING ||
        UsefulBufCompareToSZ(Item1.val.string, "string1")) {
        return 1003;
     }

     if(Item1.uDataType != QCBOR_TYPE_TEXT_STRING ||
        UsefulBufCompareToSZ(Item2.val.string, "string2")) {
        return 1004;
     }

     if(UsefulBufCompareToSZ(S1, "lies, damn lies and statistics")) {
        return 1005;
     }

     if(UsefulBuf_Compare(B1, UsefulBuf_FromSZ("xxxx"))){
        return 1006;
     }

     if(UsefulBuf_Compare(B2, UsefulBuf_FromSZ("yyyy"))){
        return 1007;
     }

     if(UsefulBuf_Compare(S2, UsefulBuf_FromSZ("string1"))){
        return 1008;
     }

     if(UsefulBuf_Compare(S3, UsefulBuf_FromSZ("string2"))){
        return 1009;
     }

   return 0;
}

/*
   {
      -75008: h'05083399',
      88: [],
      100100: {
         "sub1": {
            10: [
               0
            ],
            -75009: h'A46823990001',
            100100: {
               "json": "{ \"ueid\", \"xyz\"}",
               "subsub": {
                  100002: h'141813191001'
               }
            }
         }
      }
   }
 */

static const uint8_t spNestedCBOR[] = {
   0xa3, 0x3a, 0x00, 0x01, 0x24, 0xff, 0x44, 0x05,
   0x08, 0x33, 0x99, 0x18, 0x58, 0x80, 0x1a, 0x00,
   0x01, 0x87, 0x04, 0xa1, 0x64, 0x73, 0x75, 0x62,
   0x31, 0xa3, 0x0a, 0x81, 0x00, 0x3a, 0x00, 0x01,
   0x25, 0x00, 0x46, 0xa4, 0x68, 0x23, 0x99, 0x00,
   0x01, 0x1a, 0x00, 0x01, 0x87, 0x04, 0xa2, 0x64,
   0x6a, 0x73, 0x6f, 0x6e, 0x70, 0x7b, 0x20, 0x22,
   0x75, 0x65, 0x69, 0x64, 0x22, 0x2c, 0x20, 0x22,
   0x78, 0x79, 0x7a, 0x22, 0x7d, 0x66, 0x73, 0x75,
   0x62, 0x73, 0x75, 0x62, 0xa1, 0x1a, 0x00, 0x01,
   0x86, 0xa2, 0x46, 0x14, 0x18, 0x13, 0x19, 0x10,
   0x01
};

/*  Get item in multi-level nesting in spNestedCBOR */
static int32_t DecodeNestedGetSubSub(QCBORDecodeContext *pDCtx)
{
   UsefulBufC String;

   uint8_t test_oemid_bytes[] = {0x14, 0x18, 0x13, 0x19, 0x10, 0x01};
   const struct q_useful_buf_c test_oemid = UsefulBuf_FROM_BYTE_ARRAY_LITERAL(test_oemid_bytes);

   QCBORDecode_EnterMapFromMapN(pDCtx, 100100);
   QCBORDecode_EnterMap(pDCtx, NULL);
   QCBORDecode_EnterMapFromMapN(pDCtx, 100100);
   QCBORDecode_EnterMapFromMapSZ(pDCtx, "subsub");
   QCBORDecode_GetByteStringInMapN(pDCtx, 100002, &String);
   if(QCBORDecode_GetError(pDCtx)) {
      return 4001;
   }
   if(UsefulBuf_Compare(String, test_oemid)) {
      return 4002;
   }
   QCBORDecode_ExitMap(pDCtx);
   QCBORDecode_ExitMap(pDCtx);
   QCBORDecode_ExitMap(pDCtx);
   QCBORDecode_ExitMap(pDCtx);

   return 0;
}

/*  Iterations on the zero-length array in spNestedCBOR */
static int32_t DecodeNestedGetEmpty(QCBORDecodeContext *pDCtx)
{
   QCBORItem Item;
   QCBORError         uErr;

   QCBORDecode_EnterArrayFromMapN(pDCtx, 88);
   for(int x = 0; x < 20; x++) {
      uErr = QCBORDecode_GetNext(pDCtx, &Item);
      if(uErr != QCBOR_ERR_NO_MORE_ITEMS) {
         return 4100;

      }
   }
   QCBORDecode_ExitArray(pDCtx);
   if(QCBORDecode_GetError(pDCtx)) {
      return 4101;
   }

   return 0;
}

/* Various iterations on the array that contains a zero in spNestedCBOR */
static int32_t DecodeNestedGetZero(QCBORDecodeContext *pDCtx)
{
   QCBORError         uErr;

   QCBORDecode_EnterMapFromMapN(pDCtx, 100100);
   QCBORDecode_EnterMapFromMapSZ(pDCtx, "sub1");
   QCBORDecode_EnterArrayFromMapN(pDCtx, 10);
   int64_t nInt = 99;
   QCBORDecode_GetInt64(pDCtx, &nInt);
   if(nInt != 0) {
      return 4200;
   }
   for(int x = 0; x < 20; x++) {
      QCBORItem Item;
      uErr = QCBORDecode_GetNext(pDCtx, &Item);
      if(uErr != QCBOR_ERR_NO_MORE_ITEMS) {
         return 4201;

      }
   }
   QCBORDecode_ExitArray(pDCtx);
   if(QCBORDecode_GetAndResetError(pDCtx)) {
      return 4202;
   }
   QCBORDecode_EnterArrayFromMapN(pDCtx, 10);
   UsefulBufC dD;
   QCBORDecode_GetByteString(pDCtx, &dD);
   if(QCBORDecode_GetAndResetError(pDCtx) != QCBOR_ERR_UNEXPECTED_TYPE) {
      return 4203;
   }
   for(int x = 0; x < 20; x++) {
      QCBORDecode_GetByteString(pDCtx, &dD);
      uErr = QCBORDecode_GetAndResetError(pDCtx);
      if(uErr != QCBOR_ERR_NO_MORE_ITEMS) {
         return 4204;
      }
   }
   QCBORDecode_ExitArray(pDCtx);
   QCBORDecode_ExitMap(pDCtx);
   QCBORDecode_ExitMap(pDCtx);

   return 0;
}

/* Repeatedly enter and exit maps and arrays, go off the end of maps
 and arrays and such. */
static int32_t DecodeNestedIterate(void)
{
   QCBORDecodeContext DCtx;
   int32_t            nReturn;
   QCBORError         uErr;

   QCBORDecode_Init(&DCtx, UsefulBuf_FROM_BYTE_ARRAY_LITERAL(spNestedCBOR), 0);
   QCBORDecode_EnterMap(&DCtx, NULL);

   for(int j = 0; j < 5; j++) {
      for(int i = 0; i < 20; i++) {
         nReturn = DecodeNestedGetSubSub(&DCtx);
         if(nReturn) {
            return nReturn;
         }
      }

      for(int i = 0; i < 20; i++) {
         nReturn = DecodeNestedGetEmpty(&DCtx);
         if(nReturn ) {
            return nReturn;
         }
      }

      for(int i = 0; i < 20; i++) {
         nReturn = DecodeNestedGetZero(&DCtx);
         if(nReturn ) {
            return nReturn;
         }
      }
   }

   QCBORDecode_ExitMap(&DCtx);
   uErr = QCBORDecode_Finish(&DCtx);
   if(uErr) {
      return (int32_t)uErr + 4100;
   }

   return 0;
}


/*
   [
      23,
      6000,
      h'67616C6163746963',
      h'686176656E20746F6B656E'
   ]
 */
static const uint8_t spSimpleArray[] = {
   0x84,
   0x17,
   0x19, 0x17, 0x70,
   0x48, 0x67, 0x61, 0x6C, 0x61, 0x63, 0x74, 0x69, 0x63,
   0x4B, 0x68, 0x61, 0x76, 0x65, 0x6E, 0x20, 0x74, 0x6F, 0x6B, 0x65, 0x6E};

/* [h'', {}, [], 0] */
static const uint8_t spArrayOfEmpty[] = {0x84, 0x40, 0xa0, 0x80, 0x00};

/* {} */
static const uint8_t spEmptyMap[] = {0xa0};

#ifndef QCBOR_DISABLE_INDEFINITE_LENGTH_ARRAYS
/* {} */
static const uint8_t spEmptyInDefinteLengthMap[] = {0xbf, 0xff};


/*
   {
      0: [],
      9: [
         [],
         []
      ],
      8: {
         1: [],
         2: {},
         3: []
      },
      4: {},
      5: [],
      6: [
         [],
         []
      ]
   }
 */
static const uint8_t spMapOfEmpty[] = {
   0xa6, 0x00, 0x80, 0x09, 0x82, 0x80, 0x80, 0x08,
   0xa3, 0x01, 0x80, 0x02, 0xa0, 0x03, 0x80, 0x04,
   0xa0, 0x05, 0x9f, 0xff, 0x06, 0x9f, 0x80, 0x9f,
   0xff, 0xff};

#endif /* QCBOR_DISABLE_INDEFINITE_LENGTH_ARRAYS */


/*
 Too many tags
 Duplicate label
 Integer overflow
 Date overflow

   {
      1: 224(225(226(227(4(0))))),
      3: -18446744073709551616,
      4: 1(1.0e+300),
      5: 0,
      8: 8
    }
 */
static const uint8_t spRecoverableMapErrors[] = {
   0xa6,
   0x01, 0xd8, 0xe0, 0xd8, 0xe1, 0xd8, 0xe2, 0xd8, 0xe3, 0xd8, 0x04, 0x00,
   0x03, 0x3b, 0xff, 0xff, 0xff, 0xff, 0xff, 0xff, 0xff, 0xff,
   0x04, 0xc1, 0xfb, 0x7e, 0x37, 0xe4, 0x3c, 0x88, 0x00, 0x75, 0x9c,
   0x05, 0x00,
   0x05, 0x00,
   0x08, 0x08,
};

/* Bad break */
static const uint8_t spUnRecoverableMapError1[] = {
   0xa2, 0xff, 0x01, 0x00, 0x02, 0x00
};

#ifndef QCBOR_DISABLE_INDEFINITE_LENGTH_ARRAYS
/* No more items */
static const uint8_t spUnRecoverableMapError2[] = {
   0xbf, 0x02, 0xbf, 0xff, 0x01, 0x00, 0x02, 0x00
};

/* Hit end because string is too long */
static const uint8_t spUnRecoverableMapError3[] = {
   0xbf, 0x02, 0x69, 0x64, 0x64, 0xff
};

/* Hit end because string is too long */
static const uint8_t spUnRecoverableMapError4[] = {
   0xbf,
      0x02, 0x9f, 0x9f, 0x9f, 0x9f, 0x9f, 0x9f, 0x9f, 0x9f,
            0x9f, 0x9f, 0x9f, 0x9f, 0x9f, 0x9f, 0x9f, 0x9f,
            0xff, 0xff, 0xff, 0xff, 0xff, 0xff, 0xff, 0xff,
            0xff, 0xff, 0xff, 0xff, 0xff, 0xff, 0xff, 0xff,
   0xff
};
#endif /* QCBOR_DISABLE_INDEFINITE_LENGTH_ARRAYS */

const unsigned char not_well_formed_submod_section[] = {
   0xa1, 0x14, 0x1f,
};


/* Array of length 3, but only two items. */
const unsigned char spBadConsumeInput[] = {
   0x83, 0x00, 0x00
};

/* Tag nesting too deep. */
const unsigned char spBadConsumeInput2[] = {
   0x81,
   0xD8, 0x37,
   0xD8, 0x2C,
      0xD8, 0x21,
         0xD6,
            0xCB,
               00
};

const unsigned char spBadConsumeInput3[] = {
   0x81, 0xc0, 0x81, 0x00
};

const unsigned char spBadConsumeInput4[] = {
   0x81, 0x9f, 0x00, 0xff
};

const unsigned char spBadConsumeInput5[] = {
   0xa1, 0x80, 0x00
};



int32_t EnterMapTest()
{
   QCBORItem          Item1;
   QCBORItem          ArrayItem;
   QCBORDecodeContext DCtx;
   int32_t            nReturn;
   QCBORError         uErr;

#ifndef QCBOR_DISABLE_INDEFINITE_LENGTH_ARRAYS
   QCBORDecode_Init(&DCtx, UsefulBuf_FROM_BYTE_ARRAY_LITERAL(spMapOfEmpty), 0);
   QCBORDecode_EnterMap(&DCtx, NULL);


   QCBORDecode_EnterArray(&DCtx, NULL); // Label 0
   QCBORDecode_ExitArray(&DCtx);

   QCBORDecode_EnterArray(&DCtx, NULL); // Label 9
   QCBORDecode_EnterArray(&DCtx, NULL);
   QCBORDecode_ExitArray(&DCtx);
   QCBORDecode_EnterArray(&DCtx, NULL);
   QCBORDecode_ExitArray(&DCtx);
   QCBORDecode_ExitArray(&DCtx);

   QCBORDecode_EnterMap(&DCtx, NULL);  // Label 8
   QCBORDecode_EnterArray(&DCtx, NULL);
   QCBORDecode_ExitArray(&DCtx);
   QCBORDecode_EnterMap(&DCtx, NULL);
   QCBORDecode_ExitMap(&DCtx);
   QCBORDecode_EnterArray(&DCtx, NULL);
   QCBORDecode_ExitArray(&DCtx);
   QCBORDecode_ExitMap(&DCtx);

   QCBORDecode_EnterMap(&DCtx, NULL);  // Label4
   QCBORDecode_ExitMap(&DCtx);

   QCBORDecode_EnterArray(&DCtx, NULL); // Label 5
   QCBORDecode_ExitArray(&DCtx);

   QCBORDecode_EnterArray(&DCtx, NULL); // Label 6
   QCBORDecode_EnterArray(&DCtx, NULL);
   QCBORDecode_ExitArray(&DCtx);
   QCBORDecode_EnterArray(&DCtx, NULL);
   QCBORDecode_ExitArray(&DCtx);
   QCBORDecode_ExitArray(&DCtx);

   QCBORDecode_ExitMap(&DCtx);

   uErr = QCBORDecode_Finish(&DCtx);
   if(uErr != QCBOR_SUCCESS){
      return 3011;
   }

   (void)pValidMapIndefEncoded;
   nReturn = SpiffyDecodeBasicMap(UsefulBuf_FROM_BYTE_ARRAY_LITERAL(pValidMapIndefEncoded));
   if(nReturn) {
      return nReturn + 20000;
   }
#endif /* QCBOR_DISABLE_INDEFINITE_LENGTH_ARRAYS */


   nReturn = SpiffyDecodeBasicMap(UsefulBuf_FROM_BYTE_ARRAY_LITERAL(pValidMapEncoded));
   if(nReturn) {
      return nReturn;
   }



   // These tests confirm the cursor is at the right place after entering
   // a map or array
   const UsefulBufC ValidEncodedMap = UsefulBuf_FROM_BYTE_ARRAY_LITERAL(pValidMapEncoded);

   // Confirm cursor is at right place
   QCBORDecode_Init(&DCtx, ValidEncodedMap, 0);
   QCBORDecode_EnterMap(&DCtx, NULL);
   QCBORDecode_GetNext(&DCtx, &Item1);
   if(Item1.uDataType != QCBOR_TYPE_INT64) {
      return 2001;
   }


   QCBORDecode_Init(&DCtx, ValidEncodedMap, 0);
   QCBORDecode_VGetNext(&DCtx, &Item1);
   QCBORDecode_VGetNext(&DCtx, &Item1);
   QCBORDecode_EnterArray(&DCtx, &ArrayItem);
   if(ArrayItem.uLabelType != QCBOR_TYPE_TEXT_STRING ||
      UsefulBuf_Compare(ArrayItem.label.string,
                        UsefulBuf_FROM_SZ_LITERAL("an array of two strings"))) {
      return 2051;
   }
   QCBORDecode_GetNext(&DCtx, &Item1);
   if(Item1.uDataType != QCBOR_TYPE_TEXT_STRING) {
      return 2002;
   }
   QCBORDecode_ExitArray(&DCtx);
   QCBORDecode_EnterMap(&DCtx, &ArrayItem);
   if(ArrayItem.uLabelType != QCBOR_TYPE_TEXT_STRING ||
      UsefulBuf_Compare(ArrayItem.label.string,
                        UsefulBuf_FROM_SZ_LITERAL("map in a map"))) {
      return 2052;
   }


   QCBORDecode_Init(&DCtx, ValidEncodedMap, 0);
   QCBORDecode_EnterMap(&DCtx, NULL);
   QCBORDecode_GetNext(&DCtx, &Item1);
   QCBORDecode_GetNext(&DCtx, &Item1);
   QCBORDecode_GetNext(&DCtx, &Item1);
   QCBORDecode_EnterMapFromMapSZ(&DCtx, "map in a map");
   QCBORDecode_GetNext(&DCtx, &Item1);
   if(Item1.uDataType != QCBOR_TYPE_BYTE_STRING) {
      return 2003;
   }

   QCBORDecode_Init(&DCtx, ValidEncodedMap, 0);
   QCBORDecode_EnterMap(&DCtx, NULL);
   QCBORDecode_GetNext(&DCtx, &Item1);
   QCBORDecode_GetNext(&DCtx, &Item1);
   QCBORDecode_GetNext(&DCtx, &Item1);
   QCBORDecode_GetNext(&DCtx, &Item1);
   QCBORDecode_GetNext(&DCtx, &Item1);
   QCBORDecode_GetNext(&DCtx, &Item1);
   QCBORDecode_GetNext(&DCtx, &Item1);
   QCBORDecode_EnterArrayFromMapSZ(&DCtx, "an array of two strings");
   QCBORDecode_GetNext(&DCtx, &Item1);
   if(Item1.uDataType != QCBOR_TYPE_TEXT_STRING) {
      return 2004;
   }

   QCBORDecode_Init(&DCtx, ValidEncodedMap, 0);
   QCBORDecode_EnterMap(&DCtx, NULL);
   QCBORDecode_EnterArrayFromMapSZ(&DCtx, "an array of two strings");
   QCBORDecode_ExitArray(&DCtx);
   QCBORDecode_GetNext(&DCtx, &Item1);
   if(Item1.uDataType != QCBOR_TYPE_MAP && Item1.uLabelAlloc != QCBOR_TYPE_TEXT_STRING) {
      return 2006;
   }
   QCBORDecode_ExitMap(&DCtx);
   if(QCBORDecode_GetNext(&DCtx, &Item1) != QCBOR_ERR_NO_MORE_ITEMS) {
      return 2007;
   }

   QCBORDecode_Init(&DCtx, UsefulBuf_FROM_BYTE_ARRAY_LITERAL(spSimpleArray), 0);
   QCBORDecode_EnterArray(&DCtx, NULL);
   int64_t nDecodedInt2;
   QCBORDecode_GetInt64InMapSZ(&DCtx, "another int",  &nDecodedInt2);
   uErr = QCBORDecode_GetAndResetError(&DCtx);
   if(uErr != QCBOR_ERR_MAP_NOT_ENTERED){
      return 2008;
   }
   UsefulBufC String;
   QCBORDecode_GetTextStringInMapN(&DCtx, 88, &String);
   if(uErr != QCBOR_ERR_MAP_NOT_ENTERED){
      return 2009;
   }


   QCBORDecode_Init(&DCtx, UsefulBuf_FROM_BYTE_ARRAY_LITERAL(spEmptyMap), 0);
   QCBORDecode_EnterMap(&DCtx, NULL);
   // This will fail because the map is empty.
   QCBORDecode_GetInt64InMapSZ(&DCtx, "another int",  &nDecodedInt2);
   uErr = QCBORDecode_GetAndResetError(&DCtx);
   if(uErr != QCBOR_ERR_LABEL_NOT_FOUND){
      return 2010;
   }
   QCBORDecode_ExitMap(&DCtx);
   uErr = QCBORDecode_Finish(&DCtx);
   if(uErr != QCBOR_SUCCESS){
      return 2011;
   }


#ifndef QCBOR_DISABLE_INDEFINITE_LENGTH_ARRAYS
   QCBORDecode_Init(&DCtx, UsefulBuf_FROM_BYTE_ARRAY_LITERAL(spEmptyInDefinteLengthMap), 0);
   QCBORDecode_EnterMap(&DCtx, NULL);
   // This will fail because the map is empty.
   QCBORDecode_GetInt64InMapSZ(&DCtx, "another int",  &nDecodedInt2);
   uErr = QCBORDecode_GetAndResetError(&DCtx);
   if(uErr != QCBOR_ERR_LABEL_NOT_FOUND){
      return 2012;
   }
   QCBORDecode_ExitMap(&DCtx);
   uErr = QCBORDecode_Finish(&DCtx);
   if(uErr != QCBOR_SUCCESS){
      return 2013;
   }
#endif /* QCBOR_DISABLE_INDEFINITE_LENGTH_ARRAYS */


   QCBORDecode_Init(&DCtx, UsefulBuf_FROM_BYTE_ARRAY_LITERAL(spArrayOfEmpty), 0);
   QCBORDecode_EnterArray(&DCtx, NULL);
   QCBORDecode_GetByteString(&DCtx, &String);
   QCBORDecode_EnterMap(&DCtx, NULL);
   QCBORDecode_ExitMap(&DCtx);
   QCBORDecode_EnterArray(&DCtx, NULL);
   QCBORDecode_ExitArray(&DCtx);
   QCBORDecode_GetInt64(&DCtx, &nDecodedInt2);
   QCBORDecode_ExitArray(&DCtx);
   uErr = QCBORDecode_Finish(&DCtx);
   if(uErr != QCBOR_SUCCESS) {
      return 2014;
   }

   int64_t nInt;
   QCBORDecode_Init(&DCtx, UsefulBuf_FROM_BYTE_ARRAY_LITERAL(spRecoverableMapErrors), 0);
   QCBORDecode_EnterMap(&DCtx, NULL);
   QCBORDecode_GetInt64InMapN(&DCtx, 0x01, &nInt);
   uErr = QCBORDecode_GetError(&DCtx);
   if(uErr != QCBOR_ERR_TOO_MANY_TAGS) {
      return 2021;
   }
   if(QCBORDecode_GetNthTagOfLast(&DCtx, 0) != CBOR_TAG_INVALID64) {
      return 2121;
   }
   (void)QCBORDecode_GetAndResetError(&DCtx);


   QCBORDecode_GetInt64InMapN(&DCtx, 0x03, &nInt);
   uErr = QCBORDecode_GetAndResetError(&DCtx);
   if(uErr != QCBOR_ERR_INT_OVERFLOW) {
      return 2023;
   }

   QCBORDecode_GetEpochDateInMapN(&DCtx, 0x04, QCBOR_TAG_REQUIREMENT_TAG, &nInt);
   uErr = QCBORDecode_GetAndResetError(&DCtx);
   if(uErr != FLOAT_ERR_CODE_NO_FLOAT_HW(QCBOR_ERR_DATE_OVERFLOW)) {
      return 2024;
   }

   QCBORDecode_GetInt64InMapN(&DCtx, 0x05, &nInt);
   uErr = QCBORDecode_GetAndResetError(&DCtx);
   if(uErr != QCBOR_ERR_DUPLICATE_LABEL) {
      return 2025;
   }

   QCBORDecode_GetInt64InMapN(&DCtx, 0x08, &nInt);

   QCBORDecode_ExitMap(&DCtx);
   uErr = QCBORDecode_Finish(&DCtx);
   if(uErr != QCBOR_SUCCESS) {
      return 2026;
   }

   QCBORDecode_Init(&DCtx, UsefulBuf_FROM_BYTE_ARRAY_LITERAL(spUnRecoverableMapError1), 0);
   QCBORDecode_EnterMap(&DCtx, NULL);
   QCBORDecode_GetInt64InMapN(&DCtx, 0x01, &nInt);
   uErr = QCBORDecode_GetAndResetError(&DCtx);
   if(uErr != QCBOR_ERR_BAD_BREAK) {
      return 2030;
   }

#ifndef QCBOR_DISABLE_INDEFINITE_LENGTH_ARRAYS
   QCBORDecode_Init(&DCtx, UsefulBuf_FROM_BYTE_ARRAY_LITERAL(spUnRecoverableMapError2), 0);
   QCBORDecode_EnterMap(&DCtx, NULL);
   QCBORDecode_GetInt64InMapN(&DCtx, 0x01, &nInt);
   uErr = QCBORDecode_GetAndResetError(&DCtx);
   if(uErr != QCBOR_ERR_NO_MORE_ITEMS) {
      return 2031;
   }

   QCBORDecode_Init(&DCtx, UsefulBuf_FROM_BYTE_ARRAY_LITERAL(spUnRecoverableMapError3), 0);
   QCBORDecode_EnterMap(&DCtx, NULL);
   QCBORDecode_GetInt64InMapN(&DCtx, 0x01, &nInt);
   uErr = QCBORDecode_GetAndResetError(&DCtx);
   if(uErr != QCBOR_ERR_HIT_END) {
      return 2032;
   }

   QCBORDecode_Init(&DCtx, UsefulBuf_FROM_BYTE_ARRAY_LITERAL(spUnRecoverableMapError4), 0);
   QCBORDecode_EnterMap(&DCtx, NULL);
   QCBORDecode_GetInt64InMapN(&DCtx, 0x01, &nInt);
   uErr = QCBORDecode_GetAndResetError(&DCtx);
   if(uErr != QCBOR_ERR_ARRAY_DECODE_NESTING_TOO_DEEP) {
      return 2033;
   }
#endif /* QCBOR_DISABLE_INDEFINITE_LENGTH_ARRAYS */

   QCBORDecode_Init(&DCtx, UsefulBuf_FROM_BYTE_ARRAY_LITERAL(pValidMapEncoded), 0);
   QCBORDecode_VGetNextConsume(&DCtx, &Item1);
   if(Item1.uDataType != QCBOR_TYPE_MAP) {
      return 2401;
   }
   if(QCBORDecode_GetError(&DCtx)) {
      return 2402;
   }

   QCBORDecode_Init(&DCtx, UsefulBuf_FROM_BYTE_ARRAY_LITERAL(pValidMapEncoded), 0);
   QCBORDecode_VGetNext(&DCtx, &Item1);
   if(Item1.uDataType != QCBOR_TYPE_MAP ||
      Item1.val.uCount != 3 ||
      Item1.uNextNestLevel != 1) {
      return 2403;
   }
   if(QCBORDecode_GetError(&DCtx)) {
      return 2404;
   }
   QCBORDecode_VGetNextConsume(&DCtx, &Item1);
   if(Item1.uDataType != QCBOR_TYPE_INT64 ||
      Item1.uNextNestLevel != 1 ||
      Item1.val.int64 != 42) {
      return 2405;
   }
   if(QCBORDecode_GetError(&DCtx)) {
      return 2406;
   }
   QCBORDecode_VGetNextConsume(&DCtx, &Item1);
   if(Item1.uDataType != QCBOR_TYPE_ARRAY ||
      Item1.uNestingLevel != 1 ||
      Item1.uNextNestLevel != 1 ||
      Item1.val.uCount != 2) {
      return 2407;
   }
   if(QCBORDecode_GetError(&DCtx)) {
      return 2408;
   }
   QCBORDecode_VGetNextConsume(&DCtx, &Item1);
   if(Item1.uDataType != QCBOR_TYPE_MAP ||
      Item1.uNestingLevel != 1 ||
      Item1.uNextNestLevel != 0 ||
      Item1.val.uCount != 4) {
      return 2409;
   }
   if(QCBORDecode_GetError(&DCtx)) {
      return 2410;
   }

   nReturn = DecodeNestedIterate();


   QCBORDecode_Init(&DCtx, UsefulBuf_FROM_BYTE_ARRAY_LITERAL(not_well_formed_submod_section), 0);
   QCBORDecode_EnterMap(&DCtx, NULL);
   QCBORDecode_EnterMapFromMapN(&DCtx, 20);
   if(QCBORDecode_GetError(&DCtx) != QCBOR_ERR_BAD_INT) {
      return 2500;
   }

   QCBORDecode_Init(&DCtx, UsefulBuf_FROM_BYTE_ARRAY_LITERAL(spBadConsumeInput), 0);
   QCBORDecode_VGetNextConsume(&DCtx, &Item1);
   if(QCBORDecode_GetError(&DCtx) != QCBOR_ERR_NO_MORE_ITEMS) {
      return 2600;
   }

   QCBORDecode_Init(&DCtx, UsefulBuf_FROM_BYTE_ARRAY_LITERAL(spBadConsumeInput2), 0);
   QCBORDecode_VGetNextConsume(&DCtx, &Item1);
   if(QCBORDecode_GetError(&DCtx) != QCBOR_SUCCESS) {
      return 2700;
   }

   QCBORDecode_Init(&DCtx, UsefulBuf_FROM_BYTE_ARRAY_LITERAL(spBadConsumeInput3), 0);
   QCBORDecode_VGetNextConsume(&DCtx, &Item1);
   if(QCBORDecode_GetError(&DCtx) != QCBOR_ERR_UNRECOVERABLE_TAG_CONTENT) {
      return 2800;
   }

   QCBORDecode_Init(&DCtx, UsefulBuf_FROM_BYTE_ARRAY_LITERAL(spBadConsumeInput4), 0);
   QCBORDecode_VGetNextConsume(&DCtx, &Item1);
#ifndef QCBOR_DISABLE_INDEFINITE_LENGTH_ARRAYS
   if(QCBORDecode_GetError(&DCtx) != QCBOR_SUCCESS) {
      return 2900;
   }
#else
   if(QCBORDecode_GetError(&DCtx) != QCBOR_ERR_INDEF_LEN_ARRAYS_DISABLED) {
      return 2901;
   }
#endif

   QCBORDecode_Init(&DCtx, UsefulBuf_FROM_BYTE_ARRAY_LITERAL(spBadConsumeInput5), 0);
   QCBORDecode_VGetNextConsume(&DCtx, &Item1);
   if(QCBORDecode_GetError(&DCtx) != QCBOR_ERR_MAP_LABEL_TYPE) {
      return 3000;
   }

   return nReturn;
}


struct NumberConversion {
   char       *szDescription;
   UsefulBufC  CBOR;
   int64_t     nConvertedToInt64;
   QCBORError  uErrorInt64;
   uint64_t    uConvertToUInt64;
   QCBORError  uErrorUint64;
   double      dConvertToDouble;
   QCBORError  uErrorDouble;
};

#ifndef QCBOR_DISABLE_EXP_AND_MANTISSA
#define EXP_AND_MANTISSA_ERROR(x) x
#else
#define EXP_AND_MANTISSA_ERROR(x) QCBOR_ERR_UNEXPECTED_TYPE
#endif


static const struct NumberConversion NumberConversions[] = {
   {
      "too large to fit into int64_t",
      {(uint8_t[]){0xc3, 0x48, 0x80, 0x00, 0x00, 0x00, 0x00, 0x00, 0x00, 0x00}, 10},
      0,
      QCBOR_ERR_CONVERSION_UNDER_OVER_FLOW,
      0,
      QCBOR_ERR_NUMBER_SIGN_CONVERSION,
      ((double)INT64_MIN) + 1 ,
      FLOAT_ERR_CODE_NO_FLOAT_HW(QCBOR_SUCCESS)
   },
   {
      "largest negative int that fits in int64_t",
      {(uint8_t[]){0xc3, 0x48, 0x7f, 0xff, 0xff, 0xff, 0xff, 0xff, 0xff, 0xff}, 10},
      INT64_MIN,
      QCBOR_SUCCESS,
      0,
      QCBOR_ERR_NUMBER_SIGN_CONVERSION,
      (double)INT64_MIN,
      FLOAT_ERR_CODE_NO_FLOAT_HW(QCBOR_SUCCESS)
   },
   {
      "negative bignum -1",
      {(uint8_t[]){0xc3, 0x41, 0x00}, 3},
      -1,
      QCBOR_SUCCESS,
      0,
      QCBOR_ERR_NUMBER_SIGN_CONVERSION,
      -1.0,
      FLOAT_ERR_CODE_NO_FLOAT_HW(QCBOR_SUCCESS)
   },
   {
      "Decimal Fraction with positive bignum 257 * 10e3",
      {(uint8_t[]){0xC4, 0x82, 0x1B, 0x00, 0x00, 0x00, 0x00, 0x00, 0x00, 0x00, 0x03,
                               0xC2, 0x42, 0x01, 0x01}, 15},
      257000,
      EXP_AND_MANTISSA_ERROR(QCBOR_SUCCESS),
      257000,
      EXP_AND_MANTISSA_ERROR(QCBOR_SUCCESS),
      257000.0,
      FLOAT_ERR_CODE_NO_FLOAT_HW(EXP_AND_MANTISSA_ERROR(QCBOR_SUCCESS))
   },
   {
      "bigfloat with negative bignum -258 * 2e3",
      {(uint8_t[]){0xC5, 0x82, 0x1B, 0x00, 0x00, 0x00, 0x00, 0x00, 0x00, 0x00, 0x03,
                               0xC3, 0x42, 0x01, 0x01}, 15},
      -2064,
      EXP_AND_MANTISSA_ERROR(QCBOR_SUCCESS),
      0,
      EXP_AND_MANTISSA_ERROR(QCBOR_ERR_NUMBER_SIGN_CONVERSION),
      -2064.0,
      FLOAT_ERR_CODE_NO_FLOAT_HW(EXP_AND_MANTISSA_ERROR(QCBOR_SUCCESS))
   },
   {
      "bigfloat with positive bignum 257 * 2e3",
      {(uint8_t[]){0xC5, 0x82, 0x1B, 0x00, 0x00, 0x00, 0x00, 0x00, 0x00, 0x00, 0x03,
                               0xC2, 0x42, 0x01, 0x01}, 15},
      2056,
      EXP_AND_MANTISSA_ERROR(QCBOR_SUCCESS),
      2056,
      EXP_AND_MANTISSA_ERROR(QCBOR_SUCCESS),
      2056.0,
      FLOAT_ERR_CODE_NO_FLOAT_HW(EXP_AND_MANTISSA_ERROR(QCBOR_SUCCESS))
   },
   {
      "negative bignum 0xc349010000000000000000 -18446744073709551617",
      {(uint8_t[]){0xc3, 0x49, 0x01, 0x00, 0x00, 0x00, 0x00, 0x00, 0x00, 0x00, 0x00}, 11},
      0,
      QCBOR_ERR_CONVERSION_UNDER_OVER_FLOW,
      0,
      QCBOR_ERR_NUMBER_SIGN_CONVERSION,
      -18446744073709551617.0,
      FLOAT_ERR_CODE_NO_FLOAT_HW(QCBOR_SUCCESS)
   },
#ifndef QCBOR_DISABLE_INDEFINITE_LENGTH_STRINGS
   {
      "Positive bignum 0x01020304 indefinite length string",
      {(uint8_t[]){0xC2, 0x5f, 0x42, 0x01, 0x02, 0x41, 0x03, 0x41, 0x04, 0xff}, 10},
      0x01020304,
      QCBOR_SUCCESS,
      0x01020304,
      QCBOR_SUCCESS,
      16909060.0,
      FLOAT_ERR_CODE_NO_FLOAT_HW(QCBOR_SUCCESS)
   },
#endif /* QCBOR_DISABLE_INDEFINITE_LENGTH_STRINGS */
   {
      "Decimal Fraction with neg bignum [9223372036854775807, -4759477275222530853137]",
      {(uint8_t[]){0xC4, 0x82, 0x1B, 0x7F, 0xFF, 0xFF, 0xFF, 0xFF, 0xFF, 0xFF, 0xFF,
                               0xC3, 0x4A, 0x01, 0x02, 0x03, 0x04, 0x05, 0x06, 0x07, 0x08, 0x09, 0x10,}, 23},
      0,
      EXP_AND_MANTISSA_ERROR(QCBOR_ERR_CONVERSION_UNDER_OVER_FLOW),
      0,
      EXP_AND_MANTISSA_ERROR(QCBOR_ERR_NUMBER_SIGN_CONVERSION),
      -INFINITY,
      FLOAT_ERR_CODE_NO_FLOAT_HW(EXP_AND_MANTISSA_ERROR(QCBOR_SUCCESS))
   },
   {
      "big float [9223372036854775806,  9223372036854775806]",
      {(uint8_t[]){0xC5, 0x82, 0x1B, 0x7f, 0xFF, 0xFF, 0xFF, 0xFF, 0xFF, 0xFF, 0xFE,
                               0x1B, 0x7f, 0xFF, 0xFF, 0xFF, 0xFF, 0xFF, 0xFF, 0xFE}, 20},
      0,
      EXP_AND_MANTISSA_ERROR(QCBOR_ERR_CONVERSION_UNDER_OVER_FLOW),
      0,
      EXP_AND_MANTISSA_ERROR(QCBOR_ERR_CONVERSION_UNDER_OVER_FLOW),
      INFINITY,
      FLOAT_ERR_CODE_NO_FLOAT_HW(EXP_AND_MANTISSA_ERROR(QCBOR_SUCCESS))
   },
   {
      "Big float 3 * 2^^2",
      {(uint8_t[]){0xC5, 0x82, 0x02, 0x03}, 4},
      12,
      EXP_AND_MANTISSA_ERROR(QCBOR_SUCCESS),
      12,
      EXP_AND_MANTISSA_ERROR(QCBOR_SUCCESS),
      12.0,
      FLOAT_ERR_CODE_NO_FLOAT_HW(EXP_AND_MANTISSA_ERROR(QCBOR_SUCCESS))
   },
   {
      "Positive integer 18446744073709551615",
      {(uint8_t[]){0x1b, 0xff, 0xff, 0xff, 0xff, 0xff, 0xff, 0xff, 0xff}, 9},
      0,
      QCBOR_ERR_CONVERSION_UNDER_OVER_FLOW,
      18446744073709551615ULL,
      QCBOR_SUCCESS,
      18446744073709551615.0,
      FLOAT_ERR_CODE_NO_FLOAT_HW(QCBOR_SUCCESS)
   },
   {
      "Positive bignum 0xffff",
      {(uint8_t[]){0xC2, 0x42, 0xff, 0xff}, 4},
      65536-1,
      QCBOR_SUCCESS,
      0xffff,
      QCBOR_SUCCESS,
      65535.0,
      FLOAT_ERR_CODE_NO_FLOAT_HW(QCBOR_SUCCESS)
   },
   {
      "Postive integer 0",
      {(uint8_t[]){0x0}, 1},
      0LL,
      QCBOR_SUCCESS,
      0ULL,
      QCBOR_SUCCESS,
      0.0,
      FLOAT_ERR_CODE_NO_FLOAT_HW(QCBOR_SUCCESS)
   },
   {
      "Negative integer -18446744073709551616",
      {(uint8_t[]){0x3b, 0x7f, 0xff, 0xff, 0xff, 0xff, 0xff, 0xff, 0xff }, 9},
      -9223372036854775807-1, // INT64_MIN
      QCBOR_SUCCESS,
      0ULL,
      QCBOR_ERR_NUMBER_SIGN_CONVERSION,
      -9223372036854775808.0,
      FLOAT_ERR_CODE_NO_FLOAT_HW(QCBOR_SUCCESS)
   },
   {
      "Double Floating point value 100.3",
      {(uint8_t[]){0xfb, 0x40, 0x59, 0x13, 0x33, 0x33, 0x33, 0x33, 0x33}, 9},
      100L,
      FLOAT_ERR_CODE_NO_FLOAT_HW(QCBOR_SUCCESS),
      100ULL,
      FLOAT_ERR_CODE_NO_FLOAT_HW(QCBOR_SUCCESS),
      100.3,
      FLOAT_ERR_CODE_NO_FLOAT(QCBOR_SUCCESS),
   },
   {
      "Floating point value NaN 0xfa7fc00000",
      {(uint8_t[]){0xfa, 0x7f, 0xc0, 0x00, 0x00}, 5},
      0,
      FLOAT_ERR_CODE_NO_FLOAT_HW(QCBOR_ERR_FLOAT_EXCEPTION),
      0,
      FLOAT_ERR_CODE_NO_FLOAT_HW(QCBOR_ERR_FLOAT_EXCEPTION),
      NAN,
      FLOAT_ERR_CODE_NO_FLOAT_HW(QCBOR_SUCCESS),
   },
   {
      "half-precision Floating point value -4",
      {(uint8_t[]){0xf9, 0xc4, 0x00}, 3},
      // Normal case with all enabled.
      -4,
      FLOAT_ERR_CODE_NO_HALF_PREC_NO_FLOAT_HW(QCBOR_SUCCESS),
      0,
      FLOAT_ERR_CODE_NO_HALF_PREC_NO_FLOAT_HW(QCBOR_ERR_NUMBER_SIGN_CONVERSION),
      -4.0,
      FLOAT_ERR_CODE_NO_HALF_PREC(QCBOR_SUCCESS)
   },
   {
      "Decimal fraction 3/10",
      {(uint8_t[]){0xC4, 0x82, 0x20, 0x03}, 4},
      0,
      EXP_AND_MANTISSA_ERROR(QCBOR_ERR_CONVERSION_UNDER_OVER_FLOW),
      0,
      EXP_AND_MANTISSA_ERROR(QCBOR_ERR_CONVERSION_UNDER_OVER_FLOW),
      0.30000000000000004,
      FLOAT_ERR_CODE_NO_FLOAT_HW(EXP_AND_MANTISSA_ERROR(QCBOR_SUCCESS))
   },
   {
      "+inifinity single precision",
      {(uint8_t[]){0xfa, 0x7f, 0x80, 0x00, 0x00}, 5},
      0,
      FLOAT_ERR_CODE_NO_FLOAT_HW(QCBOR_ERR_FLOAT_EXCEPTION),
      0,
      FLOAT_ERR_CODE_NO_FLOAT_HW(QCBOR_ERR_CONVERSION_UNDER_OVER_FLOW),
      INFINITY,
      FLOAT_ERR_CODE_NO_FLOAT_HW(QCBOR_SUCCESS)
   },

   {
      "extreme pos bignum",
      {(uint8_t[]){0xc2, 0x59, 0x01, 0x90,
         // 50 rows of 8 is 400 digits.
         0xf0, 0xf0, 0xf0, 0xf0, 0xf0, 0xf0, 0xf0, 0xf0,
         0xf0, 0xf0, 0xf0, 0xf0, 0xf0, 0xf0, 0xf0, 0xf0,
         0xf0, 0xf0, 0xf0, 0xf0, 0xf0, 0xf0, 0xf0, 0xf0,
         0xf0, 0xf0, 0xf0, 0xf0, 0xf0, 0xf0, 0xf0, 0xf0,
         0xf0, 0xf0, 0xf0, 0xf0, 0xf0, 0xf0, 0xf0, 0xf0,
         0xf0, 0xf0, 0xf0, 0xf0, 0xf0, 0xf0, 0xf0, 0xf0,
         0xf0, 0xf0, 0xf0, 0xf0, 0xf0, 0xf0, 0xf0, 0xf0,
         0xf0, 0xf0, 0xf0, 0xf0, 0xf0, 0xf0, 0xf0, 0xf0,
         0xf0, 0xf0, 0xf0, 0xf0, 0xf0, 0xf0, 0xf0, 0xf0,
         0xf0, 0xf0, 0xf0, 0xf0, 0xf0, 0xf0, 0xf0, 0xf0,
         0xf0, 0xf0, 0xf0, 0xf0, 0xf0, 0xf0, 0xf0, 0xf0,
         0xf0, 0xf0, 0xf0, 0xf0, 0xf0, 0xf0, 0xf0, 0xf0,
         0xf0, 0xf0, 0xf0, 0xf0, 0xf0, 0xf0, 0xf0, 0xf0,
         0xf0, 0xf0, 0xf0, 0xf0, 0xf0, 0xf0, 0xf0, 0xf0,
         0xf0, 0xf0, 0xf0, 0xf0, 0xf0, 0xf0, 0xf0, 0xf0,
         0xf0, 0xf0, 0xf0, 0xf0, 0xf0, 0xf0, 0xf0, 0xf0,
         0xf0, 0xf0, 0xf0, 0xf0, 0xf0, 0xf0, 0xf0, 0xf0,
         0xf0, 0xf0, 0xf0, 0xf0, 0xf0, 0xf0, 0xf0, 0xf0,
         0xf0, 0xf0, 0xf0, 0xf0, 0xf0, 0xf0, 0xf0, 0xf0,
         0xf0, 0xf0, 0xf0, 0xf0, 0xf0, 0xf0, 0xf0, 0xf0,
         0xf0, 0xf0, 0xf0, 0xf0, 0xf0, 0xf0, 0xf0, 0xf0,
         0xf0, 0xf0, 0xf0, 0xf0, 0xf0, 0xf0, 0xf0, 0xf0,
         0xf0, 0xf0, 0xf0, 0xf0, 0xf0, 0xf0, 0xf0, 0xf0,
         0xf0, 0xf0, 0xf0, 0xf0, 0xf0, 0xf0, 0xf0, 0xf0,
         0xf0, 0xf0, 0xf0, 0xf0, 0xf0, 0xf0, 0xf0, 0xf0,
         0xf0, 0xf0, 0xf0, 0xf0, 0xf0, 0xf0, 0xf0, 0xf0,
         0xf0, 0xf0, 0xf0, 0xf0, 0xf0, 0xf0, 0xf0, 0xf0,
         0xf0, 0xf0, 0xf0, 0xf0, 0xf0, 0xf0, 0xf0, 0xf0,
         0xf0, 0xf0, 0xf0, 0xf0, 0xf0, 0xf0, 0xf0, 0xf0,
         0xf0, 0xf0, 0xf0, 0xf0, 0xf0, 0xf0, 0xf0, 0xf0,
         0xf0, 0xf0, 0xf0, 0xf0, 0xf0, 0xf0, 0xf0, 0xf0,
         0xf0, 0xf0, 0xf0, 0xf0, 0xf0, 0xf0, 0xf0, 0xf0,
         0xf0, 0xf0, 0xf0, 0xf0, 0xf0, 0xf0, 0xf0, 0xf0,
         0xf0, 0xf0, 0xf0, 0xf0, 0xf0, 0xf0, 0xf0, 0xf0,
         0xf0, 0xf0, 0xf0, 0xf0, 0xf0, 0xf0, 0xf0, 0xf0,
         0xf0, 0xf0, 0xf0, 0xf0, 0xf0, 0xf0, 0xf0, 0xf0,
         0xf0, 0xf0, 0xf0, 0xf0, 0xf0, 0xf0, 0xf0, 0xf0,
         0xf0, 0xf0, 0xf0, 0xf0, 0xf0, 0xf0, 0xf0, 0xf0,
         0xf0, 0xf0, 0xf0, 0xf0, 0xf0, 0xf0, 0xf0, 0xf0,
         0xf0, 0xf0, 0xf0, 0xf0, 0xf0, 0xf0, 0xf0, 0xf0,
         0xf0, 0xf0, 0xf0, 0xf0, 0xf0, 0xf0, 0xf0, 0xf0,
         0xf0, 0xf0, 0xf0, 0xf0, 0xf0, 0xf0, 0xf0, 0xf0,
         0xf0, 0xf0, 0xf0, 0xf0, 0xf0, 0xf0, 0xf0, 0xf0,
         0xf0, 0xf0, 0xf0, 0xf0, 0xf0, 0xf0, 0xf0, 0xf0,
         0xf0, 0xf0, 0xf0, 0xf0, 0xf0, 0xf0, 0xf0, 0xf0,
         0xf0, 0xf0, 0xf0, 0xf0, 0xf0, 0xf0, 0xf0, 0xf0,
         0xf0, 0xf0, 0xf0, 0xf0, 0xf0, 0xf0, 0xf0, 0xf0,
         0xf0, 0xf0, 0xf0, 0xf0, 0xf0, 0xf0, 0xf0, 0xf0,
         0xf0, 0xf0, 0xf0, 0xf0, 0xf0, 0xf0, 0xf0, 0xf0,
         0xf0, 0xf0, 0xf0, 0xf0, 0xf0, 0xf0, 0xf0},
         404},
      0,
      QCBOR_ERR_CONVERSION_UNDER_OVER_FLOW,
      0,
      QCBOR_ERR_CONVERSION_UNDER_OVER_FLOW,
      INFINITY,
      FLOAT_ERR_CODE_NO_FLOAT_HW(QCBOR_SUCCESS),
   },

   {
      "extreme neg bignum",
      {(uint8_t[]){0xc3, 0x59, 0x01, 0x90,
         // 50 rows of 8 is 400 digits.
         0xf0, 0xf0, 0xf0, 0xf0, 0xf0, 0xf0, 0xf0, 0xf0,
         0xf0, 0xf0, 0xf0, 0xf0, 0xf0, 0xf0, 0xf0, 0xf0,
         0xf0, 0xf0, 0xf0, 0xf0, 0xf0, 0xf0, 0xf0, 0xf0,
         0xf0, 0xf0, 0xf0, 0xf0, 0xf0, 0xf0, 0xf0, 0xf0,
         0xf0, 0xf0, 0xf0, 0xf0, 0xf0, 0xf0, 0xf0, 0xf0,
         0xf0, 0xf0, 0xf0, 0xf0, 0xf0, 0xf0, 0xf0, 0xf0,
         0xf0, 0xf0, 0xf0, 0xf0, 0xf0, 0xf0, 0xf0, 0xf0,
         0xf0, 0xf0, 0xf0, 0xf0, 0xf0, 0xf0, 0xf0, 0xf0,
         0xf0, 0xf0, 0xf0, 0xf0, 0xf0, 0xf0, 0xf0, 0xf0,
         0xf0, 0xf0, 0xf0, 0xf0, 0xf0, 0xf0, 0xf0, 0xf0,
         0xf0, 0xf0, 0xf0, 0xf0, 0xf0, 0xf0, 0xf0, 0xf0,
         0xf0, 0xf0, 0xf0, 0xf0, 0xf0, 0xf0, 0xf0, 0xf0,
         0xf0, 0xf0, 0xf0, 0xf0, 0xf0, 0xf0, 0xf0, 0xf0,
         0xf0, 0xf0, 0xf0, 0xf0, 0xf0, 0xf0, 0xf0, 0xf0,
         0xf0, 0xf0, 0xf0, 0xf0, 0xf0, 0xf0, 0xf0, 0xf0,
         0xf0, 0xf0, 0xf0, 0xf0, 0xf0, 0xf0, 0xf0, 0xf0,
         0xf0, 0xf0, 0xf0, 0xf0, 0xf0, 0xf0, 0xf0, 0xf0,
         0xf0, 0xf0, 0xf0, 0xf0, 0xf0, 0xf0, 0xf0, 0xf0,
         0xf0, 0xf0, 0xf0, 0xf0, 0xf0, 0xf0, 0xf0, 0xf0,
         0xf0, 0xf0, 0xf0, 0xf0, 0xf0, 0xf0, 0xf0, 0xf0,
         0xf0, 0xf0, 0xf0, 0xf0, 0xf0, 0xf0, 0xf0, 0xf0,
         0xf0, 0xf0, 0xf0, 0xf0, 0xf0, 0xf0, 0xf0, 0xf0,
         0xf0, 0xf0, 0xf0, 0xf0, 0xf0, 0xf0, 0xf0, 0xf0,
         0xf0, 0xf0, 0xf0, 0xf0, 0xf0, 0xf0, 0xf0, 0xf0,
         0xf0, 0xf0, 0xf0, 0xf0, 0xf0, 0xf0, 0xf0, 0xf0,
         0xf0, 0xf0, 0xf0, 0xf0, 0xf0, 0xf0, 0xf0, 0xf0,
         0xf0, 0xf0, 0xf0, 0xf0, 0xf0, 0xf0, 0xf0, 0xf0,
         0xf0, 0xf0, 0xf0, 0xf0, 0xf0, 0xf0, 0xf0, 0xf0,
         0xf0, 0xf0, 0xf0, 0xf0, 0xf0, 0xf0, 0xf0, 0xf0,
         0xf0, 0xf0, 0xf0, 0xf0, 0xf0, 0xf0, 0xf0, 0xf0,
         0xf0, 0xf0, 0xf0, 0xf0, 0xf0, 0xf0, 0xf0, 0xf0,
         0xf0, 0xf0, 0xf0, 0xf0, 0xf0, 0xf0, 0xf0, 0xf0,
         0xf0, 0xf0, 0xf0, 0xf0, 0xf0, 0xf0, 0xf0, 0xf0,
         0xf0, 0xf0, 0xf0, 0xf0, 0xf0, 0xf0, 0xf0, 0xf0,
         0xf0, 0xf0, 0xf0, 0xf0, 0xf0, 0xf0, 0xf0, 0xf0,
         0xf0, 0xf0, 0xf0, 0xf0, 0xf0, 0xf0, 0xf0, 0xf0,
         0xf0, 0xf0, 0xf0, 0xf0, 0xf0, 0xf0, 0xf0, 0xf0,
         0xf0, 0xf0, 0xf0, 0xf0, 0xf0, 0xf0, 0xf0, 0xf0,
         0xf0, 0xf0, 0xf0, 0xf0, 0xf0, 0xf0, 0xf0, 0xf0,
         0xf0, 0xf0, 0xf0, 0xf0, 0xf0, 0xf0, 0xf0, 0xf0,
         0xf0, 0xf0, 0xf0, 0xf0, 0xf0, 0xf0, 0xf0, 0xf0,
         0xf0, 0xf0, 0xf0, 0xf0, 0xf0, 0xf0, 0xf0, 0xf0,
         0xf0, 0xf0, 0xf0, 0xf0, 0xf0, 0xf0, 0xf0, 0xf0,
         0xf0, 0xf0, 0xf0, 0xf0, 0xf0, 0xf0, 0xf0, 0xf0,
         0xf0, 0xf0, 0xf0, 0xf0, 0xf0, 0xf0, 0xf0, 0xf0,
         0xf0, 0xf0, 0xf0, 0xf0, 0xf0, 0xf0, 0xf0, 0xf0,
         0xf0, 0xf0, 0xf0, 0xf0, 0xf0, 0xf0, 0xf0, 0xf0,
         0xf0, 0xf0, 0xf0, 0xf0, 0xf0, 0xf0, 0xf0, 0xf0,
         0xf0, 0xf0, 0xf0, 0xf0, 0xf0, 0xf0, 0xf0, 0xf0,
         0xf0, 0xf0, 0xf0, 0xf0, 0xf0, 0xf0, 0xf0},
         404},
      0,
      QCBOR_ERR_CONVERSION_UNDER_OVER_FLOW,
      0,
      QCBOR_ERR_NUMBER_SIGN_CONVERSION,
      -INFINITY,
      FLOAT_ERR_CODE_NO_FLOAT_HW(QCBOR_SUCCESS)
   },

   {
      "big float underflow [9223372036854775806, -9223372036854775806]",
      {(uint8_t[]){
         0xC5, 0x82,
            0x3B, 0x7f, 0xFF, 0xFF, 0xFF, 0xFF, 0xFF, 0xFF, 0xFE,
            0x1B, 0x7f, 0xFF, 0xFF, 0xFF, 0xFF, 0xFF, 0xFF, 0xFE}, 20},
      0,
      EXP_AND_MANTISSA_ERROR(QCBOR_ERR_CONVERSION_UNDER_OVER_FLOW),
      0,
      EXP_AND_MANTISSA_ERROR(QCBOR_ERR_CONVERSION_UNDER_OVER_FLOW),
      0,
      FLOAT_ERR_CODE_NO_FLOAT_HW(EXP_AND_MANTISSA_ERROR(QCBOR_SUCCESS))
   },

   {
      "bigfloat that evaluates to -INFINITY",
      {(uint8_t[]){
         0xC5, 0x82,
            0x1B, 0x70, 0x00, 0x00, 0x00, 0x00, 0x00, 0x00, 0x03,
            0xC3, 0x42, 0x01, 0x01}, 15},
      0,
      EXP_AND_MANTISSA_ERROR(QCBOR_ERR_CONVERSION_UNDER_OVER_FLOW),
      0,
      EXP_AND_MANTISSA_ERROR(QCBOR_ERR_NUMBER_SIGN_CONVERSION),
      -INFINITY,
      FLOAT_ERR_CODE_NO_FLOAT_HW(EXP_AND_MANTISSA_ERROR(QCBOR_SUCCESS))
   },
};




static int32_t SetUpDecoder(QCBORDecodeContext *DCtx, UsefulBufC CBOR, UsefulBuf Pool)
{
   QCBORDecode_Init(DCtx, CBOR, QCBOR_DECODE_MODE_NORMAL);
#ifndef QCBOR_DISABLE_INDEFINITE_LENGTH_STRINGS
   if(QCBORDecode_SetMemPool(DCtx, Pool, 0)) {
      return 1;
   }
#else /* QCBOR_DISABLE_INDEFINITE_LENGTH_STRINGS */
   (void)Pool;
#endif /* QCBOR_DISABLE_INDEFINITE_LENGTH_STRINGS */
   return 0;
}


int32_t IntegerConvertTest()
{
   const int nNumTests = C_ARRAY_COUNT(NumberConversions,
                                       struct NumberConversion);

   for(int nIndex = 0; nIndex < nNumTests; nIndex++) {
      const struct NumberConversion *pF = &NumberConversions[nIndex];

      // Set up the decoding context including a memory pool so that
      // indefinite length items can be checked
      QCBORDecodeContext DCtx;
      UsefulBuf_MAKE_STACK_UB(Pool, 100);

      /* ----- test conversion to int64_t ------ */
      if(SetUpDecoder(&DCtx, pF->CBOR, Pool)) {
         return (int32_t)(3333+nIndex);
      }

      int64_t nInt;
      QCBORDecode_GetInt64ConvertAll(&DCtx, 0xffff, &nInt);
      if(QCBORDecode_GetError(&DCtx) != pF->uErrorInt64) {
         return (int32_t)(2000+nIndex);
      }
      if(pF->uErrorInt64 == QCBOR_SUCCESS && pF->nConvertedToInt64 != nInt) {
         return (int32_t)(3000+nIndex);
      }

      /* ----- test conversion to uint64_t ------ */
      if(SetUpDecoder(&DCtx, pF->CBOR, Pool)) {
         return (int32_t)(3333+nIndex);
      }

      uint64_t uInt;
      QCBORDecode_GetUInt64ConvertAll(&DCtx, 0xffff, &uInt);
      if(QCBORDecode_GetError(&DCtx) != pF->uErrorUint64) {
         return (int32_t)(4000+nIndex);
      }
      if(pF->uErrorUint64 == QCBOR_SUCCESS && pF->uConvertToUInt64 != uInt) {
         return (int32_t)(5000+nIndex);
      }

      /* ----- test conversion to double ------ */
       if(SetUpDecoder(&DCtx, pF->CBOR, Pool)) {
         return (int32_t)(3333+nIndex);
      }

#ifndef USEFULBUF_DISABLE_ALL_FLOAT
      double d;
      QCBORDecode_GetDoubleConvertAll(&DCtx, 0xffff, &d);
      if(QCBORDecode_GetError(&DCtx) != pF->uErrorDouble) {
         return (int32_t)(6000+nIndex);
      }
      if(pF->uErrorDouble == QCBOR_SUCCESS) {
         if(isnan(pF->dConvertToDouble)) {
            // NaN's can't be compared for equality. A NaN is
            // never equal to anything including another NaN
            if(!isnan(d)) {
               return (int32_t)(7000+nIndex);
            }
         } else {
            if(pF->dConvertToDouble != d) {
               return (int32_t)(8000+nIndex);
            }
         }
      }
#endif /* USEFULBUF_DISABLE_ALL_FLOAT */
   }

   return 0;
}

#ifndef QCBOR_DISABLE_INDEFINITE_LENGTH_STRINGS

int32_t CBORTestIssue134()
{
   QCBORDecodeContext DCtx;
   QCBORItem          Item;
   QCBORError         uCBORError;
   const uint8_t      spTestIssue134[] = { 0x5F, 0x40, 0xFF };

   QCBORDecode_Init(&DCtx,
                    UsefulBuf_FROM_BYTE_ARRAY_LITERAL(spTestIssue134),
                    QCBOR_DECODE_MODE_NORMAL);

   UsefulBuf_MAKE_STACK_UB(StringBuf, 200);
   QCBORDecode_SetMemPool(&DCtx, StringBuf, false);
   
   do {
      uCBORError = QCBORDecode_GetNext(&DCtx, &Item);
   } while (QCBOR_SUCCESS == uCBORError);

   uCBORError = QCBORDecode_Finish(&DCtx);

   return (int32_t)uCBORError;
}

#endif /* QCBOR_DISABLE_INDEFINITE_LENGTH_STRINGS */

int32_t CBORSequenceDecodeTests(void)
{
   QCBORDecodeContext DCtx;
   QCBORItem          Item;
   QCBORError         uCBORError;
   size_t             uConsumed;

   // --- Test a sequence with extra bytes ---

   // The input for the date test happens to be a sequence so it
   // is reused. It is a sequence because it doesn't start as
   // an array or map.

   // TODO: rewrite this test using something without tags
   QCBORDecode_Init(&DCtx,
                    UsefulBuf_FROM_BYTE_ARRAY_LITERAL(spDateTestInput),
                    QCBOR_DECODE_MODE_NORMAL);

   // Get the first item
   uCBORError = QCBORDecode_GetNext(&DCtx, &Item);
   if(uCBORError != QCBOR_SUCCESS) {
      return 1;
   }
   if(Item.uDataType != QCBOR_TYPE_DATE_STRING) {
      return 2;
   }

   uCBORError = QCBORDecode_PartialFinish(&DCtx, &uConsumed);
   if(uCBORError != QCBOR_ERR_EXTRA_BYTES ||
      uConsumed != 12) {
      return 102;
   }

   // Get a second item
   uCBORError = QCBORDecode_GetNext(&DCtx, &Item);
   if(uCBORError != QCBOR_ERR_BAD_OPT_TAG) {
      return 66;
   }

   uCBORError = QCBORDecode_PartialFinish(&DCtx, &uConsumed);
   if(uCBORError != QCBOR_ERR_EXTRA_BYTES ||
      uConsumed != 14) {
      return 102;
   }

   // Get a third item
   uCBORError = QCBORDecode_GetNext(&DCtx, &Item);
   if(uCBORError != QCBOR_SUCCESS) {
      return 2;
   }
   if(Item.uDataType != QCBOR_TYPE_DATE_EPOCH) {
      return 3;
   }

   // A sequence can have stuff at the end that may
   // or may not be valid CBOR. The protocol decoder knows
   // when to stop by definition of the protocol, not
   // when the top-level map or array is ended.
   // Finish still has to be called to know that
   // maps and arrays (if there were any) were closed
   // off correctly. When called like this it
   // must return the error QCBOR_ERR_EXTRA_BYTES.
   uCBORError = QCBORDecode_Finish(&DCtx);
   if(uCBORError != QCBOR_ERR_EXTRA_BYTES) {
      return 4;
   }


   // --- Test an empty input ----
   uint8_t empty[1];
   UsefulBufC Empty = {empty, 0};
   QCBORDecode_Init(&DCtx,
                    Empty,
                    QCBOR_DECODE_MODE_NORMAL);

   uCBORError = QCBORDecode_Finish(&DCtx);
   if(uCBORError != QCBOR_SUCCESS) {
      return 5;
   }


   // --- Sequence with unclosed indefinite length array ---
   static const uint8_t xx[] = {0x01, 0x9f, 0x02};

   QCBORDecode_Init(&DCtx,
                    UsefulBuf_FROM_BYTE_ARRAY_LITERAL(xx),
                    QCBOR_DECODE_MODE_NORMAL);

   // Get the first item
   uCBORError = QCBORDecode_GetNext(&DCtx, &Item);
   if(uCBORError != QCBOR_SUCCESS) {
      return 7;
   }
   if(Item.uDataType != QCBOR_TYPE_INT64) {
      return 8;
   }

   // Get a second item
   uCBORError = QCBORDecode_GetNext(&DCtx, &Item);
#ifndef QCBOR_DISABLE_INDEFINITE_LENGTH_ARRAYS
   if(uCBORError != QCBOR_SUCCESS) {
      return 9;
   }
   if(Item.uDataType != QCBOR_TYPE_ARRAY) {
      return 10;
   }

   // Try to finish before consuming all bytes to confirm
   // that the still-open error is returned.
   uCBORError = QCBORDecode_Finish(&DCtx);
   if(uCBORError != QCBOR_ERR_ARRAY_OR_MAP_UNCONSUMED) {
      return 11;
   }
#else /* QCBOR_DISABLE_INDEFINITE_LENGTH_STRINGS */
   if(uCBORError != QCBOR_ERR_INDEF_LEN_ARRAYS_DISABLED) {
      return 20;
   }
#endif /* QCBOR_DISABLE_INDEFINITE_LENGTH_STRINGS */


   // --- Sequence with a closed indefinite length array ---
   static const uint8_t yy[] = {0x01, 0x9f, 0xff};

   QCBORDecode_Init(&DCtx,
                    UsefulBuf_FROM_BYTE_ARRAY_LITERAL(yy),
                    QCBOR_DECODE_MODE_NORMAL);

   // Get the first item
   uCBORError = QCBORDecode_GetNext(&DCtx, &Item);
   if(uCBORError != QCBOR_SUCCESS) {
      return 12;
   }
   if(Item.uDataType != QCBOR_TYPE_INT64) {
      return 13;
   }

   // Get a second item
   uCBORError = QCBORDecode_GetNext(&DCtx, &Item);
#ifndef QCBOR_DISABLE_INDEFINITE_LENGTH_ARRAYS

   if(uCBORError != QCBOR_SUCCESS) {
      return 14;
   }
   if(Item.uDataType != QCBOR_TYPE_ARRAY) {
      return 15;
   }

   // Try to finish before consuming all bytes to confirm
   // that the still-open error is returned.
   uCBORError = QCBORDecode_Finish(&DCtx);
   if(uCBORError != QCBOR_SUCCESS) {
      return 16;
   }
#else /* QCBOR_DISABLE_INDEFINITE_LENGTH_STRINGS */
   if(uCBORError != QCBOR_ERR_INDEF_LEN_ARRAYS_DISABLED) {
      return 20;
   }
#endif /* QCBOR_DISABLE_INDEFINITE_LENGTH_STRINGS */


   return 0;
}



int32_t IntToTests()
{
   int nErrCode;
   int32_t n32;
   int16_t n16;
   int8_t n8;
   uint32_t u32;
   uint16_t u16;
   uint8_t u8;
   uint64_t u64;

   nErrCode = QCBOR_Int64ToInt32(1, &n32);
   if(nErrCode == -1 || n32 != 1) {
      return 1;
   }

   nErrCode = QCBOR_Int64ToInt32((int64_t)INT32_MAX, &n32);
   if(nErrCode == -1 || n32 != INT32_MAX) {
      return 2;
   }

   nErrCode = QCBOR_Int64ToInt32((int64_t)INT32_MIN, &n32);
   if(nErrCode == -1 || n32 != INT32_MIN) {
      return 3;
   }

   nErrCode = QCBOR_Int64ToInt32(((int64_t)INT32_MAX)+1, &n32);
   if(nErrCode != -1) {
      return 4;
   }

   nErrCode = QCBOR_Int64ToInt32(((int64_t)INT32_MIN)-1, &n32);
   if(nErrCode != -1) {
      return 5;
   }


   nErrCode = QCBOR_Int64ToInt16((int64_t)INT16_MAX, &n16);
   if(nErrCode == -1 || n16 != INT16_MAX) {
      return 6;
   }

   nErrCode = QCBOR_Int64ToInt16((int64_t)INT16_MIN, &n16);
   if(nErrCode == -1 || n16 != INT16_MIN) {
      return 7;
   }

   nErrCode = QCBOR_Int64ToInt16(1, &n16);
   if(nErrCode == -1 || n16 != 1) {
      return 8;
   }

   nErrCode = QCBOR_Int64ToInt16(((int64_t)INT16_MAX)+1, &n16);
   if(nErrCode != -1) {
      return 9;
   }

   nErrCode = QCBOR_Int64ToInt16(((int64_t)INT16_MIN)-1, &n16);
   if(nErrCode != -1) {
      return 10;
   }


   nErrCode = QCBOR_Int64ToInt8(1, &n8);
   if(nErrCode == -1 || n8 != 1) {
      return 11;
   }

   nErrCode = QCBOR_Int64ToInt8((int64_t)INT8_MAX, &n8);
   if(nErrCode == -1 || n8 != INT8_MAX) {
      return 12;
   }

   nErrCode = QCBOR_Int64ToInt8((int64_t)INT8_MIN, &n8);
   if(nErrCode == -1 || n8 != INT8_MIN) {
      return 13;
   }

   nErrCode = QCBOR_Int64ToInt8(((int64_t)INT8_MAX)+1, &n8);
   if(nErrCode != -1) {
      return 14;
   }

   nErrCode = QCBOR_Int64ToInt8(((int64_t)INT8_MIN)-1, &n8);
   if(nErrCode != -1) {
      return 15;
   }


   nErrCode = QCBOR_Int64ToUInt32(1, &u32);
   if(nErrCode == -1 || u32 != 1) {
      return 16;
   }

   nErrCode = QCBOR_Int64ToUInt32((int64_t)UINT32_MAX, &u32);
   if(nErrCode == -1 || u32 != UINT32_MAX) {
      return 17;
   }

   nErrCode = QCBOR_Int64ToUInt32((int64_t)0, &u32);
   if(nErrCode == -1 || u32 != 0) {
      return 18;
   }

   nErrCode = QCBOR_Int64ToUInt32(((int64_t)UINT32_MAX)+1, &u32);
   if(nErrCode != -1) {
      return 19;
   }

   nErrCode = QCBOR_Int64ToUInt32((int64_t)-1, &u32);
   if(nErrCode != -1) {
      return 20;
   }


   nErrCode = QCBOR_Int64UToInt16((int64_t)UINT16_MAX, &u16);
   if(nErrCode == -1 || u16 != UINT16_MAX) {
      return 21;
   }

   nErrCode = QCBOR_Int64UToInt16((int64_t)0, &u16);
   if(nErrCode == -1 || u16 != 0) {
      return 22;
   }

   nErrCode = QCBOR_Int64UToInt16(1, &u16);
   if(nErrCode == -1 || u16 != 1) {
      return 23;
   }

   nErrCode = QCBOR_Int64UToInt16(((int64_t)UINT16_MAX)+1, &u16);
   if(nErrCode != -1) {
      return 24;
   }

   nErrCode = QCBOR_Int64UToInt16((int64_t)-1, &u16);
   if(nErrCode != -1) {
      return 25;
   }


   nErrCode = QCBOR_Int64ToUInt8((int64_t)UINT8_MAX, &u8);
   if(nErrCode == -1 || u8 != UINT8_MAX) {
      return 26;
   }

   nErrCode = QCBOR_Int64ToUInt8((int64_t)0, &u8);
   if(nErrCode == -1 || u8 != 0) {
      return 27;
   }

   nErrCode = QCBOR_Int64ToUInt8(1, &u8);
   if(nErrCode == -1 || u8 != 1) {
      return 28;
   }

   nErrCode = QCBOR_Int64ToUInt8(((int64_t)UINT16_MAX)+1, &u8);
   if(nErrCode != -1) {
      return 29;
   }

   nErrCode = QCBOR_Int64ToUInt8((int64_t)-1, &u8);
   if(nErrCode != -1) {
      return 30;
   }


   nErrCode = QCBOR_Int64ToUInt64(1, &u64);
   if(nErrCode == -1 || u64 != 1) {
      return 31;
   }

   nErrCode = QCBOR_Int64ToUInt64(INT64_MAX, &u64);
   if(nErrCode == -1 || u64 != INT64_MAX) {
      return 32;
   }

   nErrCode = QCBOR_Int64ToUInt64((int64_t)0, &u64);
   if(nErrCode == -1 || u64 != 0) {
      return 33;
   }

   nErrCode = QCBOR_Int64ToUInt64((int64_t)-1, &u64);
   if(nErrCode != -1) {
      return 34;
   }

   return 0;
}




/*
A sequence with
  A wrapping bstr
    containing a map
      1
      2
    A wrapping bstr
       containing an array
          3
          wrapping bstr
             4
          5
    6
  array
     7
     8
 */

static UsefulBufC EncodeBstrWrapTestData(UsefulBuf OutputBuffer)
{
   UsefulBufC         Encoded;
   QCBOREncodeContext EC;
   QCBORError         uErr;

   QCBOREncode_Init(&EC, OutputBuffer);

   QCBOREncode_BstrWrap(&EC);
     QCBOREncode_OpenMap(&EC);
       QCBOREncode_AddInt64ToMapN(&EC, 100, 1);
       QCBOREncode_AddInt64ToMapN(&EC, 200, 2);
     QCBOREncode_CloseMap(&EC);
     QCBOREncode_BstrWrap(&EC);
       QCBOREncode_OpenArray(&EC);
         QCBOREncode_AddInt64(&EC, 3);
         QCBOREncode_BstrWrap(&EC);
           QCBOREncode_AddInt64(&EC, 4);
         QCBOREncode_CloseBstrWrap(&EC, NULL);
         QCBOREncode_AddInt64(&EC, 5);
       QCBOREncode_CloseArray(&EC);
     QCBOREncode_CloseBstrWrap(&EC, NULL);
     QCBOREncode_AddInt64(&EC, 6);
   QCBOREncode_CloseBstrWrap(&EC, NULL);
   QCBOREncode_OpenArray(&EC);
     QCBOREncode_AddInt64(&EC, 7);
     QCBOREncode_AddInt64(&EC, 8);
   QCBOREncode_CloseArray(&EC);

   uErr = QCBOREncode_Finish(&EC, &Encoded);
   if(uErr) {
      Encoded = NULLUsefulBufC;
   }

   return Encoded;
}

/* h'FF' */
static const uint8_t spBreakInByteString[] = {
   0x41, 0xff
};


int32_t EnterBstrTest()
{
   UsefulBuf_MAKE_STACK_UB(OutputBuffer, 100);

   QCBORDecodeContext DC;

   QCBORDecode_Init(&DC, EncodeBstrWrapTestData(OutputBuffer), 0);

   int64_t n1, n2, n3, n4, n5, n6, n7, n8;


   QCBORDecode_EnterBstrWrapped(&DC, QCBOR_TAG_REQUIREMENT_NOT_A_TAG, NULL);
     QCBORDecode_EnterMap(&DC, NULL);
       QCBORDecode_GetInt64InMapN(&DC, 100, &n1);
       QCBORDecode_GetInt64InMapN(&DC, 200, &n2);
     QCBORDecode_ExitMap(&DC);
     QCBORDecode_EnterBstrWrapped(&DC, QCBOR_TAG_REQUIREMENT_NOT_A_TAG, NULL);
       QCBORDecode_EnterArray(&DC, NULL);
         QCBORDecode_GetInt64(&DC, &n3);
         QCBORDecode_EnterBstrWrapped(&DC, QCBOR_TAG_REQUIREMENT_NOT_A_TAG, NULL);
           QCBORDecode_GetInt64(&DC, &n4);
         QCBORDecode_ExitBstrWrapped(&DC);
         QCBORDecode_GetInt64(&DC, &n5);
       QCBORDecode_ExitArray(&DC);
     QCBORDecode_ExitBstrWrapped(&DC);
     QCBORDecode_GetInt64(&DC, &n6);
   QCBORDecode_ExitBstrWrapped(&DC);
   QCBORDecode_EnterArray(&DC, NULL);
     QCBORDecode_GetInt64(&DC, &n7);
     QCBORDecode_GetInt64(&DC, &n8);
   QCBORDecode_ExitArray(&DC);

   QCBORError uErr = QCBORDecode_Finish(&DC);
   if(uErr) {
      return (int32_t)uErr;
   }


   /* Enter and exit byte string wrapped CBOR that is bad. It has just a break.
    * Successful because no items are fetched from byte string.
    */
   QCBORDecode_Init(&DC,
                    UsefulBuf_FROM_BYTE_ARRAY_LITERAL(spBreakInByteString),
                    0);
   QCBORDecode_EnterBstrWrapped(&DC, QCBOR_TAG_REQUIREMENT_NOT_A_TAG, NULL);
   uErr = QCBORDecode_GetError(&DC);
   if(uErr) {
      return 100 + (int32_t)uErr;
   }

   QCBORDecode_ExitBstrWrapped(&DC);
   uErr = QCBORDecode_GetError(&DC);
   if(uErr) {
      return 200 + (int32_t)uErr;
   }

   /* Try to get item that is a break out of a byte string wrapped CBOR.
    * It fails because there should be no break.
    */
   QCBORDecode_Init(&DC,
                    UsefulBuf_FROM_BYTE_ARRAY_LITERAL(spBreakInByteString),
                    0);
   QCBORDecode_EnterBstrWrapped(&DC, QCBOR_TAG_REQUIREMENT_NOT_A_TAG, NULL);
   QCBORItem Item;
   uErr = QCBORDecode_GetNext(&DC, &Item);
   if(uErr != QCBOR_ERR_BAD_BREAK) {
      return 300 + (int32_t)uErr;
   }

   return 0;
}




static const uint8_t spTaggedTypes[] = {
   0xb2,

      // Date string
      0x00,
      0xc0, 0x74, 0x32, 0x30, 0x30, 0x33, 0x2D, 0x31, 0x32, 0x2D,
      0x31, 0x33, 0x54, 0x31, 0x38, 0x3A, 0x33, 0x30, 0x3A, 0x30,
      0x32, 0x5A,

      0x01,
      0x74, 0x32, 0x30, 0x30, 0x33, 0x2D, 0x31, 0x32, 0x2D, 0x31,
      0x33, 0x54, 0x31, 0x38, 0x3A, 0x33, 0x30, 0x3A, 0x30, 0x32,
      0x5A,

      // Bignum
      10,
      0xC2, 0x4A, 0x01, 0x02, 0x03, 0x04, 0x05, 0x06, 0x07, 0x08,
      0x09, 0x10,

      11,
      0xC3, 0x4A, 0x01, 0x02, 0x03, 0x04, 0x05, 0x06, 0x07, 0x08,
      0x09, 0x10,

      // URL
      20,
      0xd8, 0x20, 0x6f, 0x68, 0x74, 0x74, 0x70, 0x3A, 0x2F, 0x2F,
      0x63, 0x62, 0x6F, 0x72, 0x2E, 0x6D, 0x65, 0x2F,

      21,
      0x6f, 0x68, 0x74, 0x74, 0x70, 0x3A, 0x2F, 0x2F, 0x63, 0x62,
      0x6F, 0x72, 0x2E, 0x6D, 0x65, 0x2F,

      // B64
      0x18, 0x1e,
      0xd8, 0x22, 0x6c, 0x63, 0x47, 0x78, 0x6C, 0x59, 0x58, 0x4E,
      0x31, 0x63, 0x6D, 0x55, 0x75,

      0x18, 0x1f,
      0x6c, 0x63, 0x47, 0x78, 0x6C, 0x59, 0x58, 0x4E, 0x31, 0x63,
      0x6D, 0x55, 0x75,

      // B64URL
      0x18, 0x28,
      0xd8, 0x21, 0x6c, 0x63, 0x47, 0x78, 0x6C, 0x59, 0x58, 0x4E,
      0x31, 0x63, 0x6D, 0x55, 0x75,

      0x18, 0x29,
      0x6c, 0x63, 0x47, 0x78, 0x6C, 0x59, 0x58, 0x4E, 0x31, 0x63,
      0x6D, 0x55, 0x75,

      // Regex
      0x18, 0x32,
      0xd8, 0x23, 0x68, 0x31, 0x30, 0x30, 0x5C, 0x73, 0x2A, 0x6D,
      0x6B,

      0x18, 0x33,
      0x68, 0x31, 0x30, 0x30, 0x5C, 0x73, 0x2A, 0x6D, 0x6B,

      // MIME
      0x18, 0x3c,
      0xd8, 0x24, 0x72, 0x4D, 0x49, 0x4D, 0x45, 0x2D, 0x56, 0x65,
      0x72, 0x73, 0x69, 0x6F, 0x6E, 0x3A, 0x20, 0x31, 0x2E, 0x30,
      0x0A,

      0x18, 0x3d,
      0x72, 0x4D, 0x49, 0x4D, 0x45, 0x2D, 0x56, 0x65, 0x72, 0x73,
      0x69, 0x6F, 0x6E, 0x3A, 0x20, 0x31, 0x2E, 0x30, 0x0A,

      0x18, 0x3e,
      0xd9, 0x01, 0x01, 0x52, 0x4D, 0x49, 0x4D, 0x45, 0x2D, 0x56,
      0x65, 0x72, 0x73, 0x69, 0x6F, 0x6E, 0x3A, 0x20, 0x31, 0x2E,
      0x30, 0x0A,

      0x18, 0x3f,
      0x52, 0x4D, 0x49, 0x4D, 0x45, 0x2D, 0x56, 0x65, 0x72, 0x73,
      0x69, 0x6F, 0x6E, 0x3A, 0x20, 0x31, 0x2E, 0x30, 0x0A,

      // UUID
      0x18, 0x46,
      0xd8, 0x25, 0x50, 0x53, 0x4D, 0x41, 0x52, 0x54, 0x43, 0x53,
      0x4C, 0x54, 0x54, 0x43, 0x46, 0x49, 0x43, 0x41, 0x32,

      0x18, 0x47,
      0x50, 0x53, 0x4D, 0x41, 0x52, 0x54, 0x43, 0x53, 0x4C, 0x54,
      0x54, 0x43, 0x46, 0x49, 0x43, 0x41, 0x32
};

int32_t DecodeTaggedTypeTests()
{
   QCBORDecodeContext DC;
   QCBORError         uErr;

   QCBORDecode_Init(&DC, UsefulBuf_FROM_BYTE_ARRAY_LITERAL(spTaggedTypes), 0);

   UsefulBufC String;
   bool       bNeg;

   QCBORDecode_EnterMap(&DC, NULL);
   QCBORDecode_GetDateStringInMapN(&DC, 0, QCBOR_TAG_REQUIREMENT_TAG, &String);
   QCBORDecode_GetDateStringInMapN(&DC, 0, QCBOR_TAG_REQUIREMENT_OPTIONAL_TAG, &String);
   if(QCBORDecode_GetError(&DC) != QCBOR_SUCCESS) {
      return 1;
   }
   QCBORDecode_GetDateStringInMapN(&DC, 0, QCBOR_TAG_REQUIREMENT_NOT_A_TAG, &String);
   if(QCBORDecode_GetAndResetError(&DC) != QCBOR_ERR_UNEXPECTED_TYPE) {
      return 2;
   }
   QCBORDecode_GetDateStringInMapN(&DC, 1, QCBOR_TAG_REQUIREMENT_TAG, &String);
   if(QCBORDecode_GetAndResetError(&DC) != QCBOR_ERR_UNEXPECTED_TYPE) {
      return 3;
   }
   QCBORDecode_GetDateStringInMapN(&DC, 1, QCBOR_TAG_REQUIREMENT_OPTIONAL_TAG, &String);
   QCBORDecode_GetDateStringInMapN(&DC, 1, QCBOR_TAG_REQUIREMENT_NOT_A_TAG, &String);
   if(QCBORDecode_GetAndResetError(&DC) != QCBOR_SUCCESS) {
      return 4;
   }
   QCBORDecode_GetDateStringInMapSZ(&DC, "xxx", QCBOR_TAG_REQUIREMENT_OPTIONAL_TAG, &String);
   if(QCBORDecode_GetAndResetError(&DC) != QCBOR_ERR_LABEL_NOT_FOUND) {
      return 5;
   }

   QCBORDecode_GetBignumInMapN(&DC, 10, QCBOR_TAG_REQUIREMENT_TAG, &String, &bNeg);
   if(QCBORDecode_GetAndResetError(&DC) != QCBOR_SUCCESS ||
      bNeg != false) {
      return 10;
   }
   QCBORDecode_GetBignumInMapN(&DC, 11, QCBOR_TAG_REQUIREMENT_TAG, &String, &bNeg);
   if(QCBORDecode_GetAndResetError(&DC) != QCBOR_SUCCESS ||
      bNeg != true) {
      return 11;
   }
   QCBORDecode_GetBignumInMapN(&DC, 11, QCBOR_TAG_REQUIREMENT_NOT_A_TAG, &String, &bNeg);
   if(QCBORDecode_GetAndResetError(&DC) != QCBOR_ERR_UNEXPECTED_TYPE) {
      return 12;
   }
   QCBORDecode_GetBignumInMapN(&DC, 14, QCBOR_TAG_REQUIREMENT_NOT_A_TAG, &String, &bNeg);
   if(QCBORDecode_GetAndResetError(&DC) != QCBOR_ERR_LABEL_NOT_FOUND) {
      return 13;
   }
   QCBORDecode_GetBignumInMapSZ(&DC, "xxx", QCBOR_TAG_REQUIREMENT_NOT_A_TAG, &String, &bNeg);
   if(QCBORDecode_GetAndResetError(&DC) != QCBOR_ERR_LABEL_NOT_FOUND) {
      return 14;
   }

   QCBORDecode_GetURIInMapN(&DC, 20, QCBOR_TAG_REQUIREMENT_TAG, &String);
   if(QCBORDecode_GetAndResetError(&DC) != QCBOR_SUCCESS) {
      return 20;
   }
   QCBORDecode_GetURIInMapN(&DC, 21, QCBOR_TAG_REQUIREMENT_NOT_A_TAG, &String);
   if(QCBORDecode_GetAndResetError(&DC) != QCBOR_SUCCESS) {
      return 21;
   }
   QCBORDecode_GetURIInMapN(&DC, 22, QCBOR_TAG_REQUIREMENT_TAG, &String);
   if(QCBORDecode_GetAndResetError(&DC) != QCBOR_ERR_LABEL_NOT_FOUND) {
      return 22;
   }
   QCBORDecode_GetURIInMapSZ(&DC, "xxx", QCBOR_TAG_REQUIREMENT_TAG, &String);
   if(QCBORDecode_GetAndResetError(&DC) != QCBOR_ERR_LABEL_NOT_FOUND) {
      return 23;
   }

#ifndef QCBOR_DISABLE_UNCOMMON_TAGS
   QCBORDecode_GetB64InMapN(&DC, 30, QCBOR_TAG_REQUIREMENT_TAG, &String);
   if(QCBORDecode_GetAndResetError(&DC) != QCBOR_SUCCESS) {
      return 30;
   }
#endif
   QCBORDecode_GetB64InMapN(&DC, 31, QCBOR_TAG_REQUIREMENT_NOT_A_TAG, &String);
   if(QCBORDecode_GetAndResetError(&DC) != QCBOR_SUCCESS) {
      return 31;
   }
   QCBORDecode_GetB64InMapN(&DC, 32, QCBOR_TAG_REQUIREMENT_NOT_A_TAG, &String);
   if(QCBORDecode_GetAndResetError(&DC) != QCBOR_ERR_LABEL_NOT_FOUND) {
      return 32;
   }
   QCBORDecode_GetB64InMapSZ(&DC, "xxx", QCBOR_TAG_REQUIREMENT_NOT_A_TAG, &String);
   if(QCBORDecode_GetAndResetError(&DC) != QCBOR_ERR_LABEL_NOT_FOUND) {
      return 33;
   }

#ifndef QCBOR_DISABLE_UNCOMMON_TAGS
   QCBORDecode_GetB64URLInMapN(&DC, 40, QCBOR_TAG_REQUIREMENT_TAG, &String);
   if(QCBORDecode_GetAndResetError(&DC) != QCBOR_SUCCESS) {
      return 40;
   }
#endif
   QCBORDecode_GetB64URLInMapN(&DC, 41, QCBOR_TAG_REQUIREMENT_NOT_A_TAG, &String);
   if(QCBORDecode_GetAndResetError(&DC) != QCBOR_SUCCESS) {
      return 41;
   }
   QCBORDecode_GetB64URLInMapN(&DC, 42, QCBOR_TAG_REQUIREMENT_NOT_A_TAG, &String);
   if(QCBORDecode_GetAndResetError(&DC) != QCBOR_ERR_LABEL_NOT_FOUND) {
      return 42;
   }
   QCBORDecode_GetB64URLInMapSZ(&DC, "xxx", QCBOR_TAG_REQUIREMENT_NOT_A_TAG, &String);
   if(QCBORDecode_GetAndResetError(&DC) != QCBOR_ERR_LABEL_NOT_FOUND) {
      return 43;
   }

#ifndef QCBOR_DISABLE_UNCOMMON_TAGS
   QCBORDecode_GetRegexInMapN(&DC, 50, QCBOR_TAG_REQUIREMENT_TAG, &String);
   if(QCBORDecode_GetAndResetError(&DC) != QCBOR_SUCCESS) {
      return 50;
   }
#endif
   QCBORDecode_GetRegexInMapN(&DC, 51, QCBOR_TAG_REQUIREMENT_NOT_A_TAG, &String);
   if(QCBORDecode_GetAndResetError(&DC) != QCBOR_SUCCESS) {
      return 51;
   }
   QCBORDecode_GetRegexInMapN(&DC, 52, QCBOR_TAG_REQUIREMENT_TAG, &String);
   if(QCBORDecode_GetAndResetError(&DC) != QCBOR_ERR_LABEL_NOT_FOUND) {
      return 52;
   }
   QCBORDecode_GetRegexInMapSZ(&DC, "xxx", QCBOR_TAG_REQUIREMENT_TAG, &String);
   if(QCBORDecode_GetAndResetError(&DC) != QCBOR_ERR_LABEL_NOT_FOUND) {
      return 53;
   }

#ifndef QCBOR_DISABLE_UNCOMMON_TAGS
   // MIME
   bool bIsNot7Bit;
   QCBORDecode_GetMIMEMessageInMapN(&DC, 60, QCBOR_TAG_REQUIREMENT_TAG, &String, &bIsNot7Bit);
   if(QCBORDecode_GetAndResetError(&DC) != QCBOR_SUCCESS ||
      bIsNot7Bit == true) {
      return 60;
   }
   QCBORDecode_GetMIMEMessageInMapN(&DC, 61, QCBOR_TAG_REQUIREMENT_NOT_A_TAG, &String, &bIsNot7Bit);
   if(QCBORDecode_GetAndResetError(&DC) != QCBOR_SUCCESS ||
      bIsNot7Bit == true) {
      return 61;
   }
   QCBORDecode_GetMIMEMessageInMapN(&DC, 62, QCBOR_TAG_REQUIREMENT_TAG, &String, &bIsNot7Bit);
   if(QCBORDecode_GetAndResetError(&DC) != QCBOR_SUCCESS ||
      bIsNot7Bit == false) {
      return 62;
   }
   QCBORDecode_GetMIMEMessageInMapN(&DC, 63, QCBOR_TAG_REQUIREMENT_NOT_A_TAG, &String, &bIsNot7Bit);
   if(QCBORDecode_GetAndResetError(&DC) != QCBOR_SUCCESS ||
      bIsNot7Bit == false) {
      return 63;
   }
   QCBORDecode_GetMIMEMessageInMapN(&DC, 64, QCBOR_TAG_REQUIREMENT_TAG, &String, &bNeg);
   if(QCBORDecode_GetAndResetError(&DC) != QCBOR_ERR_LABEL_NOT_FOUND) {
      return 64;
   }
   QCBORDecode_GetMIMEMessageInMapSZ(&DC, "zzz", QCBOR_TAG_REQUIREMENT_TAG, &String, &bNeg);
   if(QCBORDecode_GetAndResetError(&DC) != QCBOR_ERR_LABEL_NOT_FOUND) {
      return 65;
   }


   QCBORDecode_GetBinaryUUIDInMapN(&DC, 70, QCBOR_TAG_REQUIREMENT_TAG, &String);
   if(QCBORDecode_GetAndResetError(&DC) != QCBOR_SUCCESS) {
      return 70;
   }
#endif /* #ifndef QCBOR_DISABLE_UNCOMMON_TAGS */

   QCBORDecode_GetBinaryUUIDInMapN(&DC, 71, QCBOR_TAG_REQUIREMENT_NOT_A_TAG, &String);
   if(QCBORDecode_GetAndResetError(&DC) != QCBOR_SUCCESS) {
      return 71;
   }
   QCBORDecode_GetBinaryUUIDInMapN(&DC, 72, QCBOR_TAG_REQUIREMENT_TAG, &String);
   if(QCBORDecode_GetAndResetError(&DC) != QCBOR_ERR_LABEL_NOT_FOUND) {
      return 72;
   }
   QCBORDecode_GetBinaryUUIDInMapSZ(&DC, "xxx", QCBOR_TAG_REQUIREMENT_TAG, &String);
   if(QCBORDecode_GetAndResetError(&DC) != QCBOR_ERR_LABEL_NOT_FOUND) {
      return 73;
   }

   // Improvement: add some more error test cases

   QCBORDecode_ExitMap(&DC);

   uErr = QCBORDecode_Finish(&DC);
   if(uErr != QCBOR_SUCCESS) {
      return 100;
   }

   return 0;
}




/*
   [
      "aaaaaaaaaa",
      {}
   ]
 */
static const uint8_t spTooLarge1[] = {
   0x9f,
   0x6a, 0x61, 0x61, 0x61, 0x61, 0x61, 0x61, 0x61, 0x61, 0x61, 0x61,
   0xa0,
   0xff
};

/*
   [
      {
         0: "aaaaaaaaaa"
      }
    ]
 */
static const uint8_t spTooLarge2[] = {
   0x9f,
   0xa1,
   0x00,
   0x6a, 0x61, 0x61, 0x61, 0x61, 0x61, 0x61, 0x61, 0x61, 0x61, 0x61,
   0xff
};

/*
   h'A1006A61616161616161616161'

   {
      0: "aaaaaaaaaa"
   }
 */
static const uint8_t spTooLarge3[] = {
   0x4d,
   0xa1,
   0x00,
   0x6a, 0x61, 0x61, 0x61, 0x61, 0x61, 0x61, 0x61, 0x61, 0x61, 0x61,
};

int32_t TooLargeInputTest(void)
{
   QCBORDecodeContext DC;
   QCBORError         uErr;
   UsefulBufC         String;

   // These tests require a build with QCBOR_MAX_DECODE_INPUT_SIZE set
   // to 10 There's not really any way to test this error
   // condition. The error condition is not complex, so setting
   // QCBOR_MAX_DECODE_INPUT_SIZE gives an OK test.

   // The input CBOR is only too large because the
   // QCBOR_MAX_DECODE_INPUT_SIZE is 10.
   //
   // This test is disabled for the normal test runs because of the
   // special build requirement.


   // Tests the start of a map being too large
   QCBORDecode_Init(&DC, UsefulBuf_FROM_BYTE_ARRAY_LITERAL(spTooLarge1), QCBOR_DECODE_MODE_NORMAL);
   QCBORDecode_EnterArray(&DC, NULL);
   QCBORDecode_GetTextString(&DC, &String);
   uErr = QCBORDecode_GetError(&DC);
   if(uErr != QCBOR_SUCCESS) {
      return 1;
   }
   QCBORDecode_EnterMap(&DC, NULL);
   uErr = QCBORDecode_GetError(&DC);
   if(uErr != QCBOR_ERR_INPUT_TOO_LARGE) {
      return 2;
   }

   // Tests the end of a map being too large
   QCBORDecode_Init(&DC, UsefulBuf_FROM_BYTE_ARRAY_LITERAL(spTooLarge2), QCBOR_DECODE_MODE_NORMAL);
   QCBORDecode_EnterArray(&DC, NULL);
   QCBORDecode_EnterMap(&DC, NULL);
   uErr = QCBORDecode_GetError(&DC);
   if(uErr != QCBOR_SUCCESS) {
      return 3;
   }
   QCBORDecode_ExitMap(&DC);
   uErr = QCBORDecode_GetError(&DC);
   if(uErr != QCBOR_ERR_INPUT_TOO_LARGE) {
      return 4;
   }

   // Tests the entire input CBOR being too large when processing bstr wrapping
   QCBORDecode_Init(&DC, UsefulBuf_FROM_BYTE_ARRAY_LITERAL(spTooLarge3), QCBOR_DECODE_MODE_NORMAL);
   QCBORDecode_EnterBstrWrapped(&DC, QCBOR_TAG_REQUIREMENT_NOT_A_TAG, NULL);
   uErr = QCBORDecode_GetError(&DC);
   if(uErr != QCBOR_ERR_INPUT_TOO_LARGE) {
      return 5;
   }

   return 0;
}


#ifndef QCBOR_DISABLE_INDEFINITE_LENGTH_STRINGS

static const uint8_t spMapWithIndefLenStrings[] = {
   0xa3,
      0x7f, 0x61, 'l', 0x64, 'a', 'b', 'e', 'l' , 0x61, '1', 0xff,
      0x5f, 0x42, 0x01, 0x02, 0x43, 0x03, 0x04, 0x05, 0xff,
      0x7f, 0x62, 'd', 'y', 0x61, 'm', 0x61, 'o', 0xff,
      0x03,
      0x7f, 0x62, 'l', 'a', 0x63, 'b', 'e', 'l', 0x61, '2', 0xff,
      0xc3,
          0x5f, 0x42, 0x00, 0x01, 0x42, 0x00, 0x01, 0x41, 0x01, 0xff,
};

int32_t SpiffyIndefiniteLengthStringsTests()
{
   QCBORDecodeContext DCtx;

   QCBORDecode_Init(&DCtx,
                    UsefulBuf_FROM_BYTE_ARRAY_LITERAL(spMapWithIndefLenStrings),
                    QCBOR_DECODE_MODE_NORMAL);

   UsefulBuf_MAKE_STACK_UB(StringBuf, 200);
   QCBORDecode_SetMemPool(&DCtx, StringBuf, false);

   UsefulBufC ByteString;
   QCBORDecode_EnterMap(&DCtx, NULL);
   QCBORDecode_GetByteStringInMapSZ(&DCtx, "label1", &ByteString);
   if(QCBORDecode_GetAndResetError(&DCtx)) {
      return 1;
   }

   const uint8_t pExectedBytes[] = {0x01, 0x02, 0x03, 0x04, 0x05};
   if(UsefulBuf_Compare(ByteString, UsefulBuf_FROM_BYTE_ARRAY_LITERAL(pExectedBytes))) {
      return 2;
   }

   uint64_t uInt;
   QCBORDecode_GetUInt64InMapSZ(&DCtx, "dymo", &uInt);
   if(QCBORDecode_GetAndResetError(&DCtx)) {
      return 3;
   }
   if(uInt != 3) {
      return 4;
   }

#ifndef USEFULBUF_DISABLE_ALL_FLOAT
   double uDouble;
   QCBORDecode_GetDoubleConvertAllInMapSZ(&DCtx,
                                          "label2",
                                          0xff,
                                          &uDouble);

#ifndef QCBOR_DISABLE_TAGS
#ifndef QCBOR_DISABLE_FLOAT_HW_USE
   if(QCBORDecode_GetAndResetError(&DCtx)) {
      return 5;
   }
   if(uDouble != -16777474) {
      return 6;
   }
#else /* QCBOR_DISABLE_FLOAT_HW_USE */
   if(QCBORDecode_GetAndResetError(&DCtx) != QCBOR_ERR_HW_FLOAT_DISABLED) {
      return 7;
   }
#endif /* QCBOR_DISABLE_FLOAT_HW_USE */

#else /* QCBOR_DISABLE_TAGS */
   if(QCBORDecode_GetAndResetError(&DCtx) != QCBOR_ERR_TAGS_DISABLED) {
      return 8;
   }
#endif /* QCBOR_DISABLE_TAGS */

#endif /* USEFULBUF_DISABLE_ALL_FLOAT */


   // TODO: should TAGS_DISABLED error be
   // unrecoverable? The question is whether
   // all of it and it's content be consumed


   QCBORDecode_ExitMap(&DCtx);

   if(QCBORDecode_Finish(&DCtx)) {
      return 99;
   }

   return 0;
}
#endif /* QCBOR_DISABLE_INDEFINITE_LENGTH_STRINGS */


/*
 * An array of an integer and an array. The second array contains
 * a bstr-wrapped map.
 *
 * [7, [h'A36D6669... (see next lines) 73']]
 *
 * {"first integer": 42,
 *   "an array of two strings": ["string1", "string2"],
 *    "map in a map":
 *      { "bytes 1": h'78787878',
 *        "bytes 2": h'79797979',
 *        "another int": 98,
 *        "text 2": "lies, damn lies and statistics"
 *      }
 *   }
 */

static const uint8_t pValidWrappedMapEncoded[] = {
   0x82, 0x07, 0x81, 0x58, 0x97,
   0xa3, 0x6d, 0x66, 0x69, 0x72, 0x73, 0x74, 0x20, 0x69, 0x6e,
   0x74, 0x65, 0x67, 0x65, 0x72, 0x18, 0x2a, 0x77, 0x61, 0x6e,
   0x20, 0x61, 0x72, 0x72, 0x61, 0x79, 0x20, 0x6f, 0x66, 0x20,
   0x74, 0x77, 0x6f, 0x20, 0x73, 0x74, 0x72, 0x69, 0x6e, 0x67,
   0x73, 0x82, 0x67, 0x73, 0x74, 0x72, 0x69, 0x6e, 0x67, 0x31,
   0x67, 0x73, 0x74, 0x72, 0x69, 0x6e, 0x67, 0x32, 0x6c, 0x6d,
   0x61, 0x70, 0x20, 0x69, 0x6e, 0x20, 0x61, 0x20, 0x6d, 0x61,
   0x70, 0xa4, 0x67, 0x62, 0x79, 0x74, 0x65, 0x73, 0x20, 0x31,
   0x44, 0x78, 0x78, 0x78, 0x78, 0x67, 0x62, 0x79, 0x74, 0x65,
   0x73, 0x20, 0x32, 0x44, 0x79, 0x79, 0x79, 0x79, 0x6b, 0x61,
   0x6e, 0x6f, 0x74, 0x68, 0x65, 0x72, 0x20, 0x69, 0x6e, 0x74,
   0x18, 0x62, 0x66, 0x74, 0x65, 0x78, 0x74, 0x20, 0x32, 0x78,
   0x1e, 0x6c, 0x69, 0x65, 0x73, 0x2c, 0x20, 0x64, 0x61, 0x6d,
   0x6e, 0x20, 0x6c, 0x69, 0x65, 0x73, 0x20, 0x61, 0x6e, 0x64,
   0x20, 0x73, 0x74, 0x61, 0x74, 0x69, 0x73, 0x74, 0x69, 0x63,
   0x73
};

#ifndef QCBOR_DISABLE_INDEFINITE_LENGTH_ARRAYS

/* As above, but the arrays are indefinite length */
static const uint8_t pValidIndefWrappedMapEncoded[] = {
   0x9f, 0x07, 0x9f, 0x58, 0x97,
   0xa3, 0x6d, 0x66, 0x69, 0x72, 0x73, 0x74, 0x20, 0x69, 0x6e,
   0x74, 0x65, 0x67, 0x65, 0x72, 0x18, 0x2a, 0x77, 0x61, 0x6e,
   0x20, 0x61, 0x72, 0x72, 0x61, 0x79, 0x20, 0x6f, 0x66, 0x20,
   0x74, 0x77, 0x6f, 0x20, 0x73, 0x74, 0x72, 0x69, 0x6e, 0x67,
   0x73, 0x82, 0x67, 0x73, 0x74, 0x72, 0x69, 0x6e, 0x67, 0x31,
   0x67, 0x73, 0x74, 0x72, 0x69, 0x6e, 0x67, 0x32, 0x6c, 0x6d,
   0x61, 0x70, 0x20, 0x69, 0x6e, 0x20, 0x61, 0x20, 0x6d, 0x61,
   0x70, 0xa4, 0x67, 0x62, 0x79, 0x74, 0x65, 0x73, 0x20, 0x31,
   0x44, 0x78, 0x78, 0x78, 0x78, 0x67, 0x62, 0x79, 0x74, 0x65,
   0x73, 0x20, 0x32, 0x44, 0x79, 0x79, 0x79, 0x79, 0x6b, 0x61,
   0x6e, 0x6f, 0x74, 0x68, 0x65, 0x72, 0x20, 0x69, 0x6e, 0x74,
   0x18, 0x62, 0x66, 0x74, 0x65, 0x78, 0x74, 0x20, 0x32, 0x78,
   0x1e, 0x6c, 0x69, 0x65, 0x73, 0x2c, 0x20, 0x64, 0x61, 0x6d,
   0x6e, 0x20, 0x6c, 0x69, 0x65, 0x73, 0x20, 0x61, 0x6e, 0x64,
   0x20, 0x73, 0x74, 0x61, 0x74, 0x69, 0x73, 0x74, 0x69, 0x63,
   0x73,
   0xff, 0xff
};
#endif


static const uint8_t pWithEmptyMap[] = {0x82, 0x18, 0x64, 0xa0};

#ifndef QCBOR_DISABLE_INDEFINITE_LENGTH_ARRAYS
static const uint8_t pWithEmptyMapInDef[] = {0x9f, 0x18, 0x64, 0xbf, 0xff, 0xff};
#endif /* QCBOR_DISABLE_INDEFINITE_LENGTH_ARRAYS */

#ifndef QCBOR_DISABLE_INDEFINITE_LENGTH_STRINGS

/*
An array of one that contains
 a byte string that is tagged 24 which means CBOR-encoded data
 the byte string is an indefinite length string
 the wrapped byte string is an array of three numbers
 [42, 43, 44]

[
  24(
    (_ h'83', h'18', h'2A182B', h'182C')
  )
]
 */
static const uint8_t pWrappedByIndefiniteLength[] = {
   0x81,
   0xd8, 0x18,
   0x5f,
   0x41, 0x83,
   0x41, 0x18,
   0x43, 0x2A, 0x18, 0x2B,
   0x42, 0x18, 0x2C,
   0xff
};
#endif /* QCBOR_DISABLE_INDEFINITE_LENGTH_STRINGS */


int32_t PeekAndRewindTest()
{
   QCBORItem          Item;
   QCBORError         nCBORError;
   QCBORDecodeContext DCtx;

   QCBORDecode_Init(&DCtx, UsefulBuf_FROM_BYTE_ARRAY_LITERAL(pValidMapEncoded), 0);

   if((nCBORError = QCBORDecode_PeekNext(&DCtx, &Item))) {
      return 100+(int32_t)nCBORError;
   }
   if(Item.uDataType != QCBOR_TYPE_MAP || Item.val.uCount != 3) {
      return 200;
   }

   QCBORDecode_VPeekNext(&DCtx, &Item);
   if((nCBORError = QCBORDecode_GetError(&DCtx))) {
      return 150+(int32_t)nCBORError;
   }
   if(Item.uDataType != QCBOR_TYPE_MAP || Item.val.uCount != 3) {
      return 250;
   }

   if((nCBORError = QCBORDecode_PeekNext(&DCtx, &Item))) {
      return (int32_t)nCBORError;
   }
   if(Item.uDataType != QCBOR_TYPE_MAP || Item.val.uCount != 3) {
      return 300;
   }

   if((nCBORError = QCBORDecode_PeekNext(&DCtx, &Item))) {
      return 400 + (int32_t)nCBORError;
   }
   if(Item.uDataType != QCBOR_TYPE_MAP || Item.val.uCount != 3) {
      return 500;
   }

   if((nCBORError = QCBORDecode_GetNext(&DCtx, &Item))) {
      return (int32_t)nCBORError;
   }
   if(Item.uDataType != QCBOR_TYPE_MAP || Item.val.uCount != 3) {
      return 600;
   }

   if((nCBORError = QCBORDecode_PeekNext(&DCtx, &Item))) {
      return 900 + (int32_t)nCBORError;
   }
   if(Item.uLabelType != QCBOR_TYPE_TEXT_STRING ||
      Item.uDataType != QCBOR_TYPE_INT64 ||
      Item.val.int64 != 42 ||
      Item.uDataAlloc ||
      Item.uLabelAlloc ||
      UsefulBufCompareToSZ(Item.label.string, "first integer")) {
      return 1000;
   }

   if((nCBORError = QCBORDecode_GetNext(&DCtx, &Item))) {
      return 1100 + (int32_t)nCBORError;
   }

   if(Item.uLabelType != QCBOR_TYPE_TEXT_STRING ||
      Item.uDataType != QCBOR_TYPE_INT64 ||
      Item.val.int64 != 42 ||
      Item.uDataAlloc ||
      Item.uLabelAlloc ||
      UsefulBufCompareToSZ(Item.label.string, "first integer")) {
      return 1200;
   }


   if((nCBORError = QCBORDecode_GetNext(&DCtx, &Item))) {
      return 1300 + (int32_t)nCBORError;
   }
   if(Item.uLabelType != QCBOR_TYPE_TEXT_STRING ||
      Item.uDataAlloc ||
      Item.uLabelAlloc ||
      UsefulBufCompareToSZ(Item.label.string, "an array of two strings") ||
      Item.uDataType != QCBOR_TYPE_ARRAY ||
      Item.val.uCount != 2) {
      return 1400;
   }

   if((nCBORError = QCBORDecode_GetNext(&DCtx, &Item))) {
      return 1500 + (int32_t)nCBORError;
   }
   if(Item.uDataType != QCBOR_TYPE_TEXT_STRING ||
      Item.uDataAlloc ||
      Item.uLabelAlloc ||
      UsefulBufCompareToSZ(Item.val.string, "string1")) {
      return 1600;
   }

   if((nCBORError = QCBORDecode_PeekNext(&DCtx, &Item))) {
      return 1700 + (int32_t)nCBORError;
   }
   if(Item.uDataType != QCBOR_TYPE_TEXT_STRING ||
      Item.uDataAlloc ||
      Item.uLabelAlloc ||
      UsefulBufCompareToSZ(Item.val.string, "string2")) {
      return 1800;
   }

   if((nCBORError = QCBORDecode_PeekNext(&DCtx, &Item))) {
      return (int32_t)nCBORError;
   }
   if(Item.uDataType != QCBOR_TYPE_TEXT_STRING ||
      Item.uDataAlloc ||
      Item.uLabelAlloc ||
      UsefulBufCompareToSZ(Item.val.string, "string2")) {
      return 1900;
   }

   if((nCBORError = QCBORDecode_GetNext(&DCtx, &Item))) {
      return (int32_t)nCBORError;
   }
   if(Item.uDataType != QCBOR_TYPE_TEXT_STRING ||
      Item.uDataAlloc ||
      Item.uLabelAlloc ||
      UsefulBufCompareToSZ(Item.val.string, "string2")) {
      return 2000;
   }


   if((nCBORError = QCBORDecode_GetNext(&DCtx, &Item))) {
      return 2100 + (int32_t)nCBORError;
   }
   if(Item.uLabelType != QCBOR_TYPE_TEXT_STRING ||
      Item.uDataAlloc ||
      Item.uLabelAlloc ||
      UsefulBufCompareToSZ(Item.label.string, "map in a map") ||
      Item.uDataType != QCBOR_TYPE_MAP ||
      Item.val.uCount != 4) {
      return 2100;
   }

   if((nCBORError = QCBORDecode_GetNext(&DCtx, &Item))) {
      return 2200 + (int32_t)nCBORError;
   }
   if(Item.uLabelType != QCBOR_TYPE_TEXT_STRING ||
      UsefulBuf_Compare(Item.label.string, UsefulBuf_FromSZ("bytes 1"))||
      Item.uDataType != QCBOR_TYPE_BYTE_STRING ||
      Item.uDataAlloc ||
      Item.uLabelAlloc ||
      UsefulBufCompareToSZ(Item.val.string, "xxxx")) {
      return 2300;
   }

   if((nCBORError = QCBORDecode_PeekNext(&DCtx, &Item))) {
      return 2400 + (int32_t)nCBORError;
   }
   if(Item.uLabelType != QCBOR_TYPE_TEXT_STRING ||
      UsefulBufCompareToSZ(Item.label.string, "bytes 2") ||
      Item.uDataType != QCBOR_TYPE_BYTE_STRING ||
      Item.uDataAlloc ||
      Item.uLabelAlloc ||
      UsefulBufCompareToSZ(Item.val.string, "yyyy")) {
      return 2500;
   }

   if((nCBORError = QCBORDecode_GetNext(&DCtx, &Item))) {
      return 2600 + (int32_t)nCBORError;
   }
   if(Item.uLabelType != QCBOR_TYPE_TEXT_STRING ||
      UsefulBufCompareToSZ(Item.label.string, "bytes 2") ||
      Item.uDataType != QCBOR_TYPE_BYTE_STRING ||
      Item.uDataAlloc ||
      Item.uLabelAlloc ||
      UsefulBufCompareToSZ(Item.val.string, "yyyy")) {
      return 2700;
   }

   if((nCBORError = QCBORDecode_GetNext(&DCtx, &Item))) {
      return 2800 + (int32_t)nCBORError;
   }
   if(Item.uLabelType != QCBOR_TYPE_TEXT_STRING ||
      Item.uDataAlloc ||
      Item.uLabelAlloc ||
      UsefulBufCompareToSZ(Item.label.string, "another int") ||
      Item.uDataType != QCBOR_TYPE_INT64 ||
      Item.val.int64 != 98) {
      return 2900;
   }

   if((nCBORError = QCBORDecode_PeekNext(&DCtx, &Item))) {
      return 3000 + (int32_t)nCBORError;
   }
   if(Item.uLabelType != QCBOR_TYPE_TEXT_STRING ||
      UsefulBuf_Compare(Item.label.string, UsefulBuf_FromSZ("text 2"))||
      Item.uDataType != QCBOR_TYPE_TEXT_STRING ||
      Item.uDataAlloc ||
      Item.uLabelAlloc ||
      UsefulBufCompareToSZ(Item.val.string, "lies, damn lies and statistics")) {
      return 3100;
   }

   if((nCBORError = QCBORDecode_GetNext(&DCtx, &Item))) {
      return 3200 + (int32_t)nCBORError;
   }
   if(Item.uLabelType != QCBOR_TYPE_TEXT_STRING ||
      UsefulBuf_Compare(Item.label.string, UsefulBuf_FromSZ("text 2"))||
      Item.uDataType != QCBOR_TYPE_TEXT_STRING ||
      Item.uDataAlloc ||
      Item.uLabelAlloc ||
      UsefulBufCompareToSZ(Item.val.string, "lies, damn lies and statistics")) {
      return 3300;
   }

   nCBORError = QCBORDecode_PeekNext(&DCtx, &Item);
   if(nCBORError != QCBOR_ERR_NO_MORE_ITEMS) {
      return 3300 + (int32_t)nCBORError;
   }

   QCBORDecode_VPeekNext(&DCtx, &Item);
   nCBORError = QCBORDecode_GetError(&DCtx);
   if(nCBORError != QCBOR_ERR_NO_MORE_ITEMS) {
      return 3400 + (int32_t)nCBORError;
   }

   QCBORDecode_VPeekNext(&DCtx, &Item);
   nCBORError = QCBORDecode_GetError(&DCtx);
   if(nCBORError != QCBOR_ERR_NO_MORE_ITEMS) {
      return 3500 + (int32_t)nCBORError;
   }


   // Rewind to top level after entering several maps
   QCBORDecode_Init(&DCtx, UsefulBuf_FROM_BYTE_ARRAY_LITERAL(pValidMapEncoded), 0);

   if((nCBORError = QCBORDecode_GetNext(&DCtx, &Item))) {
       return (int32_t)nCBORError;
    }
    if(Item.uDataType != QCBOR_TYPE_MAP ||
       Item.val.uCount != 3) {
       return 400;
    }

    if((nCBORError = QCBORDecode_GetNext(&DCtx, &Item))) {
       return 4000+(int32_t)nCBORError;
    }

    if(Item.uLabelType != QCBOR_TYPE_TEXT_STRING ||
       Item.uDataType != QCBOR_TYPE_INT64 ||
       Item.val.int64 != 42 ||
       Item.uDataAlloc ||
       Item.uLabelAlloc ||
       UsefulBufCompareToSZ(Item.label.string, "first integer")) {
       return 4100;
    }

    if((nCBORError = QCBORDecode_GetNext(&DCtx, &Item))) {
       return 4100+(int32_t)nCBORError;
    }
    if(Item.uLabelType != QCBOR_TYPE_TEXT_STRING ||
       Item.uDataAlloc ||
       Item.uLabelAlloc ||
       UsefulBufCompareToSZ(Item.label.string, "an array of two strings") ||
       Item.uDataType != QCBOR_TYPE_ARRAY ||
       Item.val.uCount != 2) {
       return 4200;
    }

    if((nCBORError = QCBORDecode_GetNext(&DCtx, &Item))) {
       return 4200+(int32_t)nCBORError;
    }
    if(Item.uDataType != QCBOR_TYPE_TEXT_STRING ||
       Item.uDataAlloc ||
       Item.uLabelAlloc ||
       UsefulBufCompareToSZ(Item.val.string, "string1")) {
       return 4300;
    }

    if((nCBORError = QCBORDecode_GetNext(&DCtx, &Item))) {
       return 4300+(int32_t)nCBORError;
    }
    if(Item.uDataType != QCBOR_TYPE_TEXT_STRING ||
       Item.uDataAlloc ||
       Item.uLabelAlloc ||
       UsefulBufCompareToSZ(Item.val.string, "string2")) {
       return 4400;
    }

   QCBORDecode_Rewind(&DCtx);

   if((nCBORError = QCBORDecode_GetNext(&DCtx, &Item))) {
       return 4400+(int32_t)nCBORError;
    }
    if(Item.uDataType != QCBOR_TYPE_MAP ||
       Item.val.uCount != 3) {
       return 4500;
    }

    if((nCBORError = QCBORDecode_GetNext(&DCtx, &Item))) {
       return (int32_t)nCBORError;
    }

    if(Item.uLabelType != QCBOR_TYPE_TEXT_STRING ||
       Item.uDataType != QCBOR_TYPE_INT64 ||
       Item.val.int64 != 42 ||
       Item.uDataAlloc ||
       Item.uLabelAlloc ||
       UsefulBufCompareToSZ(Item.label.string, "first integer")) {
       return 4600;
    }

    if((nCBORError = QCBORDecode_GetNext(&DCtx, &Item))) {
       return (int32_t)nCBORError;
    }
    if(Item.uLabelType != QCBOR_TYPE_TEXT_STRING ||
       Item.uDataAlloc ||
       Item.uLabelAlloc ||
       UsefulBufCompareToSZ(Item.label.string, "an array of two strings") ||
       Item.uDataType != QCBOR_TYPE_ARRAY ||
       Item.val.uCount != 2) {
       return 4700;
    }

    if((nCBORError = QCBORDecode_GetNext(&DCtx, &Item))) {
       return (int32_t)nCBORError;
    }
    if(Item.uDataType != QCBOR_TYPE_TEXT_STRING ||
       Item.uDataAlloc ||
       Item.uLabelAlloc ||
       UsefulBufCompareToSZ(Item.val.string, "string1")) {
       return 4800;
    }

    if((nCBORError = QCBORDecode_GetNext(&DCtx, &Item))) {
       return 4900+(int32_t)nCBORError;
    }
    if(Item.uDataType != QCBOR_TYPE_TEXT_STRING ||
       Item.uDataAlloc ||
       Item.uLabelAlloc ||
       UsefulBufCompareToSZ(Item.val.string, "string2")) {
       return 5000;
    }


   // Rewind an entered map
   QCBORDecode_Init(&DCtx, UsefulBuf_FROM_BYTE_ARRAY_LITERAL(pValidMapEncoded), 0);

   QCBORDecode_EnterMap(&DCtx, NULL);

   if((nCBORError = QCBORDecode_GetNext(&DCtx, &Item))) {
       return 5100+(int32_t)nCBORError;
   }

   if(Item.uLabelType != QCBOR_TYPE_TEXT_STRING ||
       Item.uDataType != QCBOR_TYPE_INT64 ||
       Item.val.int64 != 42 ||
       Item.uDataAlloc ||
       Item.uLabelAlloc ||
       UsefulBufCompareToSZ(Item.label.string, "first integer")) {
       return 5200;
    }

    if((nCBORError = QCBORDecode_GetNext(&DCtx, &Item))) {
       return 5200+(int32_t)nCBORError;
    }
    if(Item.uLabelType != QCBOR_TYPE_TEXT_STRING ||
       Item.uDataAlloc ||
       Item.uLabelAlloc ||
       UsefulBufCompareToSZ(Item.label.string, "an array of two strings") ||
       Item.uDataType != QCBOR_TYPE_ARRAY ||
       Item.val.uCount != 2) {
       return -5300;
    }

   QCBORDecode_Rewind(&DCtx);

   if((nCBORError = QCBORDecode_GetNext(&DCtx, &Item))) {
       return 5300+(int32_t)nCBORError;
   }

   if(Item.uLabelType != QCBOR_TYPE_TEXT_STRING ||
      Item.uDataType != QCBOR_TYPE_INT64 ||
      Item.val.int64 != 42 ||
      Item.uDataAlloc ||
      Item.uLabelAlloc ||
      UsefulBufCompareToSZ(Item.label.string, "first integer")) {
      return 5400;
   }

   if((nCBORError = QCBORDecode_GetNext(&DCtx, &Item))) {
      return 5400+(int32_t)nCBORError;
   }
   if(Item.uLabelType != QCBOR_TYPE_TEXT_STRING ||
      Item.uDataAlloc ||
      Item.uLabelAlloc ||
      UsefulBufCompareToSZ(Item.label.string, "an array of two strings") ||
      Item.uDataType != QCBOR_TYPE_ARRAY ||
      Item.val.uCount != 2) {
      return 5500;
   }


   // Rewind and entered array inside an entered map
   QCBORDecode_Init(&DCtx, UsefulBuf_FROM_BYTE_ARRAY_LITERAL(pValidMapEncoded), 0);

   QCBORDecode_EnterMap(&DCtx, NULL);

   QCBORDecode_EnterArrayFromMapSZ(&DCtx, "an array of two strings");

   if((nCBORError = QCBORDecode_GetNext(&DCtx, &Item))) {
      return 5600+(int32_t)nCBORError;
   }
   if(Item.uDataType != QCBOR_TYPE_TEXT_STRING ||
      Item.uDataAlloc ||
      Item.uLabelAlloc ||
      UsefulBufCompareToSZ(Item.val.string, "string1")) {
      return 5700;
   }

   QCBORDecode_Rewind(&DCtx);

   if((nCBORError = QCBORDecode_GetNext(&DCtx, &Item))) {
      return 5700+(int32_t)nCBORError;
   }
   if(Item.uDataType != QCBOR_TYPE_TEXT_STRING ||
      Item.uDataAlloc ||
      Item.uLabelAlloc ||
      UsefulBufCompareToSZ(Item.val.string, "string1")) {
      return 5800;
   }

   if((nCBORError = QCBORDecode_GetNext(&DCtx, &Item))) {
      return (int32_t)nCBORError;
   }
   if(Item.uDataType != QCBOR_TYPE_TEXT_STRING ||
      Item.uDataAlloc ||
      Item.uLabelAlloc ||
      UsefulBufCompareToSZ(Item.val.string, "string2")) {
      return 5900;
   }

   QCBORDecode_Rewind(&DCtx);

   if((nCBORError = QCBORDecode_GetNext(&DCtx, &Item))) {
      return 5900+(int32_t)nCBORError;
   }
   if(Item.uDataType != QCBOR_TYPE_TEXT_STRING ||
      Item.uDataAlloc ||
      Item.uLabelAlloc ||
      UsefulBufCompareToSZ(Item.val.string, "string1")) {
      return 6000;
   }


   // Rewind a byte string inside an array inside an array
   QCBORDecode_Init(&DCtx, UsefulBuf_FROM_BYTE_ARRAY_LITERAL(pValidWrappedMapEncoded), 0);

   QCBORDecode_EnterArray(&DCtx, NULL);

   uint64_t i;
   QCBORDecode_GetUInt64(&DCtx, &i);

   QCBORDecode_EnterArray(&DCtx, NULL);

   QCBORDecode_EnterBstrWrapped(&DCtx, QCBOR_TAG_REQUIREMENT_NOT_A_TAG, NULL);
   if(QCBORDecode_GetError(&DCtx)) {
      return 6100;
   }

   if((nCBORError = QCBORDecode_GetNext(&DCtx, &Item))) {
      return (int32_t)nCBORError;
   }
   if(Item.uDataType != QCBOR_TYPE_MAP || Item.val.uCount != 3) {
      return 6200;
   }

   QCBORDecode_Rewind(&DCtx);

   if((nCBORError = QCBORDecode_GetNext(&DCtx, &Item))) {
      return 6300+(int32_t)nCBORError;
   }
   if(Item.uDataType != QCBOR_TYPE_MAP || Item.val.uCount != 3) {
      return 6400;
   }

#ifndef QCBOR_DISABLE_INDEFINITE_LENGTH_ARRAYS
   // Rewind a byte string inside an indefinite-length array inside
   // indefinite-length array

   QCBORDecode_Init(&DCtx, UsefulBuf_FROM_BYTE_ARRAY_LITERAL(pValidIndefWrappedMapEncoded), 0);

   QCBORDecode_EnterArray(&DCtx, NULL);

   QCBORDecode_GetUInt64(&DCtx, &i);

   QCBORDecode_EnterArray(&DCtx, NULL);

   QCBORDecode_EnterBstrWrapped(&DCtx, QCBOR_TAG_REQUIREMENT_NOT_A_TAG, NULL);
   if(QCBORDecode_GetError(&DCtx)) {
      return 6500;
   }

   if((nCBORError = QCBORDecode_GetNext(&DCtx, &Item))) {
      return 6600+(int32_t)nCBORError;
   }
   if(Item.uDataType != QCBOR_TYPE_MAP || Item.val.uCount != 3) {
      return 6700;
   }

   QCBORDecode_Rewind(&DCtx);

   if((nCBORError = QCBORDecode_GetNext(&DCtx, &Item))) {
      return 6800+(int32_t)nCBORError;
   }
   if(Item.uDataType != QCBOR_TYPE_MAP || Item.val.uCount != 3) {
      return 6900;
   }
#endif

   // Rewind an empty map
   // [100, {}]
   QCBORDecode_Init(&DCtx, UsefulBuf_FROM_BYTE_ARRAY_LITERAL(pWithEmptyMap), 0);
   QCBORDecode_EnterArray(&DCtx, NULL);
   QCBORDecode_GetUInt64(&DCtx, &i);
   if(i != 100) {
      return 7010;
   }
   QCBORDecode_EnterMap(&DCtx, NULL);

   /* Do it 5 times to be sure multiple rewinds work */
   for(int n = 0; n < 5; n++) {
      nCBORError = QCBORDecode_GetNext(&DCtx, &Item);
      if(nCBORError != QCBOR_ERR_NO_MORE_ITEMS) {
         return 7000 + n;
      }
      QCBORDecode_Rewind(&DCtx);
   }
   QCBORDecode_ExitMap(&DCtx);
   QCBORDecode_Rewind(&DCtx);
   QCBORDecode_GetUInt64(&DCtx, &i);
   if(i != 100) {
      return 7010;
   }
   QCBORDecode_ExitArray(&DCtx);
   QCBORDecode_Rewind(&DCtx);
   QCBORDecode_EnterArray(&DCtx, NULL);
   i = 9;
   QCBORDecode_GetUInt64(&DCtx, &i);
   if(i != 100) {
      return 7020;
   }
   if(QCBORDecode_GetError(&DCtx)){
      return 7030;
   }

   // Rewind an empty indefinite length map
#ifndef QCBOR_DISABLE_INDEFINITE_LENGTH_ARRAYS
   QCBORDecode_Init(&DCtx, UsefulBuf_FROM_BYTE_ARRAY_LITERAL(pWithEmptyMapInDef), 0);
   QCBORDecode_EnterArray(&DCtx, NULL);
   QCBORDecode_GetUInt64(&DCtx, &i);
   if(i != 100) {
      return 7810;
   }
   QCBORDecode_EnterMap(&DCtx, NULL);

   /* Do it 5 times to be sure multiple rewinds work */
   for(int n = 0; n < 5; n++) {
      nCBORError = QCBORDecode_GetNext(&DCtx, &Item);
      if(nCBORError != QCBOR_ERR_NO_MORE_ITEMS) {
         return 7800 + n;
      }
      QCBORDecode_Rewind(&DCtx);
   }
   QCBORDecode_ExitMap(&DCtx);
   QCBORDecode_Rewind(&DCtx);
   QCBORDecode_GetUInt64(&DCtx, &i);
   if(i != 100) {
      return 7810;
   }
   QCBORDecode_ExitArray(&DCtx);
   QCBORDecode_Rewind(&DCtx);
   QCBORDecode_EnterArray(&DCtx, NULL);
   i = 9;
   QCBORDecode_GetUInt64(&DCtx, &i);
   if(i != 100) {
      return 7820;
   }
   if(QCBORDecode_GetError(&DCtx)){
      return 7830;
   }
#endif /* QCBOR_DISABLE_INDEFINITE_LENGTH_ARRAYS */

   // Rewind an indefnite length byte-string wrapped sequence
#ifndef QCBOR_DISABLE_INDEFINITE_LENGTH_STRINGS
   // TODO: rewrite this test to not use tags
   QCBORDecode_Init(&DCtx,
                    UsefulBuf_FROM_BYTE_ARRAY_LITERAL(pWrappedByIndefiniteLength),
                    0);
   UsefulBuf_MAKE_STACK_UB(Pool, 100);
   QCBORDecode_SetMemPool(&DCtx, Pool, 0);

   QCBORDecode_EnterArray(&DCtx, NULL);
   QCBORDecode_EnterBstrWrapped(&DCtx, 2, NULL);
#ifndef QCBOR_DISABLE_TAGS
   if(QCBORDecode_GetError(&DCtx) != QCBOR_ERR_INPUT_TOO_LARGE) {
      /* TODO: This is what happens when trying to enter
       * indefinite-length byte string wrapped CBOR.  Tolerate for
       * now. Eventually it needs to be fixed so this works, but that
       * is not simple.
       */
      return 7300;
   }

   /*
   QCBORDecode_GetUInt64(&DCtx, &i);
   if(i != 42) {
      return 7110;
   }
   QCBORDecode_Rewind(&DCtx);
   QCBORDecode_GetUInt64(&DCtx, &i);
   if(i != 42) {
      return 7220;
   }*/

#else /* QCBOR_DISABLE_TAGS */
   if(QCBORDecode_GetError(&DCtx) != QCBOR_ERR_TAGS_DISABLED) {
      return 7301;
   }
#endif /* QCBOR_DISABLE_TAGS */

#endif /* QCBOR_DISABLE_INDEFINITE_LENGTH_STRINGS */


   // Rewind an indefnite length byte-string wrapped sequence

   return 0;
}




static const uint8_t spBooleansInMap[] =
{
   0xa1, 0x08, 0xf5
};

static const uint8_t spBooleansInMapWrongType[] =
{
   0xa1, 0x08, 0xf6
};

static const uint8_t spBooleansInMapNWF[] =
{
   0xa1, 0x08, 0x1a
};

static const uint8_t spNullInMap[] =
{
   0xa1, 0x08, 0xf6
};

static const uint8_t spUndefinedInMap[] =
{
   0xa1, 0x08, 0xf7
};


int32_t BoolTest(void)
{
   QCBORDecodeContext DCtx;
   bool               b;

   QCBORDecode_Init(&DCtx,
                    UsefulBuf_FROM_BYTE_ARRAY_LITERAL(spBooleansInMap),
                    0);
   QCBORDecode_EnterMap(&DCtx, NULL);
   QCBORDecode_GetBool(&DCtx, &b);
   if(QCBORDecode_GetAndResetError(&DCtx) || !b) {
      return 1;
   }

   QCBORDecode_GetBoolInMapN(&DCtx, 7, &b);
   if(QCBORDecode_GetAndResetError(&DCtx) != QCBOR_ERR_LABEL_NOT_FOUND) {
       return 2;
   }

   QCBORDecode_GetBoolInMapN(&DCtx, 8, &b);
   if(QCBORDecode_GetAndResetError(&DCtx) || !b) {
      return 3;
   }


   QCBORDecode_GetBoolInMapSZ(&DCtx, "xx", &b);
   if(QCBORDecode_GetAndResetError(&DCtx) != QCBOR_ERR_LABEL_NOT_FOUND) {
       return 4;
    }

   QCBORDecode_Init(&DCtx,
                    UsefulBuf_FROM_BYTE_ARRAY_LITERAL(spBooleansInMapWrongType),
                    0);
   QCBORDecode_EnterMap(&DCtx, NULL);
   QCBORDecode_GetBool(&DCtx, &b);
   if(QCBORDecode_GetAndResetError(&DCtx) != QCBOR_ERR_UNEXPECTED_TYPE) {
      return 5;
   }

   QCBORDecode_Init(&DCtx,
                    UsefulBuf_FROM_BYTE_ARRAY_LITERAL(spBooleansInMapNWF),
                    0);
   QCBORDecode_EnterMap(&DCtx, NULL);
   QCBORDecode_GetBool(&DCtx, &b);
   if(QCBORDecode_GetAndResetError(&DCtx) != QCBOR_ERR_HIT_END) {
      return 6;
   }


   QCBORDecode_Init(&DCtx,
                    UsefulBuf_FROM_BYTE_ARRAY_LITERAL(spNullInMap),
                    0);
   QCBORDecode_EnterMap(&DCtx, NULL);
   QCBORDecode_GetNull(&DCtx);
   if(QCBORDecode_GetAndResetError(&DCtx)) {
      return 7;
   }

   QCBORDecode_Init(&DCtx,
                    UsefulBuf_FROM_BYTE_ARRAY_LITERAL(spBooleansInMap),
                    0);
   QCBORDecode_EnterMap(&DCtx, NULL);
   QCBORDecode_GetNull(&DCtx);
   if(QCBORDecode_GetAndResetError(&DCtx) != QCBOR_ERR_UNEXPECTED_TYPE) {
      return 8;
   }

   QCBORDecode_Init(&DCtx,
                    UsefulBuf_FROM_BYTE_ARRAY_LITERAL(spNullInMap),
                    0);
   QCBORDecode_EnterMap(&DCtx, NULL);
   QCBORDecode_GetNullInMapN(&DCtx, 8);
   if(QCBORDecode_GetAndResetError(&DCtx)) {
      return 9;
   }

   QCBORDecode_Init(&DCtx,
                    UsefulBuf_FROM_BYTE_ARRAY_LITERAL(spBooleansInMap),
                    0);
   QCBORDecode_EnterMap(&DCtx, NULL);
   QCBORDecode_GetNullInMapN(&DCtx, 8);
   if(QCBORDecode_GetAndResetError(&DCtx) != QCBOR_ERR_UNEXPECTED_TYPE) {
      return 10;
   }

   QCBORDecode_Init(&DCtx,
                    UsefulBuf_FROM_BYTE_ARRAY_LITERAL(spBooleansInMapNWF),
                    0);
   QCBORDecode_EnterMap(&DCtx, NULL);
   QCBORDecode_GetUndefined(&DCtx);
   if(QCBORDecode_GetAndResetError(&DCtx) != QCBOR_ERR_HIT_END) {
      return 11;
   }

   QCBORDecode_Init(&DCtx,
                    UsefulBuf_FROM_BYTE_ARRAY_LITERAL(spUndefinedInMap),
                    0);
   QCBORDecode_EnterMap(&DCtx, NULL);
   QCBORDecode_GetUndefined(&DCtx);
   if(QCBORDecode_GetAndResetError(&DCtx)) {
      return 12;
   }

   QCBORDecode_Init(&DCtx,
                    UsefulBuf_FROM_BYTE_ARRAY_LITERAL(spBooleansInMap),
                    0);
   QCBORDecode_EnterMap(&DCtx, NULL);
   QCBORDecode_GetUndefined(&DCtx);
   if(QCBORDecode_GetAndResetError(&DCtx) != QCBOR_ERR_UNEXPECTED_TYPE) {
      return 13;
   }

   QCBORDecode_Init(&DCtx,
                    UsefulBuf_FROM_BYTE_ARRAY_LITERAL(spUndefinedInMap),
                    0);
   QCBORDecode_EnterMap(&DCtx, NULL);
   QCBORDecode_GetUndefinedInMapN(&DCtx, 8);
   if(QCBORDecode_GetAndResetError(&DCtx)) {
      return 14;
   }

   QCBORDecode_Init(&DCtx,
                    UsefulBuf_FROM_BYTE_ARRAY_LITERAL(spBooleansInMap),
                    0);
   QCBORDecode_EnterMap(&DCtx, NULL);
   QCBORDecode_GetUndefinedInMapN(&DCtx, 8);
   if(QCBORDecode_GetAndResetError(&DCtx) != QCBOR_ERR_UNEXPECTED_TYPE) {
      return 15;
   }

   QCBORDecode_Init(&DCtx,
                    UsefulBuf_FROM_BYTE_ARRAY_LITERAL(spBooleansInMapNWF),
                    0);
   QCBORDecode_EnterMap(&DCtx, NULL);
   QCBORDecode_GetUndefined(&DCtx);
   if(QCBORDecode_GetAndResetError(&DCtx) != QCBOR_ERR_HIT_END) {
      return 15;
   }

   return 0;
}<|MERGE_RESOLUTION|>--- conflicted
+++ resolved
@@ -2565,11 +2565,7 @@
    Untagged values
  */
 static const uint8_t spSpiffyDateTestInput[] = {
-<<<<<<< HEAD
-   0x9f,
-=======
    0x86, // array of 6 items
->>>>>>> 46eefcea
 
 #ifndef QCBOR_DISABLE_TAGS
    0xc1,
@@ -2581,18 +2577,9 @@
    0xc1, // tag for epoch date
    0xf9, 0xfc, 0x00, // Half-precision -Infinity
 
-<<<<<<< HEAD
-   0xc1, // tag for epoch date
-   0x80, // Erroneous empty array as content for date
-
-   0xc0, // tag for string date
-   0xa0, // Erroneous empty map as content for date
 #endif /* QCBOR_DISABLE_TAGS */
 
-   0xbf, // Open a map for tests involving labels.
-=======
    0xad, // Open a map for tests involving labels.
->>>>>>> 46eefcea
 
    0x00,
    //0xc0, // tag for string date
@@ -2649,8 +2636,6 @@
    /* Untagged days-count epoch date */
    0x11,
    0x19, 0x0F, 0x9A, /* 3994 */
-<<<<<<< HEAD
-=======
 
    // End of map, back to array
 
@@ -2659,12 +2644,11 @@
    0x80, // Erroneous empty array as content for date
 
    0xc0, // tag for string date
-   0xa0 // Erroneous empty map as content for date
->>>>>>> 46eefcea
-
-   0xff,
-
-   0xff
+   0xa0, // Erroneous empty map as content for date
+
+   0xff, // TODO: get rid of this?
+
+   0xff // TODO: get rid of this?
 };
 
 int32_t SpiffyDateDecodeTest()
@@ -2672,7 +2656,7 @@
    QCBORDecodeContext DC;
    QCBORError         uError;
    int64_t            nEpochDate2, nEpochDate3, nEpochDate5,
-                      nEpochDate4, nEpochDate6,
+                      nEpochDate4, nEpochDate6, nEpochDateFail,
                       nEpochDate1400000000, nEpochDays1, nEpochDays2;
    UsefulBufC         StringDate1, StringDate2, StringDays1, StringDays2;
    uint64_t           uTag1, uTag2;
@@ -2706,8 +2690,6 @@
       return 2;
    }
 
-
-<<<<<<< HEAD
    // Bad content for string date
    QCBORDecode_GetDateString(&DC, QCBOR_TAG_REQUIREMENT_TAG, &StringDate1);
    uError = QCBORDecode_GetAndResetError(&DC);
@@ -2715,8 +2697,7 @@
       return 4;
    }
 #endif /* QCBOR_DISABLE_TAGS */
-=======
->>>>>>> 46eefcea
+
 
    QCBORDecode_EnterMap(&DC, NULL);
 
