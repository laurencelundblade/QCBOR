--- conflicted
+++ resolved
@@ -8829,12 +8829,31 @@
 }
 
 
-<<<<<<< HEAD
+static const struct DecodeFailTestInput Failures2[] = {
+   { "2 byte zero",
+      QCBOR_DECODE_MODE_DCBOR,
+      {"\x18\x00", 2},
+      QCBOR_ERR_NOT_PREFERRED_ARG // TODO: this code is too close in name to another
+   }
+};
 
 
 int32_t DecodeCheckTests(void)
 {
-=======
+   int32_t nResult;
+
+   nResult = ProcessDecodeFailures(Failures2 ,C_ARRAY_COUNT(Failures2, struct DecodeFailTestInput));
+   if(nResult) {
+      return nResult;
+   }
+
+   return 0;
+}
+
+
+
+
+
 int32_t
 ErrorHandlingTests(void)
 {
@@ -8912,7 +8931,5 @@
    if(QCBORDecode_IsNotWellFormedError(QCBOR_ERR_ARRAY_DECODE_TOO_LONG)) {
       return -23;
    }
-
->>>>>>> 5c79a490
    return 0;
 }