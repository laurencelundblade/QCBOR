/*==============================================================================
 Copyright (c) 2016-2018, The Linux Foundation.
 Copyright (c) 2018-2020, Laurence Lundblade.
 All rights reserved.

Redistribution and use in source and binary forms, with or without
modification, are permitted provided that the following conditions are
met:
    * Redistributions of source code must retain the above copyright
      notice, this list of conditions and the following disclaimer.
    * Redistributions in binary form must reproduce the above
      copyright notice, this list of conditions and the following
      disclaimer in the documentation and/or other materials provided
      with the distribution.
    * Neither the name of The Linux Foundation nor the names of its
      contributors, nor the name "Laurence Lundblade" may be used to
      endorse or promote products derived from this software without
      specific prior written permission.

THIS SOFTWARE IS PROVIDED "AS IS" AND ANY EXPRESS OR IMPLIED
WARRANTIES, INCLUDING, BUT NOT LIMITED TO, THE IMPLIED WARRANTIES OF
MERCHANTABILITY, FITNESS FOR A PARTICULAR PURPOSE AND NON-INFRINGEMENT
ARE DISCLAIMED.  IN NO EVENT SHALL THE COPYRIGHT OWNER OR CONTRIBUTORS
BE LIABLE FOR ANY DIRECT, INDIRECT, INCIDENTAL, SPECIAL, EXEMPLARY, OR
CONSEQUENTIAL DAMAGES (INCLUDING, BUT NOT LIMITED TO, PROCUREMENT OF
SUBSTITUTE GOODS OR SERVICES; LOSS OF USE, DATA, OR PROFITS; OR
BUSINESS INTERRUPTION) HOWEVER CAUSED AND ON ANY THEORY OF LIABILITY,
WHETHER IN CONTRACT, STRICT LIABILITY, OR TORT (INCLUDING NEGLIGENCE
OR OTHERWISE) ARISING IN ANY WAY OUT OF THE USE OF THIS SOFTWARE, EVEN
IF ADVISED OF THE POSSIBILITY OF SUCH DAMAGE.
 =============================================================================*/

#include "qcbor_decode_tests.h"
#include "qcbor/qcbor_encode.h"
#include "qcbor/qcbor_decode.h"
#include <string.h>
#include <math.h> // for fabs()
#include "not_well_formed_cbor.h"


#ifdef  PRINT_FUNCTIONS_FOR_DEBUGGING
#include <stdio.h>

static void PrintUsefulBufC(const char *szLabel, UsefulBufC Buf)
{
   if(szLabel) {
      printf("%s ", szLabel);
   }

   size_t i;
   for(i = 0; i < Buf.len; i++) {
      uint8_t Z = ((uint8_t *)Buf.ptr)[i];
      printf("%02x ", Z);
   }
   printf("\n");

   fflush(stdout);
}
#endif


static const uint8_t spExpectedEncodedInts[] = {
   0x98, 0x2f, 0x3b, 0x7f, 0xff, 0xff, 0xff, 0xff,
   0xff, 0xff, 0xff, 0x3b, 0x00, 0x00, 0x00, 0x01,
   0x00, 0x00, 0x00, 0x00, 0x3a, 0xff, 0xff, 0xff,
   0xff, 0x3a, 0xff, 0xff, 0xff, 0xfe, 0x3a, 0xff,
   0xff, 0xff, 0xfd, 0x3a, 0x7f, 0xff, 0xff, 0xff,
   0x3a, 0x7f, 0xff, 0xff, 0xfe, 0x3a, 0x00, 0x01,
   0x00, 0x01, 0x3a, 0x00, 0x01, 0x00, 0x00, 0x39,
   0xff, 0xff, 0x39, 0xff, 0xfe, 0x39, 0xff, 0xfd,
   0x39, 0x01, 0x00, 0x38, 0xff, 0x38, 0xfe, 0x38,
   0xfd, 0x38, 0x18, 0x37, 0x36, 0x20, 0x00, 0x00,
   0x01, 0x16, 0x17, 0x18, 0x18, 0x18, 0x19, 0x18,
   0x1a, 0x18, 0xfe, 0x18, 0xff, 0x19, 0x01, 0x00,
   0x19, 0x01, 0x01, 0x19, 0xff, 0xfe, 0x19, 0xff,
   0xff, 0x1a, 0x00, 0x01, 0x00, 0x00, 0x1a, 0x00,
   0x01, 0x00, 0x01, 0x1a, 0x00, 0x01, 0x00, 0x02,
   0x1a, 0x7f, 0xff, 0xff, 0xff, 0x1a, 0x7f, 0xff,
   0xff, 0xff, 0x1a, 0x80, 0x00, 0x00, 0x00, 0x1a,
   0x80, 0x00, 0x00, 0x01, 0x1a, 0xff, 0xff, 0xff,
   0xfe, 0x1a, 0xff, 0xff, 0xff, 0xff, 0x1b, 0x00,
   0x00, 0x00, 0x01, 0x00, 0x00, 0x00, 0x00, 0x1b,
   0x00, 0x00, 0x00, 0x01, 0x00, 0x00, 0x00, 0x01,
   0x1b, 0x7f, 0xff, 0xff, 0xff, 0xff, 0xff, 0xff,
   0xff, 0x1b, 0xff, 0xff, 0xff, 0xff, 0xff, 0xff,
   0xff, 0xff};


// return CBOR error or -1 if type of value doesn't match

static int32_t IntegerValuesParseTestInternal(QCBORDecodeContext *pDCtx)
{
   QCBORItem  Item;
   QCBORError nCBORError;

   if((nCBORError = QCBORDecode_GetNext(pDCtx, &Item)))
      return (int32_t)nCBORError;
   if(Item.uDataType != QCBOR_TYPE_ARRAY)
      return -1;

   if((nCBORError = QCBORDecode_GetNext(pDCtx, &Item)))
      return (int32_t)nCBORError;
   if(Item.uDataType != QCBOR_TYPE_INT64 ||
      Item.val.int64 != -9223372036854775807LL - 1)
      return -1;

   if((nCBORError = QCBORDecode_GetNext(pDCtx, &Item)))
      return (int32_t)nCBORError;
   if(Item.uDataType != QCBOR_TYPE_INT64 ||
      Item.val.int64 != -4294967297)
      return -1;

   if((nCBORError = QCBORDecode_GetNext(pDCtx, &Item)))
      return (int32_t)nCBORError;
   if(Item.uDataType != QCBOR_TYPE_INT64 ||
      Item.val.int64 != -4294967296)
      return -1;

   if((nCBORError = QCBORDecode_GetNext(pDCtx, &Item)))
      return (int32_t)nCBORError;
   if(Item.uDataType != QCBOR_TYPE_INT64 ||
      Item.val.int64 != -4294967295)
      return -1;

   if((nCBORError = QCBORDecode_GetNext(pDCtx, &Item)))
      return (int32_t)nCBORError;
   if(Item.uDataType != QCBOR_TYPE_INT64 ||
      Item.val.int64 != -4294967294)
      return -1;


   if((nCBORError = QCBORDecode_GetNext(pDCtx, &Item)))
      return (int32_t)nCBORError;
   if(Item.uDataType != QCBOR_TYPE_INT64 ||
      Item.val.int64 != -2147483648)
      return -1;

   if((nCBORError = QCBORDecode_GetNext(pDCtx, &Item)))
      return (int32_t)nCBORError;
   if(Item.uDataType != QCBOR_TYPE_INT64 ||
      Item.val.int64 != -2147483647)
      return -1;

   if((nCBORError = QCBORDecode_GetNext(pDCtx, &Item)))
      return (int32_t)nCBORError;
   if(Item.uDataType != QCBOR_TYPE_INT64 ||
      Item.val.int64 != -65538)
      return  -1;

   if((nCBORError = QCBORDecode_GetNext(pDCtx, &Item)))
      return (int32_t)nCBORError;
   if(Item.uDataType != QCBOR_TYPE_INT64 ||
      Item.val.int64 != -65537)
      return  -1;

   if((nCBORError = QCBORDecode_GetNext(pDCtx, &Item)))
      return (int32_t)nCBORError;
   if(Item.uDataType != QCBOR_TYPE_INT64 ||
      Item.val.int64 != -65536)
      return  -1;


   if((   nCBORError = QCBORDecode_GetNext(pDCtx, &Item)))
      return (int32_t)nCBORError;
   if(Item.uDataType != QCBOR_TYPE_INT64 ||
      Item.val.int64 != -65535)
      return  -1;


   if((   nCBORError = QCBORDecode_GetNext(pDCtx, &Item)))
      return (int32_t)nCBORError;
   if(Item.uDataType != QCBOR_TYPE_INT64 ||
      Item.val.int64 != -65534)
      return  -1;


   if((   nCBORError = QCBORDecode_GetNext(pDCtx, &Item)))
      return (int32_t)nCBORError;
   if(Item.uDataType != QCBOR_TYPE_INT64 ||
      Item.val.int64 != -257)
      return  -1;

   if((   nCBORError = QCBORDecode_GetNext(pDCtx, &Item)))
      return (int32_t)nCBORError;
   if(Item.uDataType != QCBOR_TYPE_INT64 ||
      Item.val.int64 != -256)
      return  -1;

   if((   nCBORError = QCBORDecode_GetNext(pDCtx, &Item)))
      return (int32_t)nCBORError;
   if(Item.uDataType != QCBOR_TYPE_INT64 ||
      Item.val.int64 != -255)
      return  -1;

   if((   nCBORError = QCBORDecode_GetNext(pDCtx, &Item)))
      return (int32_t)nCBORError;
   if(Item.uDataType != QCBOR_TYPE_INT64 ||
      Item.val.int64 != -254)
      return  -1;


   if((   nCBORError = QCBORDecode_GetNext(pDCtx, &Item)))
      return (int32_t)nCBORError;
   if(Item.uDataType != QCBOR_TYPE_INT64 ||
      Item.val.int64 != -25)
      return  -1;


   if((   nCBORError = QCBORDecode_GetNext(pDCtx, &Item)))
      return (int32_t)nCBORError;
   if(Item.uDataType != QCBOR_TYPE_INT64 ||
      Item.val.int64 != -24)
      return  -1;


   if((   nCBORError = QCBORDecode_GetNext(pDCtx, &Item)))
      return (int32_t)nCBORError;
   if(Item.uDataType != QCBOR_TYPE_INT64 ||
      Item.val.int64 != -23)
      return  -1;


   if((   nCBORError = QCBORDecode_GetNext(pDCtx, &Item)))
      return (int32_t)nCBORError;
   if(Item.uDataType != QCBOR_TYPE_INT64 ||
      Item.val.int64 != -1)
      return  -1;


   if((   nCBORError = QCBORDecode_GetNext(pDCtx, &Item)))
      return (int32_t)nCBORError;
   if(Item.uDataType != QCBOR_TYPE_INT64 ||
      Item.val.int64 != 0)
      return  -1;


   if((   nCBORError = QCBORDecode_GetNext(pDCtx, &Item)))
      return (int32_t)nCBORError;
   if(Item.uDataType != QCBOR_TYPE_INT64 ||
      Item.val.int64 != 0)
      return  -1;

   if((   nCBORError = QCBORDecode_GetNext(pDCtx, &Item)))
      return (int32_t)nCBORError;
   if(Item.uDataType != QCBOR_TYPE_INT64 ||
      Item.val.int64 != 1)
      return  -1;


   if((   nCBORError = QCBORDecode_GetNext(pDCtx, &Item)))
      return (int32_t)nCBORError;
   if(Item.uDataType != QCBOR_TYPE_INT64 ||
      Item.val.int64 != 22)
      return  -1;


   if((   nCBORError = QCBORDecode_GetNext(pDCtx, &Item)))
      return (int32_t)nCBORError;
   if(Item.uDataType != QCBOR_TYPE_INT64 ||
      Item.val.int64 != 23)
      return  -1;


   if((   nCBORError = QCBORDecode_GetNext(pDCtx, &Item)))
      return (int32_t)nCBORError;
   if(Item.uDataType != QCBOR_TYPE_INT64 ||
      Item.val.int64 != 24)
      return  -1;


   if((   nCBORError = QCBORDecode_GetNext(pDCtx, &Item)))
      return (int32_t)nCBORError;
   if(Item.uDataType != QCBOR_TYPE_INT64 ||
      Item.val.int64 != 25)
      return  -1;

   if((   nCBORError = QCBORDecode_GetNext(pDCtx, &Item)))
      return (int32_t)nCBORError;
   if(Item.uDataType != QCBOR_TYPE_INT64 ||
      Item.val.int64 != 26)
      return  -1;


   if((   nCBORError = QCBORDecode_GetNext(pDCtx, &Item)))
      return (int32_t)nCBORError;
   if(Item.uDataType != QCBOR_TYPE_INT64 ||
      Item.val.int64 != 254)
      return  -1;


   if((   nCBORError = QCBORDecode_GetNext(pDCtx, &Item)))
      return (int32_t)nCBORError;
   if(Item.uDataType != QCBOR_TYPE_INT64 ||
      Item.val.int64 != 255)
      return  -1;


   if((   nCBORError = QCBORDecode_GetNext(pDCtx, &Item)))
      return (int32_t)nCBORError;
   if(Item.uDataType != QCBOR_TYPE_INT64 ||
      Item.val.int64 != 256)
      return  -1;


   if((   nCBORError = QCBORDecode_GetNext(pDCtx, &Item)))
      return (int32_t)nCBORError;
   if(Item.uDataType != QCBOR_TYPE_INT64 ||
      Item.val.int64 != 257)
      return  -1;

   if((   nCBORError = QCBORDecode_GetNext(pDCtx, &Item)))
      return (int32_t)nCBORError;
   if(Item.uDataType != QCBOR_TYPE_INT64 ||
      Item.val.int64 != 65534)
      return  -1;


   if((   nCBORError = QCBORDecode_GetNext(pDCtx, &Item)))
      return (int32_t)nCBORError;
   if(Item.uDataType != QCBOR_TYPE_INT64 ||
      Item.val.int64 != 65535)
      return  -1;


   if((   nCBORError = QCBORDecode_GetNext(pDCtx, &Item)))
      return (int32_t)nCBORError;
   if(Item.uDataType != QCBOR_TYPE_INT64 ||
      Item.val.int64 != 65536)
      return  -1;

   if((   nCBORError = QCBORDecode_GetNext(pDCtx, &Item)))
      return (int32_t)nCBORError;
   if(Item.uDataType != QCBOR_TYPE_INT64 ||
      Item.val.int64 != 65537)
      return  -1;

   if((   nCBORError = QCBORDecode_GetNext(pDCtx, &Item)))
      return (int32_t)nCBORError;
   if(Item.uDataType != QCBOR_TYPE_INT64 ||
      Item.val.int64 != 65538)
      return  -1;

   if((   nCBORError = QCBORDecode_GetNext(pDCtx, &Item)))
      return (int32_t)nCBORError;
   if(Item.uDataType != QCBOR_TYPE_INT64 ||
      Item.val.int64 != 2147483647)
      return  -1;

   if((   nCBORError = QCBORDecode_GetNext(pDCtx, &Item)))
      return (int32_t)nCBORError;
   if(Item.uDataType != QCBOR_TYPE_INT64 ||
      Item.val.int64 != 2147483647)
      return  -1;

   if((   nCBORError = QCBORDecode_GetNext(pDCtx, &Item)))
      return (int32_t)nCBORError;
   if(Item.uDataType != QCBOR_TYPE_INT64 ||
      Item.val.int64 != 2147483648)
      return  -1;

   if((   nCBORError = QCBORDecode_GetNext(pDCtx, &Item)))
      return (int32_t)nCBORError;
   if(Item.uDataType != QCBOR_TYPE_INT64 ||
      Item.val.int64 != 2147483649)
      return  -1;

   if((   nCBORError = QCBORDecode_GetNext(pDCtx, &Item)))
      return (int32_t)nCBORError;
   if(Item.uDataType != QCBOR_TYPE_INT64 ||
      Item.val.int64 != 4294967294)
      return  -1;


   if((  nCBORError = QCBORDecode_GetNext(pDCtx, &Item)))
      return (int32_t)nCBORError;
   if(Item.uDataType != QCBOR_TYPE_INT64 ||
      Item.val.int64 != 4294967295)
      return  -1;


   if((   nCBORError = QCBORDecode_GetNext(pDCtx, &Item)))
      return (int32_t)nCBORError;
   if(Item.uDataType != QCBOR_TYPE_INT64 ||
      Item.val.int64 != 4294967296)
      return  -1;


   if((   nCBORError = QCBORDecode_GetNext(pDCtx, &Item)))
      return (int32_t)nCBORError;
   if(Item.uDataType != QCBOR_TYPE_INT64 ||
      Item.val.int64 != 4294967297)
      return  -1;



   if((   nCBORError = QCBORDecode_GetNext(pDCtx, &Item)))
      return (int32_t)nCBORError;
   if(Item.uDataType != QCBOR_TYPE_INT64 ||
      Item.val.int64 != 9223372036854775807LL)
      return  -1;


   if((   nCBORError = QCBORDecode_GetNext(pDCtx, &Item)))
      return (int32_t)nCBORError;
   if(Item.uDataType != QCBOR_TYPE_UINT64 ||
      Item.val.uint64 != 18446744073709551615ULL)
      return  -1;


   if(QCBORDecode_Finish(pDCtx) != QCBOR_SUCCESS) {
      return -1;
   }

   return 0;
}


// One less than the smallest negative integer allowed in C. Decoding
// this should fail.
static const uint8_t spTooSmallNegative[] = {
   0x3b, 0x80, 0x00, 0x00, 0x00, 0x00, 0x00, 0x00, 0x00,
};


/*
   Tests the decoding of lots of different integers sizes
   and values.
 */
int32_t IntegerValuesParseTest()
{
   int nReturn;
   QCBORDecodeContext DCtx;

   QCBORDecode_Init(&DCtx,
                    UsefulBuf_FROM_BYTE_ARRAY_LITERAL(spExpectedEncodedInts),
                    QCBOR_DECODE_MODE_NORMAL);

   // The really big test of all successes
   nReturn = IntegerValuesParseTestInternal(&DCtx);
   if(nReturn) {
      return nReturn;
   }

   // The one large negative integer that can be parsed
   QCBORDecode_Init(&DCtx,
                    UsefulBuf_FROM_BYTE_ARRAY_LITERAL(spTooSmallNegative),
                    QCBOR_DECODE_MODE_NORMAL);

   QCBORItem item;
   if(QCBORDecode_GetNext(&DCtx, &item) != QCBOR_ERR_INT_OVERFLOW) {
      nReturn = -4000;
   }

   return(nReturn);
}


/*
   Creates a simple CBOR array and returns it in *pEncoded. The array is
   malloced and needs to be freed. This is used by several tests.

   Two of the inputs can be set. Two other items in the array are fixed.

 */

static uint8_t spSimpleArrayBuffer[50];

static int32_t CreateSimpleArray(int nInt1, int nInt2, uint8_t **pEncoded, size_t *pEncodedLen)
{
   QCBOREncodeContext ECtx;
   int nReturn = -1;

   *pEncoded = NULL;
   *pEncodedLen = INT32_MAX;

   // loop runs CBOR encoding twice. First with no buffer to
   // calculate the length so buffer can be allocated correctly,
   // and last with the buffer to do the actual encoding
   do {
      QCBOREncode_Init(&ECtx, (UsefulBuf){*pEncoded, *pEncodedLen});
      QCBOREncode_OpenArray(&ECtx);
      QCBOREncode_AddInt64(&ECtx, nInt1);
      QCBOREncode_AddInt64(&ECtx, nInt2);
      QCBOREncode_AddBytes(&ECtx, ((UsefulBufC) {"galactic", 8}));
      QCBOREncode_AddBytes(&ECtx, ((UsefulBufC) {"haven token", 11}));
      QCBOREncode_CloseArray(&ECtx);

      if(QCBOREncode_FinishGetSize(&ECtx, pEncodedLen))
         goto Done;

      if(*pEncoded != NULL) {
         nReturn = 0;
         goto Done;
      }

      // Use static buffer to avoid dependency on malloc()
      if(*pEncodedLen > sizeof(spSimpleArrayBuffer)) {
         goto Done;
      }
      *pEncoded = spSimpleArrayBuffer;

   } while(1);

Done:
   return nReturn;
}


/*
 Some basic CBOR with map and array used in a lot of tests.
 The map labels are all strings

 {"first integer": 42,
  "an array of two strings": [
      "string1", "string2"
  ],
  "map in a map": {
      "bytes 1": h'78787878',
      "bytes 2": h'79797979',
      "another int": 98,
      "text 2": "lies, damn lies and statistics"
   }
  }
 */
static const uint8_t pValidMapEncoded[] = {
   0xa3, 0x6d, 0x66, 0x69, 0x72, 0x73, 0x74, 0x20, 0x69, 0x6e,
   0x74, 0x65, 0x67, 0x65, 0x72, 0x18, 0x2a, 0x77, 0x61, 0x6e,
   0x20, 0x61, 0x72, 0x72, 0x61, 0x79, 0x20, 0x6f, 0x66, 0x20,
   0x74, 0x77, 0x6f, 0x20, 0x73, 0x74, 0x72, 0x69, 0x6e, 0x67,
   0x73, 0x82, 0x67, 0x73, 0x74, 0x72, 0x69, 0x6e, 0x67, 0x31,
   0x67, 0x73, 0x74, 0x72, 0x69, 0x6e, 0x67, 0x32, 0x6c, 0x6d,
   0x61, 0x70, 0x20, 0x69, 0x6e, 0x20, 0x61, 0x20, 0x6d, 0x61,
   0x70, 0xa4, 0x67, 0x62, 0x79, 0x74, 0x65, 0x73, 0x20, 0x31,
   0x44, 0x78, 0x78, 0x78, 0x78, 0x67, 0x62, 0x79, 0x74, 0x65,
   0x73, 0x20, 0x32, 0x44, 0x79, 0x79, 0x79, 0x79, 0x6b, 0x61,
   0x6e, 0x6f, 0x74, 0x68, 0x65, 0x72, 0x20, 0x69, 0x6e, 0x74,
   0x18, 0x62, 0x66, 0x74, 0x65, 0x78, 0x74, 0x20, 0x32, 0x78,
   0x1e, 0x6c, 0x69, 0x65, 0x73, 0x2c, 0x20, 0x64, 0x61, 0x6d,
   0x6e, 0x20, 0x6c, 0x69, 0x65, 0x73, 0x20, 0x61, 0x6e, 0x64,
   0x20, 0x73, 0x74, 0x61, 0x74, 0x69, 0x73, 0x74, 0x69, 0x63,
   0x73 } ;

static int32_t ParseOrderedArray(const uint8_t *pEncoded,
                             size_t nLen,
                             int64_t *pInt1,
                             int64_t *pInt2,
                             const uint8_t **pBuf3,
                             size_t *pBuf3Len,
                             const uint8_t **pBuf4,
                             size_t *pBuf4Len)
{
   QCBORDecodeContext DCtx;
   QCBORItem          Item;
   int                nReturn = -1; // assume error until success

   QCBORDecode_Init(&DCtx,
                    (UsefulBufC){pEncoded, nLen},
                    QCBOR_DECODE_MODE_NORMAL);

   // Make sure the first thing is a map
   if(QCBORDecode_GetNext(&DCtx, &Item) != 0 || Item.uDataType != QCBOR_TYPE_ARRAY)
      goto Done;

   // First integer
   if(QCBORDecode_GetNext(&DCtx, &Item) != 0 || Item.uDataType != QCBOR_TYPE_INT64)
      goto Done;
   *pInt1 = Item.val.int64;

   // Second integer
   if(QCBORDecode_GetNext(&DCtx, &Item) != 0 || Item.uDataType != QCBOR_TYPE_INT64)
      goto Done;
   *pInt2 = Item.val.int64;

   // First string
   if(QCBORDecode_GetNext(&DCtx, &Item) != 0 || Item.uDataType != QCBOR_TYPE_BYTE_STRING)
      goto Done;
   *pBuf3 = Item.val.string.ptr;
   *pBuf3Len = Item.val.string.len;

   // Second string
   if(QCBORDecode_GetNext(&DCtx, &Item) != 0 || Item.uDataType != QCBOR_TYPE_BYTE_STRING)
      goto Done;
   *pBuf4 = Item.val.string.ptr;
   *pBuf4Len = Item.val.string.len;

   nReturn = 0;

Done:
   return(nReturn);
}




int32_t SimpleArrayTest()
{
   uint8_t *pEncoded;
   size_t  nEncodedLen;

   int64_t i1=0, i2=0;
   size_t i3=0, i4=0;
   const uint8_t *s3= (uint8_t *)"";
   const uint8_t *s4= (uint8_t *)"";


   if(CreateSimpleArray(23, 6000, &pEncoded, &nEncodedLen) < 0) {
      return(-1);
   }

   ParseOrderedArray(pEncoded, nEncodedLen, &i1, &i2, &s3, &i3, &s4, &i4);

   if(i1 != 23 ||
      i2 != 6000 ||
      i3 != 8 ||
      i4 != 11 ||
      memcmp("galactic", s3, 8) !=0 ||
      memcmp("haven token", s4, 11) !=0) {
      return(-1);
   }

   return(0);
}


/*
 [
    0,
    [],
    [
       [],
       [
          0
       ],
       {},
       {
          1: {},
          2: {},
          3: []
       }
    ]
 ]
 */
static uint8_t sEmpties[] = {0x83, 0x00, 0x80, 0x84, 0x80, 0x81, 0x00, 0xa0,
                             0xa3, 0x01, 0xa0, 0x02, 0xa0, 0x03, 0x80};

int32_t EmptyMapsAndArraysTest()
{
   QCBORDecodeContext DCtx;
   QCBORItem Item;

   QCBORDecode_Init(&DCtx,
                    UsefulBuf_FROM_BYTE_ARRAY_LITERAL(sEmpties),
                    QCBOR_DECODE_MODE_NORMAL);

   // Array with 3 items
   if(QCBORDecode_GetNext(&DCtx, &Item) != 0 ||
      Item.uDataType != QCBOR_TYPE_ARRAY ||
      Item.uNestingLevel != 0 ||
      Item.uNextNestLevel != 1 ||
      Item.val.uCount != 3) {
      return -1;
   }

   // An integer 0
   if(QCBORDecode_GetNext(&DCtx, &Item) != 0 ||
      Item.uDataType != QCBOR_TYPE_INT64 ||
      Item.uNestingLevel != 1 ||
      Item.uNextNestLevel != 1 ||
      Item.val.uint64 != 0) {
      return -2;
   }

   // An empty array
   if(QCBORDecode_GetNext(&DCtx, &Item) != 0 ||
      Item.uDataType != QCBOR_TYPE_ARRAY ||
      Item.uNestingLevel != 1 ||
      Item.uNextNestLevel != 1 ||
      Item.val.uCount != 0) {
      return -3;
   }

   // An array with 4 items
   if(QCBORDecode_GetNext(&DCtx, &Item) != 0 ||
      Item.uDataType != QCBOR_TYPE_ARRAY ||
      Item.uNestingLevel != 1 ||
      Item.uNextNestLevel != 2 ||
      Item.val.uCount != 4) {
      return -4;
   }

   // An empty array
   if(QCBORDecode_GetNext(&DCtx, &Item) != 0 ||
      Item.uDataType != QCBOR_TYPE_ARRAY ||
      Item.uNestingLevel != 2 ||
      Item.uNextNestLevel != 2 ||
      Item.val.uCount != 0) {
      return -5;
   }

   // An array with 1 item
   if(QCBORDecode_GetNext(&DCtx, &Item) != 0 ||
      Item.uDataType != QCBOR_TYPE_ARRAY ||
      Item.uNestingLevel != 2 ||
      Item.uNextNestLevel != 3 ||
      Item.val.uCount != 1) {
      return -6;
   }

   // An integer 0
   if(QCBORDecode_GetNext(&DCtx, &Item) != 0 ||
      Item.uDataType != QCBOR_TYPE_INT64 ||
      Item.uNestingLevel != 3 ||
      Item.uNextNestLevel != 2 ||
      Item.val.uint64 != 0) {
      return -7;
   }

   // An empty map
   if(QCBORDecode_GetNext(&DCtx, &Item) != 0 ||
      Item.uDataType != QCBOR_TYPE_MAP ||
      Item.uNestingLevel != 2 ||
      Item.uNextNestLevel != 2 ||
      Item.val.uCount != 0) {
      return -8;
   }

   // An map with 3 items
   if(QCBORDecode_GetNext(&DCtx, &Item) != 0 ||
      Item.uDataType != QCBOR_TYPE_MAP ||
      Item.uNestingLevel != 2 ||
      Item.uNextNestLevel != 3 ||
      Item.val.uCount != 3) {
      return -9;
   }

   // An empty map
   if(QCBORDecode_GetNext(&DCtx, &Item) != 0 ||
      Item.uDataType != QCBOR_TYPE_MAP ||
      Item.uNestingLevel != 3 ||
      Item.uNextNestLevel != 3 ||
      Item.val.uCount != 0) {
      return -10;
   }

   // An empty map
   if(QCBORDecode_GetNext(&DCtx, &Item) != 0 ||
      Item.uDataType != QCBOR_TYPE_MAP ||
      Item.uNestingLevel != 3 ||
      Item.uNextNestLevel != 3 ||
      Item.val.uCount != 0) {
      return -11;
   }

   // An empty array
   if(QCBORDecode_GetNext(&DCtx, &Item) != 0 ||
      Item.uDataType != QCBOR_TYPE_ARRAY ||
      Item.uNestingLevel != 3 ||
      Item.uNextNestLevel != 0 ||
      Item.val.uCount != 0) {
      return -12;
   }

   if(QCBORDecode_Finish(&DCtx) != QCBOR_SUCCESS) {
      return -13;
   }

   return 0;
}


static uint8_t spDeepArrays[] = {0x81, 0x81, 0x81, 0x81, 0x81, 0x81,
                                 0x81, 0x81, 0x81, 0x80};

int32_t ParseDeepArrayTest()
{
   QCBORDecodeContext DCtx;
   int nReturn = 0;
   int i;

   QCBORDecode_Init(&DCtx,
                    UsefulBuf_FROM_BYTE_ARRAY_LITERAL(spDeepArrays),
                    QCBOR_DECODE_MODE_NORMAL);

   for(i = 0; i < 10; i++) {
      QCBORItem Item;

      if(QCBORDecode_GetNext(&DCtx, &Item) != 0 ||
         Item.uDataType != QCBOR_TYPE_ARRAY ||
         Item.uNestingLevel != i) {
         nReturn = -1;
         break;
      }
   }

   return(nReturn);
}

// Big enough to test nesting to the depth of 24
static uint8_t spTooDeepArrays[] = {0x81, 0x81, 0x81, 0x81, 0x81, 0x81, 0x81,
                                    0x81, 0x81, 0x81, 0x81, 0x81, 0x81, 0x81,
                                    0x81, 0x81, 0x81, 0x81, 0x81, 0x81, 0x81,
                                    0x81, 0x81, 0x81, 0x80};

int32_t ParseTooDeepArrayTest()
{
   QCBORDecodeContext DCtx;
   int nReturn = 0;
   int i;
   QCBORItem Item;


   QCBORDecode_Init(&DCtx,
                    UsefulBuf_FROM_BYTE_ARRAY_LITERAL(spTooDeepArrays),
                    QCBOR_DECODE_MODE_NORMAL);

   for(i = 0; i < QCBOR_MAX_ARRAY_NESTING1; i++) {

      if(QCBORDecode_GetNext(&DCtx, &Item) != 0 ||
         Item.uDataType != QCBOR_TYPE_ARRAY ||
         Item.uNestingLevel != i) {
         nReturn = -1;
         break;
      }
   }

   if(QCBORDecode_GetNext(&DCtx, &Item) != QCBOR_ERR_ARRAY_NESTING_TOO_DEEP)
      nReturn = -1;

   return(nReturn);
}




int32_t ShortBufferParseTest()
{
   int nResult = 0;

   for(size_t nNum = sizeof(spExpectedEncodedInts)-1; nNum; nNum--) {
      QCBORDecodeContext DCtx;

      QCBORDecode_Init(&DCtx,
                       (UsefulBufC){spExpectedEncodedInts, nNum},
                       QCBOR_DECODE_MODE_NORMAL);

      const int nErr = IntegerValuesParseTestInternal(&DCtx);

      if(nErr != QCBOR_ERR_HIT_END && nErr != QCBOR_ERR_NO_MORE_ITEMS) {
         nResult = -1;
         goto Done;
      }
   }
Done:
   return nResult;
}



int32_t ShortBufferParseTest2()
{
   uint8_t *pEncoded;
   int      nReturn;
   size_t   nEncodedLen;

   int64_t i1, i2;
   size_t i3, i4;
   const uint8_t *s3, *s4;

   nReturn = 0;

   if(CreateSimpleArray(23, 6000, &pEncoded, &nEncodedLen) < 0) {
      return(-1);
   }

   for(nEncodedLen--; nEncodedLen; nEncodedLen--) {
      int nResult = ParseOrderedArray(pEncoded, (uint32_t)nEncodedLen, &i1, &i2, &s3, &i3, &s4, &i4);
      if(nResult == 0) {
         nReturn = -1;
      }
   }

   return(nReturn);
}

/*
 Decode and thoroughly check a moderately complex
 set of maps. Can be run in QCBOR_DECODE_MODE_NORMAL or in
 QCBOR_DECODE_MODE_MAP_STRINGS_ONLY.
 */
static int32_t ParseMapTest1(QCBORDecodeMode nMode)
{
   QCBORDecodeContext DCtx;
   QCBORItem Item;
   QCBORError nCBORError;

   QCBORDecode_Init(&DCtx,
                    (UsefulBufC){pValidMapEncoded, sizeof(pValidMapEncoded)},
                    nMode);

   if((nCBORError = QCBORDecode_GetNext(&DCtx, &Item))) {
      return (int32_t)nCBORError;
   }
   if(Item.uDataType != QCBOR_TYPE_MAP ||
      Item.val.uCount != 3)
      return -1;

   if((nCBORError = QCBORDecode_GetNext(&DCtx, &Item))) {
      return (int32_t)nCBORError;
   }
   if(Item.uLabelType != QCBOR_TYPE_TEXT_STRING ||
      Item.uDataType != QCBOR_TYPE_INT64 ||
      Item.val.int64 != 42 ||
      Item.uDataAlloc ||
      Item.uLabelAlloc ||
      UsefulBuf_Compare(Item.label.string, UsefulBuf_FromSZ("first integer"))) {
      return -1;
   }

   if((nCBORError = QCBORDecode_GetNext(&DCtx, &Item))) {
      return (int32_t)nCBORError;
   }
   if(Item.uLabelType != QCBOR_TYPE_TEXT_STRING ||
      Item.uDataAlloc ||
      Item.uLabelAlloc ||
      UsefulBuf_Compare(Item.label.string, UsefulBuf_FromSZ("an array of two strings")) ||
      Item.uDataType != QCBOR_TYPE_ARRAY ||
      Item.val.uCount != 2)
      return -1;

   if((nCBORError = QCBORDecode_GetNext(&DCtx, &Item))) {
      return (int32_t)nCBORError;
   }
   if(Item.uDataType != QCBOR_TYPE_TEXT_STRING ||
      Item.uDataAlloc ||
      Item.uLabelAlloc ||
      UsefulBuf_Compare(Item.val.string, UsefulBuf_FromSZ("string1"))) {
      return -1;
   }

   if((nCBORError = QCBORDecode_GetNext(&DCtx, &Item))) {
      return (int32_t)nCBORError;
   }
   if(Item.uDataType != QCBOR_TYPE_TEXT_STRING ||
      Item.uDataAlloc ||
      Item.uLabelAlloc ||
      UsefulBuf_Compare(Item.val.string, UsefulBuf_FromSZ("string2"))) {
      return -1;
   }

   if((nCBORError = QCBORDecode_GetNext(&DCtx, &Item))) {
      return (int32_t)nCBORError;
   }
   if(Item.uLabelType != QCBOR_TYPE_TEXT_STRING ||
      Item.uDataAlloc ||
      Item.uLabelAlloc ||
      UsefulBuf_Compare(Item.label.string, UsefulBuf_FromSZ("map in a map")) ||
      Item.uDataType != QCBOR_TYPE_MAP ||
      Item.val.uCount != 4) {
      return -1;
   }

   if((nCBORError = QCBORDecode_GetNext(&DCtx, &Item))) {
      return (int32_t)nCBORError;
   }
   if(Item.uLabelType != QCBOR_TYPE_TEXT_STRING ||
      UsefulBuf_Compare(Item.label.string, UsefulBuf_FromSZ("bytes 1"))||
      Item.uDataType != QCBOR_TYPE_BYTE_STRING ||
      Item.uDataAlloc ||
      Item.uLabelAlloc ||
      UsefulBuf_Compare(Item.val.string, UsefulBuf_FromSZ("xxxx"))) {
      return -1;
   }

   if((nCBORError = QCBORDecode_GetNext(&DCtx, &Item))) {
      return (int32_t)nCBORError;
   }
   if(Item.uLabelType != QCBOR_TYPE_TEXT_STRING ||
      UsefulBuf_Compare(Item.label.string, UsefulBuf_FromSZ("bytes 2")) ||
      Item.uDataType != QCBOR_TYPE_BYTE_STRING ||
      Item.uDataAlloc ||
      Item.uLabelAlloc ||
      UsefulBuf_Compare(Item.val.string, UsefulBuf_FromSZ("yyyy"))) {
      return -1;
   }

   if((nCBORError = QCBORDecode_GetNext(&DCtx, &Item))) {
      return (int32_t)nCBORError;
   }
   if(Item.uLabelType != QCBOR_TYPE_TEXT_STRING ||
      Item.uDataAlloc ||
      Item.uLabelAlloc ||
      UsefulBuf_Compare(Item.label.string, UsefulBuf_FromSZ("another int")) ||
      Item.uDataType != QCBOR_TYPE_INT64 ||
      Item.val.int64 != 98)
      return -1;

   if((nCBORError = QCBORDecode_GetNext(&DCtx, &Item))) {
      return (int32_t)nCBORError;
   }
   if(Item.uLabelType != QCBOR_TYPE_TEXT_STRING ||
      UsefulBuf_Compare(Item.label.string, UsefulBuf_FromSZ("text 2"))||
      Item.uDataType != QCBOR_TYPE_TEXT_STRING ||
      Item.uDataAlloc ||
      Item.uLabelAlloc ||
      UsefulBuf_Compare(Item.val.string, UsefulBuf_FromSZ("lies, damn lies and statistics"))) {
      return -1;
   }

   return 0;
}


/*
 Decode and thoroughly check a moderately complex
 set of maps
 */
int32_t ParseMapAsArrayTest()
{
   QCBORDecodeContext DCtx;
   QCBORItem Item;
   QCBORError nCBORError;

   QCBORDecode_Init(&DCtx,
                    UsefulBuf_FROM_BYTE_ARRAY_LITERAL(pValidMapEncoded),
                    QCBOR_DECODE_MODE_MAP_AS_ARRAY);

   if((nCBORError = QCBORDecode_GetNext(&DCtx, &Item))) {
      return (int32_t)nCBORError;
   }
   if(Item.uDataType != QCBOR_TYPE_MAP_AS_ARRAY ||
      Item.val.uCount != 6) {
      return -1;
   }

   if((nCBORError = QCBORDecode_GetNext(&DCtx, &Item))) {
      return (int32_t)nCBORError;
   }
   if(Item.uDataType != QCBOR_TYPE_TEXT_STRING ||
      Item.uDataAlloc ||
      Item.uLabelAlloc ||
      Item.uLabelType != QCBOR_TYPE_NONE ||
      UsefulBuf_Compare(Item.val.string, UsefulBuf_FromSZ("first integer"))) {
      return -2;
   }

   if((nCBORError = QCBORDecode_GetNext(&DCtx, &Item))) {
      return (int32_t)nCBORError;
   }
   if(Item.uLabelType != QCBOR_TYPE_NONE ||
      Item.uDataType != QCBOR_TYPE_INT64 ||
      Item.val.int64 != 42 ||
      Item.uDataAlloc ||
      Item.uLabelAlloc) {
      return -3;
   }

   if((nCBORError = QCBORDecode_GetNext(&DCtx, &Item))) {
      return (int32_t)nCBORError;
   }
   if(Item.uLabelType != QCBOR_TYPE_NONE ||
      Item.uDataAlloc ||
      Item.uLabelAlloc ||
      UsefulBuf_Compare(Item.val.string, UsefulBuf_FromSZ("an array of two strings")) ||
      Item.uDataType != QCBOR_TYPE_TEXT_STRING) {
      return -4;
   }

   if((nCBORError = QCBORDecode_GetNext(&DCtx, &Item))) {
      return (int32_t)nCBORError;
   }
   if(Item.uLabelType != QCBOR_TYPE_NONE ||
      Item.uDataAlloc ||
      Item.uLabelAlloc ||
      Item.uDataType != QCBOR_TYPE_ARRAY ||
      Item.val.uCount != 2) {
      return -5;
   }

   if((nCBORError = QCBORDecode_GetNext(&DCtx, &Item))) {
      return (int32_t)nCBORError;
   }
   if(Item.uDataType != QCBOR_TYPE_TEXT_STRING ||
      Item.val.string.len != 7 ||
      Item.uDataAlloc ||
      Item.uLabelAlloc ||
      UsefulBuf_Compare(Item.val.string, UsefulBuf_FromSZ("string1"))) {
      return -6;
   }

   if((nCBORError = QCBORDecode_GetNext(&DCtx, &Item))) {
      return (int32_t)nCBORError;
   }
   if(Item.uDataType != QCBOR_TYPE_TEXT_STRING ||
      Item.uDataAlloc ||
      Item.uLabelAlloc ||
      UsefulBuf_Compare(Item.val.string, UsefulBuf_FromSZ("string2"))) {
      return -7;
   }


   if((nCBORError = QCBORDecode_GetNext(&DCtx, &Item))) {
      return (int32_t)nCBORError;
   }
   if(Item.uLabelType != QCBOR_TYPE_NONE ||
      Item.uDataAlloc ||
      Item.uLabelAlloc ||
      UsefulBuf_Compare(Item.val.string, UsefulBuf_FromSZ("map in a map"))) {
      return -8;
   }

   if((nCBORError = QCBORDecode_GetNext(&DCtx, &Item))) {
      return (int32_t)nCBORError;
   }
   if(Item.uLabelType != QCBOR_TYPE_NONE ||
      Item.uDataAlloc ||
      Item.uLabelAlloc ||
      Item.uDataType != QCBOR_TYPE_MAP_AS_ARRAY ||
      Item.val.uCount != 8) {
      return -9;
   }

   if((nCBORError = QCBORDecode_GetNext(&DCtx, &Item))) {
      return (int32_t)nCBORError;
   }
   if(Item.uLabelType != QCBOR_TYPE_NONE ||
      UsefulBuf_Compare(Item.val.string, UsefulBuf_FromSZ("bytes 1"))||
      Item.uDataType != QCBOR_TYPE_TEXT_STRING ||
      Item.uDataAlloc ||
      Item.uLabelAlloc) {
      return -10;
   }

   if((nCBORError = QCBORDecode_GetNext(&DCtx, &Item))) {
      return (int32_t)nCBORError;
   }
   if(Item.uLabelType != QCBOR_TYPE_NONE ||
      Item.uDataType != QCBOR_TYPE_BYTE_STRING ||
      Item.uDataAlloc ||
      Item.uLabelAlloc ||
      UsefulBuf_Compare(Item.val.string, UsefulBuf_FromSZ("xxxx"))) {
      return -11;
   }

   if((nCBORError = QCBORDecode_GetNext(&DCtx, &Item))) {
      return (int32_t)nCBORError;
   }
   if(Item.uLabelType != QCBOR_TYPE_NONE ||
      UsefulBuf_Compare(Item.val.string, UsefulBuf_FromSZ("bytes 2")) ||
      Item.uDataType != QCBOR_TYPE_TEXT_STRING ||
      Item.uDataAlloc ||
      Item.uLabelAlloc) {
      return -12;
   }

   if((nCBORError = QCBORDecode_GetNext(&DCtx, &Item))) {
      return (int32_t)nCBORError;
   }
   if(Item.uLabelType != QCBOR_TYPE_NONE ||
      Item.uDataType != QCBOR_TYPE_BYTE_STRING ||
      Item.uDataAlloc ||
      Item.uLabelAlloc ||
      UsefulBuf_Compare(Item.val.string, UsefulBuf_FromSZ("yyyy"))) {
      return -13;
   }

   if((nCBORError = QCBORDecode_GetNext(&DCtx, &Item))) {
      return (int32_t)nCBORError;
   }
   if(Item.uLabelType != QCBOR_TYPE_NONE ||
      Item.uDataAlloc ||
      Item.uLabelAlloc ||
      UsefulBuf_Compare(Item.val.string, UsefulBuf_FromSZ("another int")) ||
      Item.uDataType != QCBOR_TYPE_TEXT_STRING) {
      return -14;
   }

   if((nCBORError = QCBORDecode_GetNext(&DCtx, &Item))) {
      return (int32_t)nCBORError;
   }
   if(Item.uLabelType != QCBOR_TYPE_NONE ||
      Item.uDataAlloc ||
      Item.uLabelAlloc ||
      Item.uDataType != QCBOR_TYPE_INT64 ||
      Item.val.int64 != 98) {
      return -15;
   }

   if((nCBORError = QCBORDecode_GetNext(&DCtx, &Item))) {
      return (int32_t)nCBORError;
   }
   if(Item.uLabelType != QCBOR_TYPE_NONE ||
      UsefulBuf_Compare(Item.val.string, UsefulBuf_FromSZ("text 2"))||
      Item.uDataType != QCBOR_TYPE_TEXT_STRING ||
      Item.uDataAlloc ||
      Item.uLabelAlloc) {
      return -16;
   }

   if((nCBORError = QCBORDecode_GetNext(&DCtx, &Item))) {
      return (int32_t)nCBORError;
   }
   if(Item.uLabelType != QCBOR_TYPE_NONE ||
      Item.uDataType != QCBOR_TYPE_TEXT_STRING ||
      Item.uDataAlloc ||
      Item.uLabelAlloc ||
      UsefulBuf_Compare(Item.val.string, UsefulBuf_FromSZ("lies, damn lies and statistics"))) {
      return -17;
   }
   
   
   /*
    Test with map that nearly QCBOR_MAX_ITEMS_IN_ARRAY items in a
    map that when interpreted as an array will be too many. Test
    data just has the start of the map, not all the items in the map.
    */
   static const uint8_t pTooLargeMap[] = {0xb9, 0xff, 0xfd};
   
   QCBORDecode_Init(&DCtx,
                    UsefulBuf_FROM_BYTE_ARRAY_LITERAL(pTooLargeMap),
                    QCBOR_DECODE_MODE_MAP_AS_ARRAY);
   
   if((QCBOR_ERR_ARRAY_TOO_LONG != QCBORDecode_GetNext(&DCtx, &Item))) {
      return -50;
   }

   return 0;
}


/*
 Fully or partially decode pValidMapEncoded. When
 partially decoding check for the right error code.
 How much partial decoding depends on nLevel.

 The partial decodes test error conditions of
 incomplete encoded input.

 This could be combined with the above test
 and made prettier and maybe a little more
 thorough.
 */
static int32_t ExtraBytesTest(int nLevel)
{
   QCBORDecodeContext DCtx;
   QCBORItem Item;
   QCBORError nCBORError;

   QCBORDecode_Init(&DCtx,
                    (UsefulBufC){pValidMapEncoded, sizeof(pValidMapEncoded)},
                    QCBOR_DECODE_MODE_NORMAL);

   if(nLevel < 1) {
      if(QCBORDecode_Finish(&DCtx) != QCBOR_ERR_EXTRA_BYTES) {
         return -1;
      } else {
         return 0;
      }
   }


   if((nCBORError = QCBORDecode_GetNext(&DCtx, &Item))) {
      return (int32_t)nCBORError;
   }
   if(Item.uDataType != QCBOR_TYPE_MAP ||
      Item.val.uCount != 3)
      return -1;

   if(nLevel < 2) {
      if(QCBORDecode_Finish(&DCtx) != QCBOR_ERR_ARRAY_OR_MAP_STILL_OPEN) {
         return -1;
      } else {
         return 0;
      }
   }


   if((nCBORError = QCBORDecode_GetNext(&DCtx, &Item))) {
      return (int32_t)nCBORError;
   }
   if(Item.uLabelType != QCBOR_TYPE_TEXT_STRING ||
      Item.uDataType != QCBOR_TYPE_INT64 ||
      Item.val.uCount != 42 ||
      UsefulBuf_Compare(Item.label.string, UsefulBuf_FromSZ("first integer"))) {
      return -1;
   }

   if(nLevel < 3) {
      if(QCBORDecode_Finish(&DCtx) != QCBOR_ERR_ARRAY_OR_MAP_STILL_OPEN) {
         return -1;
      } else {
         return 0;
      }
   }

   if((nCBORError = QCBORDecode_GetNext(&DCtx, &Item))) {
      return (int32_t)nCBORError;
   }
   if(Item.uLabelType != QCBOR_TYPE_TEXT_STRING ||
      UsefulBuf_Compare(Item.label.string, UsefulBuf_FromSZ("an array of two strings")) ||
      Item.uDataType != QCBOR_TYPE_ARRAY ||
      Item.val.uCount != 2) {
      return -1;
   }


   if(nLevel < 4) {
      if(QCBORDecode_Finish(&DCtx) != QCBOR_ERR_ARRAY_OR_MAP_STILL_OPEN) {
         return -1;
      } else {
         return 0;
      }
   }


   if((nCBORError = QCBORDecode_GetNext(&DCtx, &Item))) {
      return (int32_t)nCBORError;
   }
   if(Item.uDataType != QCBOR_TYPE_TEXT_STRING ||
      UsefulBuf_Compare(Item.val.string, UsefulBuf_FromSZ("string1"))) {
      return -1;
   }

   if(nLevel < 5) {
      if(QCBORDecode_Finish(&DCtx) != QCBOR_ERR_ARRAY_OR_MAP_STILL_OPEN) {
         return -1;
      } else {
         return 0;
      }
   }

   if((nCBORError = QCBORDecode_GetNext(&DCtx, &Item))) {
      return (int32_t)nCBORError;
   }
   if(Item.uDataType != QCBOR_TYPE_TEXT_STRING ||
      UsefulBuf_Compare(Item.val.string, UsefulBuf_FromSZ("string2"))) {
      return -1;
   }

   if(nLevel < 6) {
      if(QCBORDecode_Finish(&DCtx) != QCBOR_ERR_ARRAY_OR_MAP_STILL_OPEN) {
         return -1;
      } else {
         return 0;
      }
   }

   if((nCBORError = QCBORDecode_GetNext(&DCtx, &Item))) {
      return (int32_t)nCBORError;
   }
   if(Item.uLabelType != QCBOR_TYPE_TEXT_STRING ||
      UsefulBuf_Compare(Item.label.string, UsefulBuf_FromSZ("map in a map")) ||
      Item.uDataType != QCBOR_TYPE_MAP ||
      Item.val.uCount != 4)
      return -1;

   if(nLevel < 7) {
      if(QCBORDecode_Finish(&DCtx) != QCBOR_ERR_ARRAY_OR_MAP_STILL_OPEN) {
         return -1;
      } else {
         return 0;
      }
   }

   if((nCBORError = QCBORDecode_GetNext(&DCtx, &Item))) {
      return (int32_t)nCBORError;
   }
   if(Item.uLabelType != QCBOR_TYPE_TEXT_STRING ||
      UsefulBuf_Compare(Item.label.string, UsefulBuf_FromSZ("bytes 1")) ||
      Item.uDataType != QCBOR_TYPE_BYTE_STRING ||
      UsefulBuf_Compare(Item.val.string, UsefulBuf_FromSZ("xxxx"))) {
      return -1;
   }

   if(nLevel < 8) {
      if(QCBORDecode_Finish(&DCtx) != QCBOR_ERR_ARRAY_OR_MAP_STILL_OPEN) {
         return -1;
      } else {
         return 0;
      }
   }

   if((nCBORError = QCBORDecode_GetNext(&DCtx, &Item))) {
      return (int32_t)nCBORError;
   }
   if(Item.uLabelType != QCBOR_TYPE_TEXT_STRING ||
      UsefulBuf_Compare(Item.label.string, UsefulBuf_FromSZ("bytes 2")) ||
      Item.uDataType != QCBOR_TYPE_BYTE_STRING ||
      UsefulBuf_Compare(Item.val.string, UsefulBuf_FromSZ("yyyy"))) {
      return -1;
   }

   if(nLevel < 9) {
      if(QCBORDecode_Finish(&DCtx) != QCBOR_ERR_ARRAY_OR_MAP_STILL_OPEN) {
         return -1;
      } else {
         return 0;
      }
   }

   if((nCBORError = QCBORDecode_GetNext(&DCtx, &Item))) {
      return (int32_t)nCBORError;
   }
   if(Item.uLabelType != QCBOR_TYPE_TEXT_STRING ||
      UsefulBuf_Compare(Item.label.string, UsefulBuf_FromSZ("another int")) ||
      Item.uDataType != QCBOR_TYPE_INT64 ||
      Item.val.int64 != 98)
      return -1;

   if(nLevel < 10) {
      if(QCBORDecode_Finish(&DCtx) != QCBOR_ERR_ARRAY_OR_MAP_STILL_OPEN) {
         return -1;
      } else {
         return 0;
      }
   }

   if((nCBORError = QCBORDecode_GetNext(&DCtx, &Item))) {
      return (int32_t)nCBORError;
   }
   if(Item.uLabelType != QCBOR_TYPE_TEXT_STRING ||
      UsefulBuf_Compare(Item.label.string, UsefulBuf_FromSZ("text 2"))||
      Item.uDataType != QCBOR_TYPE_TEXT_STRING ||
      UsefulBuf_Compare(Item.val.string, UsefulBuf_FromSZ("lies, damn lies and statistics"))) {
      return -1;
   }

   if(QCBORDecode_Finish(&DCtx)) {
      return -1;
   }

   return 0;
}




int32_t ParseMapTest()
{
   // Parse a moderatly complex map structure very thoroughly
   int32_t nResult = ParseMapTest1(QCBOR_DECODE_MODE_NORMAL);
   if(nResult) {
      return nResult;
   }

   // Again, but in strings-only mode. It should succeed since the input
   // map has only string labels.
   nResult = ParseMapTest1(QCBOR_DECODE_MODE_MAP_STRINGS_ONLY);
   if(nResult) {
      return nResult;
   }

   // Again, but try to finish the decoding before the end of the
   // input at 10 different place and see that the right error code
   // is returned.
   for(int i = 0; i < 10; i++) {
      nResult = ExtraBytesTest(i);
      if(nResult) {
         break;
      }
   }

   return nResult;
}


static uint8_t spSimpleValues[] = {0x8a, 0xf4, 0xf5, 0xf6, 0xf7, 0xff,
                                   0xe0, 0xf3, 0xf8, 0x00, 0xf8, 0x13,
                                   0xf8, 0x1f, 0xf8, 0x20, 0xf8, 0xff};

int32_t ParseSimpleTest()
{
   QCBORDecodeContext DCtx;
   QCBORItem Item;
   QCBORError nCBORError;


   QCBORDecode_Init(&DCtx,
                    UsefulBuf_FROM_BYTE_ARRAY_LITERAL(spSimpleValues),
                    QCBOR_DECODE_MODE_NORMAL);


   if((nCBORError = QCBORDecode_GetNext(&DCtx, &Item)))
      return (int32_t)nCBORError;
   if(Item.uDataType != QCBOR_TYPE_ARRAY ||
      Item.val.uCount != 10)
      return -1;

   if((nCBORError = QCBORDecode_GetNext(&DCtx, &Item)))
      return (int32_t)nCBORError;
   if(Item.uDataType != QCBOR_TYPE_FALSE)
      return -1;

   if((nCBORError = QCBORDecode_GetNext(&DCtx, &Item)))
      return (int32_t)nCBORError;
   if(Item.uDataType != QCBOR_TYPE_TRUE)
      return -1;

   if((nCBORError = QCBORDecode_GetNext(&DCtx, &Item)))
      return (int32_t)nCBORError;
   if(Item.uDataType != QCBOR_TYPE_NULL)
      return -1;

   if((nCBORError = QCBORDecode_GetNext(&DCtx, &Item)))
      return (int32_t)nCBORError;
   if(Item.uDataType != QCBOR_TYPE_UNDEF)
      return -1;

   // A break
   if(QCBORDecode_GetNext(&DCtx, &Item) != QCBOR_ERR_BAD_BREAK)
      return -1;

   if((nCBORError = QCBORDecode_GetNext(&DCtx, &Item)))
      return (int32_t)nCBORError;
   if(Item.uDataType != QCBOR_TYPE_UKNOWN_SIMPLE || Item.val.uSimple != 0)
      return -1;

   if((nCBORError = QCBORDecode_GetNext(&DCtx, &Item)))
      return (int32_t)nCBORError;
   if(Item.uDataType != QCBOR_TYPE_UKNOWN_SIMPLE || Item.val.uSimple != 19)
      return -1;

   if(QCBORDecode_GetNext(&DCtx, &Item) != QCBOR_ERR_BAD_TYPE_7)
      return -1;

   if(QCBORDecode_GetNext(&DCtx, &Item) != QCBOR_ERR_BAD_TYPE_7)
      return -1;

   if(QCBORDecode_GetNext(&DCtx, &Item) != QCBOR_ERR_BAD_TYPE_7)
      return -1;

   if((nCBORError = QCBORDecode_GetNext(&DCtx, &Item)))
      return (int32_t)nCBORError;
   if(Item.uDataType != QCBOR_TYPE_UKNOWN_SIMPLE || Item.val.uSimple != 32)
      return -1;

   if((nCBORError = QCBORDecode_GetNext(&DCtx, &Item)))
      return (int32_t)nCBORError;
   if(Item.uDataType != QCBOR_TYPE_UKNOWN_SIMPLE || Item.val.uSimple != 255)
      return -1;

   return 0;

}


static int IsNotWellFormedError(QCBORError nErr)
{
   switch(nErr){
      case QCBOR_ERR_INDEFINITE_STRING_CHUNK:
      case QCBOR_ERR_ARRAY_OR_MAP_STILL_OPEN:
      case QCBOR_ERR_UNSUPPORTED:
      case QCBOR_ERR_HIT_END:
      case QCBOR_ERR_BAD_TYPE_7:
      case QCBOR_ERR_BAD_BREAK:
      case QCBOR_ERR_EXTRA_BYTES:
      case QCBOR_ERR_BAD_INT:
         return 1;
      default:
         return 0;
   }
}


int32_t NotWellFormedTests()
{
   // Loop over all the not-well-formed instance of CBOR
   // that are test vectors in not_well_formed_cbor.h
   const uint16_t nArraySize = sizeof(paNotWellFormedCBOR)/sizeof(struct someBinaryBytes);
   for(uint16_t nIterate = 0; nIterate < nArraySize; nIterate++) {
      const struct someBinaryBytes *pBytes = &paNotWellFormedCBOR[nIterate];
      const UsefulBufC Input = (UsefulBufC){pBytes->p, pBytes->n};

      // Set up decoder context. String allocator needed for indefinite
      // string test cases
      QCBORDecodeContext DCtx;
      QCBORDecode_Init(&DCtx, Input, QCBOR_DECODE_MODE_NORMAL);
      UsefulBuf_MAKE_STACK_UB(Pool, 100);
      QCBORDecode_SetMemPool(&DCtx, Pool, 0);

      // Loop getting items until no more to get
      QCBORError nCBORError;
      do {
         QCBORItem Item;

         nCBORError = QCBORDecode_GetNext(&DCtx, &Item);
      } while(nCBORError == QCBOR_SUCCESS);

      // Every test vector must fail with
      // a not-well-formed error. If not
      // this test fails.
      if(!IsNotWellFormedError(nCBORError)) {
         // Return index of failure in the error code
         return 2000 + nIterate;
      }
   }
   return 0;
}


struct FailInput {
   UsefulBufC Input;
   QCBORError nError;
};


static int32_t ProcessFailures(struct FailInput *pFailInputs, size_t nNumFails)
{
   for(struct FailInput *pF = pFailInputs; pF < pFailInputs + nNumFails; pF++) {
      // Set up the decoding context including a memory pool so that
      // indefinite length items can be checked
      QCBORDecodeContext DCtx;
      QCBORDecode_Init(&DCtx, pF->Input, QCBOR_DECODE_MODE_NORMAL);
      UsefulBuf_MAKE_STACK_UB(Pool, 100);
      QCBORError nCBORError = QCBORDecode_SetMemPool(&DCtx, Pool, 0);
      if(nCBORError) {
         return -9;
      }

      // Iterate until there is an error of some sort error
      QCBORItem Item;
      do {
         // Set to something none-zero other than QCBOR_TYPE_NONE
         memset(&Item, 0x33, sizeof(Item));

         nCBORError = QCBORDecode_GetNext(&DCtx, &Item);
      } while(nCBORError == QCBOR_SUCCESS);

      // Must get the expected error or the this test fails
      // The data and label type must also be QCBOR_TYPE_NONE
      if(nCBORError != pF->nError ||
         Item.uDataType != QCBOR_TYPE_NONE ||
         Item.uLabelType != QCBOR_TYPE_NONE) {
         // return index of CBOR + 100
         const size_t nIndex = (size_t)(pF - pFailInputs)/sizeof(struct FailInput);
         return (int32_t)(nIndex * 100 + nCBORError);
      }
   }

   return 0;
}


struct FailInput  Failures[] = {
   // Most of this is copied from not_well_formed.h. Here the error code
   // returned is also checked.

   // Indefinite length strings must be closed off
   // An indefinite length byte string not closed off
   { {(uint8_t[]){0x5f, 0x41, 0x00}, 3}, QCBOR_ERR_HIT_END },
   // An indefinite length text string not closed off
   { {(uint8_t[]){0x7f, 0x61, 0x00}, 3}, QCBOR_ERR_HIT_END },


   // All the chunks in an indefinite length string must be of the type of indefinite length string
   // indefinite length byte string with text string chunk
   { {(uint8_t[]){0x5f, 0x61, 0x00, 0xff}, 4}, QCBOR_ERR_INDEFINITE_STRING_CHUNK },
   // indefinite length text string with a byte string chunk
   { {(uint8_t[]){0x7f, 0x41, 0x00, 0xff}, 4}, QCBOR_ERR_INDEFINITE_STRING_CHUNK },
   // indefinite length byte string with an positive integer chunk
   { {(uint8_t[]){0x5f, 0x00, 0xff}, 3}, QCBOR_ERR_INDEFINITE_STRING_CHUNK },
   // indefinite length byte string with an negative integer chunk
   { {(uint8_t[]){0x5f, 0x21, 0xff}, 3}, QCBOR_ERR_INDEFINITE_STRING_CHUNK },
   // indefinite length byte string with an array chunk
   { {(uint8_t[]){0x5f, 0x80, 0xff}, 3}, QCBOR_ERR_INDEFINITE_STRING_CHUNK },
   // indefinite length byte string with an map chunk
   { {(uint8_t[]){0x5f, 0xa0, 0xff}, 3}, QCBOR_ERR_INDEFINITE_STRING_CHUNK },
   // indefinite length byte string with tagged integer chunk
   { {(uint8_t[]){0x5f, 0xc0, 0x00, 0xff}, 4}, QCBOR_ERR_INDEFINITE_STRING_CHUNK },
   // indefinite length byte string with an simple type chunk
   { {(uint8_t[]){0x5f, 0xe0, 0xff}, 3}, QCBOR_ERR_INDEFINITE_STRING_CHUNK },
   { {(uint8_t[]){0x5f, 0x5f, 0x41, 0x00, 0xff, 0xff}, 6}, QCBOR_ERR_INDEFINITE_STRING_CHUNK},
   // indefinite length text string with indefinite string inside
   { {(uint8_t[]){0x7f, 0x7f, 0x61, 0x00, 0xff, 0xff}, 6}, QCBOR_ERR_INDEFINITE_STRING_CHUNK},


   // Definte length maps and arrays must be closed by having the right number of items
   // A definte length array that is supposed to have 1 item, but has none
   { {(uint8_t[]){0x81}, 1}, QCBOR_ERR_HIT_END },
   // A definte length array that is supposed to have 2 items, but has only 1
   { {(uint8_t[]){0x82, 0x00}, 2}, QCBOR_ERR_HIT_END },
   // A definte length array that is supposed to have 511 items, but has only 1
   { {(uint8_t[]){0x9a, 0x01, 0xff, 0x00}, 4}, QCBOR_ERR_HIT_END },
   // A definte length map that is supposed to have 1 item, but has none
   { {(uint8_t[]){0xa1}, 1}, QCBOR_ERR_HIT_END },
   // A definte length map that is supposed to have s item, but has only 1
   { {(uint8_t[]){0xa2, 0x01, 0x02}, 3}, QCBOR_ERR_HIT_END },


   // Indefinte length maps and arrays must be ended by a break
   // Indefinite length array with zero items and no break
   { {(uint8_t[]){0x9f}, 1}, QCBOR_ERR_HIT_END },
   // Indefinite length array with two items and no break
   { {(uint8_t[]){0x9f, 0x01, 0x02}, 3}, QCBOR_ERR_HIT_END },
   // Indefinite length map with zero items and no break
   { {(uint8_t[]){0xbf}, 1}, QCBOR_ERR_HIT_END },
   // Indefinite length map with two items and no break
   { {(uint8_t[]){0xbf, 0x01, 0x02, 0x01, 0x02}, 5}, QCBOR_ERR_HIT_END },


   // Nested maps and arrays must be closed off (some extra nested test vectors)
   // Unclosed indefinite array containing a close definite array
   { {(uint8_t[]){0x9f, 0x80, 0x00}, 3}, QCBOR_ERR_HIT_END },
   // Definite length array containing an unclosed indefinite array
   { {(uint8_t[]){0x81, 0x9f}, 2}, QCBOR_ERR_HIT_END },
   // Deeply nested definite length arrays with deepest one unclosed
   { {(uint8_t[]){0x81, 0x81, 0x81, 0x81, 0x81, 0x81, 0x81, 0x81, 0x81}, 9}, QCBOR_ERR_HIT_END },
   // Deeply nested indefinite length arrays with deepest one unclosed
   { {(uint8_t[]){0x9f, 0x9f, 0x9f, 0x9f, 0x9f, 0xff, 0xff, 0xff, 0xff}, 9}, QCBOR_ERR_HIT_END },
   // Mixed nesting with indefinite unclosed
   // TODO: think through this one
   { {(uint8_t[]){0x9f, 0x81, 0x9f, 0x81, 0x9f, 0x9f, 0xff, 0xff, 0xff}, 9}, QCBOR_ERR_BAD_BREAK },
   // Mixed nesting with definite unclosed
   // TODO: think through this one
   { {(uint8_t[]){0x9f, 0x82, 0x9f, 0x81, 0x9f, 0x9f, 0xff, 0xff, 0xff, 0xff}, 10}, QCBOR_ERR_BAD_BREAK },


   // The "argument" for the data item is incomplete
   // Positive integer missing 1 byte argument
   { {(uint8_t[]){0x18}, 1}, QCBOR_ERR_HIT_END },
   // Positive integer missing 2 byte argument
   { {(uint8_t[]){0x19}, 1}, QCBOR_ERR_HIT_END },
   // Positive integer missing 4 byte argument
   { {(uint8_t[]){0x1a}, 1}, QCBOR_ERR_HIT_END },
   // Positive integer missing 8 byte argument
   { {(uint8_t[]){0x1b}, 1}, QCBOR_ERR_HIT_END },
   // Positive integer missing 1 byte of 2 byte argument
   { {(uint8_t[]){0x19, 0x01}, 2}, QCBOR_ERR_HIT_END },
   // Positive integer missing 2 bytes of 4 byte argument
   { {(uint8_t[]){0x1a, 0x01, 0x02}, 3}, QCBOR_ERR_HIT_END },
   // Positive integer missing 1 bytes of 7 byte argument
   { {(uint8_t[]){0x1b, 0x01, 0x02, 0x03, 0x04, 0x05, 0x06, 0x07}, 8}, QCBOR_ERR_HIT_END },
   // Negative integer missing 1 byte argument
   { {(uint8_t[]){0x38}, 1}, QCBOR_ERR_HIT_END },
   // Binary string missing 1 byte argument
   { {(uint8_t[]){0x58}, 1}, QCBOR_ERR_HIT_END },
   // Text string missing 1 byte argument
   { {(uint8_t[]){0x78}, 1}, QCBOR_ERR_HIT_END },
   // Array missing 1 byte argument
   { {(uint8_t[]){0x98}, 1}, QCBOR_ERR_HIT_END },
   // Map missing 1 byte argument
   { {(uint8_t[]){0xb8}, 1}, QCBOR_ERR_HIT_END },
   // Tag missing 1 byte argument
   { {(uint8_t[]){0xd8}, 1}, QCBOR_ERR_HIT_END },
   // Simple missing 1 byte argument
   { {(uint8_t[]){0xf8}, 1}, QCBOR_ERR_HIT_END },


   // Breaks must not occur in definite length arrays and maps
   // Array of length 1 with sole member replaced by a break
   { {(uint8_t[]){0x81, 0xff}, 2}, QCBOR_ERR_BAD_BREAK },
   // Array of length 2 with 2nd member replaced by a break
   { {(uint8_t[]){0x82, 0x00, 0xff}, 3}, QCBOR_ERR_BAD_BREAK },
   // Map of length 1 with sole member label replaced by a break
   { {(uint8_t[]){0xa1, 0xff}, 2}, QCBOR_ERR_BAD_BREAK },
   // Map of length 1 with sole member label replaced by break
   // Alternate representation that some decoders handle difference
   { {(uint8_t[]){0xa1, 0xff, 0x00}, 3}, QCBOR_ERR_BAD_BREAK },
   // Array of length 1 with 2nd member value replaced by a break
   { {(uint8_t[]){0xa1, 0x00, 0xff}, 3}, QCBOR_ERR_BAD_BREAK },
   // Map of length 2 with 2nd member replaced by a break
   { {(uint8_t[]){0xa2, 0x00, 0x00, 0xff}, 4}, QCBOR_ERR_BAD_BREAK },


   // Breaks must not occur on their own out of an indefinite length data item
   // A bare break is not well formed
   { {(uint8_t[]){0xff}, 1}, QCBOR_ERR_BAD_BREAK },
   // A bare break after a zero length definite length array
   { {(uint8_t[]){0x80, 0xff}, 2}, QCBOR_ERR_BAD_BREAK },
   // A bare break after a zero length indefinite length map
   { {(uint8_t[]){0x9f, 0xff, 0xff}, 3}, QCBOR_ERR_BAD_BREAK },


   // Forbidden two byte encodings of simple types
   // Must use 0xe0 instead
   { {(uint8_t[]){0xf8, 0x00}, 2}, QCBOR_ERR_BAD_TYPE_7 },
   // Should use 0xe1 instead
   { {(uint8_t[]){0xf8, 0x01}, 2}, QCBOR_ERR_BAD_TYPE_7 },
   // Should use 0xe2 instead
   { {(uint8_t[]){0xf8, 0x02}, 2}, QCBOR_ERR_BAD_TYPE_7 },
   // Should use 0xe3 instead
   { {(uint8_t[]){0xf8, 0x03}, 2}, QCBOR_ERR_BAD_TYPE_7 },
   // Should use 0xe4 instead
   { {(uint8_t[]){0xf8, 0x04}, 2}, QCBOR_ERR_BAD_TYPE_7 },
   // Should use 0xe5 instead
   { {(uint8_t[]){0xf8, 0x05}, 2}, QCBOR_ERR_BAD_TYPE_7 },
   // Should use 0xe6 instead
   { {(uint8_t[]){0xf8, 0x06}, 2}, QCBOR_ERR_BAD_TYPE_7 },
   // Should use 0xe7 instead
   { {(uint8_t[]){0xf8, 0x07}, 2}, QCBOR_ERR_BAD_TYPE_7 },
   // Should use 0xe8 instead
   { {(uint8_t[]){0xf8, 0x08}, 2}, QCBOR_ERR_BAD_TYPE_7 },
   // Should use 0xe9 instead
   { {(uint8_t[]){0xf8, 0x09}, 2}, QCBOR_ERR_BAD_TYPE_7 },
   // Should use 0xea instead
   { {(uint8_t[]){0xf8, 0x0a}, 2}, QCBOR_ERR_BAD_TYPE_7 },
   // Should use 0xeb instead
   { {(uint8_t[]){0xf8, 0x0b}, 2}, QCBOR_ERR_BAD_TYPE_7 },
   // Should use 0xec instead
   { {(uint8_t[]){0xf8, 0x0c}, 2}, QCBOR_ERR_BAD_TYPE_7 },
   // Should use 0xed instead
   { {(uint8_t[]){0xf8, 0x0d}, 2}, QCBOR_ERR_BAD_TYPE_7 },
   // Should use 0xee instead
   { {(uint8_t[]){0xf8, 0x0e}, 2}, QCBOR_ERR_BAD_TYPE_7 },
   // Should use 0xef instead
   { {(uint8_t[]){0xf8, 0x0f}, 2}, QCBOR_ERR_BAD_TYPE_7 },
   // Should use 0xf0 instead
   { {(uint8_t[]){0xf8, 0x10}, 2}, QCBOR_ERR_BAD_TYPE_7 },
   // Should use 0xf1 instead
   { {(uint8_t[]){0xf8, 0x11}, 2}, QCBOR_ERR_BAD_TYPE_7 },
   // Should use 0xf2 instead
   { {(uint8_t[]){0xf8, 0x12}, 2}, QCBOR_ERR_BAD_TYPE_7 },
   // Must use 0xf3 instead
   { {(uint8_t[]){0xf8, 0x13}, 2}, QCBOR_ERR_BAD_TYPE_7 },
   // Must use 0xf4 instead
   { {(uint8_t[]){0xf8, 0x14}, 2}, QCBOR_ERR_BAD_TYPE_7 },
   // Must use 0xf5 instead
   { {(uint8_t[]){0xf8, 0x15}, 2}, QCBOR_ERR_BAD_TYPE_7 },
   // Must use 0xf6 instead
   { {(uint8_t[]){0xf8, 0x16}, 2}, QCBOR_ERR_BAD_TYPE_7 },
   // Must use 0xf7 instead
   { {(uint8_t[]){0xf8, 0x17}, 2}, QCBOR_ERR_BAD_TYPE_7 },
   // Must use 0xf8 instead
   { {(uint8_t[]){0xf8, 0x18}, 2}, QCBOR_ERR_BAD_TYPE_7 },


   // Integers with additional info indefinite length
   // Positive integer with additional info indefinite length
   { {(uint8_t[]){0x1f}, 1}, QCBOR_ERR_BAD_INT },
   // Negative integer with additional info indefinite length
   { {(uint8_t[]){0x3f}, 1}, QCBOR_ERR_BAD_INT },
   // CBOR tag with "argument" an indefinite length
   { {(uint8_t[]){0xdf, 0x00}, 2}, QCBOR_ERR_BAD_INT },
   // CBOR tag with "argument" an indefinite length alternate vector
   { {(uint8_t[]){0xdf}, 1}, QCBOR_ERR_BAD_INT },


   // Missing bytes from a deterministic length string
   // A byte string is of length 1 without the 1 byte
   { {(uint8_t[]){0x41}, 1}, QCBOR_ERR_HIT_END },
   // A text string is of length 1 without the 1 byte
   { {(uint8_t[]){0x61}, 1}, QCBOR_ERR_HIT_END },
   // Byte string should have 2^32-15 bytes, but has one
   { {(uint8_t[]){0x5a, 0xff, 0xff, 0xff, 0xf0, 0x00}, 6}, QCBOR_ERR_HIT_END },
   // Byte string should have 2^32-15 bytes, but has one
   { {(uint8_t[]){0x7a, 0xff, 0xff, 0xff, 0xf0, 0x00}, 6}, QCBOR_ERR_HIT_END },


   // Use of unassigned additional information values
   // Major type positive integer with reserved value 28
   { {(uint8_t[]){0x1c}, 1}, QCBOR_ERR_UNSUPPORTED },
   // Major type positive integer with reserved value 29
   { {(uint8_t[]){0x1d}, 1}, QCBOR_ERR_UNSUPPORTED },
   // Major type positive integer with reserved value 30
   { {(uint8_t[]){0x1e}, 1}, QCBOR_ERR_UNSUPPORTED },
   // Major type negative integer with reserved value 28
   { {(uint8_t[]){0x3c}, 1}, QCBOR_ERR_UNSUPPORTED },
   // Major type negative integer with reserved value 29
   { {(uint8_t[]){0x3d}, 1}, QCBOR_ERR_UNSUPPORTED },
   // Major type negative integer with reserved value 30
   { {(uint8_t[]){0x3e}, 1}, QCBOR_ERR_UNSUPPORTED },
   // Major type byte string with reserved value 28 length
   { {(uint8_t[]){0x5c}, 1}, QCBOR_ERR_UNSUPPORTED },
   // Major type byte string with reserved value 29 length
   { {(uint8_t[]){0x5d}, 1}, QCBOR_ERR_UNSUPPORTED },
   // Major type byte string with reserved value 30 length
   { {(uint8_t[]){0x5e}, 1}, QCBOR_ERR_UNSUPPORTED },
   // Major type text string with reserved value 28 length
   { {(uint8_t[]){0x7c}, 1}, QCBOR_ERR_UNSUPPORTED },
   // Major type text string with reserved value 29 length
   { {(uint8_t[]){0x7d}, 1}, QCBOR_ERR_UNSUPPORTED },
   // Major type text string with reserved value 30 length
   { {(uint8_t[]){0x7e}, 1}, QCBOR_ERR_UNSUPPORTED },
   // Major type array with reserved value 28 length
   { {(uint8_t[]){0x9c}, 1}, QCBOR_ERR_UNSUPPORTED },
   // Major type array with reserved value 29 length
   { {(uint8_t[]){0x9d}, 1}, QCBOR_ERR_UNSUPPORTED },
   // Major type array with reserved value 30 length
   { {(uint8_t[]){0x9e}, 1}, QCBOR_ERR_UNSUPPORTED },
   // Major type map with reserved value 28 length
   { {(uint8_t[]){0xbc}, 1}, QCBOR_ERR_UNSUPPORTED },
   // Major type map with reserved value 29 length
   { {(uint8_t[]){0xbd}, 1}, QCBOR_ERR_UNSUPPORTED },
   // Major type map with reserved value 30 length
   { {(uint8_t[]){0xbe}, 1}, QCBOR_ERR_UNSUPPORTED },
   // Major type tag with reserved value 28 length
   { {(uint8_t[]){0xdc}, 1}, QCBOR_ERR_UNSUPPORTED },
   // Major type tag with reserved value 29 length
   { {(uint8_t[]){0xdd}, 1}, QCBOR_ERR_UNSUPPORTED },
   // Major type tag with reserved value 30 length
   { {(uint8_t[]){0xde}, 1}, QCBOR_ERR_UNSUPPORTED },
   // Major type simple with reserved value 28 length
   { {(uint8_t[]){0xfc}, 1}, QCBOR_ERR_UNSUPPORTED },
   // Major type simple with reserved value 29 length
   { {(uint8_t[]){0xfd}, 1}, QCBOR_ERR_UNSUPPORTED },
   // Major type simple with reserved value 30 length
   { {(uint8_t[]){0xfe}, 1}, QCBOR_ERR_UNSUPPORTED },


   // Maps must have an even number of data items (key & value)
   // Map with 1 item when it should have 2
   { {(uint8_t[]){0xa1, 0x00}, 2}, QCBOR_ERR_HIT_END },
   // Map with 3 item when it should have 4
   { {(uint8_t[]){0xa2, 0x00, 0x00, 0x00}, 2}, QCBOR_ERR_HIT_END },
   // Map with 1 item when it should have 2
   { {(uint8_t[]){0xbf, 0x00, 0xff}, 3}, QCBOR_ERR_BAD_BREAK },
   // Map with 3 item when it should have 4
   { {(uint8_t[]){0xbf, 0x00, 0x00, 0x00, 0xff}, 5}, QCBOR_ERR_BAD_BREAK },


   // In addition to not-well-formed, some invalid CBOR
   // Text-based date, with an integer
   { {(uint8_t[]){0xc0, 0x00}, 2}, QCBOR_ERR_BAD_OPT_TAG },
   // Epoch date, with an byte string
   { {(uint8_t[]){0xc1, 0x41, 0x33}, 3}, QCBOR_ERR_BAD_OPT_TAG },
   // tagged as both epoch and string dates
   { {(uint8_t[]){0xc1, 0xc0, 0x00}, 3}, QCBOR_ERR_BAD_OPT_TAG },
   // big num tagged an int, not a byte string
   { {(uint8_t[]){0xc2, 0x00}, 2}, QCBOR_ERR_BAD_OPT_TAG },
};

int32_t DecodeFailureTests()
{
   int32_t nResult;

   nResult = ProcessFailures(Failures, sizeof(Failures)/sizeof(struct FailInput));
   if(nResult) {
      return nResult;
   }

   // Corrupt the UsefulInputBuf and see that
   // it reflected correctly for CBOR decoding
   {
      QCBORDecodeContext DCtx;
      QCBORItem          Item;
      QCBORError         nCBORError;

      QCBORDecode_Init(&DCtx,
                       UsefulBuf_FROM_BYTE_ARRAY_LITERAL(spSimpleValues),
                       QCBOR_DECODE_MODE_NORMAL);

      if((nCBORError = QCBORDecode_GetNext(&DCtx, &Item)))
         return (int32_t)nCBORError;
      if(Item.uDataType != QCBOR_TYPE_ARRAY ||
         Item.val.uCount != 10) {
         // This wasn't supposed to happen
         return -1;
      }

      DCtx.InBuf.magic = 0; // Reach in and corrupt the UsefulInputBuf

      nCBORError = QCBORDecode_GetNext(&DCtx, &Item);
      if(nCBORError != QCBOR_ERR_HIT_END) {
         // Did not get back the error expected
         return -2;
      }
   }

/*
   This test is disabled until QCBOREncode_EncodeHead() is brought in so
 the size encoded can be tied to SIZE_MAX and work for all size CPUs.

 This relies on the largest string allowed being SIZE_MAX -4 rather than
 SIZE_MAX. That way the test can be performed.
   {
      QCBORDecodeContext DCtx;
      QCBORItem          Item;

      static uint8_t foo[] = {0x5b, 0xff, 0xff, 0xff, 0xff,
                                    0xff, 0xff, 0xff, 0xff};

      QCBORDecode_Init(&DCtx,
                       UsefulBuf_FROM_BYTE_ARRAY_LITERAL(foo),
                       QCBOR_DECODE_MODE_NORMAL);

      if(QCBOR_ERR_STRING_TOO_LONG != QCBORDecode_GetNext(&DCtx, &Item)) {
         return -4;
      }
   }
*/

   return 0;
}


/* Try all 256 values of the byte at nLen including recursing for
 each of the values to try values at nLen+1 ... up to nLenMax
 */
static void ComprehensiveInputRecurser(uint8_t *pBuf, size_t nLen, size_t nLenMax)
{
   if(nLen >= nLenMax) {
      return;
   }

   for(int inputByte = 0; inputByte < 256; inputByte++) {
      // Set up the input
      pBuf[nLen] = (uint8_t)inputByte;
      const UsefulBufC Input = {pBuf, nLen+1};

      // Get ready to parse
      QCBORDecodeContext DCtx;
      QCBORDecode_Init(&DCtx, Input, QCBOR_DECODE_MODE_NORMAL);

      // Parse by getting the next item until an error occurs
      // Just about every possible decoder error can occur here
      // The goal of this test is not to check for the correct
      // error since that is not really possible. It is to
      // see that there is no crash on hostile input.
      while(1) {
         QCBORItem Item;
         QCBORError nCBORError = QCBORDecode_GetNext(&DCtx, &Item);
         if(nCBORError != QCBOR_SUCCESS) {
            break;
         }
      }

      ComprehensiveInputRecurser(pBuf, nLen+1, nLenMax);
   }
}


int32_t ComprehensiveInputTest()
{
   // Size 2 tests 64K inputs and runs quickly
   uint8_t pBuf[2];

   ComprehensiveInputRecurser(pBuf, 0, sizeof(pBuf));

   return 0;
}


int32_t BigComprehensiveInputTest()
{
   // size 3 tests 16 million inputs and runs OK
   // in seconds on fast machines. Size 4 takes
   // 10+ minutes and 5 half a day on fast
   // machines. This test is kept separate from
   // the others so as to no slow down the use
   // of them as a very frequent regression.
   uint8_t pBuf[3]; //

   ComprehensiveInputRecurser(pBuf, 0, sizeof(pBuf));

   return 0;
}


static uint8_t spDateTestInput[] = {
   0xc0, // tag for string date
   0x6a, '1','9','8','5','-','0','4','-','1','2', // Date string

   0xc1, // tag for epoch date
   0x1a, 0x53, 0x72, 0x4E, 0x00, // Epoch date 1400000000; Tue, 13 May 2014 16:53:20 GMT

   // CBOR_TAG_B64
   0xc1, 0xcf, 0xd8, 0x22, // 0xee, // Epoch date with extra tags TODO: fix this test
   0x1a, 0x53, 0x72, 0x4E, 0x01,

   0xc1, // tag for epoch date
   0x1b, 0xf0, 0xf0, 0xf0, 0xf0, 0xf0, 0xf0, 0xf0, 0xf0, // Too large integer

   0xc1, // tag for epoch date
   0xfa, 0x3f, 0x8c, 0xcc, 0xcd, // double with value 1.1

   0xc1, // tag for epoch date
   0xfa, 0x7f, 0x7f, 0xff, 0xff, // 3.4028234663852886e+38 too large

   0xc1, // tag for epoch date
   0xfb, 0x43, 0xe0, 0x00, 0x00, 0x00, 0x00, 0x00, 0x00, // 9223372036854775808.000000 just barely too large
   //0xfa, 0x7f, 0x7f, 0xff, 0xff // 3.4028234663852886e+38 too large

   0xc1, // tag for epoch date
   0xfb, 0x43, 0xdf, 0xff, 0xff, 0xff, 0xff, 0xff, 0xfe // 9223372036854773760 largest supported
};


// have to check float expected only to within an epsilon
int CHECK_EXPECTED_DOUBLE(double val, double expected) {

   double diff = val - expected;

   diff = fabs(diff);

   return diff > 0.0000001;
}


int32_t DateParseTest()
{
   QCBORDecodeContext DCtx;
   QCBORItem Item;
   QCBORError nCBORError;

   QCBORDecode_Init(&DCtx,
                    UsefulBuf_FROM_BYTE_ARRAY_LITERAL(spDateTestInput),
                    QCBOR_DECODE_MODE_NORMAL);

   const uint64_t uTags[] = {15};
   QCBORTagListIn TagList = {1, uTags};

   QCBORDecode_SetCallerConfiguredTagList(&DCtx, &TagList);

   // String date
   if((nCBORError = QCBORDecode_GetNext(&DCtx, &Item)))
      return -1;
   if(Item.uDataType != QCBOR_TYPE_DATE_STRING ||
      UsefulBuf_Compare(Item.val.dateString, UsefulBuf_FromSZ("1985-04-12"))){
      return -2;
   }

   // Epoch date
   if((nCBORError = QCBORDecode_GetNext(&DCtx, &Item)))
      return -3;
   if(Item.uDataType != QCBOR_TYPE_DATE_EPOCH ||
      Item.val.epochDate.nSeconds != 1400000000 ||
      Item.val.epochDate.fSecondsFraction != 0 ) {
      return -4;
   }

   // Epoch date with extra CBOR_TAG_B64 tag that doesn't really mean anything
   // but want to be sure extra tag doesn't cause a problem
   if((nCBORError = QCBORDecode_GetNext(&DCtx, &Item)))
      return -5;
   if(Item.uDataType != QCBOR_TYPE_DATE_EPOCH ||
      Item.val.epochDate.nSeconds != 1400000001 ||
      Item.val.epochDate.fSecondsFraction != 0 ||
      !QCBORDecode_IsTagged(&DCtx, &Item, CBOR_TAG_B64)) {
      return -6;
   }

   // Epoch date that is too large for our representation
   if(QCBORDecode_GetNext(&DCtx, &Item) != QCBOR_ERR_DATE_OVERFLOW) {
      return -7;
   }

   // Epoch date in float format with fractional seconds
   if((nCBORError = QCBORDecode_GetNext(&DCtx, &Item)))
      return -8;
   if(Item.uDataType != QCBOR_TYPE_DATE_EPOCH ||
      Item.val.epochDate.nSeconds != 1 ||
      CHECK_EXPECTED_DOUBLE(Item.val.epochDate.fSecondsFraction, 0.1 )) {
      return -9;
   }

   // Epoch date float that is too large for our representation
   if(QCBORDecode_GetNext(&DCtx, &Item) != QCBOR_ERR_DATE_OVERFLOW) {
      return -10;
   }

   // Epoch date double that is just slightly too large
   if(QCBORDecode_GetNext(&DCtx, &Item) != QCBOR_ERR_DATE_OVERFLOW) {
      return -11;
   }

   // Largest double epoch date supported
   if(QCBORDecode_GetNext(&DCtx, &Item) != QCBOR_SUCCESS ||
      Item.uDataType != QCBOR_TYPE_DATE_EPOCH ||
      Item.val.epochDate.nSeconds != 9223372036854773760 ||
      Item.val.epochDate.nSeconds == 0) {
      return -12;
   }
   // TODO: could use a few more tests with float, double, and half precsion
   // and negative (but coverage is still pretty good)

   return 0;
}

// Really simple basic input for tagging test
static uint8_t spOptTestInput[] = {
   0xd9, 0xd9, 0xf7, // CBOR magic number
   0x81, // Array of one
   0xd8, 0x04, // non-preferred serialization of tag 4
   0x82, 0x01, 0x03}; // fraction 1/3

/*
 DB 9192939495969798 # tag(10489608748473423768)
   80               # array(0)
 */
static uint8_t spEncodedLargeTag[] = {0xdb, 0x91, 0x92, 0x93, 0x94, 0x95,
                                      0x96, 0x97, 0x98, 0x80};

/*
DB 9192939495969798 # tag(10489608748473423768)
   D8 88            # tag(136)
      C6            # tag(6)
         C7         # tag(7)
            80      # array(0)
*/
static uint8_t spLotsOfTags[] = {0xdb, 0x91, 0x92, 0x93, 0x94, 0x95, 0x96,
                                 0x97, 0x98, 0xd8, 0x88, 0xc6, 0xc7, 0x80};

/*
 The cbor.me parse of this.
 55799(55799(55799({6(7(-23)): 5859837686836516696(7({7(-20): 11({17(-18): 17(17(17("Organization"))),
 9(-17): 773("SSG"), -15: 16(17(6(7(8(9(10(11(12(13(14(15("Confusion")))))))))))), 17(-16): 17("San Diego"),
 17(-14): 17("US")}), 23(-19): 19({-11: 9({-9: -7}),
 90599561(90599561(90599561(-10))): 12(h'0102030405060708090A')})})),
 16(-22): 23({11(8(7(-5))): 8(-3)})})))
 */
static uint8_t spCSRWithTags[] = {
   0xd9, 0xd9, 0xf7, 0xd9, 0xd9, 0xf7, 0xd9, 0xd9, 0xf7, 0xa2,
      0xc6, 0xc7, 0x36,
      0xdb, 0x51, 0x52, 0x53, 0x54, 0x55, 0x56, 0x57, 0x58, 0xc7, 0xa2,
         0xda, 0x00, 0x00, 0x00, 0x07, 0x33,
         0xcb, 0xa5,
            0xd1, 0x31,
            0xd1, 0xd1, 0xd1, 0x6c,
               0x4f, 0x72, 0x67, 0x61, 0x6e, 0x69, 0x7a, 0x61, 0x74, 0x69, 0x6f, 0x6e,
            0xc9, 0x30,
            0xd9, 0x03, 0x05, 0x63,
               0x53, 0x53, 0x47,
            0x2e,
            0xd0, 0xd1, 0xc6, 0xc7, 0xc8, 0xc9, 0xca, 0xcb, 0xcc, 0xcd, 0xce, 0xcf, 0x69,
               0x43, 0x6f, 0x6e, 0x66, 0x75, 0x73, 0x69, 0x6f, 0x6e,
            0xd1, 0x2f,
            0xd1, 0x69,
               0x53, 0x61, 0x6e, 0x20, 0x44, 0x69, 0x65, 0x67, 0x6f,
            0xd1, 0x2d,
            0xd1, 0x62,
               0x55, 0x53,
         0xd7, 0x32,
         0xd3, 0xa2,
            0x2a,
            0xc9, 0xa1,
               0x28,
               0x26,
            0xda, 0x05, 0x66, 0x70, 0x89, 0xda, 0x05, 0x66, 0x70, 0x89, 0xda, 0x05, 0x66, 0x70, 0x89, 0x29,
            0xcc, 0x4a,
               0x01, 0x02, 0x03, 0x04, 0x05, 0x06,0x07, 0x08, 0x09, 0x0a,
   0xd0, 0x35,
   0xd7, 0xa1,
      0xcb, 0xc8, 0xc7, 0x24,
      0xc8, 0x22};

static int32_t CheckCSRMaps(QCBORDecodeContext *pDC);


int32_t OptTagParseTest()
{
   QCBORDecodeContext DCtx;
   QCBORItem Item;

   QCBORDecode_Init(&DCtx,
                    UsefulBuf_FROM_BYTE_ARRAY_LITERAL(spOptTestInput),
                    QCBOR_DECODE_MODE_NORMAL);

   //-------------------------
   // This text matches the magic number tag and the fraction tag
   if(QCBORDecode_GetNext(&DCtx, &Item)) {
      return -2;
   }
   if(Item.uDataType != QCBOR_TYPE_ARRAY ||
      !QCBORDecode_IsTagged(&DCtx, &Item, CBOR_TAG_CBOR_MAGIC)) {
      return -3;
   }

   if(QCBORDecode_GetNext(&DCtx, &Item)) {
      return -4;
   }

#ifdef QCBOR_CONFIG_DISABLE_EXP_AND_MANTISSA
   if(Item.uDataType != QCBOR_TYPE_ARRAY ||
      !QCBORDecode_IsTagged(&DCtx, &Item, CBOR_TAG_DECIMAL_FRACTION) ||
      Item.val.uCount != 2) {
      return -5;
   }
#else
   if(Item.uDataType != QCBOR_TYPE_DECIMAL_FRACTION) {
      return -6;
   }
#endif

   // --------------------------------
   // This test decodes the very large tag, but it is not in
   // any list so it is ignored.
   QCBORDecode_Init(&DCtx,
                    UsefulBuf_FROM_BYTE_ARRAY_LITERAL(spEncodedLargeTag),
                    QCBOR_DECODE_MODE_NORMAL);
   if(QCBORDecode_GetNext(&DCtx, &Item)) {
      return -6;
   }
   if(Item.uTagBits) {
      return -7;
   }

   // ----------------------------------
   // This test sets up a caller-config list that includes the very large
   // tage and then matches it.
   QCBORDecode_Init(&DCtx,
                    UsefulBuf_FROM_BYTE_ARRAY_LITERAL(spEncodedLargeTag),
                    QCBOR_DECODE_MODE_NORMAL);
   const uint64_t puList[] = {0x9192939495969798, 257};
   const QCBORTagListIn TL = {2, puList};
   QCBORDecode_SetCallerConfiguredTagList(&DCtx, &TL);

   if(QCBORDecode_GetNext(&DCtx, &Item)) {
      return -8;
   }
   if(Item.uDataType != QCBOR_TYPE_ARRAY ||
      !QCBORDecode_IsTagged(&DCtx, &Item, 0x9192939495969798) ||
      QCBORDecode_IsTagged(&DCtx, &Item, 257) ||
      QCBORDecode_IsTagged(&DCtx, &Item, CBOR_TAG_BIGFLOAT) ||
      Item.val.uCount != 0) {
      return -9;
   }

   //------------------------
   // Sets up a caller-configured list and look up something not in it
   const uint64_t puLongList[17] = {1,2,1};
   const QCBORTagListIn TLLong = {17, puLongList};
   QCBORDecode_Init(&DCtx,
                    UsefulBuf_FROM_BYTE_ARRAY_LITERAL(spEncodedLargeTag),
                    QCBOR_DECODE_MODE_NORMAL);
   QCBORDecode_SetCallerConfiguredTagList(&DCtx, &TLLong);
   if(QCBORDecode_GetNext(&DCtx, &Item)) {
      return -11;
   }

   // -----------------------
   // This tests retrievel of the full tag list
   QCBORDecode_Init(&DCtx,
                    UsefulBuf_FROM_BYTE_ARRAY_LITERAL(spLotsOfTags),
                    QCBOR_DECODE_MODE_NORMAL);
   uint64_t puTags[16];
   QCBORTagListOut Out = {0, 4, puTags};
   if(QCBORDecode_GetNextWithTags(&DCtx, &Item, &Out)) {
      return -12;
   }
   if(puTags[0] != 0x9192939495969798 ||
      puTags[1] != 0x88 ||
      puTags[2] != 0x06 ||
      puTags[3] != 0x07) {
      return -13;
   }

   // ----------------------
   // This text if too small of an out list
   QCBORDecode_Init(&DCtx,
                    UsefulBuf_FROM_BYTE_ARRAY_LITERAL(spLotsOfTags),
                    QCBOR_DECODE_MODE_NORMAL);
   QCBORTagListOut OutSmall = {0, 3, puTags};
   if(QCBORDecode_GetNextWithTags(&DCtx, &Item, &OutSmall) != QCBOR_ERR_TOO_MANY_TAGS) {
      return -14;
   }

   // ---------------
   // Parse a version of the "CSR" that has had a ton of tags randomly inserted
   QCBORDecode_Init(&DCtx,
                    UsefulBuf_FROM_BYTE_ARRAY_LITERAL(spCSRWithTags),
                    QCBOR_DECODE_MODE_NORMAL);
   int n = CheckCSRMaps(&DCtx);
   if(n) {
      return n-2000;
   }

   Out = (QCBORTagListOut){0, 16, puTags};
   QCBORDecode_Init(&DCtx,
                    UsefulBuf_FROM_BYTE_ARRAY_LITERAL(spCSRWithTags),
                    QCBOR_DECODE_MODE_NORMAL);

   const uint64_t puTagList[] = {773, 1, 90599561};
   const QCBORTagListIn TagList = {3, puTagList};
   QCBORDecode_SetCallerConfiguredTagList(&DCtx, &TagList);


   if(QCBORDecode_GetNextWithTags(&DCtx, &Item, &Out)) {
      return -100;
   }
   if(Item.uDataType != QCBOR_TYPE_MAP ||
      !QCBORDecode_IsTagged(&DCtx, &Item, CBOR_TAG_CBOR_MAGIC) ||
      QCBORDecode_IsTagged(&DCtx, &Item, 90599561) ||
      QCBORDecode_IsTagged(&DCtx, &Item, CBOR_TAG_DATE_EPOCH) ||
      Item.val.uCount != 2 ||
      puTags[0] != CBOR_TAG_CBOR_MAGIC ||
      puTags[1] != CBOR_TAG_CBOR_MAGIC ||
      puTags[2] != CBOR_TAG_CBOR_MAGIC ||
      Out.uNumUsed != 3) {
      return -101;
   }

   if(QCBORDecode_GetNextWithTags(&DCtx, &Item, &Out)) {
      return -102;
   }
   if(Item.uDataType != QCBOR_TYPE_MAP ||
      QCBORDecode_IsTagged(&DCtx, &Item, CBOR_TAG_CBOR_MAGIC) ||
      QCBORDecode_IsTagged(&DCtx, &Item, 6) ||
      QCBORDecode_IsTagged(&DCtx, &Item, 7) || // item is tagged 7, but 7 is not configured to be recognized
      Item.val.uCount != 2 ||
      puTags[0] != 5859837686836516696 ||
      puTags[1] != 7 ||
      Out.uNumUsed != 2) {
      return -103;
   }

   if(QCBORDecode_GetNextWithTags(&DCtx, &Item, &Out)) {
      return -104;
   }
   if(Item.uDataType != QCBOR_TYPE_MAP ||
      Item.uTagBits ||
      Item.val.uCount != 5 ||
      puTags[0] != 0x0b ||
      Out.uNumUsed != 1) {
      return -105;
   }

   if(QCBORDecode_GetNextWithTags(&DCtx, &Item, &Out)) {
      return -106;
   }
   if(Item.uDataType != QCBOR_TYPE_TEXT_STRING ||
      !QCBORDecode_IsTagged(&DCtx, &Item, CBOR_TAG_COSE_MAC0) ||
      Item.val.string.len != 12 ||
      puTags[0] != CBOR_TAG_COSE_MAC0 ||
      puTags[1] != CBOR_TAG_COSE_MAC0 ||
      puTags[2] != CBOR_TAG_COSE_MAC0 ||
      Out.uNumUsed != 3) {
      return -105;
   }

   if(QCBORDecode_GetNextWithTags(&DCtx, &Item, &Out)) {
      return -107;
   }
   if(Item.uDataType != QCBOR_TYPE_TEXT_STRING ||
      !QCBORDecode_IsTagged(&DCtx, &Item, 773) ||
      Item.val.string.len != 3 ||
      puTags[0] != 773 ||
      Out.uNumUsed != 1) {
      return -108;
   }

   if(QCBORDecode_GetNextWithTags(&DCtx, &Item, &Out)) {
      return -109;
   }
   if(Item.uDataType != QCBOR_TYPE_TEXT_STRING ||
      !QCBORDecode_IsTagged(&DCtx, &Item, 16) ||
      Item.val.string.len != 9 ||
      puTags[0] != 16 ||
      puTags[11] != 0x0f ||
      Out.uNumUsed != 12) {
      return -110;
   }

   if(QCBORDecode_GetNextWithTags(&DCtx, &Item, &Out)) {
      return -111;
   }
   if(Item.uDataType != QCBOR_TYPE_TEXT_STRING ||
      !QCBORDecode_IsTagged(&DCtx, &Item, 17) ||
      Item.val.string.len != 9 ||
      puTags[0] != 17 ||
      Out.uNumUsed != 1) {
      return -112;
   }

   if(QCBORDecode_GetNextWithTags(&DCtx, &Item, &Out)) {
      return -111;
   }
   if(Item.uDataType != QCBOR_TYPE_TEXT_STRING ||
      !QCBORDecode_IsTagged(&DCtx, &Item, 17) ||
      Item.val.string.len != 2 ||
      puTags[0] != 17 ||
      Out.uNumUsed != 1) {
      return -112;
   }

   if(QCBORDecode_GetNextWithTags(&DCtx, &Item, &Out)) {
      return -113;
   }
   if(Item.uDataType != QCBOR_TYPE_MAP ||
      QCBORDecode_IsTagged(&DCtx, &Item, 19) ||
      Item.val.uCount != 2 ||
      puTags[0] != 19 ||
      Out.uNumUsed != 1) {
      return -114;
   }

   if(QCBORDecode_GetNextWithTags(&DCtx, &Item, &Out)) {
      return -115;
   }
   if(Item.uDataType != QCBOR_TYPE_MAP ||
      QCBORDecode_IsTagged(&DCtx, &Item, 9) ||
      Item.uTagBits ||
      Item.val.uCount != 1 ||
      puTags[0] != 9 ||
      Out.uNumUsed != 1) {
      return -116;
   }

   if(QCBORDecode_GetNextWithTags(&DCtx, &Item, &Out)) {
      return -116;
   }
   if(Item.uDataType != QCBOR_TYPE_INT64 ||
      Item.val.int64 != -7 ||
      Item.uTagBits ||
      Out.uNumUsed != 0) {
      return -117;
   }

   if(QCBORDecode_GetNextWithTags(&DCtx, &Item, &Out)) {
      return -118;
   }
   if(Item.uDataType != QCBOR_TYPE_BYTE_STRING ||
      Item.val.string.len != 10 ||
      Item.uTagBits ||
      puTags[0] != 12 ||
      Out.uNumUsed != 1) {
      return -119;
   }

   if(QCBORDecode_GetNextWithTags(&DCtx, &Item, &Out)) {
      return -120;
   }
   if(Item.uDataType != QCBOR_TYPE_MAP ||
      !QCBORDecode_IsTagged(&DCtx, &Item, CBOR_TAG_ENC_AS_B16) ||
      Item.val.uCount != 1 ||
      puTags[0] != 0x17 ||
      Out.uNumUsed != 1) {
      return -121;
   }

   if(QCBORDecode_GetNextWithTags(&DCtx, &Item, &Out)) {
      return -122;
   }
   if(Item.uDataType != QCBOR_TYPE_INT64 ||
      QCBORDecode_IsTagged(&DCtx, &Item, 8) ||
      Item.val.int64 != -3 ||
      puTags[0] != 8 ||
      Out.uNumUsed != 1) {
      return -123;
   }

   if(QCBORDecode_Finish(&DCtx)) {
      return -124;
   }

   return 0;
}




static uint8_t spBigNumInput[] = {
 0x83,
   0xC2, 0x49, 0x01, 0x00, 0x00, 0x00, 0x00, 0x00, 0x00, 0x00, 0x00,
   0xC3, 0x49, 0x01, 0x00, 0x00, 0x00, 0x00, 0x00, 0x00, 0x00, 0x00,
   0xA4,
     0x63, 0x42, 0x4E, 0x2B,
       0xC2, 0x49, 0x01, 0x00, 0x00, 0x00, 0x00, 0x00, 0x00, 0x00, 0x00,
     0x18, 0x40,
       0xC2, 0x49, 0x01, 0x00, 0x00, 0x00, 0x00, 0x00, 0x00, 0x00, 0x00,
    0x63, 0x42, 0x4E, 0x2D,
       0xC3, 0x49, 0x01, 0x00, 0x00, 0x00, 0x00, 0x00, 0x00, 0x00, 0x00,
    0x38, 0x3F,
       0xC3, 0x49, 0x01, 0x00, 0x00, 0x00, 0x00, 0x00, 0x00, 0x00, 0x00};


static uint8_t spBigNum[] = {0x01, 0x00, 0x00, 0x00, 0x00, 0x00, 0x00, 0x00, 0x00};


int32_t BignumParseTest()
{
   QCBORDecodeContext DCtx;
   QCBORItem Item;
   QCBORError nCBORError;

   QCBORDecode_Init(&DCtx,
                    UsefulBuf_FROM_BYTE_ARRAY_LITERAL(spBigNumInput),
                    QCBOR_DECODE_MODE_NORMAL);


   //
   if((nCBORError = QCBORDecode_GetNext(&DCtx, &Item)))
      return -1;
   if(Item.uDataType != QCBOR_TYPE_ARRAY) {
      return -1;
   }

   //
   if((nCBORError = QCBORDecode_GetNext(&DCtx, &Item)))
      return -1;
   if(Item.uDataType != QCBOR_TYPE_POSBIGNUM ||
      UsefulBuf_Compare(Item.val.bigNum, UsefulBuf_FROM_BYTE_ARRAY_LITERAL(spBigNum))){
      return -1;
   }

   //
   if((nCBORError = QCBORDecode_GetNext(&DCtx, &Item)))
      return -1;
   if(Item.uDataType != QCBOR_TYPE_NEGBIGNUM ||
      UsefulBuf_Compare(Item.val.bigNum, UsefulBuf_FROM_BYTE_ARRAY_LITERAL(spBigNum))){
      return -1;
   }

   //
   if((nCBORError = QCBORDecode_GetNext(&DCtx, &Item)))
      return -1;
   if(Item.uDataType != QCBOR_TYPE_MAP) {
      return -1;
   }

   if((nCBORError = QCBORDecode_GetNext(&DCtx, &Item)))
      return -1;
   if(Item.uDataType != QCBOR_TYPE_POSBIGNUM ||
      Item.uLabelType != QCBOR_TYPE_TEXT_STRING ||
      UsefulBuf_Compare(Item.val.bigNum, UsefulBuf_FROM_BYTE_ARRAY_LITERAL(spBigNum))){
      return -1;
   }

   if((nCBORError = QCBORDecode_GetNext(&DCtx, &Item)))
      return -1;
   if(Item.uDataType != QCBOR_TYPE_POSBIGNUM ||
      Item.uLabelType != QCBOR_TYPE_INT64 ||
      Item.label.int64 != 64 ||
      UsefulBuf_Compare(Item.val.bigNum, UsefulBuf_FROM_BYTE_ARRAY_LITERAL(spBigNum))){
      return -1;
   }

   if((nCBORError = QCBORDecode_GetNext(&DCtx, &Item)))
      return -1;
   if(Item.uDataType != QCBOR_TYPE_NEGBIGNUM ||
      Item.uLabelType != QCBOR_TYPE_TEXT_STRING ||
      UsefulBuf_Compare(Item.val.bigNum, UsefulBuf_FROM_BYTE_ARRAY_LITERAL(spBigNum))){
      return -1;
   }

   if((nCBORError = QCBORDecode_GetNext(&DCtx, &Item)))
      return -1;
   if(Item.uDataType != QCBOR_TYPE_NEGBIGNUM ||
      Item.uLabelType != QCBOR_TYPE_INT64 ||
      Item.label.int64 != -64 ||
      UsefulBuf_Compare(Item.val.bigNum, UsefulBuf_FROM_BYTE_ARRAY_LITERAL(spBigNum))){
      return -1;
   }

   return 0;
}



static int32_t CheckItemWithIntLabel(QCBORDecodeContext *pCtx,
                                 uint8_t uDataType,
                                 uint8_t uNestingLevel,
                                 uint8_t uNextNest,
                                 int64_t nLabel,
                                 QCBORItem *pItem)
{
   QCBORItem Item;
   QCBORError nCBORError;

   if((nCBORError = QCBORDecode_GetNext(pCtx, &Item))) return -1;
   if(Item.uDataType != uDataType) return -1;
   if(uNestingLevel > 0) {
      if(Item.uLabelType != QCBOR_TYPE_INT64 &&
         Item.uLabelType != QCBOR_TYPE_UINT64) {
         return -1;
      }
      if(Item.uLabelType == QCBOR_TYPE_INT64) {
         if(Item.label.int64 != nLabel) return -1;
      } else  {
         if(Item.label.uint64 != (uint64_t)nLabel) return -1;
      }
   }
   if(Item.uNestingLevel != uNestingLevel) return -1;
   if(Item.uNextNestLevel != uNextNest) return -1;

   if(pItem) {
      *pItem = Item;
   }
   return 0;
}


// Same code checks definite and indefinite length versions of the map
static int32_t CheckCSRMaps(QCBORDecodeContext *pDC)
{
   if(CheckItemWithIntLabel(pDC, QCBOR_TYPE_MAP, 0, 1, 0, NULL)) return -1;

   if(CheckItemWithIntLabel(pDC, QCBOR_TYPE_MAP, 1, 2, -23, NULL)) return -1;

   if(CheckItemWithIntLabel(pDC, QCBOR_TYPE_MAP, 2, 3, -20, NULL)) return -1;

   if(CheckItemWithIntLabel(pDC, QCBOR_TYPE_TEXT_STRING, 3, 3, -18, NULL)) return -1;
   if(CheckItemWithIntLabel(pDC, QCBOR_TYPE_TEXT_STRING, 3, 3, -17, NULL)) return -1;
   if(CheckItemWithIntLabel(pDC, QCBOR_TYPE_TEXT_STRING, 3, 3, -15, NULL)) return -1;
   if(CheckItemWithIntLabel(pDC, QCBOR_TYPE_TEXT_STRING, 3, 3, -16, NULL)) return -1;
   if(CheckItemWithIntLabel(pDC, QCBOR_TYPE_TEXT_STRING, 3, 2, -14, NULL)) return -1;

   if(CheckItemWithIntLabel(pDC, QCBOR_TYPE_MAP, 2, 3, -19, NULL)) return -1;
   if(CheckItemWithIntLabel(pDC, QCBOR_TYPE_MAP, 3, 4, -11, NULL)) return -1;

   if(CheckItemWithIntLabel(pDC, QCBOR_TYPE_INT64, 4, 3, -9, NULL)) return -1;
   if(CheckItemWithIntLabel(pDC, QCBOR_TYPE_BYTE_STRING, 3, 1, -10, NULL)) return -1;

   if(CheckItemWithIntLabel(pDC, QCBOR_TYPE_MAP, 1, 2, -22, NULL)) return -1;
   if(CheckItemWithIntLabel(pDC, QCBOR_TYPE_INT64, 2, 0, -5, NULL)) return -1;

   if(QCBORDecode_Finish(pDC)) return -2;

   return 0;
}


/*
// cbor.me decoded output
{
    -23: {
        -20: {
            -18: "Organization",
            -17: "SSG",
            -15: "Confusion",
            -16: "San Diego",
            -14: "US"
        },
        -19: {
            -11: {
                -9: -7
            },
            -10: '\u0001\u0002\u0003\u0004\u0005\u0006\a\b\t\n'
        }
    },
    -22: {
        -5: -3
    }
}
 */


static uint8_t spCSRInput[] = {
   0xa2, 0x36, 0xa2, 0x33, 0xa5, 0x31, 0x6c, 0x4f,
   0x72, 0x67, 0x61, 0x6e, 0x69, 0x7a, 0x61, 0x74,
   0x69, 0x6f, 0x6e, 0x30, 0x63, 0x53, 0x53, 0x47,
   0x2e, 0x69, 0x43, 0x6f, 0x6e, 0x66, 0x75, 0x73,
   0x69, 0x6f, 0x6e, 0x2f, 0x69, 0x53, 0x61, 0x6e,
   0x20, 0x44, 0x69, 0x65, 0x67, 0x6f, 0x2d, 0x62,
   0x55, 0x53, 0x32, 0xa2, 0x2a, 0xa1, 0x28, 0x26,
   0x29, 0x4a, 0x01, 0x02, 0x03, 0x04, 0x05, 0x06,
   0x07, 0x08, 0x09, 0x0a, 0x35, 0xa1, 0x24, 0x22};

int32_t NestedMapTest()
{
   QCBORDecodeContext DCtx;

   QCBORDecode_Init(&DCtx,
                    UsefulBuf_FROM_BYTE_ARRAY_LITERAL(spCSRInput),
                    QCBOR_DECODE_MODE_NORMAL);

   return CheckCSRMaps(&DCtx);
}



int32_t StringDecoderModeFailTest()
{
   QCBORDecodeContext DCtx;

   QCBORDecode_Init(&DCtx,
                    UsefulBuf_FROM_BYTE_ARRAY_LITERAL(spCSRInput),
                    QCBOR_DECODE_MODE_MAP_STRINGS_ONLY);

   QCBORItem Item;
   QCBORError nCBORError;

   if(QCBORDecode_GetNext(&DCtx, &Item)) {
      return -1;
   }
   if(Item.uDataType != QCBOR_TYPE_MAP) {
      return -2;
   }

   nCBORError = QCBORDecode_GetNext(&DCtx, &Item);
   if(nCBORError != QCBOR_ERR_MAP_LABEL_TYPE) {
      return -3;
   }

   return 0;
}


// Same map as above, but using indefinite lengths
static uint8_t spCSRInputIndefLen[] = {
   0xbf, 0x36, 0xbf, 0x33, 0xbf, 0x31, 0x6c, 0x4f,
   0x72, 0x67, 0x61, 0x6e, 0x69, 0x7a, 0x61, 0x74,
   0x69, 0x6f, 0x6e, 0x30, 0x63, 0x53, 0x53, 0x47,
   0x2e, 0x69, 0x43, 0x6f, 0x6e, 0x66, 0x75, 0x73,
   0x69, 0x6f, 0x6e, 0x2f, 0x69, 0x53, 0x61, 0x6e,
   0x20, 0x44, 0x69, 0x65, 0x67, 0x6f, 0x2d, 0x62,
   0x55, 0x53, 0xff, 0x32, 0xbf, 0x2a, 0xbf, 0x28,
   0x26, 0xff, 0x29, 0x4a, 0x01, 0x02, 0x03, 0x04,
   0x05, 0x06, 0x07, 0x08, 0x09, 0x0a, 0xff, 0xff,
   0x35, 0xbf, 0x24, 0x22, 0xff, 0xff};

int32_t NestedMapTestIndefLen()
{
   QCBORDecodeContext DCtx;

   QCBORDecode_Init(&DCtx,
                    UsefulBuf_FROM_BYTE_ARRAY_LITERAL(spCSRInputIndefLen),
                    QCBOR_DECODE_MODE_NORMAL);

   return CheckCSRMaps(&DCtx);
}



static UsefulBufC make_nested_indefinite_arrays(int n, UsefulBuf Storage)
{
   UsefulOutBuf UOB;
   UsefulOutBuf_Init(&UOB, Storage);

   int i;
   for(i = 0; i < n; i++) {
      UsefulOutBuf_AppendByte(&UOB, 0x9f);
   }

   for(i = 0; i < n; i++) {
      UsefulOutBuf_AppendByte(&UOB, 0xff);
   }
   return UsefulOutBuf_OutUBuf(&UOB);
}


static int32_t parse_indeflen_nested(UsefulBufC Nested, int nNestLevel)
{
   QCBORDecodeContext DC;
   QCBORDecode_Init(&DC, Nested, 0);

   int j;
   for(j = 0; j < nNestLevel; j++) {
      QCBORItem Item;
      QCBORError nReturn = QCBORDecode_GetNext(&DC, &Item);
      if(j >= QCBOR_MAX_ARRAY_NESTING) {
         // Should be in error
         if(nReturn != QCBOR_ERR_ARRAY_NESTING_TOO_DEEP) {
            return -4;
         } else {
            return 0; // Decoding doesn't recover after an error
         }
      } else {
         // Should be no error
         if(nReturn) {
            return -9; // Should not have got an error
         }
      }
      if(Item.uDataType != QCBOR_TYPE_ARRAY) {
         return -7;
      }
   }
   QCBORError nReturn = QCBORDecode_Finish(&DC);
   if(nReturn) {
      return -3;
   }
   return 0;
}


int32_t IndefiniteLengthNestTest()
{
   UsefulBuf_MAKE_STACK_UB(Storage, 50);
   int i;
   for(i=1; i < QCBOR_MAX_ARRAY_NESTING+4; i++) {
      const UsefulBufC Nested = make_nested_indefinite_arrays(i, Storage);
      int nReturn = parse_indeflen_nested(Nested, i);
      if(nReturn) {
         return nReturn;
      }
   }
   return 0;
}


// [1, [2, 3]]
static const uint8_t spIndefiniteArray[]     = {0x9f, 0x01, 0x82, 0x02, 0x03, 0xff};
// No closing break
static const uint8_t spIndefiniteArrayBad1[] = {0x9f};
// Not enough closing breaks
static const uint8_t spIndefiniteArrayBad2[] = {0x9f, 0x9f, 0x02, 0xff};
// Too many closing breaks
static const uint8_t spIndefiniteArrayBad3[] = {0x9f, 0x02, 0xff, 0xff};
// Unclosed indeflen inside def len
static const uint8_t spIndefiniteArrayBad4[] = {0x81, 0x9f};
// confused tag
static const uint8_t spIndefiniteArrayBad5[] = {0x9f, 0xd1, 0xff};

int32_t IndefiniteLengthArrayMapTest()
{
   QCBORError nResult;
   // --- first test -----
    UsefulBufC IndefLen = UsefulBuf_FROM_BYTE_ARRAY_LITERAL(spIndefiniteArray);

    // Decode it and see if it is OK
    UsefulBuf_MAKE_STACK_UB(MemPool, 150);
    QCBORDecodeContext DC;
    QCBORItem Item;
    QCBORDecode_Init(&DC, IndefLen, QCBOR_DECODE_MODE_NORMAL);

    QCBORDecode_SetMemPool(&DC, MemPool, false);

    QCBORDecode_GetNext(&DC, &Item);

    if(Item.uDataType != QCBOR_TYPE_ARRAY ||
       Item.uNestingLevel != 0 ||
       Item.uNextNestLevel != 1) {
       return -111;
    }

    QCBORDecode_GetNext(&DC, &Item);
    if(Item.uDataType != QCBOR_TYPE_INT64 ||
       Item.uNestingLevel != 1 ||
       Item.uNextNestLevel != 1) {
        return -2;
    }

    QCBORDecode_GetNext(&DC, &Item);
    if(Item.uDataType != QCBOR_TYPE_ARRAY ||
       Item.uNestingLevel != 1 ||
       Item.uNextNestLevel != 2) {
        return -3;
    }

    QCBORDecode_GetNext(&DC, &Item);
    if(Item.uDataType != QCBOR_TYPE_INT64 ||
       Item.uNestingLevel != 2 ||
       Item.uNextNestLevel != 2) {
        return -4;
    }

    QCBORDecode_GetNext(&DC, &Item);
    if(Item.uDataType != QCBOR_TYPE_INT64 ||
       Item.uNestingLevel != 2 ||
       Item.uNextNestLevel != 0) {
        return -5;
    }

    if(QCBORDecode_Finish(&DC)) {
        return -6;
    }

   // --- next test -----
   IndefLen = UsefulBuf_FROM_BYTE_ARRAY_LITERAL(spIndefiniteArrayBad1);

   QCBORDecode_Init(&DC, IndefLen, QCBOR_DECODE_MODE_NORMAL);

   QCBORDecode_SetMemPool(&DC, MemPool, false);

   nResult = QCBORDecode_GetNext(&DC, &Item);
   if(nResult || Item.uDataType != QCBOR_TYPE_ARRAY) {
      return -7;
   }

   nResult = QCBORDecode_Finish(&DC);
   if(nResult != QCBOR_ERR_ARRAY_OR_MAP_STILL_OPEN) {
      return -8;
   }


   // --- next test -----
   IndefLen = UsefulBuf_FROM_BYTE_ARRAY_LITERAL(spIndefiniteArrayBad2);

   QCBORDecode_Init(&DC, IndefLen, QCBOR_DECODE_MODE_NORMAL);

   QCBORDecode_SetMemPool(&DC, MemPool, false);

   nResult = QCBORDecode_GetNext(&DC, &Item);
   if(nResult || Item.uDataType != QCBOR_TYPE_ARRAY) {
      return -9;
   }

   nResult = QCBORDecode_GetNext(&DC, &Item);
   if(nResult || Item.uDataType != QCBOR_TYPE_ARRAY) {
      return -10;
   }

   nResult = QCBORDecode_GetNext(&DC, &Item);
   if(nResult || Item.uDataType != QCBOR_TYPE_INT64) {
      return -11;
   }

   nResult = QCBORDecode_Finish(&DC);
   if(nResult != QCBOR_ERR_ARRAY_OR_MAP_STILL_OPEN) {
      return -12;
   }


   // --- next test -----
   IndefLen = UsefulBuf_FROM_BYTE_ARRAY_LITERAL(spIndefiniteArrayBad3);

   QCBORDecode_Init(&DC, IndefLen, QCBOR_DECODE_MODE_NORMAL);

   QCBORDecode_SetMemPool(&DC, MemPool, false);

   nResult = QCBORDecode_GetNext(&DC, &Item);
   if(nResult || Item.uDataType != QCBOR_TYPE_ARRAY) {
      return -13;
   }

   nResult = QCBORDecode_GetNext(&DC, &Item);
   if(nResult != QCBOR_ERR_BAD_BREAK) {
      return -14;
   }


   // --- next test -----
   IndefLen = UsefulBuf_FROM_BYTE_ARRAY_LITERAL(spIndefiniteArrayBad4);

   QCBORDecode_Init(&DC, IndefLen, QCBOR_DECODE_MODE_NORMAL);

   QCBORDecode_SetMemPool(&DC, MemPool, false);

   nResult = QCBORDecode_GetNext(&DC, &Item);
   if(nResult || Item.uDataType != QCBOR_TYPE_ARRAY) {
      return -15;
   }

   nResult = QCBORDecode_GetNext(&DC, &Item);
   if(nResult || Item.uDataType != QCBOR_TYPE_ARRAY) {
      return -16;
   }

   nResult = QCBORDecode_Finish(&DC);
   if(nResult != QCBOR_ERR_ARRAY_OR_MAP_STILL_OPEN) {
      return -17;
   }

   // --- next test -----
   IndefLen = UsefulBuf_FROM_BYTE_ARRAY_LITERAL(spIndefiniteArrayBad5);

   QCBORDecode_Init(&DC, IndefLen, QCBOR_DECODE_MODE_NORMAL);

   QCBORDecode_SetMemPool(&DC, MemPool, false);

   nResult = QCBORDecode_GetNext(&DC, &Item);
   if(nResult || Item.uDataType != QCBOR_TYPE_ARRAY) {
      return -18;
   }

   nResult = QCBORDecode_GetNext(&DC, &Item);
   if(nResult != QCBOR_ERR_BAD_BREAK) {
      return -19;
   }

    return 0;
}


static const uint8_t spIndefiniteLenString[] = {
   0x81, // Array of length one
   0x7f, // text string marked with indefinite length
   0x65, 0x73, 0x74, 0x72, 0x65, 0x61, // first segment
   0x64, 0x6d, 0x69, 0x6e, 0x67, // second segment
   0xff // ending break
};

static const uint8_t spIndefiniteLenStringBad2[] = {
   0x81, // Array of length one
   0x7f, // text string marked with indefinite length
   0x65, 0x73, 0x74, 0x72, 0x65, 0x61, // first segment
   0x44, 0x6d, 0x69, 0x6e, 0x67, // second segment of wrong type
   0xff // ending break
};

static const uint8_t spIndefiniteLenStringBad3[] = {
   0x81, // Array of length one
   0x7f, // text string marked with indefinite length
   0x01, 0x02, // Not a string
   0xff // ending break
};

static const uint8_t spIndefiniteLenStringBad4[] = {
   0x81, // Array of length one
   0x7f, // text string marked with indefinite length
   0x65, 0x73, 0x74, 0x72, 0x65, 0x61, // first segment
   0x64, 0x6d, 0x69, 0x6e, 0x67, // second segment
   // missing end of string
};

static const uint8_t spIndefiniteLenStringLabel[] = {
   0xa1, // Array of length one
   0x7f, // text string marked with indefinite length
   0x65, 0x73, 0x74, 0x72, 0x75, 0x75, // first segment
   0x64, 0x6d, 0x69, 0x6e, 0x67, // second segment
   0xff, // ending break
   0x01 // integer being labeled.
};

/**
 Make an indefinite length string

 @param Storage Storage for string, must be 144 bytes in size
 @return The indefinite length string

 This makes an array with one indefinite length string that has 7 chunks
 from size of 1 byte up to 64 bytes.
 */
static UsefulBufC MakeIndefiniteBigBstr(UsefulBuf Storage)
{
   UsefulOutBuf UOB;

   UsefulOutBuf_Init(&UOB, Storage);
   UsefulOutBuf_AppendByte(&UOB, 0x81);
   UsefulOutBuf_AppendByte(&UOB, 0x5f);

   uint8_t uStringByte = 0;
   // Use of type int is intentional
   for(int uChunkSize = 1; uChunkSize <= 128; uChunkSize *= 2) {
      // Not using preferred encoding here, but that is OK.
      UsefulOutBuf_AppendByte(&UOB, 0x58);
      UsefulOutBuf_AppendByte(&UOB, (uint8_t)uChunkSize);
      for(int j = 0; j < uChunkSize; j++) {
         UsefulOutBuf_AppendByte(&UOB, uStringByte);
         uStringByte++;
      }
   }
   UsefulOutBuf_AppendByte(&UOB, 0xff);

   return UsefulOutBuf_OutUBuf(&UOB);
}

static int CheckBigString(UsefulBufC BigString)
{
   if(BigString.len != 255) {
      return 1;
   }

   for(uint8_t i = 0; i < 255; i++){
      if(((const uint8_t *)BigString.ptr)[i] != i) {
         return 1;
      }
   }
   return 0;
}


int32_t IndefiniteLengthStringTest()
{
   QCBORDecodeContext DC;
   QCBORItem Item;
   // big enough for MakeIndefiniteBigBstr() + MemPool overhead
   UsefulBuf_MAKE_STACK_UB(MemPool, 350);

   // --- Simple normal indefinite length string ------
   UsefulBufC IndefLen = UsefulBuf_FROM_BYTE_ARRAY_LITERAL(spIndefiniteLenString);
   QCBORDecode_Init(&DC, IndefLen, QCBOR_DECODE_MODE_NORMAL);

   if(QCBORDecode_SetMemPool(&DC, MemPool, false)) {
      return -1;
   }

   if(QCBORDecode_GetNext(&DC, &Item)) {
      return -2;
   }
   if(Item.uDataType != QCBOR_TYPE_ARRAY || Item.uDataAlloc) {
      return -3;
   }

   if(QCBORDecode_GetNext(&DC, &Item)) {
      return -4;
   }
   if(Item.uDataType != QCBOR_TYPE_TEXT_STRING || !Item.uDataAlloc) {
      return -5;
   }
   if(QCBORDecode_Finish(&DC)) {
      return -6;
   }

   // ----- types mismatch ---
   QCBORDecode_Init(&DC,
                    UsefulBuf_FROM_BYTE_ARRAY_LITERAL(spIndefiniteLenStringBad2),
                    QCBOR_DECODE_MODE_NORMAL);

   if(QCBORDecode_SetMemPool(&DC,  MemPool, false)) {
      return -7;
   }

   if(QCBORDecode_GetNext(&DC, &Item)) {
      return -8;
   }
   if(Item.uDataType != QCBOR_TYPE_ARRAY) {
      return -9;
   }

   if(QCBORDecode_GetNext(&DC, &Item) != QCBOR_ERR_INDEFINITE_STRING_CHUNK) {
      return -10;
   }

   // ----- not a string ---
   QCBORDecode_Init(&DC,
                    UsefulBuf_FROM_BYTE_ARRAY_LITERAL(spIndefiniteLenStringBad3),
                    QCBOR_DECODE_MODE_NORMAL);

   if(QCBORDecode_SetMemPool(&DC,  MemPool, false)) {
      return -11;
   }

   if(QCBORDecode_GetNext(&DC, &Item)) {
      return -12;
   }
   if(Item.uDataType != QCBOR_TYPE_ARRAY) {
      return -13;
   }

   if(QCBORDecode_GetNext(&DC, &Item) != QCBOR_ERR_INDEFINITE_STRING_CHUNK) {
      return -14;
   }

   // ----- no end -----
   QCBORDecode_Init(&DC,
                    UsefulBuf_FROM_BYTE_ARRAY_LITERAL(spIndefiniteLenStringBad4),
                    QCBOR_DECODE_MODE_NORMAL);

   if(QCBORDecode_SetMemPool(&DC,  MemPool, false)) {
      return -15;
   }

   if(QCBORDecode_GetNext(&DC, &Item)) {
      return -16;
   }
   if(Item.uDataType != QCBOR_TYPE_ARRAY) {
      return -17;
   }

   if(QCBORDecode_GetNext(&DC, &Item) != QCBOR_ERR_HIT_END) {
      return -18;
   }

   // ------ Don't set a string allocator and see an error -----
   QCBORDecode_Init(&DC, IndefLen, QCBOR_DECODE_MODE_NORMAL);

   QCBORDecode_GetNext(&DC, &Item);
   if(Item.uDataType != QCBOR_TYPE_ARRAY) {
      return -19;
   }

   if(QCBORDecode_GetNext(&DC, &Item) != QCBOR_ERR_NO_STRING_ALLOCATOR) {
      return -20;
   }

   // ----- Mempool is way too small -----
   UsefulBuf_MAKE_STACK_UB(MemPoolTooSmall, QCBOR_DECODE_MIN_MEM_POOL_SIZE-1);

   QCBORDecode_Init(&DC, IndefLen, QCBOR_DECODE_MODE_NORMAL);
   if(!QCBORDecode_SetMemPool(&DC,  MemPoolTooSmall, false)) {
      return -21;
   }

   // ----- Mempool is way too small -----
   UsefulBuf_MAKE_STACK_UB(BigIndefBStrStorage, 290);
   const UsefulBufC BigIndefBStr = MakeIndefiniteBigBstr(BigIndefBStrStorage);

   // 80 is big enough for MemPool overhead, but not BigIndefBStr
   UsefulBuf_MAKE_STACK_UB(MemPoolSmall, 80);

   QCBORDecode_Init(&DC, BigIndefBStr, QCBOR_DECODE_MODE_NORMAL);
   if(QCBORDecode_SetMemPool(&DC,  MemPoolSmall, false)) {
      return -22;
   }

   QCBORDecode_GetNext(&DC, &Item);
   if(Item.uDataType != QCBOR_TYPE_ARRAY) {
      return -23;
   }
   if(QCBORDecode_GetNext(&DC, &Item) != QCBOR_ERR_STRING_ALLOCATE) {
      return -24;
   }

   // ---- big bstr -----
   QCBORDecode_Init(&DC, BigIndefBStr, QCBOR_DECODE_MODE_NORMAL);

   if(QCBORDecode_SetMemPool(&DC,  MemPool, false)) {
      return -25;
   }

   if(QCBORDecode_GetNext(&DC, &Item)) {
      return -26;
   }
   if(Item.uDataType != QCBOR_TYPE_ARRAY || Item.uDataAlloc) {
      return -26;
   }

   if(QCBORDecode_GetNext(&DC, &Item)) {
      return -27;
   }
   if(Item.uDataType != QCBOR_TYPE_BYTE_STRING || !Item.uDataAlloc || Item.uNestingLevel != 1) {
      return -28;
   }
   if(CheckBigString(Item.val.string)) {
      return -3;
   }
   if(QCBORDecode_Finish(&DC)) {
      return -29;
   }

   // --- label is an indefinite length string ------
   QCBORDecode_Init(&DC, UsefulBuf_FROM_BYTE_ARRAY_LITERAL(spIndefiniteLenStringLabel), QCBOR_DECODE_MODE_NORMAL);

   if(QCBORDecode_SetMemPool(&DC,  MemPool, false)) {
      return -30;
   }

   QCBORDecode_GetNext(&DC, &Item);
   if(Item.uDataType != QCBOR_TYPE_MAP) {
      return -31;
   }

   if(QCBORDecode_GetNext(&DC, &Item)){
      return -32;
   }
   if(Item.uLabelType != QCBOR_TYPE_TEXT_STRING ||
      Item.uDataType != QCBOR_TYPE_INT64 ||
      Item.uDataAlloc || !Item.uLabelAlloc ||
      UsefulBuf_Compare(Item.label.string, UsefulBuf_FromSZ("struuming"))) {
      return -33;
   }

   if(QCBORDecode_Finish(&DC)) {
      return -34;
   }

   return 0;
}


int32_t AllocAllStringsTest()
{
   QCBORDecodeContext DC;
   QCBORError nCBORError;


   // First test, use the "CSRMap" as easy input and checking
   QCBORDecode_Init(&DC,
                    UsefulBuf_FROM_BYTE_ARRAY_LITERAL(spCSRInput),
                    QCBOR_DECODE_MODE_NORMAL);

   UsefulBuf_MAKE_STACK_UB(Pool, sizeof(spCSRInput) + QCBOR_DECODE_MIN_MEM_POOL_SIZE);

   nCBORError = QCBORDecode_SetMemPool(&DC, Pool, 1); // Turn on copying.
   if(nCBORError) {
      return -1;
   }

   if(CheckCSRMaps(&DC)) {
      return -2;
   }

   // Next parse, save pointers to a few strings, destroy original and see all is OK.
   UsefulBuf_MAKE_STACK_UB(CopyOfStorage, sizeof(pValidMapEncoded) + QCBOR_DECODE_MIN_MEM_POOL_SIZE);
   const UsefulBufC CopyOf = UsefulBuf_Copy(CopyOfStorage, UsefulBuf_FROM_BYTE_ARRAY_LITERAL(pValidMapEncoded));

   QCBORDecode_Init(&DC, CopyOf, QCBOR_DECODE_MODE_NORMAL);
   UsefulBuf_Set(Pool, '/');
   QCBORDecode_SetMemPool(&DC, Pool, 1); // Turn on copying.

   QCBORItem Item1, Item2, Item3, Item4;
   if((nCBORError = QCBORDecode_GetNext(&DC, &Item1)))
      return (int32_t)nCBORError;
   if(Item1.uDataType != QCBOR_TYPE_MAP ||
      Item1.val.uCount != 3)
      return -3;
   if((nCBORError = QCBORDecode_GetNext(&DC, &Item1)))
      return (int32_t)nCBORError;
   if((nCBORError = QCBORDecode_GetNext(&DC, &Item2)))
      return (int32_t)nCBORError;
   if((nCBORError = QCBORDecode_GetNext(&DC, &Item3)))
      return (int32_t)nCBORError;
   if((nCBORError = QCBORDecode_GetNext(&DC, &Item4)))
      return (int32_t)nCBORError;

   UsefulBuf_Set(CopyOfStorage, '_');

   if(Item1.uLabelType != QCBOR_TYPE_TEXT_STRING ||
      Item1.uDataType != QCBOR_TYPE_INT64 ||
      Item1.val.int64 != 42 ||
      Item1.uDataAlloc != 0 ||
      Item1.uLabelAlloc == 0 ||
      UsefulBuf_Compare(Item1.label.string, UsefulBuf_FromSZ("first integer"))) {
      return -4;
   }


   if(Item2.uLabelType != QCBOR_TYPE_TEXT_STRING ||
      UsefulBuf_Compare(Item2.label.string, UsefulBuf_FromSZ("an array of two strings")) ||
      Item2.uDataType != QCBOR_TYPE_ARRAY ||
      Item2.uDataAlloc != 0 ||
      Item2.uLabelAlloc == 0 ||
      Item2.val.uCount != 2)
      return -5;

   if(Item3.uDataType != QCBOR_TYPE_TEXT_STRING ||
      Item3.uDataAlloc == 0 ||
      Item3.uLabelAlloc != 0 ||
      UsefulBuf_Compare(Item3.val.string, UsefulBuf_FromSZ("string1"))) {
      return -6;
   }

   if(Item4.uDataType != QCBOR_TYPE_TEXT_STRING ||
      Item4.uDataAlloc == 0 ||
      Item4.uLabelAlloc != 0 ||
      UsefulBuf_Compare(Item4.val.string, UsefulBuf_FromSZ("string2"))) {
      return -7;
   }

   // Next parse with a pool that is too small
   UsefulBuf_MAKE_STACK_UB(SmallPool, QCBOR_DECODE_MIN_MEM_POOL_SIZE + 1);
   QCBORDecode_Init(&DC,
                    UsefulBuf_FROM_BYTE_ARRAY_LITERAL(pValidMapEncoded),
                    QCBOR_DECODE_MODE_NORMAL);
   QCBORDecode_SetMemPool(&DC, SmallPool, 1); // Turn on copying.
   if((nCBORError = QCBORDecode_GetNext(&DC, &Item1)))
      return -8;
   if(Item1.uDataType != QCBOR_TYPE_MAP ||
      Item1.val.uCount != 3) {
      return -9;
   }
   if(!(nCBORError = QCBORDecode_GetNext(&DC, &Item1))){
      if(!(nCBORError = QCBORDecode_GetNext(&DC, &Item2))) {
         if(!(nCBORError = QCBORDecode_GetNext(&DC, &Item3))) {
            nCBORError = QCBORDecode_GetNext(&DC, &Item4);
         }
      }
   }
   if(nCBORError != QCBOR_ERR_STRING_ALLOCATE) {
      return -10;
   }

   return 0;
}



int32_t MemPoolTest(void)
{
   // Set up the decoder with a tiny bit of CBOR to parse because
   // nothing can be done with it unless that is set up.
   QCBORDecodeContext DC;
   const uint8_t pMinimalCBOR[] = {0xa0}; // One empty map
   QCBORDecode_Init(&DC, UsefulBuf_FROM_BYTE_ARRAY_LITERAL(pMinimalCBOR),0);

   // Set up an memory pool of 100 bytes
   // Then fish into the internals of the decode context
   // to get the allocator function so it can be called directly.
   // Also figure out how much pool is available for use
   // buy subtracting out the overhead.
   UsefulBuf_MAKE_STACK_UB(Pool, 100);
   QCBORError nError = QCBORDecode_SetMemPool(&DC, Pool, 0);
   if(nError) {
      return -9;
   }
   QCBORStringAllocate pAlloc = DC.StringAllocator.pfAllocator;
   void *pAllocCtx            = DC.StringAllocator.pAllocateCxt;
   size_t uAvailPool = Pool.len - QCBOR_DECODE_MIN_MEM_POOL_SIZE;

   // First test -- ask for one more byte than available and see failure
   UsefulBuf Allocated = (*pAlloc)(pAllocCtx, NULL, uAvailPool+1);
   if(!UsefulBuf_IsNULL(Allocated)) {
      return -1;
   }

   // Re do the set up for the next test that will do a successful alloc,
   // a fail, a free and then success
   QCBORDecode_SetMemPool(&DC, Pool, 0);
   pAlloc    = DC.StringAllocator.pfAllocator;
   pAllocCtx = DC.StringAllocator.pAllocateCxt;
   uAvailPool = Pool.len - QCBOR_DECODE_MIN_MEM_POOL_SIZE;

   // Allocate one byte less than available and see success
   Allocated = (pAlloc)(pAllocCtx, NULL, uAvailPool-1);
   if(UsefulBuf_IsNULL(Allocated)) { // expected to succeed
      return -2;
   }
   // Ask for some more and see failure
   UsefulBuf Allocated2 = (*pAlloc)(pAllocCtx, NULL, uAvailPool/2);
   if(!UsefulBuf_IsNULL(Allocated2)) { // expected to fail
      return -3;
   }
   // Free the first allocate, retry the second and see success
   (*pAlloc)(pAllocCtx, Allocated.ptr, 0); // Free
   Allocated = (*pAlloc)(pAllocCtx, NULL, uAvailPool/2);
   if(UsefulBuf_IsNULL(Allocated)) { // succeed because of the free
      return -4;
   }

   // Re do set up for next test that involves a successful alloc,
   // and a successful realloc and a failed realloc
   QCBORDecode_SetMemPool(&DC, Pool, 0);
   pAlloc    = DC.StringAllocator.pfAllocator;
   pAllocCtx = DC.StringAllocator.pAllocateCxt;

   // Allocate half the pool and see success
   Allocated = (*pAlloc)(pAllocCtx, NULL, uAvailPool/2);
   if(UsefulBuf_IsNULL(Allocated)) { // expected to succeed
      return -5;
   }
   // Reallocate to take up the whole pool and see success
   Allocated2 = (*pAlloc)(pAllocCtx, Allocated.ptr, uAvailPool);
   if(UsefulBuf_IsNULL(Allocated2)) {
      return -6;
   }
   // Make sure its the same pointer and the size is right
   if(Allocated2.ptr != Allocated.ptr || Allocated2.len != uAvailPool) {
      return -7;
   }
   // Try to allocate more to be sure there is failure after a realloc
   UsefulBuf Allocated3 = (*pAlloc)(pAllocCtx, Allocated.ptr, uAvailPool+1);
   if(!UsefulBuf_IsNULL(Allocated3)) {
      return -8;
   }

   return 0;
}


/* Just enough of an allocator to test configuration of one */
static UsefulBuf AllocateTestFunction(void *pCtx, void *pOldMem, size_t uNewSize)
{
   (void)pOldMem; // unused variable

   if(uNewSize) {
      // Assumes the context pointer is the buffer and
      // nothing too big will ever be asked for.
      // This is only good for this basic test!
      return (UsefulBuf) {pCtx, uNewSize};
   } else {
      return NULLUsefulBuf;
   }
}


int32_t SetUpAllocatorTest(void)
{
   // Set up the decoder with a tiny bit of CBOR to parse because
   // nothing can be done with it unless that is set up.
   QCBORDecodeContext DC;
   const uint8_t pMinimalCBOR[] = {0x62, 0x48, 0x69}; // "Hi"
   QCBORDecode_Init(&DC, UsefulBuf_FROM_BYTE_ARRAY_LITERAL(pMinimalCBOR),0);

   uint8_t pAllocatorBuffer[50];

   // This is really just to test that this call works.
   // The full functionality of string allocators is tested
   // elsewhere with the MemPool internal allocator.
   QCBORDecode_SetUpAllocator(&DC, AllocateTestFunction, pAllocatorBuffer, 1);

   QCBORItem Item;
   if(QCBORDecode_GetNext(&DC, &Item) != QCBOR_SUCCESS) {
      return -1;
   }

   if(Item.uDataAlloc == 0 ||
      Item.uDataType != QCBOR_TYPE_TEXT_STRING ||
      Item.val.string.ptr != pAllocatorBuffer) {
      return -2;
   }

   if(QCBORDecode_Finish(&DC) != QCBOR_SUCCESS) {
      return -3;
   }

   return 0;
}


#ifndef QCBOR_CONFIG_DISABLE_EXP_AND_MANTISSA
/*
  [
    4([-1, 3]),
    4([-20, 4759477275222530853136]),
    4([9223372036854775807, -4759477275222530853137]),
    5([300, 100]),
    5([-20, 4759477275222530853136]),
    5([-9223372036854775807, -4759477275222530853137])
    5([9223372036854775806, -4759477275222530853137])
    5([9223372036854775806, 9223372036854775806])]
 ]
 */

static const uint8_t spExpectedExponentsAndMantissas[] = {
   0x87,
   0xC4, 0x82, 0x20,
               0x03,
   0xC4, 0x82, 0x33,
               0xC2, 0x4A, 0x01, 0x02, 0x03, 0x04, 0x05, 0x06, 0x07, 0x08, 0x09, 0x10,
   0xC4, 0x82, 0x1B, 0x7F, 0xFF, 0xFF, 0xFF, 0xFF, 0xFF, 0xFF, 0xFF,
               0xC3, 0x4A, 0x01, 0x02, 0x03, 0x04, 0x05, 0x06, 0x07, 0x08, 0x09, 0x10,
   0xC5, 0x82, 0x19, 0x01, 0x2C,
               0x18, 0x64,
   0xC5, 0x82, 0x33,
               0xC2, 0x4A, 0x01, 0x02, 0x03, 0x04, 0x05, 0x06, 0x07, 0x08, 0x09, 0x10,
   0xC5, 0x82, 0x3B, 0x7F, 0xFF, 0xFF, 0xFF, 0xFF, 0xFF, 0xFF, 0xFE,
               0xC3, 0x4A, 0x01, 0x02, 0x03, 0x04, 0x05, 0x06, 0x07, 0x08, 0x09, 0x10,
   0xC5, 0x82, 0x1B, 0x7f, 0xFF, 0xFF, 0xFF, 0xFF, 0xFF, 0xFF, 0xFE,
               0x1B, 0x7f, 0xFF, 0xFF, 0xFF, 0xFF, 0xFF, 0xFF, 0xFE
};

int32_t ExponentAndMantissaDecodeTests(void)
{
   QCBORDecodeContext DC;
   QCBORError         nCBORError;
   QCBORItem          item;

   static const uint8_t spBigNumMantissa[] = {0x01, 0x02, 0x03, 0x04, 0x05,
                                              0x06, 0x07, 0x08, 0x09, 0x010};
   UsefulBufC BN = UsefulBuf_FROM_BYTE_ARRAY_LITERAL(spBigNumMantissa);


   QCBORDecode_Init(&DC, UsefulBuf_FROM_BYTE_ARRAY_LITERAL(spExpectedExponentsAndMantissas), QCBOR_DECODE_MODE_NORMAL);

   nCBORError = QCBORDecode_GetNext(&DC, &item);
   if(nCBORError != QCBOR_SUCCESS) {
      return 1;
   }

   if(item.uDataType != QCBOR_TYPE_ARRAY) {
      return 2;
   }

   nCBORError = QCBORDecode_GetNext(&DC, &item);
   if(nCBORError != QCBOR_SUCCESS) {
      return 3;
   }

   if(item.uDataType != QCBOR_TYPE_DECIMAL_FRACTION ||
      item.val.expAndMantissa.Mantissa.nInt != 3 ||
      item.val.expAndMantissa.nExponent != -1) {
      return 4;
   }

   nCBORError = QCBORDecode_GetNext(&DC, &item);
   if(nCBORError != QCBOR_SUCCESS) {
      return 5;
   }

   if(item.uDataType != QCBOR_TYPE_DECIMAL_FRACTION_POS_BIGNUM ||
      item.val.expAndMantissa.nExponent != -20 ||
      UsefulBuf_Compare(item.val.expAndMantissa.Mantissa.bigNum, BN)) {
      return 6;
   }

   nCBORError = QCBORDecode_GetNext(&DC, &item);
   if(nCBORError != QCBOR_SUCCESS) {
      return 7;
   }

   if(item.uDataType != QCBOR_TYPE_DECIMAL_FRACTION_NEG_BIGNUM ||
      item.val.expAndMantissa.nExponent != 9223372036854775807 ||
      UsefulBuf_Compare(item.val.expAndMantissa.Mantissa.bigNum, BN)) {
      return 8;
   }

   nCBORError = QCBORDecode_GetNext(&DC, &item);
   if(nCBORError != QCBOR_SUCCESS) {
      return 9;
   }

   if(item.uDataType != QCBOR_TYPE_BIGFLOAT ||
      item.val.expAndMantissa.Mantissa.nInt != 100 ||
      item.val.expAndMantissa.nExponent != 300) {
      return 10;
   }

   nCBORError = QCBORDecode_GetNext(&DC, &item);
   if(nCBORError != QCBOR_SUCCESS) {
      return 11;
   }

   if(item.uDataType != QCBOR_TYPE_BIGFLOAT_POS_BIGNUM ||
      item.val.expAndMantissa.nExponent != -20 ||
      UsefulBuf_Compare(item.val.expAndMantissa.Mantissa.bigNum, BN)) {
      return 12;
   }

   nCBORError = QCBORDecode_GetNext(&DC, &item);
   if(nCBORError != QCBOR_SUCCESS) {
      return 13;
   }

   if(item.uDataType != QCBOR_TYPE_BIGFLOAT_NEG_BIGNUM ||
      item.val.expAndMantissa.nExponent != -9223372036854775807 ||
      UsefulBuf_Compare(item.val.expAndMantissa.Mantissa.bigNum, BN)) {
      return 14;
   }

   nCBORError = QCBORDecode_GetNext(&DC, &item);
   if(nCBORError != QCBOR_SUCCESS) {
      return 15;
   }

   if(item.uDataType != QCBOR_TYPE_BIGFLOAT ||
      item.val.expAndMantissa.nExponent != 9223372036854775806 ||
      item.val.expAndMantissa.Mantissa.nInt!= 9223372036854775806 ) {
      return 16;
   }

   /* Now encode some stuff and then decode it */
   uint8_t pBuf[40];
   QCBOREncodeContext EC;
   UsefulBufC Encoded;

   QCBOREncode_Init(&EC, UsefulBuf_FROM_BYTE_ARRAY(pBuf));
   QCBOREncode_OpenArray(&EC);
   QCBOREncode_AddDecimalFraction(&EC, 999, 1000); // 999 * (10 ^ 1000)
   QCBOREncode_AddBigFloat(&EC, 100, INT32_MIN);
   QCBOREncode_AddDecimalFractionBigNum(&EC, BN, false, INT32_MAX);
   QCBOREncode_CloseArray(&EC);
   QCBOREncode_Finish(&EC, &Encoded);


   QCBORDecode_Init(&DC, Encoded, QCBOR_DECODE_MODE_NORMAL);
   nCBORError = QCBORDecode_GetNext(&DC, &item);
   if(nCBORError != QCBOR_SUCCESS) {
      return 13;
   }

   nCBORError = QCBORDecode_GetNext(&DC, &item);
   if(nCBORError != QCBOR_SUCCESS) {
      return 13;
   }

   if(item.uDataType != QCBOR_TYPE_DECIMAL_FRACTION ||
      item.val.expAndMantissa.nExponent != 1000 ||
      item.val.expAndMantissa.Mantissa.nInt != 999) {
      return 15;
   }

   nCBORError = QCBORDecode_GetNext(&DC, &item);
   if(nCBORError != QCBOR_SUCCESS) {
      return 13;
   }

   if(item.uDataType != QCBOR_TYPE_BIGFLOAT ||
      item.val.expAndMantissa.nExponent != INT32_MIN ||
      item.val.expAndMantissa.Mantissa.nInt != 100) {
      return 15;
   }

   nCBORError = QCBORDecode_GetNext(&DC, &item);
   if(nCBORError != QCBOR_SUCCESS) {
      return 13;
   }

   if(item.uDataType != QCBOR_TYPE_DECIMAL_FRACTION_POS_BIGNUM ||
      item.val.expAndMantissa.nExponent != INT32_MAX ||
      UsefulBuf_Compare(item.val.expAndMantissa.Mantissa.bigNum, BN)) {
      return 12;
   }

   return 0;
}


static struct FailInput ExponentAndMantissaFailures[] = {
   // Exponent > INT64_MAX
   { {(uint8_t[]){0xC4, 0x82, 0x1B, 0x7f, 0xFF, 0xFF, 0xFF, 0xFF, 0xFF,
                  0xFF, 0xFF, 0x1B, 0x80, 0xFF, 0xFF, 0xFF, 0xFF, 0xFF,
                  0xFF, 0xFF,}, 20}, QCBOR_ERR_BAD_EXP_AND_MANTISSA},
   // Mantissa > INT64_MAX
   { {(uint8_t[]){0xC4, 0x82, 0x1B, 0x80, 0xFF, 0xFF, 0xFF, 0xFF, 0xFF,
                  0xFF, 0xFF, 0xC3, 0x4A, 0x01, 0x02, 0x03, 0x04, 0x05,
                  0x06, 0x07, 0x08, 0x09, 0x10}, 23}, QCBOR_ERR_BAD_EXP_AND_MANTISSA},
   // End of input
   { {(uint8_t[]){0xC4, 0x82}, 2}, QCBOR_ERR_HIT_END},
   // End of input
   { {(uint8_t[]){0xC4, 0x82, 0x01}, 3}, QCBOR_ERR_HIT_END},
   // bad content for big num
   { {(uint8_t[]){0xC4, 0x82, 0x01, 0xc3, 0x01}, 5}, QCBOR_ERR_BAD_OPT_TAG},
   // bad content for big num
   { {(uint8_t[]){0xC4, 0x82, 0xc2, 0x01, 0x1f}, 5}, QCBOR_ERR_BAD_INT},
   // Bad integer for exponent
   { {(uint8_t[]){0xC4, 0x82, 0x01, 0x1f}, 4}, QCBOR_ERR_BAD_INT},
   // Bad integer for mantissa
   { {(uint8_t[]){0xC4, 0x82, 0x1f, 0x01}, 4}, QCBOR_ERR_BAD_INT},
   // 3 items in array
   { {(uint8_t[]){0xC4, 0x83, 0x03, 0x01, 02}, 5}, QCBOR_ERR_BAD_EXP_AND_MANTISSA},
   // unterminated indefinite length array
   { {(uint8_t[]){0xC4, 0x9f, 0x03, 0x01, 0x02}, 5}, QCBOR_ERR_BAD_EXP_AND_MANTISSA},
   // Empty array
   { {(uint8_t[]){0xC4, 0x80}, 2}, QCBOR_ERR_NO_MORE_ITEMS},
   // Second is not an integer
   { {(uint8_t[]){0xC4, 0x82, 0x03, 0x40}, 4}, QCBOR_ERR_BAD_EXP_AND_MANTISSA},
   // First is not an integer
   { {(uint8_t[]){0xC4, 0x82, 0x40}, 3}, QCBOR_ERR_BAD_EXP_AND_MANTISSA},
   // Not an array
   { {(uint8_t[]){0xC4, 0xa2}, 2}, QCBOR_ERR_BAD_EXP_AND_MANTISSA}
};


int32_t ExponentAndMantissaDecodeFailTests()
{
   return ProcessFailures(ExponentAndMantissaFailures,
                          sizeof(ExponentAndMantissaFailures)/sizeof(struct FailInput));
}

#endif /* QCBOR_CONFIG_DISABLE_EXP_AND_MANTISSA */


<<<<<<< HEAD

/*
 Some basic CBOR with map and array used in a lot of tests.
 The map labels are all strings

 {"first integer": 42,
  "an array of two strings": [
      "string1", "string2"
  ],
  "map in a map": {
      "bytes 1": h'78787878',
      "bytes 2": h'79797979',
      "another int": 98,
      "text 2": "lies, damn lies and statistics"
   }
  }
 */
   
#include "qcbor/qcbor_decode_map.h"
#include <stdio.h>

static char strbuf[10];
const char *PrintType(uint8_t type) {
   switch(type) {
   case QCBOR_TYPE_INT64: return "INT64";
      case QCBOR_TYPE_UINT64: return "UINT64";
      case QCBOR_TYPE_ARRAY: return "ARRAY";
      case QCBOR_TYPE_MAP: return "MAP";
      case QCBOR_TYPE_BYTE_STRING: return "BYTE_STRING";
      case QCBOR_TYPE_TEXT_STRING: return "TEXT_STRING";
      default:
      sprintf(strbuf, "%d", type);
      return strbuf;
   }
}


void PrintItem(QCBORItem Item)
{
   printf("\nData: %s nest: %d,%d %s\n", PrintType(Item.uDataType), Item.uNestingLevel, Item.uNextNestLevel, Item.uDataAlloc ? "Allocated":"");
   if(Item.uLabelType) {
      printf("Label: %s ", PrintType(Item.uLabelType));
      if(Item.uLabelType == QCBOR_TYPE_INT64) {
         printf("%lld\n", Item.label.int64);
      } else if(Item.uLabelType == QCBOR_TYPE_TEXT_STRING) {
         printf("\"%4.4s\"\n", Item.label.string.ptr);
      }
   }
}

int32_t EnterMapTest()
{


   QCBORDecodeContext DCtx;
   QCBORError nCBORError;

   QCBORDecode_Init(&DCtx, UsefulBuf_FROM_BYTE_ARRAY_LITERAL(pValidMapEncoded), 0);
 

 /*  do {
      QCBORItem Item;
      
      nCBORError = QCBORDecode_GetNext(&DCtx, &Item);

      PrintItem(Item);
      //printf("type: %d, nest %d, next: %d\n", Item.uDataType, Item.uNestingLevel, Item.uNextNestLevel);
   } while(nCBORError == 0); */

   
   
   
   QCBORDecode_EnterMap(&DCtx);
   
   int64_t nDecodedInt1, nDecodedInt2;
   UsefulBufC B1, B2, S1;
   
   QCBORDecode_GetIntInMapSZ(&DCtx, "first integer",  &nDecodedInt1);
   
   QCBORDecode_EnterMapFromMapSZ(&DCtx, "map in a map");
      
   QCBORDecode_GetIntInMapSZ(&DCtx,  "another int",  &nDecodedInt2);
   QCBORDecode_GetBstrInMapSZ(&DCtx,  "bytes 1",  &B1);
   QCBORDecode_GetBstrInMapSZ(&DCtx,  "bytes 2",  &B2);
   QCBORDecode_GetTextInMapSZ(&DCtx,  "text 2",  &S1);

   QCBORDecode_ExitMap(&DCtx);
   
   QCBORDecode_EnterArrayFromMapSZ(&DCtx, "an array of two strings");
   
   QCBORItem Item1, Item2, Item3;
   QCBORDecode_GetNext(&DCtx, &Item1);
   QCBORDecode_GetNext(&DCtx, &Item2);
   if(QCBORDecode_GetNext(&DCtx, &Item3) != QCBOR_ERR_NO_MORE_ITEMS) {
      return -400;
   }


   QCBORDecode_ExitArray(&DCtx);

   
   QCBORDecode_ExitMap(&DCtx);
   
   nCBORError = QCBORDecode_Finish(&DCtx);
   
   if(nCBORError) {
      return (int32_t)nCBORError;
   }
   
   if(nDecodedInt1 != 42) {
      return 1000;
   }

   if(nDecodedInt2 != 98) {
      return 2000;
   }

   return 0;   
}





int32_t IntegerConvertTest()
{

   QCBORDecodeContext DCtx;
   QCBORError nCBORError;

   /*
    [
    4([-1, 3]),
    4([-20, 4759477275222530853136]),
    4([9223372036854775807, -4759477275222530853137]),
    5([300, 100]),
    5([-20, 4759477275222530853136]),
    5([-9223372036854775807, -4759477275222530853137])
    5([9223372036854775806, -4759477275222530853137])
    5([9223372036854775806, 9223372036854775806])]
    ]
    */

   QCBORDecode_Init(&DCtx, UsefulBuf_FROM_BYTE_ARRAY_LITERAL(spExpectedExponentsAndMantissas), 0);

   QCBORItem Item;
   nCBORError = QCBORDecode_GetNext(&DCtx, &Item);
   if(nCBORError) {
      return -1;
   }

   int64_t integer;
   QCBORDecode_GetInt64ConvertAll(&DCtx, QCBOR_CONVERT_TYPE_DECIMAL_FRACTION, &integer);
   if(QCBORDecode_GetLastError(&DCtx) != QCBOR_ERR_CONVERSION_UNDER_OVER_FLOW) {
      return -2;
   }

   DCtx.uLastError = 0; // TODO: a method for this

   QCBORDecode_GetInt64ConvertAll(&DCtx, QCBOR_CONVERT_TYPE_DECIMAL_FRACTION, &integer);
   if(QCBORDecode_GetLastError(&DCtx) != QCBOR_ERR_CONVERSION_UNDER_OVER_FLOW) {
      return -2;
   }
   DCtx.uLastError = 0; // TODO: a method for this

   QCBORDecode_GetInt64ConvertAll(&DCtx, QCBOR_CONVERT_TYPE_DECIMAL_FRACTION, &integer);
   if(QCBORDecode_GetLastError(&DCtx) != QCBOR_ERR_CONVERSION_UNDER_OVER_FLOW) {
      return -2;
   }
   DCtx.uLastError = 0; // TODO: a method for this

   QCBORDecode_GetInt64ConvertAll(&DCtx, QCBOR_CONVERT_TYPE_DECIMAL_FRACTION|QCBOR_CONVERT_TYPE_BIGFLOAT, &integer);
   if(QCBORDecode_GetLastError(&DCtx) != QCBOR_ERR_CONVERSION_UNDER_OVER_FLOW) {
      return -2;
   }
   DCtx.uLastError = 0; // TODO: a method for this

   QCBORDecode_GetInt64ConvertAll(&DCtx, QCBOR_CONVERT_TYPE_DECIMAL_FRACTION|QCBOR_CONVERT_TYPE_BIGFLOAT, &integer);
   if(QCBORDecode_GetLastError(&DCtx) != QCBOR_ERR_CONVERSION_UNDER_OVER_FLOW) {
      return -2;
   }
   DCtx.uLastError = 0; // TODO: a method for this

   return 0;
}
=======
int32_t CBORSequenceDecodeTests(void)
{
   QCBORDecodeContext DCtx;
   QCBORItem Item;
   QCBORError uCBORError;

   // --- Test a sequence with extra bytes ---
   
   // The input for the date test happens to be a sequence so it
   // is reused. It is a sequence because it doesn't start as
   // an array or map.
   QCBORDecode_Init(&DCtx,
                    UsefulBuf_FROM_BYTE_ARRAY_LITERAL(spDateTestInput),
                    QCBOR_DECODE_MODE_NORMAL);
   
   // Get the first item
   uCBORError = QCBORDecode_GetNext(&DCtx, &Item);
   if(uCBORError != QCBOR_SUCCESS) {
      return 1;
   }
   if(Item.uDataType != QCBOR_TYPE_DATE_STRING) {
      return 2;
   }
   
   // Get a second item
   uCBORError = QCBORDecode_GetNext(&DCtx, &Item);
   if(uCBORError != QCBOR_SUCCESS) {
      return 2;
   }
   if(Item.uDataType != QCBOR_TYPE_DATE_EPOCH) {
      return 3;
   }
   
   // A sequence can have stuff at the end that may
   // or may not be valid CBOR. The protocol decoder knows
   // when to stop by definition of the protocol, not
   // when the top-level map or array is ended.
   // Finish still has to be called to know that
   // maps and arrays (if there were any) were closed
   // off correctly. When called like this it
   // must return the error QCBOR_ERR_EXTRA_BYTES.
   uCBORError = QCBORDecode_Finish(&DCtx);
   if(uCBORError != QCBOR_ERR_EXTRA_BYTES) {
      return 4;
   }
   
   
   // --- Test an empty input ----
   uint8_t empty[1];
   UsefulBufC Empty = {empty, 0};
   QCBORDecode_Init(&DCtx,
                    Empty,
                    QCBOR_DECODE_MODE_NORMAL);
   
   uCBORError = QCBORDecode_Finish(&DCtx);
   if(uCBORError != QCBOR_SUCCESS) {
      return 5;
   }
   
   
   // --- Sequence with unclosed indefinite length array ---
   static const uint8_t xx[] = {0x01, 0x9f, 0x02};
   
   QCBORDecode_Init(&DCtx,
                    UsefulBuf_FROM_BYTE_ARRAY_LITERAL(xx),
                    QCBOR_DECODE_MODE_NORMAL);
   
   // Get the first item
   uCBORError = QCBORDecode_GetNext(&DCtx, &Item);
   if(uCBORError != QCBOR_SUCCESS) {
      return 7;
   }
   if(Item.uDataType != QCBOR_TYPE_INT64) {
      return 8;
   }
   
   // Get a second item
   uCBORError = QCBORDecode_GetNext(&DCtx, &Item);
   if(uCBORError != QCBOR_SUCCESS) {
      return 9;
   }
   if(Item.uDataType != QCBOR_TYPE_ARRAY) {
      return 10;
   }

   // Try to finish before consuming all bytes to confirm
   // that the still-open error is returned.
   uCBORError = QCBORDecode_Finish(&DCtx);
   if(uCBORError != QCBOR_ERR_ARRAY_OR_MAP_STILL_OPEN) {
      return 11;
   }

   
   // --- Sequence with a closed indefinite length array ---
   static const uint8_t yy[] = {0x01, 0x9f, 0xff};
   
   QCBORDecode_Init(&DCtx,
                    UsefulBuf_FROM_BYTE_ARRAY_LITERAL(yy),
                    QCBOR_DECODE_MODE_NORMAL);
   
   // Get the first item
   uCBORError = QCBORDecode_GetNext(&DCtx, &Item);
   if(uCBORError != QCBOR_SUCCESS) {
      return 12;
   }
   if(Item.uDataType != QCBOR_TYPE_INT64) {
      return 13;
   }
   
   // Get a second item
   uCBORError = QCBORDecode_GetNext(&DCtx, &Item);
   if(uCBORError != QCBOR_SUCCESS) {
      return 14;
   }
   if(Item.uDataType != QCBOR_TYPE_ARRAY) {
      return 15;
   }

   // Try to finish before consuming all bytes to confirm
   // that the still-open error is returned.
   uCBORError = QCBORDecode_Finish(&DCtx);
   if(uCBORError != QCBOR_SUCCESS) {
      return 16;
   }

   
   return 0;
}
>>>>>>> e3553422
<|MERGE_RESOLUTION|>--- conflicted
+++ resolved
@@ -3789,7 +3789,6 @@
 #endif /* QCBOR_CONFIG_DISABLE_EXP_AND_MANTISSA */
 
 
-<<<<<<< HEAD
 
 /*
  Some basic CBOR with map and array used in a lot of tests.
@@ -3975,7 +3974,8 @@
 
    return 0;
 }
-=======
+
+
 int32_t CBORSequenceDecodeTests(void)
 {
    QCBORDecodeContext DCtx;
@@ -4103,5 +4103,4 @@
 
    
    return 0;
-}
->>>>>>> e3553422
+}