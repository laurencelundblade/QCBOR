/*==============================================================================
 * Copyright (c) 2016-2018, The Linux Foundation.
 * Copyright (c) 2018-2025, Laurence Lundblade.
 * Copyright (c) 2021, Arm Limited.
 * All rights reserved.
 *
 * Redistribution and use in source and binary forms, with or without
 * modification, are permitted provided that the following conditions are
 * met:
    * Redistributions of source code must retain the above copyright
      notice, this list of conditions and the following disclaimer.
    * Redistributions in binary form must reproduce the above
      copyright notice, this list of conditions and the following
      disclaimer in the documentation and/or other materials provided
      with the distribution.
    * Neither the name of The Linux Foundation nor the names of its
      contributors, nor the name "Laurence Lundblade" may be used to
      endorse or promote products derived from this software without
      specific prior written permission.

THIS SOFTWARE IS PROVIDED "AS IS" AND ANY EXPRESS OR IMPLIED
WARRANTIES, INCLUDING, BUT NOT LIMITED TO, THE IMPLIED WARRANTIES OF
MERCHANTABILITY, FITNESS FOR A PARTICULAR PURPOSE AND NON-INFRINGEMENT
ARE DISCLAIMED.  IN NO EVENT SHALL THE COPYRIGHT OWNER OR CONTRIBUTORS
BE LIABLE FOR ANY DIRECT, INDIRECT, INCIDENTAL, SPECIAL, EXEMPLARY, OR
CONSEQUENTIAL DAMAGES (INCLUDING, BUT NOT LIMITED TO, PROCUREMENT OF
SUBSTITUTE GOODS OR SERVICES; LOSS OF USE, DATA, OR PROFITS; OR
BUSINESS INTERRUPTION) HOWEVER CAUSED AND ON ANY THEORY OF LIABILITY,
WHETHER IN CONTRACT, STRICT LIABILITY, OR TORT (INCLUDING NEGLIGENCE
OR OTHERWISE) ARISING IN ANY WAY OUT OF THE USE OF THIS SOFTWARE, EVEN
IF ADVISED OF THE POSSIBILITY OF SUCH DAMAGE.
 =============================================================================*/

#include "qcbor_decode_tests.h"
#include "qcbor/qcbor_encode.h"
#include "qcbor/qcbor_main_decode.h"
#include "qcbor/qcbor_spiffy_decode.h"
#include "qcbor/qcbor_number_decode.h"
#include "qcbor/qcbor_tag_decode.h"
#include <string.h>
#include <math.h> // for fabs()
#include "not_well_formed_cbor.h"

#define NULLUsefulBufCConst {NULL, 0}


// Handy macro to compare a UsefulBuf to a C string
#define UsefulBufCompareToSZ(x, y) \
   UsefulBuf_Compare(x, UsefulBuf_FromSZ(y))

#ifdef  PRINT_FUNCTIONS_FOR_DEBUGGING
#include <stdio.h>

static void PrintUsefulBufC(const char *szLabel, UsefulBufC Buf)
{
   if(szLabel) {
      printf("%s ", szLabel);
   }

   size_t i;
   for(i = 0; i < Buf.len; i++) {
      uint8_t Z = ((uint8_t *)Buf.ptr)[i];
      printf("%02x ", Z);
   }
   printf("\n");

   fflush(stdout);
}
#endif /* PRINT_FUNCTIONS_FOR_DEBUGGING */


/* Make a test results code that includes three components. Return code
 * is xxxyyyzzz where zz is the error code, yy is the test number and
 * zz is check being performed
 */
static int32_t
MakeTestResultCode(uint32_t   uTestCase,
                   uint32_t   uTestNumber,
                   QCBORError uErrorCode)
{
   uint32_t uCode = (uTestCase * 1000000) +
                    (uTestNumber * 1000) +
                    (uint32_t)uErrorCode;
   return (int32_t)uCode;
}


/*
   [
      -18446744073709551616,
      -18446744073709551615,
      -9223372036854775808,
      -4294967297,
      -4294967296,
      -4294967295,
      -4294967294,
      -2147483648,
      -2147483647,
      -65538,
      -65537,
      -65536,
      -65535,
      -65534,
      -257,
      -256,
      -255,
      -254,
      -25,
      -24,
      -23,
      -1,
      0,
      0,
      1,
      22,
      23,
      24,
      25,
      26,
      254,
      255,
      256,
      257,
      65534,
      65535,
      65536,
      65537,
      65538,
      2147483647,
      2147483647,
      2147483648,
      2147483649,
      4294967294,
      4294967295,
      4294967296,
      4294967297,
      9223372036854775807,
      18446744073709551615
    ]
 */

static const uint8_t spExpectedEncodedInts[] = {
   0x98, 0x31, 0x3b, 0xff, 0xff, 0xff, 0xff, 0xff,
   0xff, 0xff, 0xff, 0x3b, 0xFf, 0xff, 0xff, 0xff, 0xff,
   0xff, 0xff, 0xfe, 0x3b, 0x7f, 0xff, 0xff, 0xff, 0xff,
   0xff, 0xff, 0xff, 0x3b, 0x00, 0x00, 0x00, 0x01,
   0x00, 0x00, 0x00, 0x00, 0x3a, 0xff, 0xff, 0xff,
   0xff, 0x3a, 0xff, 0xff, 0xff, 0xfe, 0x3a, 0xff,
   0xff, 0xff, 0xfd, 0x3a, 0x7f, 0xff, 0xff, 0xff,
   0x3a, 0x7f, 0xff, 0xff, 0xfe, 0x3a, 0x00, 0x01,
   0x00, 0x01, 0x3a, 0x00, 0x01, 0x00, 0x00, 0x39,
   0xff, 0xff, 0x39, 0xff, 0xfe, 0x39, 0xff, 0xfd,
   0x39, 0x01, 0x00, 0x38, 0xff, 0x38, 0xfe, 0x38,
   0xfd, 0x38, 0x18, 0x37, 0x36, 0x20, 0x00, 0x00,
   0x01, 0x16, 0x17, 0x18, 0x18, 0x18, 0x19, 0x18,
   0x1a, 0x18, 0xfe, 0x18, 0xff, 0x19, 0x01, 0x00,
   0x19, 0x01, 0x01, 0x19, 0xff, 0xfe, 0x19, 0xff,
   0xff, 0x1a, 0x00, 0x01, 0x00, 0x00, 0x1a, 0x00,
   0x01, 0x00, 0x01, 0x1a, 0x00, 0x01, 0x00, 0x02,
   0x1a, 0x7f, 0xff, 0xff, 0xff, 0x1a, 0x7f, 0xff,
   0xff, 0xff, 0x1a, 0x80, 0x00, 0x00, 0x00, 0x1a,
   0x80, 0x00, 0x00, 0x01, 0x1a, 0xff, 0xff, 0xff,
   0xfe, 0x1a, 0xff, 0xff, 0xff, 0xff, 0x1b, 0x00,
   0x00, 0x00, 0x01, 0x00, 0x00, 0x00, 0x00, 0x1b,
   0x00, 0x00, 0x00, 0x01, 0x00, 0x00, 0x00, 0x01,
   0x1b, 0x7f, 0xff, 0xff, 0xff, 0xff, 0xff, 0xff,
   0xff, 0x1b, 0xff, 0xff, 0xff, 0xff, 0xff, 0xff,
   0xff, 0xff};


// return CBOR error or -1 if type of value doesn't match

static int32_t IntegerValuesParseTestInternal(QCBORDecodeContext *pDCtx)
{
   QCBORItem  Item;
   QCBORError nCBORError;

   if((nCBORError = QCBORDecode_GetNext(pDCtx, &Item)))
      return (int32_t)nCBORError;
   if(Item.uDataType != QCBOR_TYPE_ARRAY)
      return -1;

   if((nCBORError = QCBORDecode_GetNext(pDCtx, &Item)))
      return (int32_t)nCBORError;
   if(Item.uDataType != QCBOR_TYPE_65BIT_NEG_INT ||
      Item.val.uint64 != 0xffffffffffffffffULL)
      return -1;

   if((nCBORError = QCBORDecode_GetNext(pDCtx, &Item)))
      return (int32_t)nCBORError;
   if(Item.uDataType != QCBOR_TYPE_65BIT_NEG_INT ||
      Item.val.uint64 != 0xfffffffffffffffeULL)
      return -1;

   if((nCBORError = QCBORDecode_GetNext(pDCtx, &Item)))
      return (int32_t)nCBORError;
   if(Item.uDataType != QCBOR_TYPE_INT64 ||
      Item.val.int64 != -9223372036854775807LL - 1)
      return -1;

   if((nCBORError = QCBORDecode_GetNext(pDCtx, &Item)))
      return (int32_t)nCBORError;
   if(Item.uDataType != QCBOR_TYPE_INT64 ||
      Item.val.int64 != -4294967297LL)
      return -1;

   if((nCBORError = QCBORDecode_GetNext(pDCtx, &Item)))
      return (int32_t)nCBORError;
   if(Item.uDataType != QCBOR_TYPE_INT64 ||
      Item.val.int64 != -4294967296LL)
      return -1;

   if((nCBORError = QCBORDecode_GetNext(pDCtx, &Item)))
      return (int32_t)nCBORError;
   if(Item.uDataType != QCBOR_TYPE_INT64 ||
      Item.val.int64 != -4294967295LL)
      return -1;

   if((nCBORError = QCBORDecode_GetNext(pDCtx, &Item)))
      return (int32_t)nCBORError;
   if(Item.uDataType != QCBOR_TYPE_INT64 ||
      Item.val.int64 != -4294967294LL)
      return -1;


   if((nCBORError = QCBORDecode_GetNext(pDCtx, &Item)))
      return (int32_t)nCBORError;
   if(Item.uDataType != QCBOR_TYPE_INT64 ||
      Item.val.int64 != -2147483648LL)
      return -1;

   if((nCBORError = QCBORDecode_GetNext(pDCtx, &Item)))
      return (int32_t)nCBORError;
   if(Item.uDataType != QCBOR_TYPE_INT64 ||
      Item.val.int64 != -2147483647LL)
      return -1;

   if((nCBORError = QCBORDecode_GetNext(pDCtx, &Item)))
      return (int32_t)nCBORError;
   if(Item.uDataType != QCBOR_TYPE_INT64 ||
      Item.val.int64 != -65538)
      return  -1;

   if((nCBORError = QCBORDecode_GetNext(pDCtx, &Item)))
      return (int32_t)nCBORError;
   if(Item.uDataType != QCBOR_TYPE_INT64 ||
      Item.val.int64 != -65537)
      return  -1;

   if((nCBORError = QCBORDecode_GetNext(pDCtx, &Item)))
      return (int32_t)nCBORError;
   if(Item.uDataType != QCBOR_TYPE_INT64 ||
      Item.val.int64 != -65536)
      return  -1;


   if((   nCBORError = QCBORDecode_GetNext(pDCtx, &Item)))
      return (int32_t)nCBORError;
   if(Item.uDataType != QCBOR_TYPE_INT64 ||
      Item.val.int64 != -65535)
      return  -1;


   if((   nCBORError = QCBORDecode_GetNext(pDCtx, &Item)))
      return (int32_t)nCBORError;
   if(Item.uDataType != QCBOR_TYPE_INT64 ||
      Item.val.int64 != -65534)
      return  -1;


   if((   nCBORError = QCBORDecode_GetNext(pDCtx, &Item)))
      return (int32_t)nCBORError;
   if(Item.uDataType != QCBOR_TYPE_INT64 ||
      Item.val.int64 != -257)
      return  -1;

   if((   nCBORError = QCBORDecode_GetNext(pDCtx, &Item)))
      return (int32_t)nCBORError;
   if(Item.uDataType != QCBOR_TYPE_INT64 ||
      Item.val.int64 != -256)
      return  -1;

   if((   nCBORError = QCBORDecode_GetNext(pDCtx, &Item)))
      return (int32_t)nCBORError;
   if(Item.uDataType != QCBOR_TYPE_INT64 ||
      Item.val.int64 != -255)
      return  -1;

   if((   nCBORError = QCBORDecode_GetNext(pDCtx, &Item)))
      return (int32_t)nCBORError;
   if(Item.uDataType != QCBOR_TYPE_INT64 ||
      Item.val.int64 != -254)
      return  -1;


   if((   nCBORError = QCBORDecode_GetNext(pDCtx, &Item)))
      return (int32_t)nCBORError;
   if(Item.uDataType != QCBOR_TYPE_INT64 ||
      Item.val.int64 != -25)
      return  -1;


   if((   nCBORError = QCBORDecode_GetNext(pDCtx, &Item)))
      return (int32_t)nCBORError;
   if(Item.uDataType != QCBOR_TYPE_INT64 ||
      Item.val.int64 != -24)
      return  -1;


   if((   nCBORError = QCBORDecode_GetNext(pDCtx, &Item)))
      return (int32_t)nCBORError;
   if(Item.uDataType != QCBOR_TYPE_INT64 ||
      Item.val.int64 != -23)
      return  -1;


   if((   nCBORError = QCBORDecode_GetNext(pDCtx, &Item)))
      return (int32_t)nCBORError;
   if(Item.uDataType != QCBOR_TYPE_INT64 ||
      Item.val.int64 != -1)
      return  -1;


   if((   nCBORError = QCBORDecode_GetNext(pDCtx, &Item)))
      return (int32_t)nCBORError;
   if(Item.uDataType != QCBOR_TYPE_INT64 ||
      Item.val.int64 != 0)
      return  -1;


   if((   nCBORError = QCBORDecode_GetNext(pDCtx, &Item)))
      return (int32_t)nCBORError;
   if(Item.uDataType != QCBOR_TYPE_INT64 ||
      Item.val.int64 != 0)
      return  -1;

   if((   nCBORError = QCBORDecode_GetNext(pDCtx, &Item)))
      return (int32_t)nCBORError;
   if(Item.uDataType != QCBOR_TYPE_INT64 ||
      Item.val.int64 != 1)
      return  -1;


   if((   nCBORError = QCBORDecode_GetNext(pDCtx, &Item)))
      return (int32_t)nCBORError;
   if(Item.uDataType != QCBOR_TYPE_INT64 ||
      Item.val.int64 != 22)
      return  -1;


   if((   nCBORError = QCBORDecode_GetNext(pDCtx, &Item)))
      return (int32_t)nCBORError;
   if(Item.uDataType != QCBOR_TYPE_INT64 ||
      Item.val.int64 != 23)
      return  -1;


   if((   nCBORError = QCBORDecode_GetNext(pDCtx, &Item)))
      return (int32_t)nCBORError;
   if(Item.uDataType != QCBOR_TYPE_INT64 ||
      Item.val.int64 != 24)
      return  -1;


   if((   nCBORError = QCBORDecode_GetNext(pDCtx, &Item)))
      return (int32_t)nCBORError;
   if(Item.uDataType != QCBOR_TYPE_INT64 ||
      Item.val.int64 != 25)
      return  -1;

   if((   nCBORError = QCBORDecode_GetNext(pDCtx, &Item)))
      return (int32_t)nCBORError;
   if(Item.uDataType != QCBOR_TYPE_INT64 ||
      Item.val.int64 != 26)
      return  -1;


   if((   nCBORError = QCBORDecode_GetNext(pDCtx, &Item)))
      return (int32_t)nCBORError;
   if(Item.uDataType != QCBOR_TYPE_INT64 ||
      Item.val.int64 != 254)
      return  -1;


   if((   nCBORError = QCBORDecode_GetNext(pDCtx, &Item)))
      return (int32_t)nCBORError;
   if(Item.uDataType != QCBOR_TYPE_INT64 ||
      Item.val.int64 != 255)
      return  -1;


   if((   nCBORError = QCBORDecode_GetNext(pDCtx, &Item)))
      return (int32_t)nCBORError;
   if(Item.uDataType != QCBOR_TYPE_INT64 ||
      Item.val.int64 != 256)
      return  -1;


   if((   nCBORError = QCBORDecode_GetNext(pDCtx, &Item)))
      return (int32_t)nCBORError;
   if(Item.uDataType != QCBOR_TYPE_INT64 ||
      Item.val.int64 != 257)
      return  -1;

   if((   nCBORError = QCBORDecode_GetNext(pDCtx, &Item)))
      return (int32_t)nCBORError;
   if(Item.uDataType != QCBOR_TYPE_INT64 ||
      Item.val.int64 != 65534)
      return  -1;


   if((   nCBORError = QCBORDecode_GetNext(pDCtx, &Item)))
      return (int32_t)nCBORError;
   if(Item.uDataType != QCBOR_TYPE_INT64 ||
      Item.val.int64 != 65535)
      return  -1;


   if((   nCBORError = QCBORDecode_GetNext(pDCtx, &Item)))
      return (int32_t)nCBORError;
   if(Item.uDataType != QCBOR_TYPE_INT64 ||
      Item.val.int64 != 65536)
      return  -1;

   if((   nCBORError = QCBORDecode_GetNext(pDCtx, &Item)))
      return (int32_t)nCBORError;
   if(Item.uDataType != QCBOR_TYPE_INT64 ||
      Item.val.int64 != 65537)
      return  -1;

   if((   nCBORError = QCBORDecode_GetNext(pDCtx, &Item)))
      return (int32_t)nCBORError;
   if(Item.uDataType != QCBOR_TYPE_INT64 ||
      Item.val.int64 != 65538)
      return  -1;

   if((   nCBORError = QCBORDecode_GetNext(pDCtx, &Item)))
      return (int32_t)nCBORError;
   if(Item.uDataType != QCBOR_TYPE_INT64 ||
      Item.val.int64 != 2147483647LL)
      return  -1;

   if((   nCBORError = QCBORDecode_GetNext(pDCtx, &Item)))
      return (int32_t)nCBORError;
   if(Item.uDataType != QCBOR_TYPE_INT64 ||
      Item.val.int64 != 2147483647LL)
      return  -1;

   if((   nCBORError = QCBORDecode_GetNext(pDCtx, &Item)))
      return (int32_t)nCBORError;
   if(Item.uDataType != QCBOR_TYPE_INT64 ||
      Item.val.int64 != 2147483648LL)
      return  -1;

   if((   nCBORError = QCBORDecode_GetNext(pDCtx, &Item)))
      return (int32_t)nCBORError;
   if(Item.uDataType != QCBOR_TYPE_INT64 ||
      Item.val.int64 != 2147483649LL)
      return  -1;

   if((   nCBORError = QCBORDecode_GetNext(pDCtx, &Item)))
      return (int32_t)nCBORError;
   if(Item.uDataType != QCBOR_TYPE_INT64 ||
      Item.val.int64 != 4294967294LL)
      return  -1;


   if((   nCBORError = QCBORDecode_GetNext(pDCtx, &Item)))
      return (int32_t)nCBORError;
   if(Item.uDataType != QCBOR_TYPE_INT64 ||
      Item.val.int64 != 4294967295LL)
      return  -1;


   if((   nCBORError = QCBORDecode_GetNext(pDCtx, &Item)))
      return (int32_t)nCBORError;
   if(Item.uDataType != QCBOR_TYPE_INT64 ||
      Item.val.int64 != 4294967296LL)
      return  -1;


   if((   nCBORError = QCBORDecode_GetNext(pDCtx, &Item)))
      return (int32_t)nCBORError;
   if(Item.uDataType != QCBOR_TYPE_INT64 ||
      Item.val.int64 != 4294967297LL)
      return  -1;



   if((   nCBORError = QCBORDecode_GetNext(pDCtx, &Item)))
      return (int32_t)nCBORError;
   if(Item.uDataType != QCBOR_TYPE_INT64 ||
      Item.val.int64 != 9223372036854775807LL)
      return  -1;


   if((   nCBORError = QCBORDecode_GetNext(pDCtx, &Item)))
      return (int32_t)nCBORError;
   if(Item.uDataType != QCBOR_TYPE_UINT64 ||
      Item.val.uint64 != 18446744073709551615ULL)
      return  -1;


   if(QCBORDecode_Finish(pDCtx) != QCBOR_SUCCESS) {
      return -1;
   }

   return 0;
}



/*
   Tests the decoding of lots of different integers sizes
   and values.
 */
int32_t IntegerValuesParseTest(void)
{
   int nReturn;
   QCBORDecodeContext DCtx;

   QCBORDecode_Init(&DCtx,
                    UsefulBuf_FROM_BYTE_ARRAY_LITERAL(spExpectedEncodedInts),
                    QCBOR_DECODE_MODE_NORMAL);

   // The really big test of all successes
   nReturn = IntegerValuesParseTestInternal(&DCtx);
   if(nReturn) {
      return nReturn;
   }

   return(nReturn);
}


/*
   Creates a simple CBOR array and returns it in *pEncoded. The array is
   malloced and needs to be freed. This is used by several tests.

   Two of the inputs can be set. Two other items in the array are fixed.

 */

static uint8_t spSimpleArrayBuffer[50];

static int32_t CreateSimpleArray(int nInt1, int nInt2, uint8_t **pEncoded, size_t *pEncodedLen)
{
   QCBOREncodeContext ECtx;
   int nReturn = -1;

   *pEncoded = NULL;
   *pEncodedLen = INT32_MAX;

   // loop runs CBOR encoding twice. First with no buffer to
   // calculate the length so buffer can be allocated correctly,
   // and last with the buffer to do the actual encoding
   do {
      QCBOREncode_Init(&ECtx, (UsefulBuf){*pEncoded, *pEncodedLen});
      QCBOREncode_OpenArray(&ECtx);
      QCBOREncode_AddInt64(&ECtx, nInt1);
      QCBOREncode_AddInt64(&ECtx, nInt2);
      QCBOREncode_AddBytes(&ECtx, ((UsefulBufC) {"galactic", 8}));
      QCBOREncode_AddBytes(&ECtx, ((UsefulBufC) {"haven token", 11}));
      QCBOREncode_CloseArray(&ECtx);

      if(QCBOREncode_FinishGetSize(&ECtx, pEncodedLen))
         goto Done;

      if(*pEncoded != NULL) {
         nReturn = 0;
         goto Done;
      }

      // Use static buffer to avoid dependency on malloc()
      if(*pEncodedLen > sizeof(spSimpleArrayBuffer)) {
         goto Done;
      }
      *pEncoded = spSimpleArrayBuffer;

   } while(1);

Done:
   return nReturn;
}


/*
 Some basic CBOR with map and array used in a lot of tests.
 The map labels are all strings

   {
      "first integer": 42,
      "an array of two strings": [
         "string1", "string2"
      ],
      "map in a map": {
         "bytes 1": h'78787878',
         "bytes 2": h'79797979',
         "another int": 98,
         "text 2": "lies, damn lies and statistics"
      }
   }
 */
static const uint8_t pValidMapEncoded[] = {
   0xa3, 0x6d, 0x66, 0x69, 0x72, 0x73, 0x74, 0x20,
   0x69, 0x6e, 0x74, 0x65, 0x67, 0x65, 0x72, 0x18,
   0x2a, 0x77, 0x61, 0x6e, 0x20, 0x61, 0x72, 0x72,
   0x61, 0x79, 0x20, 0x6f, 0x66, 0x20, 0x74, 0x77,
   0x6f, 0x20, 0x73, 0x74, 0x72, 0x69, 0x6e, 0x67,
   0x73, 0x82, 0x67, 0x73, 0x74, 0x72, 0x69, 0x6e,
   0x67, 0x31, 0x67, 0x73, 0x74, 0x72, 0x69, 0x6e,
   0x67, 0x32, 0x6c, 0x6d, 0x61, 0x70, 0x20, 0x69,
   0x6e, 0x20, 0x61, 0x20, 0x6d, 0x61, 0x70, 0xa4,
   0x67, 0x62, 0x79, 0x74, 0x65, 0x73, 0x20, 0x31,
   0x44, 0x78, 0x78, 0x78, 0x78, 0x67, 0x62, 0x79,
   0x74, 0x65, 0x73, 0x20, 0x32, 0x44, 0x79, 0x79,
   0x79, 0x79, 0x6b, 0x61, 0x6e, 0x6f, 0x74, 0x68,
   0x65, 0x72, 0x20, 0x69, 0x6e, 0x74, 0x18, 0x62,
   0x66, 0x74, 0x65, 0x78, 0x74, 0x20, 0x32, 0x78,
   0x1e, 0x6c, 0x69, 0x65, 0x73, 0x2c, 0x20, 0x64,
   0x61, 0x6d, 0x6e, 0x20, 0x6c, 0x69, 0x65, 0x73,
   0x20, 0x61, 0x6e, 0x64, 0x20, 0x73, 0x74, 0x61,
   0x74, 0x69, 0x73, 0x74, 0x69, 0x63, 0x73 };


#ifndef QCBOR_DISABLE_INDEFINITE_LENGTH_ARRAYS
// Same as above, but with indefinite lengths.
static const uint8_t pValidMapIndefEncoded[] = {
   0xbf, 0x6d, 0x66, 0x69, 0x72, 0x73, 0x74, 0x20,
   0x69, 0x6e, 0x74, 0x65, 0x67, 0x65, 0x72, 0x18,
   0x2a, 0x77, 0x61, 0x6e, 0x20, 0x61, 0x72, 0x72,
   0x61, 0x79, 0x20, 0x6f, 0x66, 0x20, 0x74, 0x77,
   0x6f, 0x20, 0x73, 0x74, 0x72, 0x69, 0x6e, 0x67,
   0x73, 0x9f, 0x67, 0x73, 0x74, 0x72, 0x69, 0x6e,
   0x67, 0x31, 0x67, 0x73, 0x74, 0x72, 0x69, 0x6e,
   0x67, 0x32, 0xff, 0x6c, 0x6d, 0x61, 0x70, 0x20,
   0x69, 0x6e, 0x20, 0x61, 0x20, 0x6d, 0x61, 0x70,
   0xbf, 0x67, 0x62, 0x79, 0x74, 0x65, 0x73, 0x20,
   0x31, 0x44, 0x78, 0x78, 0x78, 0x78, 0x67, 0x62,
   0x79, 0x74, 0x65, 0x73, 0x20, 0x32, 0x44, 0x79,
   0x79, 0x79, 0x79, 0x6b, 0x61, 0x6e, 0x6f, 0x74,
   0x68, 0x65, 0x72, 0x20, 0x69, 0x6e, 0x74, 0x18,
   0x62, 0x66, 0x74, 0x65, 0x78, 0x74, 0x20, 0x32,
   0x78, 0x1e, 0x6c, 0x69, 0x65, 0x73, 0x2c, 0x20,
   0x64, 0x61, 0x6d, 0x6e, 0x20, 0x6c, 0x69, 0x65,
   0x73, 0x20, 0x61, 0x6e, 0x64, 0x20, 0x73, 0x74,
   0x61, 0x74, 0x69, 0x73, 0x74, 0x69, 0x63, 0x73,
   0xff, 0xff};
#endif /* QCBOR_DISABLE_INDEFINITE_LENGTH_ARRAYS */


static int32_t ParseOrderedArray(const uint8_t *pEncoded,
                                 size_t nLen,
                                 int64_t *pInt1,
                                 int64_t *pInt2,
                                 const uint8_t **pBuf3,
                                 size_t *pBuf3Len,
                                 const uint8_t **pBuf4,
                                 size_t *pBuf4Len)
{
   QCBORDecodeContext DCtx;
   QCBORItem          Item;
   int                nReturn = -1; // assume error until success

   QCBORDecode_Init(&DCtx,
                    (UsefulBufC){pEncoded, nLen},
                    QCBOR_DECODE_MODE_NORMAL);

   // Make sure the first thing is a map
   if(QCBORDecode_GetNext(&DCtx, &Item) != 0 ||
      Item.uDataType != QCBOR_TYPE_ARRAY) {
      goto Done;
   }

   // First integer
   if(QCBORDecode_GetNext(&DCtx, &Item) != 0 ||
      Item.uDataType != QCBOR_TYPE_INT64) {
      goto Done;
   }
   *pInt1 = Item.val.int64;

   // Second integer
   if(QCBORDecode_GetNext(&DCtx, &Item) != 0 ||
      Item.uDataType != QCBOR_TYPE_INT64) {
      goto Done;
   }
   *pInt2 = Item.val.int64;

   // First string
   if(QCBORDecode_GetNext(&DCtx, &Item) != 0 ||
      Item.uDataType != QCBOR_TYPE_BYTE_STRING) {
      goto Done;
   }
   *pBuf3 = Item.val.string.ptr;
   *pBuf3Len = Item.val.string.len;

   // Second string
   if(QCBORDecode_GetNext(&DCtx, &Item) != 0 ||
      Item.uDataType != QCBOR_TYPE_BYTE_STRING) {
      goto Done;
   }
   *pBuf4 = Item.val.string.ptr;
   *pBuf4Len = Item.val.string.len;

   nReturn = 0;

Done:
   return(nReturn);
}




int32_t SimpleArrayTest(void)
{
   uint8_t *pEncoded;
   size_t  nEncodedLen;

   int64_t i1=0, i2=0;
   size_t i3=0, i4=0;
   const uint8_t *s3= (uint8_t *)"";
   const uint8_t *s4= (uint8_t *)"";


   if(CreateSimpleArray(23, 6000, &pEncoded, &nEncodedLen) < 0) {
      return(-1);
   }

   ParseOrderedArray(pEncoded, nEncodedLen, &i1, &i2, &s3, &i3, &s4, &i4);

   if(i1 != 23 ||
      i2 != 6000 ||
      i3 != 8 ||
      i4 != 11 ||
      memcmp("galactic", s3, 8) !=0 ||
      memcmp("haven token", s4, 11) !=0) {
      return(-1);
   }

   return(0);
}


/*
 [
    0,
    [],
    [
       [],
       [
          0
       ],
       {},
       {
          1: {},
          2: {},
          3: []
       }
    ]
 ]
 */
static uint8_t sEmpties[] = {
   0x83, 0x00, 0x80, 0x84, 0x80, 0x81, 0x00, 0xa0,
   0xa3, 0x01, 0xa0, 0x02, 0xa0, 0x03, 0x80};

#ifndef QCBOR_DISABLE_INDEFINITE_LENGTH_ARRAYS
/* Same as above, but with indefinte lengths */
static const uint8_t sEmptiesIndef[] = {
0x9F,
   0x00,
   0x9F,
      0xFF,
   0x9F,
      0x9F,
         0xFF,
      0x9F,
         0x00,
         0xFF,
      0xBF,
         0xFF,
      0xBF,
         0x01,
         0xBF,
            0xFF,
         0x02,
         0xBF,
            0xFF,
         0x03,
         0x9F,
            0xFF,
         0xFF,
      0xFF,
   0xFF};
#endif /* QCBOR_DISABLE_INDEFINITE_LENGTH_ARRAYS */


static int32_t CheckEmpties(UsefulBufC input, bool bCheckCounts)
{
   QCBORDecodeContext DCtx;
   QCBORItem Item;

   QCBORDecode_Init(&DCtx,
                    input,
                    QCBOR_DECODE_MODE_NORMAL);

   // Array with 3 items
   if(QCBORDecode_GetNext(&DCtx, &Item) != 0 ||
      Item.uDataType != QCBOR_TYPE_ARRAY ||
      Item.uNestingLevel != 0 ||
      Item.uNextNestLevel != 1 ||
      (bCheckCounts && Item.val.uCount != 3)) {
      return -1;
   }

   // An integer 0
   if(QCBORDecode_GetNext(&DCtx, &Item) != 0 ||
      Item.uDataType != QCBOR_TYPE_INT64 ||
      Item.uNestingLevel != 1 ||
      Item.uNextNestLevel != 1 ||
      Item.val.uint64 != 0) {
      return -2;
   }

   // An empty array
   if(QCBORDecode_GetNext(&DCtx, &Item) != 0 ||
      Item.uDataType != QCBOR_TYPE_ARRAY ||
      Item.uNestingLevel != 1 ||
      Item.uNextNestLevel != 1 ||
      (bCheckCounts && Item.val.uCount != 0)) {
      return -3;
   }

   // An array with 4 items
   if(QCBORDecode_GetNext(&DCtx, &Item) != 0 ||
      Item.uDataType != QCBOR_TYPE_ARRAY ||
      Item.uNestingLevel != 1 ||
      Item.uNextNestLevel != 2 ||
      (bCheckCounts && Item.val.uCount != 4)) {
      return -4;
   }

   // An empty array
   if(QCBORDecode_GetNext(&DCtx, &Item) != 0 ||
      Item.uDataType != QCBOR_TYPE_ARRAY ||
      Item.uNestingLevel != 2 ||
      Item.uNextNestLevel != 2 ||
      (bCheckCounts && Item.val.uCount != 0)) {
      return -5;
   }

   // An array with 1 item
   if(QCBORDecode_GetNext(&DCtx, &Item) != 0 ||
      Item.uDataType != QCBOR_TYPE_ARRAY ||
      Item.uNestingLevel != 2 ||
      Item.uNextNestLevel != 3 ||
      (bCheckCounts && Item.val.uCount != 1)) {
      return -6;
   }

   // An integer 0
   if(QCBORDecode_GetNext(&DCtx, &Item) != 0 ||
      Item.uDataType != QCBOR_TYPE_INT64 ||
      Item.uNestingLevel != 3 ||
      Item.uNextNestLevel != 2 ||
      Item.val.uint64 != 0) {
      return -7;
   }

   // An empty map
   if(QCBORDecode_GetNext(&DCtx, &Item) != 0 ||
      Item.uDataType != QCBOR_TYPE_MAP ||
      Item.uNestingLevel != 2 ||
      Item.uNextNestLevel != 2 ||
      (bCheckCounts && Item.val.uCount != 0)) {
      return -8;
   }

   // A map with 3 items
   if(QCBORDecode_GetNext(&DCtx, &Item) != 0 ||
      Item.uDataType != QCBOR_TYPE_MAP ||
      Item.uNestingLevel != 2 ||
      Item.uNextNestLevel != 3 ||
      (bCheckCounts && Item.val.uCount != 3)) {
      return -9;
   }

   // An empty map
   if(QCBORDecode_GetNext(&DCtx, &Item) != 0 ||
      Item.uDataType != QCBOR_TYPE_MAP ||
      Item.uNestingLevel != 3 ||
      Item.uNextNestLevel != 3 ||
      (bCheckCounts && Item.val.uCount != 0)) {
      return -10;
   }

   // An empty map
   if(QCBORDecode_GetNext(&DCtx, &Item) != 0 ||
      Item.uDataType != QCBOR_TYPE_MAP ||
      Item.uNestingLevel != 3 ||
      Item.uNextNestLevel != 3 ||
      (bCheckCounts && Item.val.uCount != 0)) {
      return -11;
   }

   // An empty array
   if(QCBORDecode_GetNext(&DCtx, &Item) != 0 ||
      Item.uDataType != QCBOR_TYPE_ARRAY ||
      Item.uNestingLevel != 3 ||
      Item.uNextNestLevel != 0 ||
      (bCheckCounts && Item.val.uCount != 0)) {
      return -12;
   }

   if(QCBORDecode_Finish(&DCtx) != QCBOR_SUCCESS) {
      return -13;
   }
   return 0;
}


int32_t EmptyMapsAndArraysTest(void)
{
   int nResult;
   nResult = CheckEmpties(UsefulBuf_FROM_BYTE_ARRAY_LITERAL(sEmpties),
                     true);
   if(nResult) {
      return nResult;
   }

#ifndef QCBOR_DISABLE_INDEFINITE_LENGTH_ARRAYS
   nResult = CheckEmpties(UsefulBuf_FROM_BYTE_ARRAY_LITERAL(sEmptiesIndef),
                     false);

   if(nResult) {
      return nResult -100;
   }
#endif /* QCBOR_DISABLE_INDEFINITE_LENGTH_ARRAYS */

   return 0;
}


static const uint8_t sEmptyMap[] = {
                              0xA1,     //# map(1)
                              0x02,     //# unsigned(2)
                              0xA0,     //# map(0)
};

int32_t ParseEmptyMapInMapTest(void)
{
   QCBORDecodeContext DCtx;
   QCBORItem Item;
   int nReturn = 0;
   QCBORError uErr;

   QCBORDecode_Init(&DCtx,
                    UsefulBuf_FROM_BYTE_ARRAY_LITERAL(sEmptyMap),
                    QCBOR_DECODE_MODE_NORMAL);

   /* now open the first Map */
   uErr = QCBORDecode_GetNext(&DCtx, &Item);
    if(uErr != QCBOR_SUCCESS ||
       Item.uDataType != QCBOR_TYPE_MAP) {
      nReturn = -3;
      goto done;
    }

   if(QCBORDecode_GetNext(&DCtx, &Item) != 0) {
     nReturn = -1;
     goto done;
   }
   if(Item.uDataType != QCBOR_TYPE_MAP ||
      Item.uNestingLevel != 1 ||
      Item.label.int64 != 2) {
     nReturn = -2;
     goto done;
   }

 done:
   return(nReturn);
}


/* [[[[[[[[[[]]]]]]]]]] */
static const uint8_t spDeepArrays[] = {
   0x81, 0x81, 0x81, 0x81, 0x81, 0x81, 0x81, 0x81,
   0x81, 0x80};

int32_t ParseDeepArrayTest(void)
{
   QCBORDecodeContext DCtx;
   int nReturn = 0;
   int i;

   QCBORDecode_Init(&DCtx,
                    UsefulBuf_FROM_BYTE_ARRAY_LITERAL(spDeepArrays),
                    QCBOR_DECODE_MODE_NORMAL);

   for(i = 0; i < 10; i++) {
      QCBORItem Item;

      if(QCBORDecode_GetNext(&DCtx, &Item) != 0 ||
         Item.uDataType != QCBOR_TYPE_ARRAY ||
         Item.uNestingLevel != i) {
         nReturn = -1;
         break;
      }
   }

   return(nReturn);
}

/* Big enough to test nesting to the depth of 24
 [[[[[[[[[[[[[[[[[[[[[[[[[]]]]]]]]]]]]]]]]]]]]]]]]]
 */
static const uint8_t spTooDeepArrays[] = {
   0x81, 0x81, 0x81, 0x81, 0x81, 0x81, 0x81, 0x81,
   0x81, 0x81, 0x81, 0x81, 0x81, 0x81, 0x81, 0x81,
   0x81, 0x81, 0x81, 0x81, 0x81, 0x81, 0x81, 0x81,
   0x80};

int32_t ParseTooDeepArrayTest(void)
{
   QCBORDecodeContext DCtx;
   int nReturn = 0;
   int i;
   QCBORItem Item;


   QCBORDecode_Init(&DCtx,
                    UsefulBuf_FROM_BYTE_ARRAY_LITERAL(spTooDeepArrays),
                    QCBOR_DECODE_MODE_NORMAL);

   for(i = 0; i < QCBOR_MAX_ARRAY_NESTING; i++) {

      if(QCBORDecode_GetNext(&DCtx, &Item) != 0 ||
         Item.uDataType != QCBOR_TYPE_ARRAY ||
         Item.uNestingLevel != i) {
         nReturn = -1;
         break;
      }
   }

   if(QCBORDecode_GetNext(&DCtx, &Item) != QCBOR_ERR_ARRAY_DECODE_NESTING_TOO_DEEP)
      nReturn = -1;

   return(nReturn);
}




int32_t ShortBufferParseTest(void)
{
   int nResult = 0;

   for(size_t nNum = sizeof(spExpectedEncodedInts)-1; nNum; nNum--) {
      QCBORDecodeContext DCtx;

      QCBORDecode_Init(&DCtx,
                       (UsefulBufC){spExpectedEncodedInts, nNum},
                       QCBOR_DECODE_MODE_NORMAL);

      const int nErr = IntegerValuesParseTestInternal(&DCtx);

      if(nErr != QCBOR_ERR_HIT_END && nErr != QCBOR_ERR_NO_MORE_ITEMS) {
         nResult = -1;
         goto Done;
      }
   }
Done:
   return nResult;
}



int32_t ShortBufferParseTest2(void)
{
   uint8_t *pEncoded;
   int      nReturn;
   size_t   nEncodedLen;

   int64_t i1, i2;
   size_t i3, i4;
   const uint8_t *s3, *s4;

   nReturn = 0;

   if(CreateSimpleArray(23, 6000, &pEncoded, &nEncodedLen) < 0) {
      return(-1);
   }

   for(nEncodedLen--; nEncodedLen; nEncodedLen--) {
      int nResult = ParseOrderedArray(pEncoded, (uint32_t)nEncodedLen, &i1,
                                      &i2, &s3, &i3, &s4, &i4);
      if(nResult == 0) {
         nReturn = -1;
      }
   }

   return(nReturn);
}


/* This test requires indef strings, HW float and preferred float,... */
#if !defined(QCBOR_DISABLE_INDEFINITE_LENGTH_STRINGS) && \
    !defined(QCBOR_DISABLE_FLOAT_HW_USE) && \
    !defined(QCBOR_DISABLE_PREFERRED_FLOAT) && \
    !defined(QCBOR_DISABLE_TAGS) && \
    !defined(QCBOR_DISABLE_INDEFINITE_LENGTH_ARRAYS)

static const uint8_t pPerverseLabels[] = {
   0xae,

   0xf5, 0x61, 0x61,

   0xf6, 0x61, 0x62,

   0xf8, 0xff, 0x61, 0x63,

   0xf9, 0x7e, 0x00, 0x61, 0x64,

   0xfa, 0x7f, 0x7f, 0xff, 0xff, 0x61, 0x65,

   0xfb, 0xff, 0xf0, 0x00, 0x00, 0x00, 0x00, 0x00, 0x00, 0x61, 0x66,

   0xa1, 0x19, 0x03, 0xe8, 0x10, 0x61, 0x67,

   0x81, 0x81, 0x81, 0x80, 0x61, 0x68,

   0xc1, 0x09, 0x61, 0x69,

   0x82, 0x05, 0xa2, 0x01, 0x02, 0x03, 0x04, 0x61, 0x6a,

   0xbf, 0xff, 0x61, 0x6b,

   0x9f, 0x11, 0x12, 0x13, 0xff, 0x61, 0x6c,

   0x7f, 0x62, 0x41, 0x42, 0x62, 0x43, 0x44, 0xff, 0x61, 0x6d,

   0xd9, 0x01, 0x02, 0xbf, 0x7f, 0x61, 0x4a, 0x61, 0x4b, 0xff, 0x00, 0xf4, 0xd7, 0x80 ,0xff, 0x61, 0x6e
};
#endif


#ifndef QCBOR_DISABLE_NON_INTEGER_LABELS
/*
 Decode and thoroughly check a moderately complex
 set of maps. Can be run in QCBOR_DECODE_MODE_NORMAL or in
 QCBOR_DECODE_MODE_MAP_STRINGS_ONLY.
 */
static int32_t ParseMapTest1(QCBORDecodeMode nMode)
{
   QCBORDecodeContext DCtx;
   QCBORItem Item;
   QCBORError nCBORError;

   QCBORDecode_Init(&DCtx,
                    (UsefulBufC){pValidMapEncoded, sizeof(pValidMapEncoded)},
                    nMode);

   if((nCBORError = QCBORDecode_GetNext(&DCtx, &Item))) {
      return (int32_t)nCBORError;
   }
   if(Item.uDataType != QCBOR_TYPE_MAP ||
      Item.val.uCount != 3)
      return -1;

   if((nCBORError = QCBORDecode_GetNext(&DCtx, &Item))) {
      return (int32_t)nCBORError;
   }

   if(Item.uLabelType != QCBOR_TYPE_TEXT_STRING ||
      Item.uDataType != QCBOR_TYPE_INT64 ||
      Item.val.int64 != 42 ||
      Item.uDataAlloc ||
      Item.uLabelAlloc ||
      UsefulBufCompareToSZ(Item.label.string, "first integer")) {
      return -1;
   }

   if((nCBORError = QCBORDecode_GetNext(&DCtx, &Item))) {
      return (int32_t)nCBORError;
   }
   if(Item.uLabelType != QCBOR_TYPE_TEXT_STRING ||
      Item.uDataAlloc ||
      Item.uLabelAlloc ||
      UsefulBufCompareToSZ(Item.label.string, "an array of two strings") ||
      Item.uDataType != QCBOR_TYPE_ARRAY ||
      Item.val.uCount != 2)
      return -1;

   if((nCBORError = QCBORDecode_GetNext(&DCtx, &Item))) {
      return (int32_t)nCBORError;
   }
   if(Item.uDataType != QCBOR_TYPE_TEXT_STRING ||
      Item.uDataAlloc ||
      Item.uLabelAlloc ||
      UsefulBufCompareToSZ(Item.val.string, "string1")) {
      return -1;
   }

   if((nCBORError = QCBORDecode_GetNext(&DCtx, &Item))) {
      return (int32_t)nCBORError;
   }
   if(Item.uDataType != QCBOR_TYPE_TEXT_STRING ||
      Item.uDataAlloc ||
      Item.uLabelAlloc ||
      UsefulBufCompareToSZ(Item.val.string, "string2")) {
      return -1;
   }

   if((nCBORError = QCBORDecode_GetNext(&DCtx, &Item))) {
      return (int32_t)nCBORError;
   }
   if(Item.uLabelType != QCBOR_TYPE_TEXT_STRING ||
      Item.uDataAlloc ||
      Item.uLabelAlloc ||
      UsefulBufCompareToSZ(Item.label.string, "map in a map") ||
      Item.uDataType != QCBOR_TYPE_MAP ||
      Item.val.uCount != 4) {
      return -1;
   }

   if((nCBORError = QCBORDecode_GetNext(&DCtx, &Item))) {
      return (int32_t)nCBORError;
   }
   if(Item.uLabelType != QCBOR_TYPE_TEXT_STRING ||
      UsefulBuf_Compare(Item.label.string, UsefulBuf_FromSZ("bytes 1"))||
      Item.uDataType != QCBOR_TYPE_BYTE_STRING ||
      Item.uDataAlloc ||
      Item.uLabelAlloc ||
      UsefulBufCompareToSZ(Item.val.string, "xxxx")) {
      return -1;
   }

   if((nCBORError = QCBORDecode_GetNext(&DCtx, &Item))) {
      return (int32_t)nCBORError;
   }
   if(Item.uLabelType != QCBOR_TYPE_TEXT_STRING ||
      UsefulBufCompareToSZ(Item.label.string, "bytes 2") ||
      Item.uDataType != QCBOR_TYPE_BYTE_STRING ||
      Item.uDataAlloc ||
      Item.uLabelAlloc ||
      UsefulBufCompareToSZ(Item.val.string, "yyyy")) {
      return -1;
   }

   if((nCBORError = QCBORDecode_GetNext(&DCtx, &Item))) {
      return (int32_t)nCBORError;
   }
   if(Item.uLabelType != QCBOR_TYPE_TEXT_STRING ||
      Item.uDataAlloc ||
      Item.uLabelAlloc ||
      UsefulBufCompareToSZ(Item.label.string, "another int") ||
      Item.uDataType != QCBOR_TYPE_INT64 ||
      Item.val.int64 != 98)
      return -1;

   if((nCBORError = QCBORDecode_GetNext(&DCtx, &Item))) {
      return (int32_t)nCBORError;
   }
   if(Item.uLabelType != QCBOR_TYPE_TEXT_STRING ||
      UsefulBuf_Compare(Item.label.string, UsefulBuf_FromSZ("text 2"))||
      Item.uDataType != QCBOR_TYPE_TEXT_STRING ||
      Item.uDataAlloc ||
      Item.uLabelAlloc ||
      UsefulBufCompareToSZ(Item.val.string, "lies, damn lies and statistics")) {
      return -1;
   }

   return 0;
}
#endif /* ! QCBOR_DISABLE_NON_INTEGER_LABELS */

/* This test requires indef strings, HW float and preferred float,... */
#if !defined(QCBOR_DISABLE_INDEFINITE_LENGTH_STRINGS) && \
    !defined(QCBOR_DISABLE_FLOAT_HW_USE) && \
    !defined(QCBOR_DISABLE_PREFERRED_FLOAT) && \
    !defined(QCBOR_DISABLE_TAGS) && \
    !defined(QCBOR_DISABLE_INDEFINITE_LENGTH_ARRAYS)

/* Utility to decode a one byte string and match to letter. */
static QCBORError
CheckOneLetterString(QCBORDecodeContext *pDecode, uint8_t letter)
{
   UsefulBufC Text;
   QCBORError uErr;

   QCBORDecode_GetTextString(pDecode, &Text);
   uErr = QCBORDecode_GetError(pDecode);
   if(uErr) {
      return uErr;
   }

   if(Text.len != 1) {
      return QCBOR_ERR_FIRST_USER_DEFINED;
   }

   if(*(const uint8_t *)Text.ptr != letter) {
      return QCBOR_ERR_FIRST_USER_DEFINED;
   }

   return QCBOR_SUCCESS;
}
#endif


/*
 Decode and thoroughly check a moderately complex
 set of maps in the QCBOR_DECODE_MODE_MAP_AS_ARRAY mode.
 */
int32_t ParseMapAsArrayTest(void)
{
   QCBORDecodeContext DCtx;
   QCBORItem          Item;
   QCBORError         uErr;

   QCBORDecode_Init(&DCtx,
                    UsefulBuf_FROM_BYTE_ARRAY_LITERAL(pValidMapEncoded),
                    QCBOR_DECODE_MODE_MAP_AS_ARRAY);

   if((uErr = QCBORDecode_GetNext(&DCtx, &Item))) {
      return MakeTestResultCode(1, 1, uErr);
   }
   if(Item.uDataType != QCBOR_TYPE_MAP_AS_ARRAY ||
      Item.val.uCount != 6) {
      return -1;
   }

   if((uErr = QCBORDecode_GetNext(&DCtx, &Item))) {
      return (int32_t)uErr;
   }
   if(Item.uDataType != QCBOR_TYPE_TEXT_STRING ||
      Item.uDataAlloc ||
      Item.uLabelAlloc ||
      Item.uLabelType != QCBOR_TYPE_NONE ||
      UsefulBufCompareToSZ(Item.val.string, "first integer")) {
      return -2;
   }

   if((uErr = QCBORDecode_GetNext(&DCtx, &Item))) {
      return (int32_t)uErr;
   }
   if(Item.uLabelType != QCBOR_TYPE_NONE ||
      Item.uDataType != QCBOR_TYPE_INT64 ||
      Item.val.int64 != 42 ||
      Item.uDataAlloc ||
      Item.uLabelAlloc) {
      return -3;
   }

   if((uErr = QCBORDecode_GetNext(&DCtx, &Item))) {
      return (int32_t)uErr;
   }
   if(Item.uLabelType != QCBOR_TYPE_NONE ||
      Item.uDataAlloc ||
      Item.uLabelAlloc ||
      UsefulBufCompareToSZ(Item.val.string, "an array of two strings") ||
      Item.uDataType != QCBOR_TYPE_TEXT_STRING) {
      return -4;
   }

   if((uErr = QCBORDecode_GetNext(&DCtx, &Item))) {
      return (int32_t)uErr;
   }
   if(Item.uLabelType != QCBOR_TYPE_NONE ||
      Item.uDataAlloc ||
      Item.uLabelAlloc ||
      Item.uDataType != QCBOR_TYPE_ARRAY ||
      Item.val.uCount != 2) {
      return -5;
   }

   if((uErr = QCBORDecode_GetNext(&DCtx, &Item))) {
      return (int32_t)uErr;
   }
   if(Item.uDataType != QCBOR_TYPE_TEXT_STRING ||
      Item.val.string.len != 7 ||
      Item.uDataAlloc ||
      Item.uLabelAlloc ||
      UsefulBuf_Compare(Item.val.string, UsefulBuf_FromSZ("string1"))) {
      return -6;
   }

   if((uErr = QCBORDecode_GetNext(&DCtx, &Item))) {
      return (int32_t)uErr;
   }
   if(Item.uDataType != QCBOR_TYPE_TEXT_STRING ||
      Item.uDataAlloc ||
      Item.uLabelAlloc ||
      UsefulBuf_Compare(Item.val.string, UsefulBuf_FromSZ("string2"))) {
      return -7;
   }


   if((uErr = QCBORDecode_GetNext(&DCtx, &Item))) {
      return (int32_t)uErr;
   }
   if(Item.uLabelType != QCBOR_TYPE_NONE ||
      Item.uDataAlloc ||
      Item.uLabelAlloc ||
      UsefulBufCompareToSZ(Item.val.string, "map in a map")) {
      return -8;
   }

   if((uErr = QCBORDecode_GetNext(&DCtx, &Item))) {
      return (int32_t)uErr;
   }
   if(Item.uLabelType != QCBOR_TYPE_NONE ||
      Item.uDataAlloc ||
      Item.uLabelAlloc ||
      Item.uDataType != QCBOR_TYPE_MAP_AS_ARRAY ||
      Item.val.uCount != 8) {
      return -9;
   }

   if((uErr = QCBORDecode_GetNext(&DCtx, &Item))) {
      return (int32_t)uErr;
   }
   if(Item.uLabelType != QCBOR_TYPE_NONE ||
      UsefulBufCompareToSZ(Item.val.string, "bytes 1") ||
      Item.uDataType != QCBOR_TYPE_TEXT_STRING ||
      Item.uDataAlloc ||
      Item.uLabelAlloc) {
      return -10;
   }

   if((uErr = QCBORDecode_GetNext(&DCtx, &Item))) {
      return (int32_t)uErr;
   }
   if(Item.uLabelType != QCBOR_TYPE_NONE ||
      Item.uDataType != QCBOR_TYPE_BYTE_STRING ||
      Item.uDataAlloc ||
      Item.uLabelAlloc ||
      UsefulBufCompareToSZ(Item.val.string, "xxxx")) {
      return -11;
   }

   if((uErr = QCBORDecode_GetNext(&DCtx, &Item))) {
      return (int32_t)uErr;
   }
   if(Item.uLabelType != QCBOR_TYPE_NONE ||
      UsefulBufCompareToSZ(Item.val.string, "bytes 2") ||
      Item.uDataType != QCBOR_TYPE_TEXT_STRING ||
      Item.uDataAlloc ||
      Item.uLabelAlloc) {
      return -12;
   }

   if((uErr = QCBORDecode_GetNext(&DCtx, &Item))) {
      return (int32_t)uErr;
   }
   if(Item.uLabelType != QCBOR_TYPE_NONE ||
      Item.uDataType != QCBOR_TYPE_BYTE_STRING ||
      Item.uDataAlloc ||
      Item.uLabelAlloc ||
      UsefulBufCompareToSZ(Item.val.string, "yyyy")) {
      return -13;
   }

   if((uErr = QCBORDecode_GetNext(&DCtx, &Item))) {
      return (int32_t)uErr;
   }
   if(Item.uLabelType != QCBOR_TYPE_NONE ||
      Item.uDataAlloc ||
      Item.uLabelAlloc ||
      UsefulBufCompareToSZ(Item.val.string, "another int") ||
      Item.uDataType != QCBOR_TYPE_TEXT_STRING) {
      return -14;
   }

   if((uErr = QCBORDecode_GetNext(&DCtx, &Item))) {
      return (int32_t)uErr;
   }
   if(Item.uLabelType != QCBOR_TYPE_NONE ||
      Item.uDataAlloc ||
      Item.uLabelAlloc ||
      Item.uDataType != QCBOR_TYPE_INT64 ||
      Item.val.int64 != 98) {
      return -15;
   }

   if((uErr = QCBORDecode_GetNext(&DCtx, &Item))) {
      return (int32_t)uErr;
   }
   if(Item.uLabelType != QCBOR_TYPE_NONE ||
      UsefulBufCompareToSZ(Item.val.string, "text 2") ||
      Item.uDataType != QCBOR_TYPE_TEXT_STRING ||
      Item.uDataAlloc ||
      Item.uLabelAlloc) {
      return -16;
   }

   if((uErr = QCBORDecode_GetNext(&DCtx, &Item))) {
      return (int32_t)uErr;
   }
   if(Item.uLabelType != QCBOR_TYPE_NONE ||
      Item.uDataType != QCBOR_TYPE_TEXT_STRING ||
      Item.uDataAlloc ||
      Item.uLabelAlloc ||
      UsefulBufCompareToSZ(Item.val.string, "lies, damn lies and statistics")) {
      return -17;
   }


   /*
    Test with map that nearly QCBOR_MAX_ITEMS_IN_ARRAY items in a
    map that when interpreted as an array will be too many. Test
    data just has the start of the map, not all the items in the map.
    */
   static const uint8_t pTooLargeMap[] = {0xb9, 0xff, 0xfd};

   QCBORDecode_Init(&DCtx,
                    UsefulBuf_FROM_BYTE_ARRAY_LITERAL(pTooLargeMap),
                    QCBOR_DECODE_MODE_MAP_AS_ARRAY);

   if((QCBOR_ERR_ARRAY_DECODE_TOO_LONG != QCBORDecode_GetNext(&DCtx, &Item))) {
      return -50;
   }

   /* This test requires indef strings, HW float and preferred float,... */
#if !defined(QCBOR_DISABLE_INDEFINITE_LENGTH_STRINGS) && \
    !defined(QCBOR_DISABLE_FLOAT_HW_USE) && \
    !defined(QCBOR_DISABLE_PREFERRED_FLOAT) && \
    !defined(QCBOR_DISABLE_TAGS) && \
    !defined(QCBOR_DISABLE_INDEFINITE_LENGTH_ARRAYS)

   UsefulBufC         Encoded;

   /* Big decode of a map with a wide variety or labels */
   // TODO: test  pPerverseLabels with v2 behavior
   QCBORDecode_Init(&DCtx,
                    UsefulBuf_FROM_BYTE_ARRAY_LITERAL(pPerverseLabels),
                    QCBOR_DECODE_MODE_MAP_AS_ARRAY);
   QCBORDecode_CompatibilityV1(&DCtx);
   UsefulBuf_MAKE_STACK_UB(Pool, 100);
   QCBORDecode_SetMemPool(&DCtx, Pool, 0);

   uErr = QCBORDecode_GetNext(&DCtx, &Item);
   if(uErr) {
      return MakeTestResultCode(10, 1, uErr);
   }
   if(Item.uLabelType != QCBOR_TYPE_NONE ||
      Item.uDataType != QCBOR_TYPE_MAP_AS_ARRAY) {
      return MakeTestResultCode(10, 2, 0);
   }

   uErr = QCBORDecode_GetNext(&DCtx, &Item);
   if(uErr) {
      return MakeTestResultCode(10, 3, uErr);
   }
   if(Item.uLabelType != QCBOR_TYPE_NONE ||
      Item.uDataType != QCBOR_TYPE_TRUE) {
      return MakeTestResultCode(10, 4, 0);
   }

   uErr = QCBORDecode_GetNext(&DCtx, &Item);
   if(uErr) {
      return MakeTestResultCode(10, 5, uErr);
   }
   if(Item.uLabelType != QCBOR_TYPE_NONE ||
      Item.uDataType != QCBOR_TYPE_TEXT_STRING ||
      ((const char *)Item.val.string.ptr)[0] != 'a') {
      return MakeTestResultCode(10, 6, 0);
   }

   uErr = QCBORDecode_GetNext(&DCtx, &Item);
   if(uErr) {
      return MakeTestResultCode(10, 7, uErr);
   }
   if(Item.uLabelType != QCBOR_TYPE_NONE ||
      Item.uDataType != QCBOR_TYPE_NULL) {
      return MakeTestResultCode(10, 8, 0);
   }

   uErr = QCBORDecode_GetNext(&DCtx, &Item);
   if(uErr) {
      return MakeTestResultCode(10, 9, uErr);
   }
   if(Item.uLabelType != QCBOR_TYPE_NONE ||
      Item.uDataType != QCBOR_TYPE_TEXT_STRING ||
      ((const char *)Item.val.string.ptr)[0] != 'b') {
      return MakeTestResultCode(10, 10, 0);
   }

   uErr = QCBORDecode_GetNext(&DCtx, &Item);
   if(uErr) {
      return MakeTestResultCode(10, 11, uErr);
   }
   if(Item.uLabelType != QCBOR_TYPE_NONE ||
      Item.uDataType != QCBOR_TYPE_UKNOWN_SIMPLE ||
      Item.val.int64 != 255) {
      return MakeTestResultCode(10, 12, 0);
   }

   uErr = QCBORDecode_GetNext(&DCtx, &Item);
   if(uErr) {
      return MakeTestResultCode(10, 13, uErr);
   }
   if(Item.uLabelType != QCBOR_TYPE_NONE ||
      Item.uDataType != QCBOR_TYPE_TEXT_STRING ||
      ((const char *)Item.val.string.ptr)[0] != 'c') {
      return MakeTestResultCode(10, 14, 0);
   }

   uErr = QCBORDecode_GetNext(&DCtx, &Item);
   if(uErr) {
      return MakeTestResultCode(10, 15, uErr);
   }
   if(Item.uLabelType != QCBOR_TYPE_NONE ||
      Item.uDataType != QCBOR_TYPE_DOUBLE ||
      !isnan(Item.val.dfnum)) {
      return MakeTestResultCode(10, 16, 0);
   }

   uErr = QCBORDecode_GetNext(&DCtx, &Item);
   if(uErr) {
      return MakeTestResultCode(10, 17, uErr);
   }
   if(Item.uLabelType != QCBOR_TYPE_NONE ||
      Item.uDataType != QCBOR_TYPE_TEXT_STRING ||
      ((const char *)Item.val.string.ptr)[0] != 'd') {
      return MakeTestResultCode(10, 18, 0);
   }


   uErr = QCBORDecode_GetNext(&DCtx, &Item);
   if(uErr) {
      return MakeTestResultCode(10, 19, uErr);
   }
   if(Item.uLabelType != QCBOR_TYPE_NONE ||
      Item.uDataType != QCBOR_TYPE_DOUBLE ||
      Item.val.dfnum != 3.4028234663852886E+38) {
      return MakeTestResultCode(10, 20, 0);
   }

   uErr = QCBORDecode_GetNext(&DCtx, &Item);
   if(uErr) {
      return MakeTestResultCode(10, 21, uErr);
   }
   if(Item.uLabelType != QCBOR_TYPE_NONE ||
      Item.uDataType != QCBOR_TYPE_TEXT_STRING ||
      ((const char *)Item.val.string.ptr)[0] != 'e') {
      return MakeTestResultCode(10, 22, 0);
   }

   uErr = QCBORDecode_GetNext(&DCtx, &Item);
   if(uErr) {
      return MakeTestResultCode(10, 23, uErr);
   }
   if(Item.uLabelType != QCBOR_TYPE_NONE ||
      Item.uDataType != QCBOR_TYPE_DOUBLE ||
      Item.val.dfnum != -INFINITY) {
      return MakeTestResultCode(10, 24, 0);
   }

   uErr = QCBORDecode_GetNext(&DCtx, &Item);
   if(uErr) {
      return MakeTestResultCode(10, 25, uErr);
   }
   if(Item.uLabelType != QCBOR_TYPE_NONE ||
      Item.uDataType != QCBOR_TYPE_TEXT_STRING ||
      ((const char *)Item.val.string.ptr)[0] != 'f') {
      return MakeTestResultCode(10, 26, 0);
   }

   uErr = QCBORDecode_GetNext(&DCtx, &Item);
   if(uErr) {
      return MakeTestResultCode(10, 26, uErr);
   }
   if(Item.uLabelType != QCBOR_TYPE_NONE ||
      Item.uDataType != QCBOR_TYPE_MAP_AS_ARRAY ||
      Item.val.uCount != 2) {
      return MakeTestResultCode(10, 27, 0);
   }

   uErr = QCBORDecode_GetNext(&DCtx, &Item);
   if(uErr) {
      return MakeTestResultCode(10, 28, uErr);
   }
   if(Item.uLabelType != QCBOR_TYPE_NONE ||
      Item.uDataType != QCBOR_TYPE_INT64 ||
      Item.val.int64 != 1000) {
      return MakeTestResultCode(10, 29, 0);
   }

   uErr = QCBORDecode_GetNext(&DCtx, &Item);
   if(uErr) {
      return MakeTestResultCode(10, 30, uErr);
   }
   if(Item.uLabelType != QCBOR_TYPE_NONE ||
      Item.uDataType != QCBOR_TYPE_INT64 ||
      Item.val.int64 != 16) {
      return MakeTestResultCode(10, 31, 0);
   }

   uErr = QCBORDecode_GetNext(&DCtx, &Item);
   if(uErr) {
      return MakeTestResultCode(10, 32, uErr);
   }
   if(Item.uLabelType != QCBOR_TYPE_NONE ||
      Item.uDataType != QCBOR_TYPE_TEXT_STRING ||
      ((const char *)Item.val.string.ptr)[0] != 'g') {
      return MakeTestResultCode(10, 33, 0);
   }

   for(int i = 0 ; i < 4; i++) {
      uErr = QCBORDecode_GetNext(&DCtx, &Item);
      if(uErr) {
         return MakeTestResultCode(10, 34, uErr);
      }
      if(Item.uLabelType != QCBOR_TYPE_NONE ||
         Item.uDataType != QCBOR_TYPE_ARRAY)  {
         return MakeTestResultCode(10, 35, 0);
      }
      if(i != 3) {
         if(Item.val.uCount != 1) {
            return MakeTestResultCode(10, 35, 0);
         }
      }
   }
   uErr = QCBORDecode_GetNext(&DCtx, &Item);
   if(uErr) {
      return MakeTestResultCode(10, 36, uErr);
   }
   if(Item.uLabelType != QCBOR_TYPE_NONE ||
      Item.uDataType != QCBOR_TYPE_TEXT_STRING ||
      ((const char *)Item.val.string.ptr)[0] != 'h') {
      return MakeTestResultCode(10, 37, 0);
   }

   uErr = QCBORDecode_GetNext(&DCtx, &Item);
   if(uErr) {
      return MakeTestResultCode(10, 38, uErr);
   }
   if(Item.uLabelType != QCBOR_TYPE_NONE ||
      Item.uDataType != QCBOR_TYPE_DATE_EPOCH) {
      return MakeTestResultCode(10, 39, 0);
   }

   uErr = QCBORDecode_GetNext(&DCtx, &Item);
   if(uErr) {
      return MakeTestResultCode(10, 40, uErr);
   }
   if(Item.uLabelType != QCBOR_TYPE_NONE ||
      Item.uDataType != QCBOR_TYPE_TEXT_STRING ||
      ((const char *)Item.val.string.ptr)[0] != 'i') {
      return MakeTestResultCode(10, 41, 0);
   }

   uErr = QCBORDecode_GetNext(&DCtx, &Item);
   if(uErr) {
      return MakeTestResultCode(10, 42, uErr);
   }
   if(Item.uLabelType != QCBOR_TYPE_NONE ||
      Item.uDataType != QCBOR_TYPE_ARRAY ||
      Item.val.uCount != 2) {
      return MakeTestResultCode(10, 31, 0);
   }

   uErr = QCBORDecode_GetNext(&DCtx, &Item);
   if(uErr) {
      return MakeTestResultCode(10, 43, uErr);
   }
   if(Item.uLabelType != QCBOR_TYPE_NONE ||
      Item.uDataType != QCBOR_TYPE_INT64) {
      return MakeTestResultCode(10, 31, 0);
   }

   uErr = QCBORDecode_GetNext(&DCtx, &Item);
   if(uErr) {
      return MakeTestResultCode(10, 44, uErr);
   }
   if(Item.uLabelType != QCBOR_TYPE_NONE ||
      Item.uDataType != QCBOR_TYPE_MAP_AS_ARRAY ||
      Item.val.uCount != 4) {
      return MakeTestResultCode(10, 45, 0);
   }

   for(int i = 0 ; i < 4; i++) {
      uErr = QCBORDecode_GetNext(&DCtx, &Item);
      if(uErr) {
         return MakeTestResultCode(10, 46, uErr);
      }
      if(Item.uLabelType != QCBOR_TYPE_NONE ||
         Item.uDataType != QCBOR_TYPE_INT64) {
         return MakeTestResultCode(10, 47, 0);
      }
   }
   uErr = QCBORDecode_GetNext(&DCtx, &Item);
   if(uErr) {
      return MakeTestResultCode(10, 48, uErr);
   }
   if(Item.uLabelType != QCBOR_TYPE_NONE ||
      Item.uDataType != QCBOR_TYPE_TEXT_STRING ||
      ((const char *)Item.val.string.ptr)[0] != 'j') {
      return MakeTestResultCode(10, 49, 0);
   }

   uErr = QCBORDecode_GetNext(&DCtx, &Item);
   if(uErr) {
      return MakeTestResultCode(10, 50, uErr);
   }
   if(Item.uLabelType != QCBOR_TYPE_NONE ||
      Item.uDataType != QCBOR_TYPE_MAP_AS_ARRAY ||
      Item.val.uCount != UINT16_MAX) {
      return MakeTestResultCode(10, 51, 0);
   }

   uErr = QCBORDecode_GetNext(&DCtx, &Item);
   if(uErr) {
      return MakeTestResultCode(10, 52, uErr);
   }
   if(Item.uLabelType != QCBOR_TYPE_NONE ||
      Item.uDataType != QCBOR_TYPE_TEXT_STRING ||
      ((const char *)Item.val.string.ptr)[0] != 'k') {
      return MakeTestResultCode(10, 53, 0);
   }

   uErr = QCBORDecode_GetNext(&DCtx, &Item);
   if(uErr) {
      return MakeTestResultCode(10, 54, uErr);
   }
   if(Item.uLabelType != QCBOR_TYPE_NONE ||
      Item.uDataType != QCBOR_TYPE_ARRAY ||
      Item.val.uCount != UINT16_MAX) {
      return MakeTestResultCode(10, 55, 0);
   }

   for(int i = 0 ; i < 3; i++) {
      uErr = QCBORDecode_GetNext(&DCtx, &Item);
      if(uErr) {
         return MakeTestResultCode(10, 56, uErr);
      }
      if(Item.uLabelType != QCBOR_TYPE_NONE ||
         Item.uDataType != QCBOR_TYPE_INT64) {
         return MakeTestResultCode(10, 57, 0);
      }
   }
   uErr = QCBORDecode_GetNext(&DCtx, &Item);
   if(uErr) {
      return MakeTestResultCode(10, 58, uErr);
   }
   if(Item.uLabelType != QCBOR_TYPE_NONE ||
      Item.uDataType != QCBOR_TYPE_TEXT_STRING ||
      ((const char *)Item.val.string.ptr)[0] != 'l') {
      return MakeTestResultCode(10, 59, 0);
   }

   uErr = QCBORDecode_GetNext(&DCtx, &Item);
   if(uErr) {
      return MakeTestResultCode(10, 60, uErr);
   }
   if(Item.uLabelType != QCBOR_TYPE_NONE ||
      Item.uDataType != QCBOR_TYPE_TEXT_STRING ||
      Item.val.string.len != 4) {
      return MakeTestResultCode(10, 61, 0);
   }

   uErr = QCBORDecode_GetNext(&DCtx, &Item);
   if(uErr) {
      return MakeTestResultCode(10, 62, uErr);
   }
   if(Item.uLabelType != QCBOR_TYPE_NONE ||
      Item.uDataType != QCBOR_TYPE_TEXT_STRING ||
      ((const char *)Item.val.string.ptr)[0] != 'm') {
      return MakeTestResultCode(10, 63, 0);
   }

   uErr = QCBORDecode_GetNext(&DCtx, &Item);
   if(uErr) {
      return MakeTestResultCode(10, 64, uErr);
   }
   if(Item.uLabelType != QCBOR_TYPE_NONE ||
      Item.uDataType != QCBOR_TYPE_MAP_AS_ARRAY ||
      Item.val.uCount != UINT16_MAX) {
      return MakeTestResultCode(10, 65, 0);
   }

   uErr = QCBORDecode_GetNext(&DCtx, &Item);
   if(uErr) {
      return MakeTestResultCode(10, 66, uErr);
   }
   if(Item.uLabelType != QCBOR_TYPE_NONE ||
      Item.uDataType != QCBOR_TYPE_TEXT_STRING ||
      Item.val.string.len != 2) {
      return MakeTestResultCode(10, 67, 0);
   }

   uErr = QCBORDecode_GetNext(&DCtx, &Item);
   if(uErr) {
      return MakeTestResultCode(10, 68, uErr);
   }
   if(Item.uLabelType != QCBOR_TYPE_NONE ||
      Item.uDataType != QCBOR_TYPE_INT64 ||
      Item.val.int64 != 0) {
      return MakeTestResultCode(10, 69, 0);
   }

   uErr = QCBORDecode_GetNext(&DCtx, &Item);
   if(uErr) {
      return MakeTestResultCode(10, 70, uErr);
   }
   if(Item.uLabelType != QCBOR_TYPE_NONE ||
      Item.uDataType != QCBOR_TYPE_FALSE) {
      return MakeTestResultCode(10, 71, 0);
   }

   uErr = QCBORDecode_GetNext(&DCtx, &Item);
   if(uErr) {
      return MakeTestResultCode(10, 72, uErr);
   }
   if(Item.uLabelType != QCBOR_TYPE_NONE ||
      Item.uDataType != QCBOR_TYPE_ARRAY ||
      Item.val.uCount != 0) {
      return MakeTestResultCode(10, 73, 0);
   }

   uErr = QCBORDecode_GetNext(&DCtx, &Item);
   if(uErr) {
      return MakeTestResultCode(10, 74, uErr);
   }
   if(Item.uLabelType != QCBOR_TYPE_NONE ||
      Item.uDataType != QCBOR_TYPE_TEXT_STRING ||
      ((const char *)Item.val.string.ptr)[0] != 'n') {
      return MakeTestResultCode(10, 75, 0);
   }


   /* Big decode of a map with a wide variety or labels */
   QCBORDecode_Init(&DCtx,
                    UsefulBuf_FROM_BYTE_ARRAY_LITERAL(pPerverseLabels),
                    QCBOR_DECODE_MODE_MAP_AS_ARRAY);
   QCBORDecode_CompatibilityV1(&DCtx);
   QCBORDecode_SetMemPool(&DCtx, Pool, 0);

   QCBORDecode_EnterArray(&DCtx, &Item);
   bool b;
   QCBORDecode_GetBool(&DCtx, &b);

   uErr = CheckOneLetterString(&DCtx, 'a');
   if(uErr) {
      return MakeTestResultCode(11, 1, uErr);
   }

   QCBORDecode_GetNull(&DCtx);
   uErr = CheckOneLetterString(&DCtx, 'b');
   if(uErr) {
      return MakeTestResultCode(11, 2, uErr);
   }

   QCBORDecode_VGetNext(&DCtx,  &Item);
   uErr = CheckOneLetterString(&DCtx, 'c');
   if(uErr) {
      return MakeTestResultCode(11, 3, uErr);
   }

   double dNum;
   QCBORDecode_GetDouble(&DCtx, &dNum);
   if(!isnan(dNum)) {
      return MakeTestResultCode(11, 4, 0);
   }
   uErr = CheckOneLetterString(&DCtx, 'd');
   if(uErr) {
      return MakeTestResultCode(11, 5, uErr);
   }

   QCBORDecode_GetDouble(&DCtx, &dNum);
   if( dNum != 3.4028234663852886E+38 ) {
      return MakeTestResultCode(11, 6, 0);
   }
   uErr = CheckOneLetterString(&DCtx, 'e');
   if(uErr) {
      return MakeTestResultCode(11, 7, uErr);
   }

   QCBORDecode_GetDouble(&DCtx, &dNum);
   if(dNum != -INFINITY) {
      return MakeTestResultCode(11, 8, 0);
   }
   uErr = CheckOneLetterString(&DCtx, 'f');
   if(uErr) {
      return MakeTestResultCode(11, 9, uErr);
   }

   int64_t nInt;
   QCBORDecode_EnterArray(&DCtx, &Item);
   QCBORDecode_GetInt64(&DCtx, &nInt);
   QCBORDecode_GetInt64(&DCtx, &nInt);
   QCBORDecode_ExitArray(&DCtx);
   uErr = CheckOneLetterString(&DCtx, 'g');
   if(uErr) {
      return MakeTestResultCode(11, 10, uErr);
   }

   QCBORDecode_EnterArray(&DCtx, &Item);
   QCBORDecode_EnterArray(&DCtx, &Item);
   QCBORDecode_EnterArray(&DCtx, &Item);
   QCBORDecode_EnterArray(&DCtx, &Item);
   QCBORDecode_ExitArray(&DCtx);
   QCBORDecode_ExitArray(&DCtx);
   QCBORDecode_ExitArray(&DCtx);
   QCBORDecode_ExitArray(&DCtx);
   uErr = CheckOneLetterString(&DCtx, 'h');
   if(uErr) {
      return MakeTestResultCode(11, 11, uErr);
   }
   QCBORDecode_GetTEpochDate(&DCtx, QCBOR_TAG_REQUIREMENT_TAG, &nInt);
   uErr = CheckOneLetterString(&DCtx, 'i');
   if(uErr) {
      return MakeTestResultCode(11, 12, uErr);
   }

   QCBORDecode_EnterArray(&DCtx, &Item);
   QCBORDecode_GetInt64(&DCtx, &nInt);
   QCBORDecode_EnterArray(&DCtx, &Item);
   QCBORDecode_GetInt64(&DCtx, &nInt);
   QCBORDecode_GetInt64(&DCtx, &nInt);
   QCBORDecode_GetInt64(&DCtx, &nInt);
   QCBORDecode_GetInt64(&DCtx, &nInt);
   QCBORDecode_ExitArray(&DCtx);
   QCBORDecode_ExitArray(&DCtx);
   uErr = CheckOneLetterString(&DCtx, 'j');
   if(uErr) {
      return MakeTestResultCode(11, 13, uErr);
   }

   QCBORDecode_GetArray(&DCtx, &Item, &Encoded);
   uErr = CheckOneLetterString(&DCtx, 'k');
   if(uErr) {
      return MakeTestResultCode(11, 14, uErr);
   }

   QCBORDecode_EnterArray(&DCtx, &Item);
   QCBORDecode_GetInt64(&DCtx, &nInt);
   QCBORDecode_GetInt64(&DCtx, &nInt);
   QCBORDecode_GetInt64(&DCtx, &nInt);
   QCBORDecode_ExitArray(&DCtx);
   uErr = CheckOneLetterString(&DCtx, 'l');
   if(uErr) {
      return MakeTestResultCode(11, 15, uErr);
   }

   QCBORDecode_GetTextString(&DCtx, &Encoded);
   uErr = CheckOneLetterString(&DCtx, 'm');
   if(uErr) {
      return MakeTestResultCode(11, 16, uErr);
   }

   QCBORDecode_EnterArray(&DCtx, &Item);
   if(Item.uDataType != QCBOR_TYPE_MAP_AS_ARRAY) {
      return MakeTestResultCode(11, 18, 0);
   }
   if(Item.val.uCount != UINT16_MAX) {
      return MakeTestResultCode(11, 19, 0);
   }
   QCBORDecode_GetTextString(&DCtx, &Encoded);
   if(Encoded.len != 2) {
      return MakeTestResultCode(11, 20, 0);
   }   QCBORDecode_GetInt64(&DCtx, &nInt);
   QCBORDecode_GetBool(&DCtx, &b);
   if(b != false) {
      return MakeTestResultCode(11, 21, 0);
   }
   QCBORDecode_EnterArray(&DCtx, &Item);
   if(Item.uDataType != QCBOR_TYPE_ARRAY) {
      return MakeTestResultCode(11, 23, 0);
   }
   if(Item.val.uCount != 0) {
      return MakeTestResultCode(11, 24, 0);
   }
   QCBORDecode_ExitArray(&DCtx);
   QCBORDecode_ExitArray(&DCtx);
   uErr = CheckOneLetterString(&DCtx, 'n');
   if(uErr) {
      return MakeTestResultCode(11, 25, uErr);
   }

   QCBORDecode_ExitArray(&DCtx);
   uErr = QCBORDecode_Finish(&DCtx);
   if(uErr) {
      return MakeTestResultCode(11, 26, uErr);
   }
#endif /* QCBOR_DISABLE_... */

   return 0;
}



#ifndef QCBOR_DISABLE_NON_INTEGER_LABELS

/*
 Fully or partially decode pValidMapEncoded. When
 partially decoding check for the right error code.
 How much partial decoding depends on nLevel.

 The partial decodes test error conditions of
 incomplete encoded input.

 This could be combined with the above test
 and made prettier and maybe a little more
 thorough.
 */
static int32_t ExtraBytesTest(int nLevel)
{
   QCBORDecodeContext DCtx;
   QCBORItem Item;
   QCBORError nCBORError;

   QCBORDecode_Init(&DCtx,
                    (UsefulBufC){pValidMapEncoded, sizeof(pValidMapEncoded)},
                    QCBOR_DECODE_MODE_NORMAL);

   if(nLevel < 1) {
      if(QCBORDecode_Finish(&DCtx) != QCBOR_ERR_EXTRA_BYTES) {
         return -1;
      } else {
         return 0;
      }
   }


   if((nCBORError = QCBORDecode_GetNext(&DCtx, &Item))) {
      return (int32_t)nCBORError;
   }
   if(Item.uDataType != QCBOR_TYPE_MAP ||
      Item.val.uCount != 3)
      return -2;

   if(nLevel < 2) {
      if(QCBORDecode_Finish(&DCtx) != QCBOR_ERR_ARRAY_OR_MAP_UNCONSUMED) {
         return -3;
      } else {
         return 0;
      }
   }


   if((nCBORError = QCBORDecode_GetNext(&DCtx, &Item))) {
      return (int32_t)nCBORError;
   }
   if(Item.uLabelType != QCBOR_TYPE_TEXT_STRING ||
      Item.uDataType != QCBOR_TYPE_INT64 ||
      Item.val.uCount != 42 ||
      UsefulBufCompareToSZ(Item.label.string, "first integer")) {
      return -4;
   }

   if(nLevel < 3) {
      if(QCBORDecode_Finish(&DCtx) != QCBOR_ERR_ARRAY_OR_MAP_UNCONSUMED) {
         return -5;
      } else {
         return 0;
      }
   }

   if((nCBORError = QCBORDecode_GetNext(&DCtx, &Item))) {
      return (int32_t)nCBORError;
   }
   if(Item.uLabelType != QCBOR_TYPE_TEXT_STRING ||
      UsefulBufCompareToSZ(Item.label.string, "an array of two strings") ||
      Item.uDataType != QCBOR_TYPE_ARRAY ||
      Item.val.uCount != 2) {
      return -6;
   }


   if(nLevel < 4) {
      if(QCBORDecode_Finish(&DCtx) != QCBOR_ERR_ARRAY_OR_MAP_UNCONSUMED) {
         return -7;
      } else {
         return 0;
      }
   }


   if((nCBORError = QCBORDecode_GetNext(&DCtx, &Item))) {
      return (int32_t)nCBORError;
   }
   if(Item.uDataType != QCBOR_TYPE_TEXT_STRING ||
      UsefulBufCompareToSZ(Item.val.string, "string1")) {
      return -8;
   }

   if(nLevel < 5) {
      if(QCBORDecode_Finish(&DCtx) != QCBOR_ERR_ARRAY_OR_MAP_UNCONSUMED) {
         return -9;
      } else {
         return 0;
      }
   }

   if((nCBORError = QCBORDecode_GetNext(&DCtx, &Item))) {
      return (int32_t)nCBORError;
   }
   if(Item.uDataType != QCBOR_TYPE_TEXT_STRING ||
      UsefulBufCompareToSZ(Item.val.string, "string2")) {
      return -10;
   }

   if(nLevel < 6) {
      if(QCBORDecode_Finish(&DCtx) != QCBOR_ERR_ARRAY_OR_MAP_UNCONSUMED) {
         return -11;
      } else {
         return 0;
      }
   }

   if((nCBORError = QCBORDecode_GetNext(&DCtx, &Item))) {
      return (int32_t)nCBORError;
   }
   if(Item.uLabelType != QCBOR_TYPE_TEXT_STRING ||
      UsefulBufCompareToSZ(Item.label.string, "map in a map") ||
      Item.uDataType != QCBOR_TYPE_MAP ||
      Item.val.uCount != 4)
      return -12;

   if(nLevel < 7) {
      if(QCBORDecode_Finish(&DCtx) != QCBOR_ERR_ARRAY_OR_MAP_UNCONSUMED) {
         return -13;
      } else {
         return 0;
      }
   }

   if((nCBORError = QCBORDecode_GetNext(&DCtx, &Item))) {
      return (int32_t)nCBORError;
   }
   if(Item.uLabelType != QCBOR_TYPE_TEXT_STRING ||
      UsefulBufCompareToSZ(Item.label.string, "bytes 1") ||
      Item.uDataType != QCBOR_TYPE_BYTE_STRING ||
      UsefulBufCompareToSZ(Item.val.string, "xxxx")) {
      return -14;
   }

   if(nLevel < 8) {
      if(QCBORDecode_Finish(&DCtx) != QCBOR_ERR_ARRAY_OR_MAP_UNCONSUMED) {
         return -15;
      } else {
         return 0;
      }
   }

   if((nCBORError = QCBORDecode_GetNext(&DCtx, &Item))) {
      return (int32_t)nCBORError;
   }
   if(Item.uLabelType != QCBOR_TYPE_TEXT_STRING ||
      UsefulBufCompareToSZ(Item.label.string, "bytes 2") ||
      Item.uDataType != QCBOR_TYPE_BYTE_STRING ||
      UsefulBufCompareToSZ(Item.val.string, "yyyy")) {
      return -16;
   }

   if(nLevel < 9) {
      if(QCBORDecode_Finish(&DCtx) != QCBOR_ERR_ARRAY_OR_MAP_UNCONSUMED) {
         return -17;
      } else {
         return 0;
      }
   }

   if((nCBORError = QCBORDecode_GetNext(&DCtx, &Item))) {
      return (int32_t)nCBORError;
   }
   if(Item.uLabelType != QCBOR_TYPE_TEXT_STRING ||
      UsefulBufCompareToSZ(Item.label.string, "another int") ||
      Item.uDataType != QCBOR_TYPE_INT64 ||
      Item.val.int64 != 98)
      return -18;

   if(nLevel < 10) {
      if(QCBORDecode_Finish(&DCtx) != QCBOR_ERR_ARRAY_OR_MAP_UNCONSUMED) {
         return -19;
      } else {
         return 0;
      }
   }

   if((nCBORError = QCBORDecode_GetNext(&DCtx, &Item))) {
      return (int32_t)nCBORError;
   }
   if(Item.uLabelType != QCBOR_TYPE_TEXT_STRING ||
      UsefulBuf_Compare(Item.label.string, UsefulBuf_FromSZ("text 2"))||
      Item.uDataType != QCBOR_TYPE_TEXT_STRING ||
      UsefulBufCompareToSZ(Item.val.string, "lies, damn lies and statistics")) {
      return -20;
   }

   if(QCBORDecode_Finish(&DCtx)) {
      return -21;
   }

   return 0;
}


/* These are just the item that open large maps and arrays, not
 * the items in the array. This is sufficient to test the
 * boundary condition. */
static const uint8_t spLargeArrayFake[] = {
   0x99, 0xff, 0xfe};

static const uint8_t spTooLargeArrayFake[] = {
   0x99, 0xff, 0xff};

static const uint8_t spLargeMapFake[] = {
   0xb9, 0x7f, 0xff};

static const uint8_t spTooLargeMapFake[] = {
   0xba, 0x00, 0x00, 0x80, 0x00};


int32_t ParseMapTest(void)
{
   QCBORDecodeContext DCtx;
   QCBORItem          Item;
   QCBORError         uErr;

   QCBORDecode_Init(&DCtx,
                    UsefulBuf_FROM_BYTE_ARRAY_LITERAL(spLargeArrayFake),
                    QCBOR_DECODE_MODE_NORMAL);
   uErr = QCBORDecode_GetNext(&DCtx, &Item);
   if(uErr != QCBOR_SUCCESS || Item.val.uCount != QCBOR_MAX_ITEMS_IN_ARRAY) {
      return -100;
   }

   QCBORDecode_Init(&DCtx,
                    UsefulBuf_FROM_BYTE_ARRAY_LITERAL(spTooLargeArrayFake),
                    QCBOR_DECODE_MODE_NORMAL);
   uErr = QCBORDecode_GetNext(&DCtx, &Item);
   if(uErr != QCBOR_ERR_ARRAY_DECODE_TOO_LONG) {
      return -101;
   }

   QCBORDecode_Init(&DCtx,
                    UsefulBuf_FROM_BYTE_ARRAY_LITERAL(spLargeMapFake),
                    QCBOR_DECODE_MODE_NORMAL);
   uErr = QCBORDecode_GetNext(&DCtx, &Item);
   if(uErr != QCBOR_SUCCESS || Item.val.uCount != QCBOR_MAX_ITEMS_IN_MAP) {
      return -110;
   }

   QCBORDecode_Init(&DCtx,
                    UsefulBuf_FROM_BYTE_ARRAY_LITERAL(spTooLargeMapFake),
                    QCBOR_DECODE_MODE_NORMAL);
   uErr = QCBORDecode_GetNext(&DCtx, &Item);
   if(uErr != QCBOR_ERR_ARRAY_DECODE_TOO_LONG) {
      return -111;
   }


   // Parse a moderatly complex map structure very thoroughly
   int32_t nResult = ParseMapTest1(QCBOR_DECODE_MODE_NORMAL);
   if(nResult) {
      return nResult;
   }

   // Again, but in strings-only mode. It should succeed since the input
   // map has only string labels.
   nResult = ParseMapTest1(QCBOR_DECODE_MODE_MAP_STRINGS_ONLY);
   if(nResult) {
      return nResult;
   }

   // Again, but try to finish the decoding before the end of the
   // input at 10 different place and see that the right error code
   // is returned.
   for(int i = 0; i < 10; i++) {
      nResult = ExtraBytesTest(i);
      if(nResult) {
         break;
      }
   }

   return nResult;
}
#endif /* ! QCBOR_DISABLE_NON_INTEGER_LABELS */


/* The simple-values including some not well formed */
static const uint8_t spSimpleValues[] = {
   0x8a, 0xf4, 0xf5, 0xf6, 0xf7, 0xff, 0xe0, 0xf3,
   0xf8, 0x00, 0xf8, 0x13, 0xf8, 0x1f, 0xf8, 0x20,
   0xf8, 0xff};

/* A map of good simple values, plus one well-formed integer */
static const uint8_t spGoodSimpleValues[] = {
   0xa9, 0x01, 0xf4, 0x02, 0xf5, 0x03, 0xf6, 0x04, 0xf7,
   0x05, 0xe0, 0x06, 0xf3, 0x07, 0xf8, 0x20, 0x61, 0x40,
   0xf8, 0xff, 0x0f, 0x0f};

int32_t SimpleValueDecodeTests(void)
{
   QCBORDecodeContext DCtx;
   QCBORItem          Item;
   QCBORError         uErr;

   QCBORDecode_Init(&DCtx,
                    UsefulBuf_FROM_BYTE_ARRAY_LITERAL(spSimpleValues),
                    QCBOR_DECODE_MODE_NORMAL);


   if((uErr = QCBORDecode_GetNext(&DCtx, &Item)))
      return (int32_t)uErr;
   if(Item.uDataType != QCBOR_TYPE_ARRAY ||
      Item.val.uCount != 10)
      return 1;

   if((uErr = QCBORDecode_GetNext(&DCtx, &Item)))
      return (int32_t)uErr;
   if(Item.uDataType != QCBOR_TYPE_FALSE)
      return 2;

   if((uErr = QCBORDecode_GetNext(&DCtx, &Item)))
      return (int32_t)uErr;
   if(Item.uDataType != QCBOR_TYPE_TRUE)
      return 3;

   if((uErr = QCBORDecode_GetNext(&DCtx, &Item)))
      return (int32_t)uErr;
   if(Item.uDataType != QCBOR_TYPE_NULL)
      return 4;

   if((uErr = QCBORDecode_GetNext(&DCtx, &Item)))
      return (int32_t)uErr;
   if(Item.uDataType != QCBOR_TYPE_UNDEF)
      return 5;

   // A break
   if(QCBORDecode_GetNext(&DCtx, &Item) != QCBOR_ERR_BAD_BREAK)
      return 6;

   if((uErr = QCBORDecode_GetNext(&DCtx, &Item)))
      return (int32_t)uErr;
   if(Item.uDataType != QCBOR_TYPE_UKNOWN_SIMPLE || Item.val.uSimple != 0)
      return 7;

   if((uErr = QCBORDecode_GetNext(&DCtx, &Item)))
      return (int32_t)uErr;
   if(Item.uDataType != QCBOR_TYPE_UKNOWN_SIMPLE || Item.val.uSimple != 19)
      return 8;

   if(QCBORDecode_GetNext(&DCtx, &Item) != QCBOR_ERR_BAD_TYPE_7)
      return 9;

   if(QCBORDecode_GetNext(&DCtx, &Item) != QCBOR_ERR_BAD_TYPE_7)
      return 10;

   if(QCBORDecode_GetNext(&DCtx, &Item) != QCBOR_ERR_BAD_TYPE_7)
      return 11;

   if((uErr = QCBORDecode_GetNext(&DCtx, &Item)))
      return (int32_t)uErr;
   if(Item.uDataType != QCBOR_TYPE_UKNOWN_SIMPLE || Item.val.uSimple != 32)
      return 12;

   if((uErr = QCBORDecode_GetNext(&DCtx, &Item)))
      return (int32_t)uErr;
   if(Item.uDataType != QCBOR_TYPE_UKNOWN_SIMPLE || Item.val.uSimple != 255)
      return 13;


   QCBORDecode_Init(&DCtx,
                    UsefulBuf_FROM_BYTE_ARRAY_LITERAL(spGoodSimpleValues),
                    QCBOR_DECODE_MODE_NORMAL);

   uint8_t uSimple;

   QCBORDecode_EnterMap(&DCtx, &Item);
   QCBORDecode_GetSimple(&DCtx, &uSimple);
   if(QCBORDecode_GetError(&DCtx) || uSimple != CBOR_SIMPLEV_FALSE) {
      return 20;
   }
   QCBORDecode_GetSimple(&DCtx, &uSimple);
   if(QCBORDecode_GetError(&DCtx) || uSimple != CBOR_SIMPLEV_TRUE) {
      return 21;
   }
   QCBORDecode_GetSimple(&DCtx, &uSimple);
   if(QCBORDecode_GetError(&DCtx) || uSimple != CBOR_SIMPLEV_NULL) {
      return 22;
   }
   QCBORDecode_GetSimple(&DCtx, &uSimple);
   if(QCBORDecode_GetError(&DCtx) || uSimple != CBOR_SIMPLEV_UNDEF) {
      return 23;
   }
   QCBORDecode_GetSimple(&DCtx, &uSimple);
   if(QCBORDecode_GetError(&DCtx) || uSimple != 0) {
      return 24;
   }
   QCBORDecode_GetSimple(&DCtx, &uSimple);
   if(QCBORDecode_GetError(&DCtx) || uSimple != 19) {
      return 25;
   }
   QCBORDecode_GetSimple(&DCtx, &uSimple);
   if(QCBORDecode_GetError(&DCtx) || uSimple != 32) {
      return 26;
   }
#ifndef QCBOR_DISABLE_NON_INTEGER_LABELS
   QCBORDecode_GetSimple(&DCtx, &uSimple);
   if(QCBORDecode_GetError(&DCtx) || uSimple != 255) {
      return 27;
   }
   QCBORDecode_VGetNext(&DCtx, &Item);
   QCBORDecode_GetSimple(&DCtx, &uSimple);
   if(QCBORDecode_GetError(&DCtx) != QCBOR_ERR_NO_MORE_ITEMS) {
      return 28;
   }

   QCBORDecode_Rewind(&DCtx);

   QCBORDecode_GetSimpleInMapN(&DCtx, 6, &uSimple);
   if(QCBORDecode_GetError(&DCtx) || uSimple != 19) {
      return 30;
   }

   QCBORDecode_GetSimpleInMapSZ(&DCtx, "@", &uSimple);
   if(QCBORDecode_GetError(&DCtx) || uSimple != 255) {
      return 31;
   }

   QCBORDecode_GetSimpleInMapN(&DCtx, 99, &uSimple);
   if(QCBORDecode_GetAndResetError(&DCtx) != QCBOR_ERR_LABEL_NOT_FOUND) {
      return 32;
   }

   QCBORDecode_GetSimpleInMapSZ(&DCtx, "xx", &uSimple);
   if(QCBORDecode_GetAndResetError(&DCtx) != QCBOR_ERR_LABEL_NOT_FOUND) {
      return 33;
   }

   QCBORDecode_GetSimpleInMapN(&DCtx, 15, &uSimple);
   if(QCBORDecode_GetAndResetError(&DCtx) != QCBOR_ERR_UNEXPECTED_TYPE) {
      return 34;
   }
#endif /* ! QCBOR_DISABLE_NON_INTEGER_LABELS */

   return 0;
}


int32_t NotWellFormedTests(void)
{
   // Loop over all the not-well-formed instance of CBOR
   // that are test vectors in not_well_formed_cbor.h
   const uint16_t nArraySize = C_ARRAY_COUNT(paNotWellFormedCBOR,
                                             struct someBinaryBytes);
   for(uint16_t nIterate = 0; nIterate < nArraySize; nIterate++) {
      const struct someBinaryBytes *pBytes = &paNotWellFormedCBOR[nIterate];
      const UsefulBufC Input = (UsefulBufC){pBytes->p, pBytes->n};

      // Set up decoder context. String allocator needed for indefinite
      // string test cases
      QCBORDecodeContext DCtx;
      QCBORDecode_Init(&DCtx, Input, QCBOR_DECODE_MODE_NORMAL);
#ifndef QCBOR_DISABLE_INDEFINITE_LENGTH_STRINGS
      UsefulBuf_MAKE_STACK_UB(Pool, 100);
      QCBORDecode_SetMemPool(&DCtx, Pool, 0);
#endif /* QCBOR_DISABLE_INDEFINITE_LENGTH_STRINGS */

      // Loop getting items until no more to get
      QCBORError uCBORError;
      do {
         QCBORItem Item;

         uCBORError = QCBORDecode_GetNext(&DCtx, &Item);
      } while(uCBORError == QCBOR_SUCCESS);

      // Every test vector must fail with
      // a not-well-formed error. If not
      // this test fails.
      if(!QCBORDecode_IsNotWellFormedError(uCBORError) &&
         uCBORError != QCBOR_ERR_NO_MORE_ITEMS) {
         /* Return index of failure and QCBOR error in the result */
         return (int32_t)(nIterate * 100 + uCBORError);
      }
   }
   return 0;
}


struct DecodeFailTestInput {
   const char     *szDescription; /* Description of the test */
   QCBORDecodeMode DecoderMode;   /* The QCBOR Decoder Mode for test */
   UsefulBufC      Input;         /* Chunk of CBOR that cases error */
   QCBORError      nError;        /* The expected error */
};


static int32_t
ProcessDecodeFailures(const struct DecodeFailTestInput *pFailInputs, const int nNumFails)
{
   int                nIndex;
   QCBORDecodeContext DCtx;
   QCBORError         uCBORError;
   QCBORItem          Item;

   for(nIndex = 0; nIndex < nNumFails; nIndex++) {
      const struct DecodeFailTestInput *pF = &pFailInputs[nIndex];

      QCBORDecode_Init(&DCtx, pF->Input, pF->DecoderMode);
      QCBORDecode_CompatibilityV1(&DCtx);

#ifndef QCBOR_DISABLE_INDEFINITE_LENGTH_STRINGS
      /* Set up the decoding context including a memory pool so that
       * indefinite length items can be checked.
       */
      UsefulBuf_MAKE_STACK_UB(Pool, 100);

      uCBORError = QCBORDecode_SetMemPool(&DCtx, Pool, 0);
      if(uCBORError != QCBOR_SUCCESS) {
         return -1;
      }
#endif /* QCBOR_DISABLE_INDEFINITE_LENGTH_STRINGS */

      if(nIndex == 57) {
         uCBORError = 9; /* For setting break points */
      }

      if(strncmp("map without enough", pF->szDescription, 17) == 0) {
         uCBORError = 9; /* For setting break points */
      }

      /* Iterate until there is an error of some sort */
      do {
         /* Set to something non-zero, something other than QCBOR_TYPE_NONE */
         memset(&Item, 0x33, sizeof(Item));

         uCBORError = QCBORDecode_GetNext(&DCtx, &Item);
      } while(uCBORError == QCBOR_SUCCESS);

      /* Must get the expected error or the test fails.
       * The data and label type must also be QCBOR_TYPE_NONE.
       */
      if(uCBORError != pF->nError ||
         Item.uDataType != QCBOR_TYPE_NONE ||
         Item.uLabelType != QCBOR_TYPE_NONE) {
         return (int32_t)(nIndex * 1000 + (int)uCBORError);
      }
   }

   return 0;
}


static const struct DecodeFailTestInput Failures[] = {
   /* Most of this is copied from not_well_formed.h. Here the error
    * code returned is also checked.
    */

#ifndef QCBOR_DISABLE_INDEFINITE_LENGTH_STRINGS
   /*  Indefinite length strings must be closed off */
   { "An indefinite length byte string not closed off",
      QCBOR_DECODE_MODE_NORMAL,
      {"0x5f\x41\x00", 3},
      QCBOR_ERR_HIT_END
   },
   { "An indefinite length text string not closed off",
      QCBOR_DECODE_MODE_NORMAL,
      {"\x7f\x61\x00", 3},
      QCBOR_ERR_HIT_END
   },

   /* All the chunks in an indefinite length string must be of the
    * type of indefinite length string
    */
   { "Indefinite length byte string with text string chunk",
      QCBOR_DECODE_MODE_NORMAL,
      {"\x5f\x61\x00\xff", 4},
      QCBOR_ERR_INDEFINITE_STRING_CHUNK
   },
   { "Indefinite length text string with a byte string chunk",
      QCBOR_DECODE_MODE_NORMAL,
      {"\x7f\x41\x00\xff", 4},
      QCBOR_ERR_INDEFINITE_STRING_CHUNK
   },
   { "Indefinite length byte string with a positive integer chunk",
      QCBOR_DECODE_MODE_NORMAL,
      {"\x5f\x00\xff", 3},
      QCBOR_ERR_INDEFINITE_STRING_CHUNK
   },
   { "Indefinite length byte string with an negative integer chunk",
      QCBOR_DECODE_MODE_NORMAL,
      {"\x5f\x21\xff", 3},
      QCBOR_ERR_INDEFINITE_STRING_CHUNK
   },
   { "Indefinite length byte string with an array chunk",
      QCBOR_DECODE_MODE_NORMAL,
      {"\x5f\x80\xff", 3},
      QCBOR_ERR_INDEFINITE_STRING_CHUNK
   },
   { "Indefinite length byte string with an map chunk",
      QCBOR_DECODE_MODE_NORMAL,
      {"\x5f\xa0\xff", 3},
      QCBOR_ERR_INDEFINITE_STRING_CHUNK
   },

#ifndef QCBOR_DISABLE_TAGS
   { "Indefinite length byte string with tagged integer chunk",
      QCBOR_DECODE_MODE_NORMAL,
      {"\x5f\xc0\x00\xff", 4},
      QCBOR_ERR_INDEFINITE_STRING_CHUNK
   },
#else
   { "Indefinite length byte string with tagged integer chunk",
      QCBOR_DECODE_MODE_NORMAL,
      {"\x5f\xc0\x00\xff", 4},
      QCBOR_ERR_TAGS_DISABLED
   },
#endif /* QCBOR_DISABLE_TAGS */

   { "Indefinite length byte string with an simple type chunk",
      QCBOR_DECODE_MODE_NORMAL,
      {"\x5f\xe0\xff", 3},
      QCBOR_ERR_INDEFINITE_STRING_CHUNK
   },
   { "???",
      QCBOR_DECODE_MODE_NORMAL,
      {"\x5f\x5f\x41\x00\xff\xff", 6},
      QCBOR_ERR_INDEFINITE_STRING_CHUNK
   },
   { "indefinite length text string with indefinite string inside",
      QCBOR_DECODE_MODE_NORMAL,
      {"\x7f\x7f\x61\x00\xff\xff", 6},
      QCBOR_ERR_INDEFINITE_STRING_CHUNK
   },
#else /* QCBOR_DISABLE_INDEFINITE_LENGTH_STRINGS */

#endif /* QCBOR_DISABLE_INDEFINITE_LENGTH_STRINGS */

   /* Definte length maps and arrays must be closed by having the right number of items */
   { "A definte length array that is supposed to have 1 item, but has none",
      QCBOR_DECODE_MODE_NORMAL,
      {"\x81", 1},
      QCBOR_ERR_NO_MORE_ITEMS
   },
   { "A definte length array that is supposed to have 2 items, but has only 1",
      QCBOR_DECODE_MODE_NORMAL,
      {"\x82\x00", 2},
      QCBOR_ERR_NO_MORE_ITEMS
   },
   { "A definte length array that is supposed to have 511 items, but has only 1",
      QCBOR_DECODE_MODE_NORMAL,
      {"\x9a\x01\xff\x00", 4},
      QCBOR_ERR_HIT_END
   },
   { "A definte length map that is supposed to have 1 item, but has none",
      QCBOR_DECODE_MODE_NORMAL,
      {"\xa1", 1},
      QCBOR_ERR_NO_MORE_ITEMS
   },
   { "A definte length map that is supposed to have s item, but has only 1",
      QCBOR_DECODE_MODE_NORMAL,
      {"\xa2\x01\x02", 3},
      QCBOR_ERR_NO_MORE_ITEMS
   },
#ifndef QCBOR_DISABLE_INDEFINITE_LENGTH_ARRAYS
   /* Indefinte length maps and arrays must be ended by a break */
   { "Indefinite length array with zero items and no break",
      QCBOR_DECODE_MODE_NORMAL,
      {"\x9f", 1},
      QCBOR_ERR_NO_MORE_ITEMS },

   { "Indefinite length array with two items and no break",
      QCBOR_DECODE_MODE_NORMAL,
      {"\x9\x01\x02", 3},
      QCBOR_ERR_NO_MORE_ITEMS
   },
   { "Indefinite length map with zero items and no break",
      QCBOR_DECODE_MODE_NORMAL,
      {"\xbf", 1},
      QCBOR_ERR_NO_MORE_ITEMS
   },
   { "Indefinite length map with two items and no break",
      QCBOR_DECODE_MODE_NORMAL,
      {"\xbf\x01\x02\x01\x02", 5},
      QCBOR_ERR_NO_MORE_ITEMS
   },

   /* Nested maps and arrays must be closed off (some extra nested test vectors) */
   { "Unclosed indefinite array containing a closed definite length array",
      QCBOR_DECODE_MODE_NORMAL,
      {"\x9f\x80\x00", 3},
      QCBOR_ERR_NO_MORE_ITEMS
   },

   { "Definite length array containing an unclosed indefinite length array",
      QCBOR_DECODE_MODE_NORMAL,
      {"\x81\x9f", 2},
      QCBOR_ERR_NO_MORE_ITEMS
   },
   { "Unclosed indefinite map containing a closed definite length array",
      QCBOR_DECODE_MODE_NORMAL,
      {"\xbf\x01\x80\x00\xa0", 5},
      QCBOR_ERR_NO_MORE_ITEMS
   },
   { "Definite length map containing an unclosed indefinite length array",
      QCBOR_DECODE_MODE_NORMAL,
      {"\xa1\x02\x9f", 3},
      QCBOR_ERR_NO_MORE_ITEMS
   },
   { "Deeply nested definite length arrays with deepest one unclosed",
      QCBOR_DECODE_MODE_NORMAL,
      {"\x81\x81\x81\x81\x81\x81\x81\x81\x81", 9},
      QCBOR_ERR_NO_MORE_ITEMS
   },
   { "Deeply nested indefinite length arrays with deepest one unclosed",
      QCBOR_DECODE_MODE_NORMAL,
      {"\x9f\x9f\x9f\x9f\x9f\xff\xff\xff\xff", 9},
      QCBOR_ERR_NO_MORE_ITEMS
   },
   { "Mixed nesting with indefinite unclosed",
      QCBOR_DECODE_MODE_NORMAL,
      {"\x9f\x81\x9f\x81\x9f\x9f\xff\xff\xff", 9},
      QCBOR_ERR_NO_MORE_ITEMS },
   { "Mixed nesting with definite unclosed",
      QCBOR_DECODE_MODE_NORMAL,
      {"\x9f\x82\x9f\x81\x9f\x9f\xff\xff\xff\xff", 10},
      QCBOR_ERR_BAD_BREAK
   },
   { "Unclosed indefinite length map in definite length maps",
      QCBOR_DECODE_MODE_NORMAL,
      {"\xa1\x01\xa2\x02\xbf\xff\x02\xbf", 8},
      QCBOR_ERR_NO_MORE_ITEMS
   },
   { "Unclosed definite length map in indefinite length maps",
      QCBOR_DECODE_MODE_NORMAL,
      {"\xbf\x01\xbf\x02\xa1", 5},
      QCBOR_ERR_NO_MORE_ITEMS
   },
   { "Unclosed indefinite length array in definite length maps",
      QCBOR_DECODE_MODE_NORMAL,
      {"\xa1\x01\xa2\x02\x9f\xff\x02\x9f", 8},
      QCBOR_ERR_NO_MORE_ITEMS
   },
   { "Unclosed definite length array in indefinite length maps",
      QCBOR_DECODE_MODE_NORMAL,
      {"\xbf\x01\xbf\x02\x81", 5},
      QCBOR_ERR_NO_MORE_ITEMS
   },
   { "Unclosed indefinite length map in definite length arrays",
      QCBOR_DECODE_MODE_NORMAL,
      {"\x81\x82\xbf\xff\xbf", 5},
      QCBOR_ERR_NO_MORE_ITEMS
   },
   { "Unclosed definite length map in indefinite length arrays",
      QCBOR_DECODE_MODE_NORMAL,
      {"\x9f\x9f\xa1", 3},
      QCBOR_ERR_NO_MORE_ITEMS
   },

#endif /* QCBOR_DISABLE_INDEFINITE_LENGTH_ARRAYS */

   /* The "argument" for the data item is incomplete */
   { "Positive integer missing 1 byte argument",
      QCBOR_DECODE_MODE_NORMAL,
      {"\x18", 1},
      QCBOR_ERR_HIT_END
   },
   { "Positive integer missing 2 byte argument",
      QCBOR_DECODE_MODE_NORMAL,
      {"\x19", 1},
      QCBOR_ERR_HIT_END
   },
   { "Positive integer missing 4 byte argument",
      QCBOR_DECODE_MODE_NORMAL,
      {"\x1a", 1},
      QCBOR_ERR_HIT_END
   },
   { "Positive integer missing 8 byte argument",
      QCBOR_DECODE_MODE_NORMAL,
      {"\x1b", 1},
      QCBOR_ERR_HIT_END
   },
   { "Positive integer missing 1 byte of 2 byte argument",
      QCBOR_DECODE_MODE_NORMAL,
      {"\x19\x01", 2},
      QCBOR_ERR_HIT_END
   },
   { "Positive integer missing 2 bytes of 4 byte argument",
      QCBOR_DECODE_MODE_NORMAL,
      {"\x1a\x01\x02", 3},
      QCBOR_ERR_HIT_END
   },
   { "Positive integer missing 1 bytes of 7 byte argument",
      QCBOR_DECODE_MODE_NORMAL,
      {"\x1b\x01\x02\x03\x04\x05\x06\x07", 8},
      QCBOR_ERR_HIT_END
   },
   { "Negative integer missing 1 byte argument",
      QCBOR_DECODE_MODE_NORMAL,
      {"\x38", 1},
      QCBOR_ERR_HIT_END
   },
   { "Binary string missing 1 byte argument",
      QCBOR_DECODE_MODE_NORMAL,
      {"\x58", 1},
      QCBOR_ERR_HIT_END
   },
   { "Text string missing 1 byte argument",
      QCBOR_DECODE_MODE_NORMAL,
      {"\x78", 1},
      QCBOR_ERR_HIT_END
   },
   { "Array missing 1 byte argument",
      QCBOR_DECODE_MODE_NORMAL,
      {"\x98", 1},
      QCBOR_ERR_HIT_END
   },
   { "Map missing 1 byte argument",
      QCBOR_DECODE_MODE_NORMAL,
      {"\xb8", 1},
      QCBOR_ERR_HIT_END
   },
   { "Tag missing 1 byte argument",
      QCBOR_DECODE_MODE_NORMAL,
      {"\xd8", 1},
      QCBOR_ERR_HIT_END
   },
   { "Simple missing 1 byte argument",
      QCBOR_DECODE_MODE_NORMAL,
      {"\xf8", 1},
      QCBOR_ERR_HIT_END
   },
   { "half-precision with 1 byte argument",
      QCBOR_DECODE_MODE_NORMAL,
      {"\xf9\x00", 2},
      QCBOR_ERR_HIT_END
   },
   { "single-precision with 2 byte argument",
      QCBOR_DECODE_MODE_NORMAL,
      {"\0xfa\x00\x00", 3},
      QCBOR_ERR_HIT_END
   },
   { "double-precision with 3 byte argument",
      QCBOR_DECODE_MODE_NORMAL,
      {"\xfb\x00\x00\x00", 4},
      QCBOR_ERR_HIT_END
   },

#ifndef QCBOR_DISABLE_TAGS
   { "Tag with no content",
      QCBOR_DECODE_MODE_NORMAL,
      {"\xc0", 1},
      QCBOR_ERR_HIT_END
   },
#else /* QCBOR_DISABLE_TAGS */
   { "Tag with no content",
      QCBOR_DECODE_MODE_NORMAL,
      {"\xc0", 1},
      QCBOR_ERR_TAGS_DISABLED
   },
#endif /* QCBOR_DISABLE_TAGS */

   /* Breaks must not occur in definite length arrays and maps */
   { "Array of length 1 with sole member replaced by a break",
      QCBOR_DECODE_MODE_NORMAL,
      {"\x81\xff", 2},
      QCBOR_ERR_BAD_BREAK
   },
   { "Array of length 2 with 2nd member replaced by a break",
      QCBOR_DECODE_MODE_NORMAL,
      {"\x82\x00\xff", 3},
      QCBOR_ERR_BAD_BREAK
   },
   { "Map of length 1 with sole member label replaced by a break",
      QCBOR_DECODE_MODE_NORMAL,
      {"\xa1\xff", 2},
      QCBOR_ERR_BAD_BREAK
   },

   /* Map of length 1 with sole member label replaced by break */
   { "Alternate representation that some decoders handle differently",
      QCBOR_DECODE_MODE_NORMAL,
      {"\xa1\xff\x00", 3},
      QCBOR_ERR_BAD_BREAK
   },
   { "Array of length 1 with 2nd member value replaced by a break",
      QCBOR_DECODE_MODE_NORMAL,
      {"\xa1\x00\xff", 3},
      QCBOR_ERR_BAD_BREAK
   },
   { "Map of length 2 with 2nd entry label replaced by a break",
      QCBOR_DECODE_MODE_NORMAL,
      {"\xa2\x00\x00\xff\x00", 5},
      QCBOR_ERR_BAD_BREAK
   },
   { "Map of length 2 with 2nd entry value replaced by a break",
      QCBOR_DECODE_MODE_NORMAL,
      {"\xa2\x00\x00\x01\xff", 5},
      QCBOR_ERR_BAD_BREAK
   },

   /* Breaks must not occur on their own out of an indefinite length data item */
   { "A bare break is not well formed",
      QCBOR_DECODE_MODE_NORMAL,
      {"\xff", 1},
      QCBOR_ERR_BAD_BREAK
   },
   { "A bare break after a zero length definite length array",
      QCBOR_DECODE_MODE_NORMAL,
      {"\x80\xff", 2},
      QCBOR_ERR_BAD_BREAK
   },
#ifndef QCBOR_DISABLE_INDEFINITE_LENGTH_ARRAYS
   { "A bare break after a zero length indefinite length map",
      QCBOR_DECODE_MODE_NORMAL,
      {"\x9f\xff\xff", 3},
      QCBOR_ERR_BAD_BREAK
   },
   { "A break inside a definite length array inside an indefenite length array",
      QCBOR_DECODE_MODE_NORMAL,
      {"\x9f\x81\xff", 3},
      QCBOR_ERR_BAD_BREAK
   },
   { "Complicated mixed nesting with break outside indefinite length array",
      QCBOR_DECODE_MODE_NORMAL,
      {"\x9f\x82\x9f\x81\x9f\x9f\xff\xff\xff\xff", 10},
      QCBOR_ERR_BAD_BREAK },
#endif /* QCBOR_DISABLE_INDEFINITE_LENGTH_ARRAYS */

   /* Forbidden two byte encodings of simple types */
   { "Must use 0xe0 instead",
      QCBOR_DECODE_MODE_NORMAL,
      {"\xf8\x00", 2},
      QCBOR_ERR_BAD_TYPE_7
   },
   { "Should use 0xe1 instead",
      QCBOR_DECODE_MODE_NORMAL,
      {"\xf8\x01", 2},
      QCBOR_ERR_BAD_TYPE_7
   },
   { "Should use 0xe2 instead",
      QCBOR_DECODE_MODE_NORMAL,
      {"\xf8\x02", 2},
      QCBOR_ERR_BAD_TYPE_7
   },   { "Should use 0xe3 instead",
      QCBOR_DECODE_MODE_NORMAL,
      {"\xf8\x03", 2},
      QCBOR_ERR_BAD_TYPE_7
   },
   { "Should use 0xe4 instead",
      QCBOR_DECODE_MODE_NORMAL,
      {"\xf8\x04", 2},
      QCBOR_ERR_BAD_TYPE_7
   },
   { "Should use 0xe5 instead",
      QCBOR_DECODE_MODE_NORMAL,
      {"\xf8\x05", 2},
      QCBOR_ERR_BAD_TYPE_7
   },
   { "Should use 0xe6 instead",
      QCBOR_DECODE_MODE_NORMAL,
      {"\xf8\x06", 2},
      QCBOR_ERR_BAD_TYPE_7
   },
   { "Should use 0xe7 instead",
      QCBOR_DECODE_MODE_NORMAL,
      {"\xf8\x07", 2},
      QCBOR_ERR_BAD_TYPE_7
   },
   { "Should use 0xe8 instead",
      QCBOR_DECODE_MODE_NORMAL,
      {"\xf8\x08", 2},
      QCBOR_ERR_BAD_TYPE_7
   },
   { "Should use 0xe9 instead",
      QCBOR_DECODE_MODE_NORMAL,
      {"\xf8\x09", 2},
      QCBOR_ERR_BAD_TYPE_7
   },
   { "Should use 0xea instead",
      QCBOR_DECODE_MODE_NORMAL,
      {"\xf8\x0a", 2},
      QCBOR_ERR_BAD_TYPE_7
   },
   { "Should use 0xeb instead",
      QCBOR_DECODE_MODE_NORMAL,
      {"\xf8\x0b", 2},
      QCBOR_ERR_BAD_TYPE_7
   },
   { "Should use 0xec instead",
      QCBOR_DECODE_MODE_NORMAL,
      {"\xf8\x0c", 2},
      QCBOR_ERR_BAD_TYPE_7
   },
   { "Should use 0xed instead",
      QCBOR_DECODE_MODE_NORMAL,
      {"\xf8\x0d", 2},
      QCBOR_ERR_BAD_TYPE_7
   },
   { "Should use 0xee instead",
      QCBOR_DECODE_MODE_NORMAL,
      {"\xf8\x0e", 2},
      QCBOR_ERR_BAD_TYPE_7
   },
   { "Should use 0xef instead",
      QCBOR_DECODE_MODE_NORMAL,
      {"\xf8\x0f", 2},
      QCBOR_ERR_BAD_TYPE_7
   },
   { "Should use 0xf0 instead",
      QCBOR_DECODE_MODE_NORMAL,
      {"\xf8\x10", 2},
      QCBOR_ERR_BAD_TYPE_7
   },
   { "Should use 0xf1 instead",
      QCBOR_DECODE_MODE_NORMAL,
      {"\xf8\x11", 2},
      QCBOR_ERR_BAD_TYPE_7
   },
   { "Should use 0xf2 instead",
      QCBOR_DECODE_MODE_NORMAL,
      {"\xf8\x12", 2},
      QCBOR_ERR_BAD_TYPE_7
   },
   { "Should use 0xf3 instead",
      QCBOR_DECODE_MODE_NORMAL,
      {"\xf8\x13", 2},
      QCBOR_ERR_BAD_TYPE_7
   },
   { "Should use 0xf4 instead",
      QCBOR_DECODE_MODE_NORMAL,
      {"\xf8\x14", 2},
      QCBOR_ERR_BAD_TYPE_7
   },
   { "Should use 0xf5 instead",
      QCBOR_DECODE_MODE_NORMAL,
      {"\xf8\x15", 2},
      QCBOR_ERR_BAD_TYPE_7
   },
   { "Should use 0xf6 instead",
      QCBOR_DECODE_MODE_NORMAL,
      {"\xf8\x16", 2},
      QCBOR_ERR_BAD_TYPE_7
   },
   { "Should use 0xef7 instead",
      QCBOR_DECODE_MODE_NORMAL,
      {"\xf8\x17", 2},
      QCBOR_ERR_BAD_TYPE_7
   },
   { "Should use 0xef8 instead",
      QCBOR_DECODE_MODE_NORMAL,
      {"\xf8\x18", 2},
      QCBOR_ERR_BAD_TYPE_7
   },
   { "Reserved",
      QCBOR_DECODE_MODE_NORMAL,
      {"\xf8\x18", 2},
      QCBOR_ERR_BAD_TYPE_7
   },

   /* Maps must have an even number of data items (key & value) */
   { "Map with 1 item when it should have 2",
      QCBOR_DECODE_MODE_NORMAL,
      {"\xa1\x00", 2},
      QCBOR_ERR_HIT_END
   },
   { "Map with 3 item when it should have 4",
      QCBOR_DECODE_MODE_NORMAL,
      {"\xa2\x00\x00\x00", 2},
      QCBOR_ERR_HIT_END
   },
#ifndef QCBOR_DISABLE_INDEFINITE_LENGTH_ARRAYS
   { "Map with 1 item when it should have 2",
      QCBOR_DECODE_MODE_NORMAL,
      {"\xbf\x00\xff", 3},
      QCBOR_ERR_BAD_BREAK
   },
   { "Map with 3 item when it should have 4",
      QCBOR_DECODE_MODE_NORMAL,
      {"\xbf\x00\x00\x00\xff", 5},
      QCBOR_ERR_BAD_BREAK
   },
#endif /* QCBOR_DISABLE_INDEFINITE_LENGTH_ARRAYS */


#ifndef QCBOR_DISABLE_TAGS
   /* In addition to not-well-formed, some invalid CBOR */
   { "Text-based date, with an integer",
      QCBOR_DECODE_MODE_NORMAL,
      {"\xc0\x00", 2},
      QCBOR_ERR_BAD_OPT_TAG
   },
   { "Epoch date, with an byte string",
      QCBOR_DECODE_MODE_NORMAL,
      {"\xc1\x41\x33", 3},
      QCBOR_ERR_BAD_OPT_TAG
   },
   { "tagged as both epoch and string dates",
      QCBOR_DECODE_MODE_NORMAL,
      {"\xc1\xc0\x00", 3},
      QCBOR_ERR_BAD_OPT_TAG
   },
   { "big num tagged an int, not a byte string",
      QCBOR_DECODE_MODE_NORMAL,
      {"\xc2\x00", 2},
      QCBOR_ERR_BAD_OPT_TAG
   },
#else /* QCBOR_DISABLE_TAGS */
   /* In addition to not-well-formed, some invalid CBOR */
   { "Text-based date, with an integer",
      QCBOR_DECODE_MODE_NORMAL,
      {"\xc0\x00", 2},
      QCBOR_ERR_TAGS_DISABLED
   },
   { "Epoch date, with an byte string",
      QCBOR_DECODE_MODE_NORMAL,
      {"\xc1\x41\x33", 3},
      QCBOR_ERR_TAGS_DISABLED
   },
   { "tagged as both epoch and string dates",
      QCBOR_DECODE_MODE_NORMAL,
      {"\xc1\xc0\x00", 3},
      QCBOR_ERR_TAGS_DISABLED
   },
   { "big num tagged an int, not a byte string",
      QCBOR_DECODE_MODE_NORMAL,
      {"\xc2\x00", 2},
      QCBOR_ERR_TAGS_DISABLED
   },
#endif /* QCBOR_DISABLE_TAGS */
};



int32_t
DecodeFailureTests(void)
{
   int32_t nResult;

   nResult = ProcessDecodeFailures(Failures ,C_ARRAY_COUNT(Failures, struct DecodeFailTestInput));
   if(nResult) {
      return nResult;
   }

   // Corrupt the UsefulInputBuf and see that
   // it reflected correctly for CBOR decoding
   QCBORDecodeContext DCtx;
   QCBORItem          Item;
   QCBORError         uQCBORError;

   QCBORDecode_Init(&DCtx,
                    UsefulBuf_FROM_BYTE_ARRAY_LITERAL(spSimpleValues),
                    QCBOR_DECODE_MODE_NORMAL);

   if((uQCBORError = QCBORDecode_GetNext(&DCtx, &Item))) {
      return (int32_t)uQCBORError;
   }
   if(Item.uDataType != QCBOR_TYPE_ARRAY || Item.val.uCount != 10) {
      // This wasn't supposed to happen
      return -1;
   }

   DCtx.InBuf.magic = 0; // Reach in and corrupt the UsefulInputBuf

   uQCBORError = QCBORDecode_GetNext(&DCtx, &Item);
   if(uQCBORError != QCBOR_ERR_NO_MORE_ITEMS) {
      // Did not get back the error expected
      return -2;
   }


   /*
    The max size of a string for QCBOR is SIZE_MAX - 4 so this
    tests here can be performed to see that the max length
    error check works correctly. See DecodeBytes(). If the max
    size was SIZE_MAX, it wouldn't be possible to test this.

    This test will automatocally adapt the all CPU sizes
    through the use of SIZE_MAX.
   */

   UsefulBuf_MAKE_STACK_UB(  HeadBuf, QCBOR_HEAD_BUFFER_SIZE);
   UsefulBufC             EncodedHead;

   // This makes a CBOR head with a text string that is very long
   // but doesn't fill in the bytes of the text string as that is
   // not needed to test this part of QCBOR.
   EncodedHead = QCBOREncode_EncodeHead(HeadBuf, CBOR_MAJOR_TYPE_TEXT_STRING, 0, SIZE_MAX);

   QCBORDecode_Init(&DCtx, EncodedHead, QCBOR_DECODE_MODE_NORMAL);

   if(QCBOR_ERR_STRING_TOO_LONG != QCBORDecode_GetNext(&DCtx, &Item)) {
      return -4;
   }

   return 0;
}


/* Try all 256 values of the byte at nLen including recursing for
 each of the values to try values at nLen+1 ... up to nLenMax
 */
static void ComprehensiveInputRecurser(uint8_t *pBuf, size_t nLen, size_t nLenMax)
{
   if(nLen >= nLenMax) {
      return;
   }

   for(int inputByte = 0; inputByte < 256; inputByte++) {
      // Set up the input
      pBuf[nLen] = (uint8_t)inputByte;
      const UsefulBufC Input = {pBuf, nLen+1};

      // Get ready to parse
      QCBORDecodeContext DCtx;
      QCBORDecode_Init(&DCtx, Input, QCBOR_DECODE_MODE_NORMAL);

      // Parse by getting the next item until an error occurs
      // Just about every possible decoder error can occur here
      // The goal of this test is not to check for the correct
      // error since that is not really possible. It is to
      // see that there is no crash on hostile input.
      while(1) {
         QCBORItem Item;
         QCBORError nCBORError = QCBORDecode_GetNext(&DCtx, &Item);
         if(nCBORError != QCBOR_SUCCESS) {
            break;
         }
      }

      ComprehensiveInputRecurser(pBuf, nLen+1, nLenMax);
   }
}


int32_t ComprehensiveInputTest(void)
{
   // Size 2 tests 64K inputs and runs quickly
   uint8_t pBuf[2];

   ComprehensiveInputRecurser(pBuf, 0, sizeof(pBuf));

   return 0;
}


int32_t BigComprehensiveInputTest(void)
{
   // size 3 tests 16 million inputs and runs OK
   // in seconds on fast machines. Size 4 takes
   // 10+ minutes and 5 half a day on fast
   // machines. This test is kept separate from
   // the others so as to no slow down the use
   // of them as a very frequent regression.
   uint8_t pBuf[3]; //

   ComprehensiveInputRecurser(pBuf, 0, sizeof(pBuf));

   return 0;
}


static const uint8_t spDateTestInput[] = {
   /* 1. The valid date string "1985-04-12" */
   0xc0, // tag for string date
   0x6a, '1','9','8','5','-','0','4','-','1','2', // Date string

   /* 2. An invalid date string due to wrong tag content type */
   0xc0, // tag for string date
   0x00, // Wrong type for a string date

   /* 3. A valid epoch date, 1400000000; Tue, 13 May 2014 16:53:20 GMT */
   0xc1, // tag for epoch date
   0x1a, 0x53, 0x72, 0x4E, 0x00, // Epoch date 1400000000; Tue, 13 May 2014 16:53:20 GMT

   /* 4. An invalid epoch date due to wrong tag content type */
   0xc1,
   0x62, 'h', 'i', // wrong type tagged

   /* 5. Valid epoch date tag as content for a two other nested tags */
   // CBOR_TAG_ENC_AS_B64
   0xcf, 0xd8, 0x16, 0xc1, // Epoch date with extra tags
   0x1a, 0x53, 0x72, 0x4E, 0x01,

   /* 6. Epoch date with value to large to fit into int64 */
   0xc1, // tag for epoch date
   0x1b, 0xf0, 0xf0, 0xf0, 0xf0, 0xf0, 0xf0, 0xf0, 0xf0, // Too large integer

   /* 7. Epoch date with single-precision value of 1.1. */
   0xc1, // tag for epoch date
   0xfa, 0x3f, 0x8c, 0xcc, 0xcd, // single with value 1.1

   /* 8. Epoch date with too-large single precision float */
   0xc1, // tag for epoch date
   0xfa, 0x7f, 0x7f, 0xff, 0xff, // 3.4028234663852886e+38 too large

   /* 9. Epoch date with slightly too-large double precision value */
   0xc1, // tag for epoch date
   0xfb, 0x43, 0xe0, 0x00, 0x00, 0x00, 0x00, 0x00, 0x00, // 9223372036854775808.000000 just barely too large
   //0xfa, 0x7f, 0x7f, 0xff, 0xff // 3.4028234663852886e+38 too large

   /* 10. Epoch date with largest supported double precision value */
   0xc1, // tag for epoch date
   0xfb, 0x43, 0xdf, 0xff, 0xff, 0xff, 0xff, 0xff, 0xfe, // 9223372036854773760 largest supported

   /* 11. Epoch date with single-precision NaN */
   0xc1, // tag for epoch date
   0xfa, 0x7f, 0xc0, 0x00, 0x00, // Single-precision NaN

   /* 12. Epoch date with double precision plus infinity */
   0xc1,
   0xfb, 0x7f,  0xf0,  0x00, 0x00, 0x00, 0x00, 0x00, 0x00, // +infinity

   /* 13. Epoch date with half-precision negative infinity */
   0xc1, // tag for epoch date
   0xf9, 0xfc, 0x00, // -Infinity
};



// have to check float expected only to within an epsilon
#ifndef QCBOR_DISABLE_FLOAT_HW_USE
static int CHECK_EXPECTED_DOUBLE(double val, double expected) {

   double diff = val - expected;

   diff = fabs(diff);

   return diff > 0.0000001;
}
#endif /* QCBOR_DISABLE_FLOAT_HW_USE */


/* Test date decoding using GetNext() */
int32_t DateParseTest(void)
{
   QCBORDecodeContext DCtx;
   QCBORItem          Item;
   QCBORError         uError;

   QCBORDecode_Init(&DCtx,
                    UsefulBuf_FROM_BYTE_ARRAY_LITERAL(spDateTestInput),
                    QCBOR_DECODE_MODE_NORMAL);
   QCBORDecode_CompatibilityV1(&DCtx);


   /* 1. The valid date string "1985-04-12" */
   if((uError = QCBORDecode_GetNext(&DCtx, &Item))) {
      return -1;
   }
   if(Item.uDataType != QCBOR_TYPE_DATE_STRING ||
      UsefulBufCompareToSZ(Item.val.string, "1985-04-12")){
      return -2;
   }

   /* 2. An invalid date string due to wrong tag content type */
   uError = QCBORDecode_GetNext(&DCtx, &Item);
   if(uError != QCBOR_ERR_BAD_OPT_TAG) {
      return -3;
   }

   /* 3. A valid epoch date, 1400000000; Tue, 13 May 2014 16:53:20 GMT */
   uError = QCBORDecode_GetNext(&DCtx, &Item);
   if(uError != QCBOR_SUCCESS) {
      return -4;
   }
   if(uError == QCBOR_SUCCESS) {
      if(Item.uDataType != QCBOR_TYPE_DATE_EPOCH ||
         Item.val.epochDate.nSeconds != 1400000000
#ifndef USEFULBUF_DISABLE_ALL_FLOAT
         || Item.val.epochDate.fSecondsFraction != 0
#endif /* USEFULBUF_DISABLE_ALL_FLOAT */
        ) {
         return -5;
      }
   }

   /* 4. An invalid epoch date due to wrong tag content type */
   if(QCBORDecode_GetNext(&DCtx, &Item) != QCBOR_ERR_BAD_OPT_TAG) {
      return -6;
   }

   /* 5. Valid epoch date tag as content for a two other nested tags */
   // Epoch date wrapped in an CBOR_TAG_ENC_AS_B64 and an unknown tag.
   // The date is decoded and the two tags are returned. This is to
   // make sure the wrapping of epoch date in another tag works OK.
   if((uError = QCBORDecode_GetNext(&DCtx, &Item))) {
      return -7;
   }
   if(Item.uDataType != QCBOR_TYPE_DATE_EPOCH ||
      Item.val.epochDate.nSeconds != 1400000001
#ifndef USEFULBUF_DISABLE_ALL_FLOAT
      || Item.val.epochDate.fSecondsFraction != 0
#endif /* USEFULBUF_DISABLE_ALL_FLOAT */
      ) {
      return -8;
   }

   /* 6. Epoch date with value to large to fit into int64 */
   if(QCBORDecode_GetNext(&DCtx, &Item) != QCBOR_ERR_DATE_OVERFLOW) {
      return -9;
   }

   /* 7. Epoch date with single-precision value of 1.1. */
   uError = QCBORDecode_GetNext(&DCtx, &Item);
   if(uError != FLOAT_ERR_CODE_NO_FLOAT_HW(QCBOR_SUCCESS)) {
      return -10;
   }
   if(uError == QCBOR_SUCCESS) {
      if(Item.uDataType != QCBOR_TYPE_DATE_EPOCH ||
         Item.val.epochDate.nSeconds != 1
#ifndef QCBOR_DISABLE_FLOAT_HW_USE
         || CHECK_EXPECTED_DOUBLE(Item.val.epochDate.fSecondsFraction, 0.1)
#endif /* USEFULBUF_DISABLE_ALL_FLOAT */
        ) {
         return -11;
      }
   }

   /* 8. Epoch date with too-large single-precision float */
   uError = QCBORDecode_GetNext(&DCtx, &Item);
   if(uError != FLOAT_ERR_CODE_NO_FLOAT_HW(QCBOR_ERR_DATE_OVERFLOW)) {
      return -12;
   }

   /* 9. Epoch date with slightly too-large double-precision value */
   uError = QCBORDecode_GetNext(&DCtx, &Item);
   if(uError != FLOAT_ERR_CODE_NO_FLOAT_HW(QCBOR_ERR_DATE_OVERFLOW)) {
      return -13;
   }

   /* 10. Epoch date with largest supported double-precision value */
   uError = QCBORDecode_GetNext(&DCtx, &Item);
   if(uError != FLOAT_ERR_CODE_NO_FLOAT_HW(QCBOR_SUCCESS)) {
      return -14;
   }
   if(uError == QCBOR_SUCCESS) {
      if(Item.uDataType != QCBOR_TYPE_DATE_EPOCH ||
         Item.val.epochDate.nSeconds != 9223372036854773760
#ifndef QCBOR_DISABLE_FLOAT_HW_USE
         || Item.val.epochDate.fSecondsFraction != 0.0
#endif /* QCBOR_DISABLE_FLOAT_HW_USE */
      ) {
         return -14;
      }
   }

   /* 11. Epoch date with single-precision NaN */
   if(QCBORDecode_GetNext(&DCtx, &Item) != FLOAT_ERR_CODE_NO_FLOAT_HW(QCBOR_ERR_DATE_OVERFLOW)) {
      return -15;
   }

   /* 12. Epoch date with double-precision plus infinity */
   if(QCBORDecode_GetNext(&DCtx, &Item) != FLOAT_ERR_CODE_NO_FLOAT_HW(QCBOR_ERR_DATE_OVERFLOW)) {
      return -16;
   }

   /* 13. Epoch date with half-precision negative infinity */
   uError = QCBORDecode_GetNext(&DCtx, &Item);
   if(uError != FLOAT_ERR_CODE_NO_PREF_FLOAT_NO_FLOAT_HW(QCBOR_ERR_DATE_OVERFLOW)) {
      return -17;
   }

   return 0;
}


/*
 Test cases covered here. Some items cover more than one of these.
   positive integer (zero counts as a positive integer)
   negative integer
   half-precision float
   single-precision float
   double-precision float

   float Overflow error
   Wrong type error for epoch
   Wrong type error for date string
   float disabled error
   half-precision disabled error
   -Infinity
   Slightly too large integer
   Slightly too far from zero

   Get epoch by int
   Get string by int
   Get epoch by string
   Get string by string
   Fail to get epoch by wrong int label
   Fail to get string by wrong string label
   Fail to get epoch by string because it is invalid
   Fail to get epoch by int because it is invalid

   Untagged values
 */
static const uint8_t spSpiffyDateTestInput[] = {
   0x87, // array of 7 items

   0xa6, // Open a map for tests involving untagged items with labels.

   // Untagged integer 0
   0x08,
   0x00,

   // Utagged date string with string label y
   0x61, 0x79,
   0x6a, '2','0','8','5','-','0','4','-','1','2', // Untagged date string

   // Untagged single-precision float with value 3.14 with string label x
   0x61, 0x78,
   0xFA, 0x40, 0x48, 0xF5, 0xC3,

   // Untagged half-precision float with value -2
   0x09,
   0xF9, 0xC0, 0x00,

   /* Untagged date-only date string */
   0x18, 0x63,
   0x6A, 0x31, 0x39, 0x38, 0x35, 0x2D, 0x30, 0x34, 0x2D, 0x31, 0x32, /* "1985-04-12" */

   /* Untagged days-count epoch date */
   0x11,
   0x19, 0x0F, 0x9A, /* 3994 */

   // End of map, back to array

   0xa7, // Open map of tagged items with labels

   0x00,
   0xc0, // tag for string date
   0x6a, '1','9','8','5','-','0','4','-','1','2', // Tagged date string


   0x01,
   0xda, 0x03, 0x03, 0x03, 0x03, // An additional tag
   0xc1, // tag for epoch date
   0x1a, 0x53, 0x72, 0x4E, 0x00, // Epoch date 1400000000; Tue, 13 May 2014 16:53:20 GMT

   0x05,
   0xc1,
   0xfb, 0xc3, 0xdf, 0xff, 0xff, 0xff, 0xff, 0xff, 0xfe, // -9223372036854773760 largest negative


   0x07,
   0xc1, // tag for epoch date
   0xfb, 0x43, 0xdf, 0xff, 0xff, 0xff, 0xff, 0xff, 0xfe, // 9223372036854773760 largest supported

   /* Tagged days-count epoch date */
   0x63, 0x53, 0x44, 0x45,
   0xD8, 0x64,  /* tag(100) */
   0x39, 0x29, 0xB3, /* -10676 */

   // Untagged -1000 with label z
   0x61, 0x7a,
   0xda, 0x01, 0x01, 0x01, 0x01, // An additional tag
   0x39, 0x03, 0xe7,

   /* Tagged date-only date string */
   0x63, 0x53, 0x44, 0x53,
   0xD9, 0x03, 0xEC,
   0x6A, 0x31, 0x39, 0x38, 0x35, 0x2D, 0x30, 0x34, 0x2D, 0x31, 0x32, /* "1985-04-12" */

   // End of map of tagged items

   0xc1,
   0xfb, 0xc3, 0xdf, 0xff, 0xff, 0xff, 0xff, 0xff, 0xff, // -9.2233720368547748E+18, too negative

   0xc1, // tag for epoch date
   0x1b, 0xf0, 0xf0, 0xf0, 0xf0, 0xf0, 0xf0, 0xf0, 0xf0, // Too-large integer

   0xc1, // tag for epoch date
   0xf9, 0xfc, 0x00, // Half-precision -Infinity

   // These two at the end because they are unrecoverable errors
   0xc1, // tag for epoch date
   0x80, // Erroneous empty array as content for date

   0xc0, // tag for string date
   0xa0 // Erroneous empty map as content for date
};

int32_t SpiffyDateDecodeTest(void)
{
   QCBORDecodeContext DC;
   QCBORError         uError;
   int64_t            nEpochDate3, nEpochDate5,
                      nEpochDate4, nEpochDate6,
                      nEpochDays2;
   UsefulBufC         StringDate1, StringDate2, StringDays2;

   // TODO: test spSpiffyDateTestInput in v2 mode
   QCBORDecode_Init(&DC,
                    UsefulBuf_FROM_BYTE_ARRAY_LITERAL(spSpiffyDateTestInput),
                    QCBOR_DECODE_MODE_NORMAL);
   QCBORDecode_CompatibilityV1(&DC);


   /* Items are in an array or map to test look up by label and other
    * that might not occur in isolated items. But it does make the
    * test a bit messy. */
   QCBORDecode_EnterArray(&DC, NULL);

   QCBORDecode_EnterMap(&DC, NULL);

   // A single-precision date
   QCBORDecode_GetTEpochDateInMapSZ(&DC, "x", QCBOR_TAG_REQUIREMENT_OPTIONAL_TAG,
                                   &nEpochDate5);
   uError = QCBORDecode_GetAndResetError(&DC);
   if(uError != FLOAT_ERR_CODE_NO_FLOAT_HW(QCBOR_SUCCESS)) {
      return 104;
   }
   if(uError == QCBOR_SUCCESS) {
      if(nEpochDate5 != 3) {
         return 103;
      }
   }

   // A half-precision date with value -2 FFF
   QCBORDecode_GetTEpochDateInMapN(&DC, 9, QCBOR_TAG_REQUIREMENT_OPTIONAL_TAG,
                                  &nEpochDate4);
   uError = QCBORDecode_GetAndResetError(&DC);
   if(uError != FLOAT_ERR_CODE_NO_PREF_FLOAT_NO_FLOAT_HW(QCBOR_SUCCESS)) {
      return 106;
   }
   if(uError == QCBOR_SUCCESS) {
      if(nEpochDate4 != -2) {
         return 105;
      }
   }

   // Fail to get an epoch date by string label
   QCBORDecode_GetTEpochDateInMapSZ(&DC, "no-label",
                                   QCBOR_TAG_REQUIREMENT_NOT_A_TAG,
                                   &nEpochDate6);
   uError = QCBORDecode_GetAndResetError(&DC);
   if(uError != QCBOR_ERR_LABEL_NOT_FOUND) {
      return 107;
   }

   // Fail to get an epoch date by integer label
   QCBORDecode_GetTEpochDateInMapN(&DC, 99999, QCBOR_TAG_REQUIREMENT_NOT_A_TAG,
                                  &nEpochDate6);
   uError = QCBORDecode_GetAndResetError(&DC);
   if(uError != QCBOR_ERR_LABEL_NOT_FOUND) {
      return 108;
   }

   // Fail to get a string date by string label
   QCBORDecode_GetTDateStringInMapSZ(&DC, "no-label",
                                    QCBOR_TAG_REQUIREMENT_NOT_A_TAG,
                                    &StringDate1);
   uError = QCBORDecode_GetAndResetError(&DC);
   if(uError != QCBOR_ERR_LABEL_NOT_FOUND) {
      return 109;
   }

   // Fail to get a string date by integer label
   QCBORDecode_GetTDateStringInMapN(&DC, 99999, QCBOR_TAG_REQUIREMENT_NOT_A_TAG,
                                   &StringDate1);
   uError = QCBORDecode_GetAndResetError(&DC);
   if(uError != QCBOR_ERR_LABEL_NOT_FOUND) {
      return 110;
   }

   // The rest of these succeed even if float features are disabled


   // Untagged integer 0
   QCBORDecode_GetTEpochDateInMapN(&DC, 8, QCBOR_TAG_REQUIREMENT_NOT_A_TAG,
                                  &nEpochDate3);
   // Untagged date string
   QCBORDecode_GetTDateStringInMapSZ(&DC, "y", QCBOR_TAG_REQUIREMENT_NOT_A_TAG,
                                    &StringDate2);

   QCBORDecode_GetTDaysStringInMapN(&DC, 99, QCBOR_TAG_REQUIREMENT_NOT_A_TAG,
                                   &StringDays2);

   QCBORDecode_GetTEpochDaysInMapN(&DC, 17, QCBOR_TAG_REQUIREMENT_NOT_A_TAG,
                                  &nEpochDays2);

   QCBORDecode_ExitMap(&DC);
   if(QCBORDecode_GetError(&DC) != QCBOR_SUCCESS) {
      return 3001;
   }

   // The map of tagged items
   QCBORDecode_EnterMap(&DC, NULL);

#ifndef QCBOR_DISABLE_TAGS
   int64_t            nEpochDate2,
                      nEpochDateFail,
                      nEpochDate1400000000, nEpochDays1;
   UsefulBufC         StringDays1, StringDate3;
   uint64_t           uTag1, uTag2;

   // Tagged date string
   QCBORDecode_GetTDateStringInMapN(&DC, 0, QCBOR_TAG_REQUIREMENT_OPTIONAL_TAG,
                                   &StringDate1);

   // Epoch date 1400000000; Tue, 13 May 2014 16:53:20 GMT
   QCBORDecode_GetTEpochDateInMapN(&DC,
                                  1,
                                  QCBOR_TAG_REQUIREMENT_TAG |
                                    QCBOR_TAG_REQUIREMENT_ALLOW_ADDITIONAL_TAGS,
                                  &nEpochDate1400000000);
   uTag1 = QCBORDecode_GetNthTagOfLast(&DC, 0);

   // Get largest negative double precision epoch date allowed
   QCBORDecode_GetTEpochDateInMapN(&DC,
                                  5,
                                  QCBOR_TAG_REQUIREMENT_OPTIONAL_TAG |
                                    QCBOR_TAG_REQUIREMENT_ALLOW_ADDITIONAL_TAGS,
                                  &nEpochDate2);
   uError = QCBORDecode_GetAndResetError(&DC);
   if(uError != FLOAT_ERR_CODE_NO_FLOAT_HW(QCBOR_SUCCESS)) {
      return 102;
   }
   if(uError == QCBOR_SUCCESS) {
      if(nEpochDate2 != -9223372036854773760LL) {
         return 101;
      }
   }

   // Untagged -1000 with label z
   QCBORDecode_GetTEpochDateInMapSZ(&DC,
                                   "z",
                                   QCBOR_TAG_REQUIREMENT_NOT_A_TAG |
                                    QCBOR_TAG_REQUIREMENT_ALLOW_ADDITIONAL_TAGS,
                                   &nEpochDate6);
   uTag2 = QCBORDecode_GetNthTagOfLast(&DC, 0);


   // Get largest double precision epoch date allowed
   QCBORDecode_GetTEpochDateInMapN(&DC, 7, QCBOR_TAG_REQUIREMENT_OPTIONAL_TAG,
                                  &nEpochDate2);
   uError = QCBORDecode_GetAndResetError(&DC);
   if(uError != FLOAT_ERR_CODE_NO_FLOAT_HW(QCBOR_SUCCESS)) {
      return 112;
   }
   if(uError == QCBOR_SUCCESS) {
      if(nEpochDate2 != 9223372036854773760ULL) {
         return 111;
      }
   }

   /* The days format is much simpler than the date format
    * because it can't be a floating point value. The test
    * of the spiffy decode functions sufficiently covers
    * the test of the non-spiffy decode days date decoding.
    * There is no full fan out of the error conditions
    * and decode options as that is implemented by code
    * that is tested well by the date testing above.
    */
   QCBORDecode_GetTDaysStringInMapSZ(&DC, "SDS", QCBOR_TAG_REQUIREMENT_TAG,
                                    &StringDays1);

   QCBORDecode_GetTEpochDaysInMapSZ(&DC, "SDE", QCBOR_TAG_REQUIREMENT_TAG,
                                   &nEpochDays1);

   QCBORDecode_ExitMap(&DC);
   if(QCBORDecode_GetError(&DC) != QCBOR_SUCCESS) {
      return 3001;
   }

   // Too-negative float, -9.2233720368547748E+18
   QCBORDecode_GetTEpochDate(&DC, QCBOR_TAG_REQUIREMENT_TAG, &nEpochDateFail);
   uError = QCBORDecode_GetAndResetError(&DC);
   if(uError != FLOAT_ERR_CODE_NO_FLOAT_HW(QCBOR_ERR_DATE_OVERFLOW)) {
      return 1111;
   }

   // Too-large integer
   QCBORDecode_GetTEpochDate(&DC, QCBOR_TAG_REQUIREMENT_TAG, &nEpochDateFail);
   uError = QCBORDecode_GetAndResetError(&DC);
   if(uError != QCBOR_ERR_DATE_OVERFLOW) {
      return 1;
   }

   // Half-precision minus infinity
   QCBORDecode_GetTEpochDate(&DC, QCBOR_TAG_REQUIREMENT_TAG, &nEpochDateFail);
   uError = QCBORDecode_GetAndResetError(&DC);
   if(uError != FLOAT_ERR_CODE_NO_PREF_FLOAT_NO_FLOAT_HW(QCBOR_ERR_DATE_OVERFLOW)) {
      return 2;
   }


   // Bad content for epoch date
   QCBORDecode_GetTEpochDate(&DC, QCBOR_TAG_REQUIREMENT_TAG, &nEpochDateFail);
   uError = QCBORDecode_GetAndResetError(&DC);
   if(uError != QCBOR_ERR_UNRECOVERABLE_TAG_CONTENT) {
      return 3;
   }

   // Bad content for string date
   // TODO: should this set StringDate3 to NULL? variance between v1 and v2
   QCBORDecode_GetTDateString(&DC, QCBOR_TAG_REQUIREMENT_TAG, &StringDate3);
   uError = QCBORDecode_GetAndResetError(&DC);
   if(uError != QCBOR_ERR_UNRECOVERABLE_TAG_CONTENT) {
      return 4;
   }

   QCBORDecode_ExitArray(&DC);
   uError = QCBORDecode_Finish(&DC);
   if(uError != QCBOR_ERR_UNRECOVERABLE_TAG_CONTENT) {
      return 1000 + (int32_t)uError;
   }
#else /* QCBOR_DISABLE_TAGS */
   QCBORDecode_GetDateStringInMapN(&DC, 0, QCBOR_TAG_REQUIREMENT_OPTIONAL_TAG,
                                   &StringDate1);
   uError = QCBORDecode_GetAndResetError(&DC);
   if(uError != QCBOR_ERR_TAGS_DISABLED) {
      return 4;
   }
#endif /* QCBOR_DISABLE_TAGS */


#ifndef QCBOR_DISABLE_TAGS

   if(nEpochDate1400000000 != 1400000000) {
      return 200;
   }

   if(uTag1 != 0x03030303) {
      return 201;
   }

   if(nEpochDays1 != -10676) {
      return 205;
   }

   if(UsefulBuf_Compare(StringDays1, UsefulBuf_FromSZ("1985-04-12"))) {
      return 207;
   }

   if(uTag2 != 0x01010101) {
      return 204;
   }

   if(nEpochDate6 != -1000) {
      return 203;
   }

   if(UsefulBuf_Compare(StringDate1, UsefulBuf_FromSZ("1985-04-12"))) {
      return 205;
   }

#endif /* QCBOR_DISABLE_TAGS */

   if(nEpochDate3 != 0) {
      return 202;
   }

   if(nEpochDays2 != 3994) {
      return 206;
   }

   if(UsefulBuf_Compare(StringDate2, UsefulBuf_FromSZ("2085-04-12"))) {
      return 206;
   }

   if(UsefulBuf_Compare(StringDays2, UsefulBuf_FromSZ("1985-04-12"))) {
      return 208;
   }


   QCBORDecode_Init(&DC,
                    UsefulBuf_FROM_BYTE_ARRAY_LITERAL(spSpiffyDateTestInput),
                    QCBOR_DECODE_MODE_NORMAL);
   QCBORDecode_EnterArray(&DC, NULL);
   QCBORDecode_EnterMap(&DC, NULL);
   QCBORDecode_ExitMap(&DC);
   QCBORDecode_EnterMap(&DC, NULL);

   /*
    Item with label 01. It has an extra tag number and the date tag number.
    */
   // QCBOR_TAG_REQUIREMENT_TAG
   // QCBOR_TAG_REQUIREMENT_NOT_A_TAG
   // QCBOR_TAG_REQUIREMENT_OPTIONAL_TAG
   // QCBOR_TAG_REQUIREMENT_ALLOW_ADDITIONAL_TAGS
   /*   0x01,
    0xda, 0x03, 0x03, 0x03, 0x03, // An additional tag
    0xc1, // tag for epoch date
    0x1a, 0x53, 0x72, 0x4E, 0x00, // Epoch date 1400000000; Tue, 13 May 2014 16:53:20 GMT
   */
#ifndef QCBOR_DISABLE_TAGS
   QCBORDecode_GetNextTagNumberInMapN(&DC, 1, &uTag1);
   QCBORDecode_GetTEpochDateInMapN(&DC, 1, QCBOR_TAG_REQUIREMENT_TAG, &nEpochDate2);

#endif /* ! QCBOR_DISABLE_TAGS */




   return 0;
}


#ifndef QCBOR_DISABLE_TAGS


struct TestInput {
   const char *szDescription;
   const UsefulBufC  EncodedCBOR;
};


/* Tests don't lend themselves to iteration over this,
 * but still nice to organize into an array with descriptions. */
static const struct TestInput spTagInput2[] = {
   /* 0 */
   {"55799([4([1, 3])]), CBOR magic number in front of decimal fraction",
      {
         (const uint8_t[]){0xd9, 0xd9, 0xf7, // CBOR magic number
            0x81, // Array of one
            0xd8, 0x04, // non-preferred serialization of tag 4, decimal fraction
            0x82, // Array of two that is the faction 1/3
            0x01,
            0x03}, 9},
   },
   /* 1 */
   {"More than 4 tags on an item 225(226(227(228(229([])))))",
      {
         (const uint8_t[]) {0xd8, 0xe1,
            0xd8, 0xe2,
            0xd8, 0xe3,
            0xd8, 0xe4,
            0xd8, 0xe5,
            0x80}, 11},
   },

   /* 2 */
   {"10489608748473423768( 2442302356( 21590( 240([]))))",
      {
         (const uint8_t[]) {0xdb, 0x91, 0x92, 0x93, 0x94, 0x95, 0x96, 0x97, 0x98,
            0xda, 0x91, 0x92, 0x93, 0x94,
            0xd9, 0x54, 0x56,
            0xd8, 0xf0,
            0x80}, 20},
   },

   /* 3 */
   {"21590(10489608748473423768(2442302357(65534([]))))",
      {
         (const uint8_t[]) {0xdb, 0x00, 0x00, 0x00, 0x00, 0x00, 0x00, 0x54, 0x56,
            0xdb, 0x91, 0x92, 0x93, 0x94, 0x95, 0x96, 0x97, 0x98,
            0xda, 0x91, 0x92, 0x93, 0x95,
            0xd9, 0xff, 0xfe,
            0x80}, 27},
   },

   /* 4 */
   {"More than 4 tags 269488144( 269488145( 269488146( 269488147( 269488148([])))))",
      {
         (const uint8_t[]) {0xda, 0x10, 0x10, 0x10, 0x10,
            0xda, 0x10, 0x10, 0x10, 0x11,
            0xda, 0x10, 0x10, 0x10, 0x12,
            0xda, 0x10, 0x10, 0x10, 0x13,
            0xda, 0x10, 0x10, 0x10, 0x14,
            0x80}, 26},
   },

   /* 5 */
   {"An invalid decimal fraction with an additional tag",
      {
         (const uint8_t[]) {0xd9, 0xff, 0xfa,
            0xd8, 0x02,
            0x00}, 6},
   },

   {NULL,
<<<<<<< HEAD
      NULLUsefulBufCConst}
=======
      NULLUsefulBufCConst
   }
>>>>>>> d782c3de
};



// Input for one of the tagging tests
static const uint8_t spTagInput[] = {
   0xd9, 0xd9, 0xf7, // CBOR magic number
       0x81, // Array of one
          0xd8, 0x04, // non-preferred serialization of tag 4, decimal fraction
              0x82, // Array of two that is the faction 1/3
                 0x01,
                 0x03,

   /*
    More than 4 tags on an item 225(226(227(228(229([])))))
    */
   0xd8, 0xe1,
      0xd8, 0xe2,
          0xd8, 0xe3,
              0xd8, 0xe4,
                 0xd8, 0xe5,
                    0x80,

   /* tag 10489608748473423768(
             2442302356(
                21590(
                   240(
                      []))))
    */
   0xdb, 0x91, 0x92, 0x93, 0x94, 0x95, 0x96, 0x97, 0x98,
      0xda, 0x91, 0x92, 0x93, 0x94,
         0xd9, 0x54, 0x56,
            0xd8, 0xf0,
               0x80,

   /* tag 21590(
             10489608748473423768(
                2442302357(
                   65534(
                       []))))
    */
   0xdb, 0x00, 0x00, 0x00, 0x00, 0x00, 0x00, 0x54, 0x56,
      0xdb, 0x91, 0x92, 0x93, 0x94, 0x95, 0x96, 0x97, 0x98,
         0xda, 0x91, 0x92, 0x93, 0x95,
            0xd9, 0xff, 0xfe,
               0x80,

   /* Make sure to blow past the limit of tags that must be mapped.
      works in conjuntion with entries above.
    269488144(269488145(269488146(269488147([]))))
    */
   0xda, 0x10, 0x10, 0x10, 0x10,
      0xda, 0x10, 0x10, 0x10, 0x11,
         0xda, 0x10, 0x10, 0x10, 0x12,
            0xda, 0x10, 0x10, 0x10, 0x13,
               0x80,

   /* An invalid decimal fraction with an additional tag */
   0xd9, 0xff, 0xfa,
      0xd8, 0x02, // non-preferred serialization of tag 2, a big num
         0x00, // the integer 0; should be a byte string
};

/*
 DB 9192939495969798 # tag(10489608748473423768)
   80                # array(0)
 */
// TODO: get rid of this?
//static const uint8_t spEncodedLargeTag[] = {0xdb, 0x91, 0x92, 0x93, 0x94, 0x95,
//                                      0x96, 0x97, 0x98, 0x80};

/*
DB 9192939495969798 # tag(10489608748473423768)
   D8 88            # tag(136)
      C6            # tag(6)
         C7         # tag(7)
            80      # array(0)
*/
// TODO: get rid of this?

//static const uint8_t spLotsOfTags[] = {0xdb, 0x91, 0x92, 0x93, 0x94, 0x95, 0x96,
//                                 0x97, 0x98, 0xd8, 0x88, 0xc6, 0xc7, 0x80};

/*
   55799(55799(55799({
      6(7(-23)): 5859837686836516696(7({
          7(-20): 11({
             17(-18): 17(17(17("Organization"))),
              9(-17): 773("SSG"),
                 -15: 16(17(6(7("Confusion")))),
             17(-16): 17("San Diego"),
             17(-14): 17("US")
         }),
         23(-19): 19({
             -11: 9({
              -9: -7
         }),
         90599561(90599561(90599561(-10))): 12(h'0102030405060708090A')
       })
      })),
      16(-22): 23({
         11(8(7(-5))): 8(-3)
      })
   })))
 */
static const uint8_t spCSRWithTags[] = {
   0xd9, 0xd9, 0xf7, 0xd9, 0xd9, 0xf7, 0xd9, 0xd9, 0xf7, 0xa2,
      0xc6, 0xc7, 0x36,
      0xdb, 0x51, 0x52, 0x53, 0x54, 0x55, 0x56, 0x57, 0x58, 0xc7, 0xa2,
         0xda, 0x00, 0x00, 0x00, 0x07, 0x33,
         0xcb, 0xa5,
            0xd1, 0x31,
            0xd1, 0xd1, 0xd1, 0x6c,
               0x4f, 0x72, 0x67, 0x61, 0x6e, 0x69, 0x7a, 0x61, 0x74, 0x69, 0x6f, 0x6e,
            0xc9, 0x30,
            0xd9, 0x03, 0x05, 0x63,
               0x53, 0x53, 0x47,
            0x2e,
            0xd0, 0xd1, 0xc6, 0xc7,
               0x69,
                  0x43, 0x6f, 0x6e, 0x66, 0x75, 0x73, 0x69, 0x6f, 0x6e,
            0xd1, 0x2f,
            0xd1, 0x69,
               0x53, 0x61, 0x6e, 0x20, 0x44, 0x69, 0x65, 0x67, 0x6f,
            0xd1, 0x2d,
            0xd1, 0x62,
               0x55, 0x53,
         0xd7, 0x32,
         0xd3, 0xa2,
            0x2a,
            0xc9, 0xa1,
               0x28,
               0x26,
            0xda, 0x05, 0x66, 0x70, 0x89, 0xda, 0x05, 0x66, 0x70, 0x89, 0xda, 0x05, 0x66, 0x70, 0x89, 0x29,
            0xcc, 0x4a,
               0x01, 0x02, 0x03, 0x04, 0x05, 0x06,0x07, 0x08, 0x09, 0x0a,
   0xd0, 0x35,
   0xd7, 0xa1,
      0xcb, 0xc8, 0xc7, 0x24,
      0xc8, 0x22};


static const uint8_t spSpiffyTagInput[] = {
   0x85, // Open array

   0xc0, // tag for string date
   0x6a, '1','9','8','5','-','0','4','-','1','2', // Date string

   0x6a, '1','9','8','5','-','0','4','-','1','2', // Date string

   0x4a, '1','9','8','5','-','0','4','-','1','2', // Date string in byte string

   0xd8, 0x23, // tag for regex
   0x6a, '1','9','8','5','-','0','4','-','1','2', // Date string

   0xc0, // tag for string date
   0x4a, '1','9','8','5','-','0','4','-','1','2', // Date string in byte string

   // This last case makes the array untraversable because it is
   // an unrecoverable error. Make sure it stays last and is the only
   // instance so the other tests can work.
};


static const uint8_t spTaggedString[] = {
   0xd8, 0xf0, 0x61, 0x40,
};

static const uint8_t spTaggedInt[] = {
   0xd8, 0xf4, 0x01,
};

static int32_t CheckCSRMaps(QCBORDecodeContext *pDC);

int32_t TagNumberDecodeTest(void)
{
   QCBORDecodeContext DCtx;
   QCBORItem          Item;
   QCBORError         uError;
   UsefulBufC         UBC;
   int64_t            nInt;


   QCBORDecode_Init(&DCtx,
                     UsefulBuf_FROM_BYTE_ARRAY_LITERAL(spTagInput),
                     QCBOR_DECODE_MODE_NORMAL);
   QCBORDecode_CompatibilityV1(&DCtx);

   /*
    This test matches the magic number tag and the fraction tag
    55799([...])
    */
   uError = QCBORDecode_GetNext(&DCtx, &Item);
   if(uError != QCBOR_SUCCESS) {
      return -2;
   }
   if(Item.uDataType != QCBOR_TYPE_ARRAY) {
      return -3;
   }

   /*
    4([1,3])
    */
   uError = QCBORDecode_GetNext(&DCtx, &Item);
#ifdef QCBOR_DISABLE_EXP_AND_MANTISSA
   if(uError != QCBOR_SUCCESS ||
      Item.uDataType != QCBOR_TYPE_ARRAY ||
 //     !QCBORDecode_IsTagged(&DCtx, &Item, CBOR_TAG_DECIMAL_FRACTION) || // TODO: worried this test is incorrect
      QCBORDecode_GetNthTag(&DCtx, &Item, 0) != CBOR_TAG_DECIMAL_FRACTION ||
      QCBORDecode_GetNthTag(&DCtx, &Item, 1) != CBOR_TAG_INVALID64 ||
      QCBORDecode_GetNthTag(&DCtx, &Item, 2) != CBOR_TAG_INVALID64 ||
      QCBORDecode_GetNthTag(&DCtx, &Item, 3) != CBOR_TAG_INVALID64 ||
      QCBORDecode_GetNthTag(&DCtx, &Item, 4) != CBOR_TAG_INVALID64 ||
      Item.val.uCount != 2) {
      return -4;
   }
   // consume the items in the array
   uError = QCBORDecode_GetNext(&DCtx, &Item);
   uError = QCBORDecode_GetNext(&DCtx, &Item);

#else /* ! QCBOR_DISABLE_EXP_AND_MANTISSA */
   if(uError != QCBOR_SUCCESS ||
      Item.uDataType != QCBOR_TYPE_DECIMAL_FRACTION ||
      QCBORDecode_GetNthTag(&DCtx, &Item, 0) != CBOR_TAG_INVALID64 ||
      QCBORDecode_GetNthTag(&DCtx, &Item, 1) != CBOR_TAG_INVALID64 ||
      QCBORDecode_GetNthTag(&DCtx, &Item, 2) != CBOR_TAG_INVALID64 ||
      QCBORDecode_GetNthTag(&DCtx, &Item, 3) != CBOR_TAG_INVALID64 ||
      QCBORDecode_GetNthTag(&DCtx, &Item, 4) != CBOR_TAG_INVALID64 ) {
      return -5;
   }
#endif /* ! QCBOR_DISABLE_EXP_AND_MANTISSA */

   /*
    More than 4 tags on an item 225(226(227(228(229([])))))
    */
   uError = QCBORDecode_GetNext(&DCtx, &Item);
   if(uError != QCBOR_ERR_TOO_MANY_TAGS) {
      return -6;
   }

   if(QCBORDecode_GetNthTag(&DCtx, &Item, 0) != CBOR_TAG_INVALID64) {
      return -106;
   }


   /* tag 10489608748473423768(
             2442302356(
                21590(
                   240(
                      []))))
    */
   uError = QCBORDecode_GetNext(&DCtx, &Item);
   if(uError != QCBOR_SUCCESS ||
      Item.uDataType != QCBOR_TYPE_ARRAY ||
      QCBORDecode_GetNthTag(&DCtx, &Item, 3) != 10489608748473423768ULL ||
      QCBORDecode_GetNthTag(&DCtx, &Item, 2) != 2442302356ULL ||
      QCBORDecode_GetNthTag(&DCtx, &Item, 1) != 21590ULL ||
      QCBORDecode_GetNthTag(&DCtx, &Item, 0) != 240ULL) {
      return -7;
   }

   /* tag 21590(
             10489608748473423768(
                2442302357(
                   21591(
                       []))))
    */
   uError = QCBORDecode_GetNext(&DCtx, &Item);
   if(uError != QCBOR_SUCCESS ||
      Item.uDataType != QCBOR_TYPE_ARRAY ||
      QCBORDecode_GetNthTag(&DCtx, &Item, 0) != 65534ULL ||
      QCBORDecode_GetNthTag(&DCtx, &Item, 1) != 2442302357ULL ||
      QCBORDecode_GetNthTag(&DCtx, &Item, 2) != 10489608748473423768ULL ||
      QCBORDecode_GetNthTag(&DCtx, &Item, 3) != 21590ULL) {
      return -8;
   }

   /* Make sure to blow past the limit of tags that must be mapped.
      works in conjuntion with entries above.
    269488144(269488145(269488146(269488147([]))))
    */
   uError = QCBORDecode_GetNext(&DCtx, &Item);
   if(uError != QCBOR_ERR_TOO_MANY_TAGS) {
      return -9;
   }

   uError = QCBORDecode_GetNext(&DCtx, &Item);
   if(uError == QCBOR_SUCCESS) {
      return -10;
   }


   /* V2 tag mode testing */
   uint64_t uTagNumber;

   QCBORDecode_Init(&DCtx, spTagInput2[0].EncodedCBOR, QCBOR_DECODE_MODE_NORMAL);
   uError = QCBORDecode_GetNextTagNumber(&DCtx, &uTagNumber);
   if(uError != QCBOR_SUCCESS) {
      return -200;
   }
   if(uTagNumber != CBOR_TAG_CBOR_MAGIC) {
      return -300;
   }

   uError = QCBORDecode_GetNext(&DCtx, &Item);
   if(uError != QCBOR_SUCCESS) {
      return -2;
   }
   if(Item.uDataType != QCBOR_TYPE_ARRAY || Item.val.uCount != 1) {
      return -1003;
   }
   if(QCBORDecode_NthTagNumber(&DCtx, &Item, 0) != CBOR_TAG_CBOR_MAGIC) {
      return -500;
   }

   /* More than 4 tag numbers */
   QCBORDecode_Init(&DCtx, spTagInput2[1].EncodedCBOR, QCBOR_DECODE_MODE_NORMAL);
   uError = QCBORDecode_GetNextTagNumber(&DCtx, &uTagNumber);
   if(uError != QCBOR_ERR_TOO_MANY_TAGS) {
      return -2;
   }

   /* An array with for big tag numbers on it */
   QCBORDecode_Init(&DCtx, spTagInput2[2].EncodedCBOR, QCBOR_DECODE_MODE_NORMAL);
   uError = QCBORDecode_GetNextTagNumber(&DCtx, &uTagNumber);
   if(uError != QCBOR_SUCCESS || uTagNumber != 10489608748473423768ULL) {
      return -81;
   }
   uError = QCBORDecode_GetNextTagNumber(&DCtx, &uTagNumber);
   if(uError != QCBOR_SUCCESS || uTagNumber != 2442302356ULL) {
      return -81;
   }
   uError = QCBORDecode_GetNextTagNumber(&DCtx, &uTagNumber);
   if(uError != QCBOR_SUCCESS || uTagNumber != 21590ULL) {
      return -81;
   }
   uError = QCBORDecode_GetNextTagNumber(&DCtx, &uTagNumber);
   if(uError != QCBOR_SUCCESS || uTagNumber != 240ULL) {
      return -81;
   }
   uError = QCBORDecode_GetNext(&DCtx, &Item);
   if(uError != QCBOR_SUCCESS || Item.uDataType != QCBOR_TYPE_ARRAY) {
      return -81;
   }


   /* Decode the four tag numbers and see success */
   QCBORDecode_Init(&DCtx, spTagInput2[3].EncodedCBOR, QCBOR_DECODE_MODE_NORMAL);
   uError = QCBORDecode_GetNextTagNumber(&DCtx, &uTagNumber);
   if(uError != QCBOR_SUCCESS || uTagNumber != 21590ULL) {
      return -81;
   }
   uError = QCBORDecode_GetNextTagNumber(&DCtx, &uTagNumber);
   if(uError != QCBOR_SUCCESS || uTagNumber != 10489608748473423768ULL) {
      return -81;
   }
   uError = QCBORDecode_GetNextTagNumber(&DCtx, &uTagNumber);
   if(uError != QCBOR_SUCCESS || uTagNumber != 2442302357ULL) {
      return -81;
   }
   uError = QCBORDecode_GetNextTagNumber(&DCtx, &uTagNumber);
   if(uError != QCBOR_SUCCESS || uTagNumber != 65534ULL) {
      return -81;
   }
   uError = QCBORDecode_GetNext(&DCtx, &Item);
   if(uError != QCBOR_SUCCESS ||
      Item.uDataType != QCBOR_TYPE_ARRAY ||
      QCBORDecode_NthTagNumber(&DCtx, &Item, 3) != 65534ULL ||
      QCBORDecode_NthTagNumber(&DCtx, &Item, 2) != 2442302357ULL ||
      QCBORDecode_NthTagNumber(&DCtx, &Item, 1) != 10489608748473423768ULL ||
      QCBORDecode_NthTagNumber(&DCtx, &Item, 0) != 21590ULL) {
      return -8;
   }

   /* As above, but ask for a 5th tag number */
   QCBORDecode_Init(&DCtx, spTagInput2[3].EncodedCBOR, QCBOR_DECODE_MODE_NORMAL);
   uError = QCBORDecode_GetNextTagNumber(&DCtx, &uTagNumber);
   uError = QCBORDecode_GetNextTagNumber(&DCtx, &uTagNumber);
   uError = QCBORDecode_GetNextTagNumber(&DCtx, &uTagNumber);
   uError = QCBORDecode_GetNextTagNumber(&DCtx, &uTagNumber);
   uError = QCBORDecode_GetNextTagNumber(&DCtx, &uTagNumber);
   if(uError != QCBOR_SUCCESS || uTagNumber != CBOR_TAG_INVALID64) {
      return -7;
   }

   /* More than 4 tags. Even with v2 processing, there is a max of 4 tags. */
   /* (Perhaps v2 processing will be different someday and not have this limit. */
   QCBORDecode_Init(&DCtx, spTagInput2[4].EncodedCBOR, QCBOR_DECODE_MODE_NORMAL);
   uError = QCBORDecode_GetNext(&DCtx, &Item);
   if(uError != QCBOR_ERR_TOO_MANY_TAGS) {
      return -9;
   }

   /* The input is a bad decimal frac with extra tag number */
   QCBORDecode_Init(&DCtx, spTagInput2[5].EncodedCBOR, QCBOR_DECODE_MODE_NORMAL);
   QCBORDecode_InstallTagDecoders(&DCtx, QCBORDecode_TagDecoderTablev1, NULL);
   uError = QCBORDecode_GetNextTagNumber(&DCtx, &uTagNumber);
   if(uError == QCBOR_SUCCESS) {
      return -10;
   }
   // 65530
   /* 0-0-0-0-0-0-0--0-0--0*/




   // ---------------
   // Decode a version of the "CSR" that has had a ton of tags randomly inserted
   // It is a bit of a messy test and maybe could be improved, but
   // it is retained as a backwards compatibility check.
   QCBORDecode_Init(&DCtx,
                     UsefulBuf_FROM_BYTE_ARRAY_LITERAL(spCSRWithTags),
                     QCBOR_DECODE_MODE_NORMAL);
   QCBORDecode_CompatibilityV1(&DCtx);

   int n = CheckCSRMaps(&DCtx);
   if(n) {
      return n-2000;
   }
   /* -9-9-9-9-9-9-9- */

   QCBORDecode_Init(&DCtx,
                     UsefulBuf_FROM_BYTE_ARRAY_LITERAL(spCSRWithTags),
                     QCBOR_DECODE_MODE_NORMAL);

   QCBORDecode_VGetNextTagNumber(&DCtx, &uTagNumber);
   QCBORDecode_VGetNextTagNumber(&DCtx, &uTagNumber);
   QCBORDecode_VGetNextTagNumber(&DCtx, &uTagNumber);
   if(uTagNumber != 55799) {
      return 6000;
   }
   QCBORDecode_EnterMap(&DCtx, NULL);
   uTagNumber = QCBORDecode_NthTagNumberOfLast(&DCtx, 0);
   if(uTagNumber != 55799) {
      return 6000;
   }

   QCBORDecode_GetNextTagNumberInMapN(&DCtx, -22, &uTagNumber);
   if(uTagNumber != 23) {
      return 6000;
   }
   QCBORDecode_GetItemInMapN(&DCtx, -22, QCBOR_TYPE_ANY, &Item);

   uTagNumber = QCBORDecode_NthTagNumberOfLast(&DCtx, 0);
   if(uTagNumber != 23) {
      return 6000;
   }



   //---
   QCBORDecode_GetNextTagNumberInMapN(&DCtx, -23, &uTagNumber);

   QCBORDecode_EnterMapFromMapN(&DCtx, -23);
   if(QCBORDecode_GetAndResetError(&DCtx) != QCBOR_ERR_UNPROCESSED_TAG_NUMBER) {
      return -99;
   }
   QCBORDecode_GetNextTagNumberInMapN(&DCtx, -23, &uTagNumber);

   QCBORDecode_EnterMapFromMapN(&DCtx, -23);

   uTagNumber = QCBORDecode_NthTagNumberOfLast(&DCtx, 1);
   if(uTagNumber != 7) {
      return 6000;
   }
   UsefulBufC TX;

   QCBORDecode_GetNextTagNumberInMapN(&DCtx, -20, &uTagNumber);
   QCBORDecode_EnterMapFromMapN(&DCtx, -20);

   QCBORDecode_GetTextStringInMapN(&DCtx, -18, &TX);
   if(QCBORDecode_GetAndResetError(&DCtx) != QCBOR_ERR_UNPROCESSED_TAG_NUMBER) {
      return -99;
   }
   QCBORDecode_GetNextTagNumberInMapN(&DCtx, -18, &uTagNumber);
   QCBORDecode_GetNextTagNumberInMapN(&DCtx, -18, &uTagNumber);
   QCBORDecode_GetNextTagNumberInMapN(&DCtx, -18, &uTagNumber);
   QCBORDecode_GetTextStringInMapN(&DCtx, -18, &TX);



   QCBORDecode_ExitMap(&DCtx);



   /* -9-9-9-9-9-9-9- */



 
   UsefulBufC DateString;
   QCBORDecode_Init(&DCtx,
                     UsefulBuf_FROM_BYTE_ARRAY_LITERAL(spSpiffyTagInput),
                     QCBOR_DECODE_MODE_NORMAL);
   QCBORDecode_CompatibilityV1(&DCtx);

   QCBORDecode_EnterArray(&DCtx, NULL);
   // tagged date string
   QCBORDecode_GetTDateString(&DCtx, QCBOR_TAG_REQUIREMENT_TAG, &DateString);
   // untagged date string
   QCBORDecode_GetTDateString(&DCtx, QCBOR_TAG_REQUIREMENT_NOT_A_TAG, &DateString);
   if(QCBORDecode_GetAndResetError(&DCtx) != QCBOR_SUCCESS) {
      return 100;
   }
   // untagged byte string
   QCBORDecode_GetTDateString(&DCtx, QCBOR_TAG_REQUIREMENT_NOT_A_TAG, &DateString);
   if(QCBORDecode_GetAndResetError(&DCtx) != QCBOR_ERR_UNRECOVERABLE_TAG_CONTENT) {
      return 101;
   }
   // tagged regex
   QCBORDecode_GetTDateString(&DCtx, QCBOR_TAG_REQUIREMENT_TAG, &DateString);
   if(QCBORDecode_GetAndResetError(&DCtx) != QCBOR_ERR_MISSING_TAG_NUMBER) {
      return 102;
   }
   // tagged date string with a byte string
   QCBORDecode_GetTDateString(&DCtx, QCBOR_TAG_REQUIREMENT_TAG, &DateString);
   if(QCBORDecode_GetAndResetError(&DCtx) != QCBOR_ERR_UNRECOVERABLE_TAG_CONTENT) {
      return 103;
   }
   // The exit errors out because the last item, the date string with
   // bad content makes the array untraversable (the bad date string
   // could have tag content of an array or such that is not consumed
   // by the date decoding).
   QCBORDecode_ExitArray(&DCtx);
   if(QCBORDecode_Finish(&DCtx) != QCBOR_ERR_UNRECOVERABLE_TAG_CONTENT) {
      return 104;
   }


   QCBORDecode_Init(&DCtx,
                     UsefulBuf_FROM_BYTE_ARRAY_LITERAL(spCSRWithTags),
                     QCBOR_DECODE_MODE_NORMAL);
   QCBORDecode_CompatibilityV1(&DCtx);

   QCBORDecode_EnterMap(&DCtx, NULL);
   if(QCBORDecode_GetNthTagOfLast(&DCtx, 0) != 55799) {
      return 200;
   }
   if(QCBORDecode_GetNthTagOfLast(&DCtx, 1) != 55799) {
      return 202;
   }
   if(QCBORDecode_GetNthTagOfLast(&DCtx, 2) != 55799) {
      return 203;
   }
   if(QCBORDecode_GetNthTagOfLast(&DCtx, 3) != CBOR_TAG_INVALID64) {
      return 204;
   }

   QCBORDecode_EnterMap(&DCtx, NULL);
   if(QCBORDecode_GetNthTagOfLast(&DCtx, 0) != 7) {
      return 210;
   }
   if(QCBORDecode_GetNthTagOfLast(&DCtx, 1) != 5859837686836516696) {
      return 212;
   }
   if(QCBORDecode_GetNthTagOfLast(&DCtx, 2) != CBOR_TAG_INVALID64) {
      return 213;
   }
   if(QCBORDecode_GetNthTagOfLast(&DCtx, 3) != CBOR_TAG_INVALID64) {
      return 214;
   }


   QCBORDecode_Init(&DCtx,
                     UsefulBuf_FROM_BYTE_ARRAY_LITERAL(spCSRWithTags),
                     QCBOR_DECODE_MODE_NORMAL);
   QCBORDecode_CompatibilityV1(&DCtx);

   QCBORDecode_EnterMap(&DCtx, NULL);
   QCBORDecode_EnterMapFromMapN(&DCtx, -23);
   if(QCBORDecode_GetNthTagOfLast(&DCtx, 0) != 7) {
      return 220;
   }
   if(QCBORDecode_GetNthTagOfLast(&DCtx, 1) != 5859837686836516696) {
      return 221;
   }
   if(QCBORDecode_GetNthTagOfLast(&DCtx, 2) != CBOR_TAG_INVALID64) {
      return 222;
   }

#ifndef QCBOR_DISABLE_NON_INTEGER_LABELS
   QCBORDecode_Init(&DCtx,
                     UsefulBuf_FROM_BYTE_ARRAY_LITERAL(spCSRWithTags),
                     QCBOR_DECODE_MODE_MAP_AS_ARRAY);
   QCBORDecode_CompatibilityV1(&DCtx);

   QCBORDecode_EnterArray(&DCtx, NULL);
   if(QCBORDecode_GetNthTagOfLast(&DCtx, 0) != 55799) {
      return 230;
   }
   if(QCBORDecode_GetNthTagOfLast(&DCtx, 1) != 55799) {
      return 231;
   }
   if(QCBORDecode_GetNthTagOfLast(&DCtx, 2) != 55799) {
      return 232;
   }
   if(QCBORDecode_GetNthTagOfLast(&DCtx, 3) != CBOR_TAG_INVALID64) {
      return 234;
   }
   QCBORDecode_GetInt64(&DCtx, &nInt);
   if(QCBORDecode_GetNthTagOfLast(&DCtx, 0) != 7) {
      return 240;
   }
   if(QCBORDecode_GetNthTagOfLast(&DCtx, 1) != 6) {
      return 241;
   }
   if(QCBORDecode_GetNthTagOfLast(&DCtx, 2) != CBOR_TAG_INVALID64) {
      return 242;
   }
   if(QCBORDecode_GetNthTagOfLast(&DCtx, 3) != CBOR_TAG_INVALID64) {
      return 243;
   }
#endif /* ! QCBOR_DISABLE_NON_INTEGER_LABELS */



   QCBORDecode_Init(&DCtx,
                     UsefulBuf_FROM_BYTE_ARRAY_LITERAL(spSpiffyTagInput),
                     QCBOR_DECODE_MODE_NORMAL);
   QCBORDecode_CompatibilityV1(&DCtx);

   QCBORDecode_EnterArray(&DCtx, NULL);
   // tagged date string
   QCBORDecode_GetTDateString(&DCtx, QCBOR_TAG_REQUIREMENT_OPTIONAL_TAG, &DateString);
   // untagged date string
   QCBORDecode_GetTDateString(&DCtx, QCBOR_TAG_REQUIREMENT_OPTIONAL_TAG, &DateString);
   if(QCBORDecode_GetAndResetError(&DCtx) != QCBOR_SUCCESS) {
      return 250;
   }
   // untagged byte string
   QCBORDecode_GetTDateString(&DCtx, QCBOR_TAG_REQUIREMENT_OPTIONAL_TAG, &DateString);
   if(QCBORDecode_GetAndResetError(&DCtx) != QCBOR_ERR_UNRECOVERABLE_TAG_CONTENT) {
      return 251;
   }
   // tagged regex
   QCBORDecode_GetTDateString(&DCtx, QCBOR_TAG_REQUIREMENT_OPTIONAL_TAG, &DateString);
   if(QCBORDecode_GetAndResetError(&DCtx) != QCBOR_ERR_UNRECOVERABLE_TAG_CONTENT) {
      return 252;
   }
   // tagged date string with a byte string
   QCBORDecode_GetTDateString(&DCtx, QCBOR_TAG_REQUIREMENT_OPTIONAL_TAG, &DateString);
   if(QCBORDecode_GetAndResetError(&DCtx) != QCBOR_ERR_UNRECOVERABLE_TAG_CONTENT) {
      return 253;
   }
   // See comments above
   QCBORDecode_ExitArray(&DCtx);
   if(QCBORDecode_Finish(&DCtx) != QCBOR_ERR_UNRECOVERABLE_TAG_CONTENT) {
      return 254;
   }

   QCBORDecode_Init(&DCtx,
                     UsefulBuf_FROM_BYTE_ARRAY_LITERAL(spSpiffyTagInput),
                     QCBOR_DECODE_MODE_NORMAL);
   QCBORDecode_CompatibilityV1(&DCtx);

   QCBORDecode_EnterArray(&DCtx, NULL);
   // tagged date string
   QCBORDecode_GetTDateString(&DCtx, QCBOR_TAG_REQUIREMENT_NOT_A_TAG, &DateString);
   if(QCBORDecode_GetAndResetError(&DCtx) != QCBOR_ERR_UNEXPECTED_TAG_NUMBER) {
      return 300;
   }
   // untagged date string
   QCBORDecode_GetTDateString(&DCtx, QCBOR_TAG_REQUIREMENT_TAG, &DateString);
   if(QCBORDecode_GetAndResetError(&DCtx) != QCBOR_ERR_MISSING_TAG_NUMBER) {
      return 301;
   }
   // untagged byte string
   QCBORDecode_GetTDateString(&DCtx, QCBOR_TAG_REQUIREMENT_TAG, &DateString);
   if(QCBORDecode_GetAndResetError(&DCtx) != QCBOR_ERR_MISSING_TAG_NUMBER) {
      return 302;
   }
   // tagged regex
   QCBORDecode_GetTDateString(&DCtx, QCBOR_TAG_REQUIREMENT_NOT_A_TAG, &DateString);
   if(QCBORDecode_GetAndResetError(&DCtx) != QCBOR_ERR_UNRECOVERABLE_TAG_CONTENT) {
      return 303;
   }
   // tagged date string with a byte string
   QCBORDecode_GetTDateString(&DCtx, QCBOR_TAG_REQUIREMENT_TAG, &DateString);
   if(QCBORDecode_GetAndResetError(&DCtx) != QCBOR_ERR_BAD_TAG_CONTENT) { // TODO: make sure this is the right error
      return 304;
   }
   // See comments above
   QCBORDecode_ExitArray(&DCtx);
   if(QCBORDecode_Finish(&DCtx) != QCBOR_ERR_UNRECOVERABLE_TAG_CONTENT) {
      return 305;
   }

   QCBORDecode_Init(&DCtx,
                    UsefulBuf_FROM_BYTE_ARRAY_LITERAL(spTaggedString),
                    QCBOR_DECODE_MODE_NORMAL);
   QCBORDecode_CompatibilityV1(&DCtx);

   /* See that QCBORDecode_GetTextString() ignores tags */
   QCBORDecode_GetTextString(&DCtx, &UBC);
   if(QCBORDecode_GetError(&DCtx) != QCBOR_SUCCESS) {
      return 400;
   }
   if(UBC.len != 1) {
      return 401;
   }

   uTagNumber = QCBORDecode_GetNthTagOfLast(&DCtx, 0);
   if(uTagNumber != 240) {
      return 404;
   }


   QCBORDecode_Init(&DCtx,
                    UsefulBuf_FROM_BYTE_ARRAY_LITERAL(spTaggedInt),
                    QCBOR_DECODE_MODE_NORMAL);
   QCBORDecode_CompatibilityV1(&DCtx);
   /* See that QCBORDecode_GetInt64() ignores tags */
   QCBORDecode_GetInt64(&DCtx, &nInt);
   if(QCBORDecode_GetError(&DCtx) != QCBOR_SUCCESS) {
      return 410;
   }
   if(nInt != 1) {
      return 411;
   }

   uTagNumber = QCBORDecode_GetNthTagOfLast(&DCtx, 0);
   if(uTagNumber != 244) {
      return 414;
   }

   return 0;
}
#endif /* ! QCBOR_DISABLE_TAGS */

/*
 * These are showing the big numbers converted to integers.
 * The tag numbers are not shown.
 *
 * [
 *   18446744073709551616,
 *  -18446744073709551617,
 *   {
 *     -64: -18446744073709551617,
 *      64: 18446744073709551616,
 *     "BN+": 18446744073709551616,
 *     "BN-": -18446744073709551617
 *   }
 * ]
 */

static const uint8_t spBigNumInput[] = {
 0x83,
   0xC2, 0x49, 0x01, 0x00, 0x00, 0x00, 0x00, 0x00, 0x00, 0x00, 0x00,
   0xC3, 0x49, 0x01, 0x00, 0x00, 0x00, 0x00, 0x00, 0x00, 0x00, 0x00,
   0xA4,
     0x38, 0x3F,
      0xC3, 0x49, 0x01, 0x00, 0x00, 0x00, 0x00, 0x00, 0x00, 0x00, 0x00,
     0x18, 0x40,
       0xC2, 0x49, 0x01, 0x00, 0x00, 0x00, 0x00, 0x00, 0x00, 0x00, 0x00,
     0x63, 0x42, 0x4E, 0x2B,
       0xC2, 0x49, 0x01, 0x00, 0x00, 0x00, 0x00, 0x00, 0x00, 0x00, 0x00,
     0x63, 0x42, 0x4E, 0x2D,
       0xC3, 0x49, 0x01, 0x00, 0x00, 0x00, 0x00, 0x00, 0x00, 0x00, 0x00
};


struct BignumDecodeTest {
   const char *szDescription;
   UsefulBufC  Encoded;
   QCBORError  uErr;
   UsefulBufC  ExpectedBigNum;
   bool        bExpectedSign;
};

#ifndef QCBOR_DISABLE_TAGS
static struct BignumDecodeTest BignumDecodeTests[] = {
   {
      "-18446744073709551617",
      {"\xC3\x49\x01\x00\x00\x00\x00\x00\x00\x00\x00", 11},
      QCBOR_SUCCESS,
      {"\x01\x00\x00\x00\x00\x00\x00\x00\x01", 9},
      true
   },
   {
      "-18446744073709551616 preferred",
      {"\x3B\xff\xff\xff\xff\xff\xff\xff\xff", 9},
      QCBOR_SUCCESS,
      {"\x01\x00\x00\x00\x00\x00\x00\x00\x00", 9},
      true
   },
   {
      "-18446744073709551615 preferred",
      {"\x3B\xff\xff\xff\xff\xff\xff\xff\xfe", 9},
      QCBOR_SUCCESS,
      {"\xff\xff\xff\xff\xff\xff\xff\xff", 8},
      true
   },
   {
      "-18446744073709551616 as big num",
      {"\xC3\x48\xff\xff\xff\xff\xff\xff\xff\xff", 10},
      QCBOR_SUCCESS,
      {"\x01\x00\x00\x00\x00\x00\x00\x00\x00", 9},
      true
   },
   {
      "-9223372036854775808  -(2^63)",
      {"\x3B\x7f\xff\xff\xff\xff\xff\xff\xff", 9},
      QCBOR_SUCCESS,
      {"\x80\x00\x00\x00\x00\x00\x00\x00", 8},
      true
   },
   {
      "Preferred -1",
      {"\x20", 1},
      QCBOR_SUCCESS,
      {"\x01", 1},
      true
   },
   {
      "bignum -1",
      {"\xc3\x42\x00\x00", 4},
      QCBOR_SUCCESS,
      {"\x01", 1},
      true
   },
   {
      "bignum -1 empty buffer",
      {"\xc3\x40", 2},
      QCBOR_SUCCESS,
      {"\x01", 1},
      true
   },
   {
      "Preferred Zero",
      {"\x00", 1},
      QCBOR_SUCCESS,
      {"\x00", 1},
      false
   },
   {
      "Bignum zero",
      {"\xC2\x40", 2},
      QCBOR_SUCCESS,
      {"\x00", 1},
      false
   },
   {
      "Bignum zero with leading zeros",
      {"\xC2\x43\x00\x00\x00", 5},
      QCBOR_SUCCESS,
      {"\x00", 1},
      false
   },
   {
      "Preferred one",
      {"\x01", 1},
      QCBOR_SUCCESS,
      {"\x01", 1},
      false
   },
   {
      "Bignum one",
      {"\xc2\x41\x01", 3},
      QCBOR_SUCCESS,
      {"\x01", 1},
      false
   },
   {
      "512 with leading zeros",
      {"\x1A\x00\x00\x02\x00", 5},
      QCBOR_SUCCESS,
      {"\x02\x00", 2},
      false
   },
   {
      "512 with leading zeros again",
      {"\xc2\x46\x00\x00\x00\x00\x02\x00", 8},
      QCBOR_SUCCESS,
      {"\x02\x00", 2},
      false
   },
   {
      "1297093868730187896 (a byte pattern with zeros and different digits",
      {"\x1B\x12\x00\x34\x00\x56\x00\x00\x78", 9},
      QCBOR_SUCCESS,
      {"\x12\x00\x34\x00\x56\x00\x00\x78", 8},
      false
   },
   {
      "Preferred UINT64_MAX",
      {"\x1B\xff\xff\xff\xff\xff\xff\xff\xff", 9},
      QCBOR_SUCCESS,
      {"\xff\xff\xff\xff\xff\xff\xff\xff", 8},
      false
   },
   {
      "Bignum UINT64_MAX",
      {"\xC2\x48\xff\xff\xff\xff\xff\xff\xff\xff", 10},
      QCBOR_SUCCESS,
      {"\xff\xff\xff\xff\xff\xff\xff\xff", 8},
      false
   },
   {
      "UINT64_MAX + 1",
      {"\xC2\x49\x01\x00\x00\x00\x00\x00\x00\x00\x00", 11},
      QCBOR_SUCCESS,
      {"\x01\x00\x00\x00\x00\x00\x00\x00\x00", 9},
      false
   }
};


/* The expected big num */
static const uint8_t spBigNum[] = {
   0x01, 0x00, 0x00, 0x00, 0x00, 0x00, 0x00, 0x00,
   0x00};
#endif /* ! QCBOR_DISABLE_TAGS */


int32_t BignumDecodeTest(void)
{
   QCBORDecodeContext DCtx;
   QCBORItem Item;
   QCBORError nCBORError;

   QCBORDecode_Init(&DCtx,
                     UsefulBuf_FROM_BYTE_ARRAY_LITERAL(spBigNumInput),
                     QCBOR_DECODE_MODE_NORMAL);
   QCBORDecode_CompatibilityV1(&DCtx);


   //
   if((nCBORError = QCBORDecode_GetNext(&DCtx, &Item)))
      return -1;
   if(Item.uDataType != QCBOR_TYPE_ARRAY) {
      return -2;
   }

#ifndef QCBOR_DISABLE_TAGS
   //
   if((nCBORError = QCBORDecode_GetNext(&DCtx, &Item)))
      return -3;
   if(Item.uDataType != QCBOR_TYPE_POSBIGNUM ||
      UsefulBuf_Compare(Item.val.bigNum, UsefulBuf_FROM_BYTE_ARRAY_LITERAL(spBigNum))){
      return -4;
   }

   //
   if((nCBORError = QCBORDecode_GetNext(&DCtx, &Item)))
      return -5;
   if(Item.uDataType != QCBOR_TYPE_NEGBIGNUM ||
      UsefulBuf_Compare(Item.val.bigNum, UsefulBuf_FROM_BYTE_ARRAY_LITERAL(spBigNum))){
      return -6;
   }

   //
   if((nCBORError = QCBORDecode_GetNext(&DCtx, &Item)))
      return -7;
   if(Item.uDataType != QCBOR_TYPE_MAP) {
      return -8;
   }

   if((nCBORError = QCBORDecode_GetNext(&DCtx, &Item)))
      return -15;
   if(Item.uDataType != QCBOR_TYPE_NEGBIGNUM ||
      Item.uLabelType != QCBOR_TYPE_INT64 ||
      Item.label.int64 != -64 ||
      UsefulBuf_Compare(Item.val.bigNum, UsefulBuf_FROM_BYTE_ARRAY_LITERAL(spBigNum))){
      return -16;
   }

   if((nCBORError = QCBORDecode_GetNext(&DCtx, &Item)))
      return -11;
   if(Item.uDataType != QCBOR_TYPE_POSBIGNUM ||
      Item.uLabelType != QCBOR_TYPE_INT64 ||
      Item.label.int64 != 64 ||
      UsefulBuf_Compare(Item.val.bigNum, UsefulBuf_FROM_BYTE_ARRAY_LITERAL(spBigNum))){
      return -12;
   }

#ifndef QCBOR_DISABLE_NON_INTEGER_LABELS
   if((nCBORError = QCBORDecode_GetNext(&DCtx, &Item)))
      return -9;
   if(Item.uDataType != QCBOR_TYPE_POSBIGNUM ||
      Item.uLabelType != QCBOR_TYPE_TEXT_STRING ||
      UsefulBuf_Compare(Item.val.bigNum, UsefulBuf_FROM_BYTE_ARRAY_LITERAL(spBigNum))){
      return -10;
   }

   if((nCBORError = QCBORDecode_GetNext(&DCtx, &Item)))
      return -13;
   if(Item.uDataType != QCBOR_TYPE_NEGBIGNUM ||
      Item.uLabelType != QCBOR_TYPE_TEXT_STRING ||
      UsefulBuf_Compare(Item.val.bigNum, UsefulBuf_FROM_BYTE_ARRAY_LITERAL(spBigNum))){
      return -14;
   }
#endif /* ! QCBOR_DISABLE_NON_INTEGER_LABELS */


   unsigned                  uTestIndex;
   unsigned                  uTestCount;
   struct BignumDecodeTest  *pTest;
   QCBORError                uErr;
   UsefulBuf_MAKE_STACK_UB(  BignumBuf, 200);
   UsefulBufC                ResultBigNum;
   bool                      bIsNeg;

   uTestCount = (int)C_ARRAY_COUNT(BignumDecodeTests, struct BignumDecodeTest);

   for(uTestIndex = 0; uTestIndex < uTestCount; uTestIndex++) {
      pTest = &BignumDecodeTests[uTestIndex];

      if(uTestIndex == 9) {
         bIsNeg = false; /* Line of code so a break point can be set. */
      }

      QCBORDecode_Init(&DCtx, pTest->Encoded, 0);
      QCBORDecode_CompatibilityV1(&DCtx);

      uErr = QCBORDecode_GetNext(&DCtx, &Item);
      if(uErr != QCBOR_SUCCESS) {
         return MakeTestResultCode(uTestIndex, 1, uErr);
      }

      uErr = QCBORDecode_ProcessBigNumber(Item, BignumBuf, &ResultBigNum, &bIsNeg);
      if(uErr != pTest->uErr) {
         return MakeTestResultCode(uTestIndex, 2, uErr);
      }

      if(uErr != QCBOR_SUCCESS) {
         continue; /* This test passed */
      }

      if(UsefulBuf_Compare(ResultBigNum, pTest->ExpectedBigNum)) {
         return MakeTestResultCode(uTestIndex, 3, 0);
      }

      if(bIsNeg != pTest->bExpectedSign) {
         return MakeTestResultCode(uTestIndex, 4, 0);
      }

      uErr = QCBORDecode_ProcessBigNumber(Item, (UsefulBuf){NULL, 200}, &ResultBigNum, &bIsNeg);
      if(ResultBigNum.len != pTest->ExpectedBigNum.len) {
         return MakeTestResultCode(uTestIndex, 5, uErr);
      }

      QCBORDecode_Init(&DCtx, pTest->Encoded, 0);
      QCBORDecode_CompatibilityV1(&DCtx);
      QCBORDecode_GetTBigNumber(&DCtx, QCBOR_TAG_REQUIREMENT_TAG, BignumBuf,  &ResultBigNum, &bIsNeg);
      uErr = QCBORDecode_GetError(&DCtx);
      if(uErr != QCBOR_SUCCESS) {
         return MakeTestResultCode(uTestIndex, 6, uErr);
      }

      if(UsefulBuf_Compare(ResultBigNum, pTest->ExpectedBigNum)) {
         return MakeTestResultCode(uTestIndex, 7, 0);
      }

      if(bIsNeg != pTest->bExpectedSign) {
         return MakeTestResultCode(uTestIndex, 8, 0);
      }

   }


#else

   if(QCBORDecode_GetNext(&DCtx, &Item) != QCBOR_ERR_TAGS_DISABLED) {
      return -100;
   }
#endif /* QCBOR_DISABLE_TAGS */

   return 0;
}


static int32_t CheckItemWithIntLabel(QCBORDecodeContext *pCtx,
                                 uint8_t uDataType,
                                 uint8_t uNestingLevel,
                                 uint8_t uNextNest,
                                 int64_t nLabel,
                                 QCBORItem *pItem)
{
   QCBORItem Item;
   QCBORError nCBORError;

   if((nCBORError = QCBORDecode_GetNext(pCtx, &Item))) return -1;
   if(Item.uDataType != uDataType) return -1;
   if(uNestingLevel > 0) {
      if(Item.uLabelType != QCBOR_TYPE_INT64) {
         return -1;
      }
      if(Item.label.int64 != nLabel) {
         return -1;
      }

   }
   if(Item.uNestingLevel != uNestingLevel) return -1;
   if(Item.uNextNestLevel != uNextNest) return -1;

   if(pItem) {
      *pItem = Item;
   }
   return 0;
}

// Same code checks definite and indefinite length versions of the map
static int32_t CheckCSRMaps(QCBORDecodeContext *pDC)
{
   if(CheckItemWithIntLabel(pDC, QCBOR_TYPE_MAP, 0, 1, 0, NULL)) return -1;

   if(CheckItemWithIntLabel(pDC, QCBOR_TYPE_MAP, 1, 2, -23, NULL)) return -2;

   if(CheckItemWithIntLabel(pDC, QCBOR_TYPE_MAP, 2, 3, -20, NULL)) return -3;

   if(CheckItemWithIntLabel(pDC, QCBOR_TYPE_TEXT_STRING, 3, 3, -18, NULL)) return -4;
   if(CheckItemWithIntLabel(pDC, QCBOR_TYPE_TEXT_STRING, 3, 3, -17, NULL)) return -5;
   if(CheckItemWithIntLabel(pDC, QCBOR_TYPE_TEXT_STRING, 3, 3, -15, NULL)) return -6;
   if(CheckItemWithIntLabel(pDC, QCBOR_TYPE_TEXT_STRING, 3, 3, -16, NULL)) return -7;
   if(CheckItemWithIntLabel(pDC, QCBOR_TYPE_TEXT_STRING, 3, 2, -14, NULL)) return -8;

   if(CheckItemWithIntLabel(pDC, QCBOR_TYPE_MAP, 2, 3, -19, NULL)) return -9;
   if(CheckItemWithIntLabel(pDC, QCBOR_TYPE_MAP, 3, 4, -11, NULL)) return -10;

   if(CheckItemWithIntLabel(pDC, QCBOR_TYPE_INT64, 4, 3, -9, NULL)) return -11;
   if(CheckItemWithIntLabel(pDC, QCBOR_TYPE_BYTE_STRING, 3, 1, -10, NULL)) return -12;

   if(CheckItemWithIntLabel(pDC, QCBOR_TYPE_MAP, 1, 2, -22, NULL)) return -13;
   if(CheckItemWithIntLabel(pDC, QCBOR_TYPE_INT64, 2, 0, -5, NULL)) return -14;

   if(QCBORDecode_Finish(pDC)) return -20;

   return 0;
}


/*
{
    -23: {
        -20: {
            -18: "Organization",
            -17: "SSG",
            -15: "Confusion",
            -16: "San Diego",
            -14: "US"
        },
        -19: {
            -11: {
                -9: -7
            },
            -10: '\u0001\u0002\u0003\u0004\u0005\u0006\a\b\t\n'
        }
    },
    -22: {
        -5: -3
    }
}
*/
static const uint8_t spCSRInput[] = {
   0xa2, 0x36, 0xa2, 0x33, 0xa5, 0x31, 0x6c, 0x4f,
   0x72, 0x67, 0x61, 0x6e, 0x69, 0x7a, 0x61, 0x74,
   0x69, 0x6f, 0x6e, 0x30, 0x63, 0x53, 0x53, 0x47,
   0x2e, 0x69, 0x43, 0x6f, 0x6e, 0x66, 0x75, 0x73,
   0x69, 0x6f, 0x6e, 0x2f, 0x69, 0x53, 0x61, 0x6e,
   0x20, 0x44, 0x69, 0x65, 0x67, 0x6f, 0x2d, 0x62,
   0x55, 0x53, 0x32, 0xa2, 0x2a, 0xa1, 0x28, 0x26,
   0x29, 0x4a, 0x01, 0x02, 0x03, 0x04, 0x05, 0x06,
   0x07, 0x08, 0x09, 0x0a, 0x35, 0xa1, 0x24, 0x22};

// Same map as above, but using indefinite lengths
static const uint8_t spCSRInputIndefLen[] = {
   0xbf, 0x36, 0xbf, 0x33, 0xbf, 0x31, 0x6c, 0x4f,
   0x72, 0x67, 0x61, 0x6e, 0x69, 0x7a, 0x61, 0x74,
   0x69, 0x6f, 0x6e, 0x30, 0x63, 0x53, 0x53, 0x47,
   0x2e, 0x69, 0x43, 0x6f, 0x6e, 0x66, 0x75, 0x73,
   0x69, 0x6f, 0x6e, 0x2f, 0x69, 0x53, 0x61, 0x6e,
   0x20, 0x44, 0x69, 0x65, 0x67, 0x6f, 0x2d, 0x62,
   0x55, 0x53, 0xff, 0x32, 0xbf, 0x2a, 0xbf, 0x28,
   0x26, 0xff, 0x29, 0x4a, 0x01, 0x02, 0x03, 0x04,
   0x05, 0x06, 0x07, 0x08, 0x09, 0x0a, 0xff, 0xff,
   0x35, 0xbf, 0x24, 0x22, 0xff, 0xff};


int32_t NestedMapTest(void)
{
   QCBORDecodeContext DCtx;

   QCBORDecode_Init(&DCtx,
                    UsefulBuf_FROM_BYTE_ARRAY_LITERAL(spCSRInput),
                    QCBOR_DECODE_MODE_NORMAL);

   return CheckCSRMaps(&DCtx);
}



int32_t StringDecoderModeFailTest(void)
{
   QCBORDecodeContext DCtx;

   QCBORDecode_Init(&DCtx,
                    UsefulBuf_FROM_BYTE_ARRAY_LITERAL(spCSRInput),
                    QCBOR_DECODE_MODE_MAP_STRINGS_ONLY);

   QCBORItem Item;
   QCBORError nCBORError;

   if(QCBORDecode_GetNext(&DCtx, &Item)) {
      return -1;
   }
   if(Item.uDataType != QCBOR_TYPE_MAP) {
      return -2;
   }

   nCBORError = QCBORDecode_GetNext(&DCtx, &Item);
   if(nCBORError != QCBOR_ERR_MAP_LABEL_TYPE) {
      return -3;
   }

   return 0;
}



int32_t NestedMapTestIndefLen(void)
{
   QCBORDecodeContext DCtx;

   QCBORDecode_Init(&DCtx,
                    UsefulBuf_FROM_BYTE_ARRAY_LITERAL(spCSRInputIndefLen),
                    QCBOR_DECODE_MODE_NORMAL);

   return CheckCSRMaps(&DCtx);
}



static UsefulBufC make_nested_indefinite_arrays(int n, UsefulBuf Storage)
{
   UsefulOutBuf UOB;
   UsefulOutBuf_Init(&UOB, Storage);

   int i;
   for(i = 0; i < n; i++) {
      UsefulOutBuf_AppendByte(&UOB, 0x9f);
   }

   for(i = 0; i < n; i++) {
      UsefulOutBuf_AppendByte(&UOB, 0xff);
   }
   return UsefulOutBuf_OutUBuf(&UOB);
}


static int32_t parse_indeflen_nested(UsefulBufC Nested, int nNestLevel)
{
   QCBORDecodeContext DC;
   QCBORDecode_Init(&DC, Nested, 0);

   int j;
   for(j = 0; j < nNestLevel; j++) {
      QCBORItem Item;
      QCBORError nReturn = QCBORDecode_GetNext(&DC, &Item);
      if(j >= QCBOR_MAX_ARRAY_NESTING) {
         // Should be in error
         if(nReturn != QCBOR_ERR_ARRAY_DECODE_NESTING_TOO_DEEP) {
            return -4;
         } else {
            return 0; // Decoding doesn't recover after an error
         }
      } else {
         // Should be no error
         if(nReturn) {
            return -9; // Should not have got an error
         }
      }
      if(Item.uDataType != QCBOR_TYPE_ARRAY) {
         return -7;
      }
   }
   QCBORError nReturn = QCBORDecode_Finish(&DC);
   if(nReturn) {
      return -3;
   }
   return 0;
}


int32_t IndefiniteLengthNestTest(void)
{
   UsefulBuf_MAKE_STACK_UB(Storage, 50);
   int i;
   for(i=1; i < QCBOR_MAX_ARRAY_NESTING+4; i++) {
      const UsefulBufC Nested = make_nested_indefinite_arrays(i, Storage);
      int nReturn = parse_indeflen_nested(Nested, i);
      if(nReturn) {
         return nReturn;
      }
   }
   return 0;
}

// [1, [2, 3]]
static const uint8_t spIndefiniteArray[]     = {0x9f, 0x01, 0x82, 0x02, 0x03, 0xff};
// No closing break
static const uint8_t spIndefiniteArrayBad1[] = {0x9f};
// Not enough closing breaks
static const uint8_t spIndefiniteArrayBad2[] = {0x9f, 0x9f, 0x02, 0xff};
// Too many closing breaks
static const uint8_t spIndefiniteArrayBad3[] = {0x9f, 0x02, 0xff, 0xff};
// Unclosed indeflen inside def len
static const uint8_t spIndefiniteArrayBad4[] = {0x81, 0x9f};
// confused tag
static const uint8_t spIndefiniteArrayBad5[] = {0x9f, 0xd1, 0xff};

int32_t IndefiniteLengthArrayMapTest(void)
{
   QCBORError nResult;
   // --- first test -----
    UsefulBufC IndefLen = UsefulBuf_FROM_BYTE_ARRAY_LITERAL(spIndefiniteArray);

    // Decode it and see if it is OK
    QCBORDecodeContext DC;
    QCBORItem Item;
    QCBORDecode_Init(&DC, IndefLen, QCBOR_DECODE_MODE_NORMAL);

    QCBORDecode_GetNext(&DC, &Item);

    if(Item.uDataType != QCBOR_TYPE_ARRAY ||
       Item.uNestingLevel != 0 ||
       Item.uNextNestLevel != 1) {
       return -111;
    }

    QCBORDecode_GetNext(&DC, &Item);
    if(Item.uDataType != QCBOR_TYPE_INT64 ||
       Item.uNestingLevel != 1 ||
       Item.uNextNestLevel != 1) {
        return -2;
    }

    QCBORDecode_GetNext(&DC, &Item);
    if(Item.uDataType != QCBOR_TYPE_ARRAY ||
       Item.uNestingLevel != 1 ||
       Item.uNextNestLevel != 2) {
        return -3;
    }

    QCBORDecode_GetNext(&DC, &Item);
    if(Item.uDataType != QCBOR_TYPE_INT64 ||
       Item.uNestingLevel != 2 ||
       Item.uNextNestLevel != 2) {
        return -4;
    }

    QCBORDecode_GetNext(&DC, &Item);
    if(Item.uDataType != QCBOR_TYPE_INT64 ||
       Item.uNestingLevel != 2 ||
       Item.uNextNestLevel != 0) {
        return -5;
    }

    if(QCBORDecode_Finish(&DC)) {
        return -6;
    }

   // --- next test -----
   IndefLen = UsefulBuf_FROM_BYTE_ARRAY_LITERAL(spIndefiniteArrayBad1);

   QCBORDecode_Init(&DC, IndefLen, QCBOR_DECODE_MODE_NORMAL);

   nResult = QCBORDecode_GetNext(&DC, &Item);
   if(nResult || Item.uDataType != QCBOR_TYPE_ARRAY) {
      return -7;
   }

   nResult = QCBORDecode_Finish(&DC);
   if(nResult != QCBOR_ERR_ARRAY_OR_MAP_UNCONSUMED) {
      return -8;
   }


   // --- next test -----
   IndefLen = UsefulBuf_FROM_BYTE_ARRAY_LITERAL(spIndefiniteArrayBad2);

   QCBORDecode_Init(&DC, IndefLen, QCBOR_DECODE_MODE_NORMAL);

   nResult = QCBORDecode_GetNext(&DC, &Item);
   if(nResult || Item.uDataType != QCBOR_TYPE_ARRAY) {
      return -9;
   }

   nResult = QCBORDecode_GetNext(&DC, &Item);
   if(nResult || Item.uDataType != QCBOR_TYPE_ARRAY) {
      return -10;
   }

   nResult = QCBORDecode_GetNext(&DC, &Item);
   if(nResult || Item.uDataType != QCBOR_TYPE_INT64) {
      return -11;
   }

   nResult = QCBORDecode_Finish(&DC);
   if(nResult != QCBOR_ERR_ARRAY_OR_MAP_UNCONSUMED) {
      return -12;
   }


   // --- next test -----
   IndefLen = UsefulBuf_FROM_BYTE_ARRAY_LITERAL(spIndefiniteArrayBad3);

   QCBORDecode_Init(&DC, IndefLen, QCBOR_DECODE_MODE_NORMAL);

   nResult = QCBORDecode_GetNext(&DC, &Item);
   if(nResult || Item.uDataType != QCBOR_TYPE_ARRAY) {
      return -13;
   }

   nResult = QCBORDecode_GetNext(&DC, &Item);
   if(nResult != QCBOR_SUCCESS) {
      return -14;
   }

   nResult = QCBORDecode_GetNext(&DC, &Item);
    if(nResult != QCBOR_ERR_BAD_BREAK) {
       return -140;
    }


   // --- next test -----
   IndefLen = UsefulBuf_FROM_BYTE_ARRAY_LITERAL(spIndefiniteArrayBad4);

   QCBORDecode_Init(&DC, IndefLen, QCBOR_DECODE_MODE_NORMAL);

   nResult = QCBORDecode_GetNext(&DC, &Item);
   if(nResult || Item.uDataType != QCBOR_TYPE_ARRAY) {
      return -15;
   }

   nResult = QCBORDecode_GetNext(&DC, &Item);
   if(nResult || Item.uDataType != QCBOR_TYPE_ARRAY) {
      return -16;
   }

   nResult = QCBORDecode_Finish(&DC);
   if(nResult != QCBOR_ERR_ARRAY_OR_MAP_UNCONSUMED) {
      return -17;
   }

   // --- next test -----
   IndefLen = UsefulBuf_FROM_BYTE_ARRAY_LITERAL(spIndefiniteArrayBad5);

   QCBORDecode_Init(&DC, IndefLen, QCBOR_DECODE_MODE_NORMAL);
   QCBORDecode_CompatibilityV1(&DC);

   nResult = QCBORDecode_GetNext(&DC, &Item);

#ifndef QCBOR_DISABLE_TAGS
   if(nResult || Item.uDataType != QCBOR_TYPE_ARRAY) {
      return -18;
   }

   nResult = QCBORDecode_GetNext(&DC, &Item);
   if(nResult != QCBOR_ERR_BAD_BREAK) {
      return -19;
   }
#else /* QCBOR_DISABLE_TAGS */
   if(nResult != QCBOR_ERR_TAGS_DISABLED) {
      return -20;
   }
#endif /* QCBOR_DISABLE_TAGS */

    return 0;
}


#ifndef QCBOR_DISABLE_INDEFINITE_LENGTH_STRINGS

static const uint8_t spIndefiniteLenString[] = {
   0x81, // Array of length one
   0x7f, // text string marked with indefinite length
   0x65, 0x73, 0x74, 0x72, 0x65, 0x61, // first segment
   0x64, 0x6d, 0x69, 0x6e, 0x67, // second segment
   0xff // ending break
};

static const uint8_t spIndefiniteLenStringBad2[] = {
   0x81, // Array of length one
   0x7f, // text string marked with indefinite length
   0x65, 0x73, 0x74, 0x72, 0x65, 0x61, // first segment
   0x44, 0x6d, 0x69, 0x6e, 0x67, // second segment of wrong type
   0xff // ending break
};

static const uint8_t spIndefiniteLenStringBad3[] = {
   0x81, // Array of length one
   0x7f, // text string marked with indefinite length
   0x01, 0x02, // Not a string
   0xff // ending break
};

static const uint8_t spIndefiniteLenStringBad4[] = {
   0x81, // Array of length one
   0x7f, // text string marked with indefinite length
   0x65, 0x73, 0x74, 0x72, 0x65, 0x61, // first segment
   0x64, 0x6d, 0x69, 0x6e, 0x67, // second segment
   // missing end of string
};

#ifndef QCBOR_DISABLE_NON_INTEGER_LABELS
static const uint8_t spIndefiniteLenStringLabel[] = {
   0xa1, // Array of length one
   0x7f, // text string marked with indefinite length
   0x65, 0x73, 0x74, 0x72, 0x75, 0x75, // first segment
   0x64, 0x6d, 0x69, 0x6e, 0x67, // second segment
   0xff, // ending break
   0x01 // integer being labeled.
};
#endif /* ! QCBOR_DISABLE_NON_INTEGER_LABELS */

/**
 Make an indefinite length string

 @param Storage Storage for string, must be 144 bytes in size
 @return The indefinite length string

 This makes an array with one indefinite length string that has 7 chunks
 from size of 1 byte up to 64 bytes.
 */
static UsefulBufC MakeIndefiniteBigBstr(UsefulBuf Storage)
{
   UsefulOutBuf UOB;

   UsefulOutBuf_Init(&UOB, Storage);
   UsefulOutBuf_AppendByte(&UOB, 0x81);
   UsefulOutBuf_AppendByte(&UOB, 0x5f);

   uint8_t uStringByte = 0;
   // Use of type int is intentional
   for(int uChunkSize = 1; uChunkSize <= 128; uChunkSize *= 2) {
      // Not using preferred encoding here, but that is OK.
      UsefulOutBuf_AppendByte(&UOB, 0x58);
      UsefulOutBuf_AppendByte(&UOB, (uint8_t)uChunkSize);
      for(int j = 0; j < uChunkSize; j++) {
         UsefulOutBuf_AppendByte(&UOB, uStringByte);
         uStringByte++;
      }
   }
   UsefulOutBuf_AppendByte(&UOB, 0xff);

   return UsefulOutBuf_OutUBuf(&UOB);
}

static int CheckBigString(UsefulBufC BigString)
{
   if(BigString.len != 255) {
      return 1;
   }

   for(uint8_t i = 0; i < 255; i++){
      if(((const uint8_t *)BigString.ptr)[i] != i) {
         return 1;
      }
   }
   return 0;
}


int32_t IndefiniteLengthStringTest(void)
{
   QCBORDecodeContext DC;
   QCBORItem Item;
   // big enough for MakeIndefiniteBigBstr() + MemPool overhead
   UsefulBuf_MAKE_STACK_UB(MemPool, 350);

   // --- Simple normal indefinite length string ------
   UsefulBufC IndefLen = UsefulBuf_FROM_BYTE_ARRAY_LITERAL(spIndefiniteLenString);
   QCBORDecode_Init(&DC, IndefLen, QCBOR_DECODE_MODE_NORMAL);

   if(QCBORDecode_SetMemPool(&DC, MemPool, false)) {
      return -1;
   }

   if(QCBORDecode_GetNext(&DC, &Item)) {
      return -2;
   }
   if(Item.uDataType != QCBOR_TYPE_ARRAY || Item.uDataAlloc) {
      return -3;
   }

   if(QCBORDecode_GetNext(&DC, &Item)) {
      return -4;
   }
   if(Item.uDataType != QCBOR_TYPE_TEXT_STRING || !Item.uDataAlloc) {
      return -5;
   }
   if(QCBORDecode_Finish(&DC)) {
      return -6;
   }

   // ----- types mismatch ---
   QCBORDecode_Init(&DC,
                    UsefulBuf_FROM_BYTE_ARRAY_LITERAL(spIndefiniteLenStringBad2),
                    QCBOR_DECODE_MODE_NORMAL);

   if(QCBORDecode_SetMemPool(&DC,  MemPool, false)) {
      return -7;
   }

   if(QCBORDecode_GetNext(&DC, &Item)) {
      return -8;
   }
   if(Item.uDataType != QCBOR_TYPE_ARRAY) {
      return -9;
   }

   if(QCBORDecode_GetNext(&DC, &Item) != QCBOR_ERR_INDEFINITE_STRING_CHUNK) {
      return -10;
   }

   // ----- not a string ---
   QCBORDecode_Init(&DC,
                    UsefulBuf_FROM_BYTE_ARRAY_LITERAL(spIndefiniteLenStringBad3),
                    QCBOR_DECODE_MODE_NORMAL);

   if(QCBORDecode_SetMemPool(&DC,  MemPool, false)) {
      return -11;
   }

   if(QCBORDecode_GetNext(&DC, &Item)) {
      return -12;
   }
   if(Item.uDataType != QCBOR_TYPE_ARRAY) {
      return -13;
   }

   if(QCBORDecode_GetNext(&DC, &Item) != QCBOR_ERR_INDEFINITE_STRING_CHUNK) {
      return -14;
   }

   // ----- no end -----
   QCBORDecode_Init(&DC,
                    UsefulBuf_FROM_BYTE_ARRAY_LITERAL(spIndefiniteLenStringBad4),
                    QCBOR_DECODE_MODE_NORMAL);

   if(QCBORDecode_SetMemPool(&DC,  MemPool, false)) {
      return -15;
   }

   if(QCBORDecode_GetNext(&DC, &Item)) {
      return -16;
   }
   if(Item.uDataType != QCBOR_TYPE_ARRAY) {
      return -17;
   }

   if(QCBORDecode_GetNext(&DC, &Item) != QCBOR_ERR_HIT_END) {
      return -18;
   }

   // ------ Don't set a string allocator and see an error -----
   QCBORDecode_Init(&DC, IndefLen, QCBOR_DECODE_MODE_NORMAL);

   QCBORDecode_GetNext(&DC, &Item);
   if(Item.uDataType != QCBOR_TYPE_ARRAY) {
      return -19;
   }

   if(QCBORDecode_GetNext(&DC, &Item) != QCBOR_ERR_NO_STRING_ALLOCATOR) {
      return -20;
   }

   // ----- Mempool is way too small -----
   UsefulBuf_MAKE_STACK_UB(MemPoolTooSmall, QCBOR_DECODE_MIN_MEM_POOL_SIZE-1);

   QCBORDecode_Init(&DC, IndefLen, QCBOR_DECODE_MODE_NORMAL);
   if(!QCBORDecode_SetMemPool(&DC,  MemPoolTooSmall, false)) {
      return -21;
   }

   // ----- Mempool is way too small -----
   UsefulBuf_MAKE_STACK_UB(BigIndefBStrStorage, 290);
   const UsefulBufC BigIndefBStr = MakeIndefiniteBigBstr(BigIndefBStrStorage);

   // 80 is big enough for MemPool overhead, but not BigIndefBStr
   UsefulBuf_MAKE_STACK_UB(MemPoolSmall, 80);

   QCBORDecode_Init(&DC, BigIndefBStr, QCBOR_DECODE_MODE_NORMAL);
   if(QCBORDecode_SetMemPool(&DC,  MemPoolSmall, false)) {
      return -22;
   }

   QCBORDecode_GetNext(&DC, &Item);
   if(Item.uDataType != QCBOR_TYPE_ARRAY) {
      return -23;
   }
   if(QCBORDecode_GetNext(&DC, &Item) != QCBOR_ERR_STRING_ALLOCATE) {
      return -24;
   }

   // ---- big bstr -----
   QCBORDecode_Init(&DC, BigIndefBStr, QCBOR_DECODE_MODE_NORMAL);

   if(QCBORDecode_SetMemPool(&DC,  MemPool, false)) {
      return -25;
   }

   if(QCBORDecode_GetNext(&DC, &Item)) {
      return -26;
   }
   if(Item.uDataType != QCBOR_TYPE_ARRAY || Item.uDataAlloc) {
      return -26;
   }

   if(QCBORDecode_GetNext(&DC, &Item)) {
      return -27;
   }
   if(Item.uDataType != QCBOR_TYPE_BYTE_STRING || !Item.uDataAlloc || Item.uNestingLevel != 1) {
      return -28;
   }
   if(CheckBigString(Item.val.string)) {
      return -3;
   }
   if(QCBORDecode_Finish(&DC)) {
      return -29;
   }

#ifndef QCBOR_DISABLE_NON_INTEGER_LABELS
   // --- label is an indefinite length string ------
   QCBORDecode_Init(&DC, UsefulBuf_FROM_BYTE_ARRAY_LITERAL(spIndefiniteLenStringLabel), QCBOR_DECODE_MODE_NORMAL);

   if(QCBORDecode_SetMemPool(&DC,  MemPool, false)) {
      return -30;
   }

   QCBORDecode_GetNext(&DC, &Item);
   if(Item.uDataType != QCBOR_TYPE_MAP) {
      return -31;
   }

   if(QCBORDecode_GetNext(&DC, &Item)){
      return -32;
   }
   if(Item.uLabelType != QCBOR_TYPE_TEXT_STRING ||
      Item.uDataType != QCBOR_TYPE_INT64 ||
      Item.uDataAlloc || !Item.uLabelAlloc ||
      UsefulBuf_Compare(Item.label.string, UsefulBuf_FromSZ("struuming"))) {
      return -33;
   }

   if(QCBORDecode_Finish(&DC)) {
      return -34;
   }
#endif /* ! QCBOR_DISABLE_NON_INTEGER_LABELS */

   return 0;
}


int32_t AllocAllStringsTest(void)
{
   QCBORDecodeContext DCtx;
   QCBORError         uErr;
   QCBORItem          Item;
   UsefulBuf          BadPool;
   UsefulBuf_MAKE_STACK_UB(Pool, sizeof(spCSRInput) + QCBOR_DECODE_MIN_MEM_POOL_SIZE);


   /* First test, use the "CSRMap" as easy input and checking */
   QCBORDecode_Init(&DCtx,
                    UsefulBuf_FROM_BYTE_ARRAY_LITERAL(spCSRInput),
                    QCBOR_DECODE_MODE_NORMAL);


   uErr = QCBORDecode_SetMemPool(&DCtx, Pool, 1); /* Turn on copying. */
   if(uErr) {
      return -1;
   }

   if(CheckCSRMaps(&DCtx)) {
      return -2;
   }


   /* Test with request all strings be allocated, but provide no allocator */
   QCBORDecode_Init(&DCtx,
                    UsefulBuf_FromSZ("\x41\x40"),
                    QCBOR_DECODE_MODE_NORMAL);
   QCBORDecode_SetUpAllocator(&DCtx, NULL, NULL, true);
   if(QCBORDecode_GetNext(&DCtx, &Item) != QCBOR_ERR_NO_STRING_ALLOCATOR) {
      return 55;
   }

   /* Test with a mempool that is too big */
   QCBORDecode_Init(&DCtx,
                    UsefulBuf_FROM_BYTE_ARRAY_LITERAL(spCSRInput),
                    QCBOR_DECODE_MODE_NORMAL);
   BadPool = Pool;
   BadPool.len = UINT64_MAX;
   uErr = QCBORDecode_SetMemPool(&DCtx, BadPool, 1);
   if(uErr != QCBOR_ERR_MEM_POOL_SIZE) {
      return 66;
   }


#ifndef QCBOR_DISABLE_NON_INTEGER_LABELS
   // Next parse, save pointers to a few strings, destroy original and
   // see all is OK.
   UsefulBuf_MAKE_STACK_UB(CopyOfStorage, sizeof(pValidMapEncoded) + QCBOR_DECODE_MIN_MEM_POOL_SIZE);
   const UsefulBufC CopyOf = UsefulBuf_Copy(CopyOfStorage, UsefulBuf_FROM_BYTE_ARRAY_LITERAL(pValidMapEncoded));

   QCBORDecode_Init(&DCtx, CopyOf, QCBOR_DECODE_MODE_NORMAL);
   UsefulBuf_Set(Pool, '/');
   QCBORDecode_SetMemPool(&DCtx, Pool, 1); // Turn on copying.

   QCBORItem Item1, Item2, Item3, Item4;
   if((uErr = QCBORDecode_GetNext(&DCtx, &Item1)))
      return (int32_t)uErr;
   if(Item1.uDataType != QCBOR_TYPE_MAP ||
      Item1.val.uCount != 3)
      return -3;
   if((uErr = QCBORDecode_GetNext(&DCtx, &Item1)))
      return (int32_t)uErr;
   if((uErr = QCBORDecode_GetNext(&DCtx, &Item2)))
      return (int32_t)uErr;
   if((uErr = QCBORDecode_GetNext(&DCtx, &Item3)))
      return (int32_t)uErr;
   if((uErr = QCBORDecode_GetNext(&DCtx, &Item4)))
      return (int32_t)uErr;

   UsefulBuf_Set(CopyOfStorage, '_');

   if(Item1.uLabelType != QCBOR_TYPE_TEXT_STRING ||
      Item1.uDataType != QCBOR_TYPE_INT64 ||
      Item1.val.int64 != 42 ||
      Item1.uDataAlloc != 0 ||
      Item1.uLabelAlloc == 0 ||
      UsefulBufCompareToSZ(Item1.label.string, "first integer") ||
      Item1.label.string.ptr < Pool.ptr ||
      Item1.label.string.ptr > (const void *)((const uint8_t *)Pool.ptr + Pool.len)) {
      return -4;
   }


   if(Item2.uLabelType != QCBOR_TYPE_TEXT_STRING ||
      UsefulBufCompareToSZ(Item2.label.string, "an array of two strings") ||
      Item2.uDataType != QCBOR_TYPE_ARRAY ||
      Item2.uDataAlloc != 0 ||
      Item2.uLabelAlloc == 0 ||
      Item2.val.uCount != 2)
      return -5;

   if(Item3.uDataType != QCBOR_TYPE_TEXT_STRING ||
      Item3.uDataAlloc == 0 ||
      Item3.uLabelAlloc != 0 ||
      UsefulBufCompareToSZ(Item3.val.string, "string1")) {
      return -6;
   }

   if(Item4.uDataType != QCBOR_TYPE_TEXT_STRING ||
      Item4.uDataAlloc == 0 ||
      Item4.uLabelAlloc != 0 ||
      UsefulBufCompareToSZ(Item4.val.string, "string2")) {
      return -7;
   }

   // Next parse with a pool that is too small
   UsefulBuf_MAKE_STACK_UB(SmallPool, QCBOR_DECODE_MIN_MEM_POOL_SIZE + 1);
   QCBORDecode_Init(&DCtx,
                    UsefulBuf_FROM_BYTE_ARRAY_LITERAL(pValidMapEncoded),
                    QCBOR_DECODE_MODE_NORMAL);
   QCBORDecode_SetMemPool(&DCtx, SmallPool, 1); // Turn on copying.
   if((uErr = QCBORDecode_GetNext(&DCtx, &Item1)))
      return -8;
   if(Item1.uDataType != QCBOR_TYPE_MAP ||
      Item1.val.uCount != 3) {
      return -9;
   }
   if(!(uErr = QCBORDecode_GetNext(&DCtx, &Item1))){
      if(!(uErr = QCBORDecode_GetNext(&DCtx, &Item2))) {
         if(!(uErr = QCBORDecode_GetNext(&DCtx, &Item3))) {
            uErr = QCBORDecode_GetNext(&DCtx, &Item4);
         }
      }
   }
   if(uErr != QCBOR_ERR_STRING_ALLOCATE) {
      return -10;
   }
#endif /* ! QCBOR_DISABLE_NON_INTEGER_LABELS */

   return 0;
}


int32_t MemPoolTest(void)
{
   // Set up the decoder with a tiny bit of CBOR to parse because
   // nothing can be done with it unless that is set up.
   QCBORDecodeContext DC;
   const uint8_t pMinimalCBOR[] = {0xa0}; // One empty map
   QCBORDecode_Init(&DC, UsefulBuf_FROM_BYTE_ARRAY_LITERAL(pMinimalCBOR),0);

   // Set up an memory pool of 100 bytes
   // Then fish into the internals of the decode context
   // to get the allocator function so it can be called directly.
   // Also figure out how much pool is available for use
   // buy subtracting out the overhead.
   UsefulBuf_MAKE_STACK_UB(Pool, 100);
   QCBORError nError = QCBORDecode_SetMemPool(&DC, Pool, 0);
   if(nError) {
      return -9;
   }
   QCBORStringAllocate pAlloc = DC.StringAllocator.pfAllocator;
   void *pAllocCtx            = DC.StringAllocator.pAllocateCxt;
   size_t uAvailPool = Pool.len - QCBOR_DECODE_MIN_MEM_POOL_SIZE;

   // First test -- ask for one more byte than available and see failure
   UsefulBuf Allocated = (*pAlloc)(pAllocCtx, NULL, uAvailPool+1);
   if(!UsefulBuf_IsNULL(Allocated)) {
      return -1;
   }

   // Re do the set up for the next test that will do a successful alloc,
   // a fail, a free and then success
   QCBORDecode_SetMemPool(&DC, Pool, 0);
   pAlloc    = DC.StringAllocator.pfAllocator;
   pAllocCtx = DC.StringAllocator.pAllocateCxt;
   uAvailPool = Pool.len - QCBOR_DECODE_MIN_MEM_POOL_SIZE;

   // Allocate one byte less than available and see success
   Allocated = (pAlloc)(pAllocCtx, NULL, uAvailPool-1);
   if(UsefulBuf_IsNULL(Allocated)) { // expected to succeed
      return -2;
   }
   // Ask for some more and see failure
   UsefulBuf Allocated2 = (*pAlloc)(pAllocCtx, NULL, uAvailPool/2);
   if(!UsefulBuf_IsNULL(Allocated2)) { // expected to fail
      return -3;
   }
   // Free the first allocate, retry the second and see success
   (*pAlloc)(pAllocCtx, Allocated.ptr, 0); // Free
   Allocated = (*pAlloc)(pAllocCtx, NULL, uAvailPool/2);
   if(UsefulBuf_IsNULL(Allocated)) { // succeed because of the free
      return -4;
   }

   // Re do set up for next test that involves a successful alloc,
   // and a successful realloc and a failed realloc
   QCBORDecode_SetMemPool(&DC, Pool, 0);
   pAlloc    = DC.StringAllocator.pfAllocator;
   pAllocCtx = DC.StringAllocator.pAllocateCxt;

   // Allocate half the pool and see success
   Allocated = (*pAlloc)(pAllocCtx, NULL, uAvailPool/2);
   if(UsefulBuf_IsNULL(Allocated)) { // expected to succeed
      return -5;
   }
   // Reallocate to take up the whole pool and see success
   Allocated2 = (*pAlloc)(pAllocCtx, Allocated.ptr, uAvailPool);
   if(UsefulBuf_IsNULL(Allocated2)) {
      return -6;
   }
   // Make sure its the same pointer and the size is right
   if(Allocated2.ptr != Allocated.ptr || Allocated2.len != uAvailPool) {
      return -7;
   }
   // Try to allocate more to be sure there is failure after a realloc
   UsefulBuf Allocated3 = (*pAlloc)(pAllocCtx, Allocated.ptr, uAvailPool+1);
   if(!UsefulBuf_IsNULL(Allocated3)) {
      return -8;
   }

   return 0;
}


/* Just enough of an allocator to test configuration of one */
static UsefulBuf AllocateTestFunction(void *pCtx, void *pOldMem, size_t uNewSize)
{
   (void)pOldMem; // unused variable

   if(uNewSize) {
      // Assumes the context pointer is the buffer and
      // nothing too big will ever be asked for.
      // This is only good for this basic test!
      return (UsefulBuf) {pCtx, uNewSize};
   } else {
      return NULLUsefulBuf;
   }
}


int32_t SetUpAllocatorTest(void)
{
   // Set up the decoder with a tiny bit of CBOR to parse because
   // nothing can be done with it unless that is set up.
   QCBORDecodeContext DC;
   const uint8_t pMinimalCBOR[] = {0x62, 0x48, 0x69}; // "Hi"
   QCBORDecode_Init(&DC, UsefulBuf_FROM_BYTE_ARRAY_LITERAL(pMinimalCBOR),0);

   uint8_t pAllocatorBuffer[50];

   // This is really just to test that this call works.
   // The full functionality of string allocators is tested
   // elsewhere with the MemPool internal allocator.
   QCBORDecode_SetUpAllocator(&DC, AllocateTestFunction, pAllocatorBuffer, 1);

   QCBORItem Item;
   if(QCBORDecode_GetNext(&DC, &Item) != QCBOR_SUCCESS) {
      return -1;
   }

   if(Item.uDataAlloc == 0 ||
      Item.uDataType != QCBOR_TYPE_TEXT_STRING ||
      Item.val.string.ptr != pAllocatorBuffer) {
      return -2;
   }

   if(QCBORDecode_Finish(&DC) != QCBOR_SUCCESS) {
      return -3;
   }

   return 0;
}
#endif /* QCBOR_DISABLE_INDEFINITE_LENGTH_STRINGS */


#ifndef QCBOR_DISABLE_EXP_AND_MANTISSA

struct EaMTest {
   const char *szName;
   UsefulBufC  Input;
   uint8_t     uTagRequirement;
   bool        bHasTags;

   /* Expected values for GetNext */
   QCBORError  uExpectedErrorGN;
   uint8_t     uQCBORTypeGN;
   int64_t     nExponentGN;
   int64_t     nMantissaGN;
   uint64_t    uMantissaGU;
   UsefulBufC  MantissaGN;

   /* Expected values for GetDecimalFraction */
   QCBORError  uExpectedErrorGDF;
   int64_t     nExponentGDF;
   int64_t     nMantissaGDF;

   /* Expected values for GetDecimalFractionBig */
   QCBORError  uExpectedErrorGDFB;
   int64_t     nExponentGDFB;
   UsefulBufC  MantissaGDFB;
   bool        IsNegativeGDFB;

   /* Expected values for GetBigFloat */
   QCBORError  uExpectedErrorGBF;
   int64_t     nExponentGBF;
   int64_t     nMantissaGBF;

   /* Expected values for GetBigFloatBig */
   QCBORError  uExpectedErrorGBFB;
   int64_t     nExponentGBFB;
   UsefulBufC  MantissaGBFB;
   bool        IsNegativeGBFB;

   // TODO: add tests for Raw
};



static const struct EaMTest pEaMTests[] = {
   {
      "1. Untagged pair (big float or decimal fraction), no tag required",
      {(const uint8_t []){0x82, 0x20, 0x03}, 3},
      QCBOR_TAG_REQUIREMENT_NOT_A_TAG,
      false,

      QCBOR_SUCCESS, /* for GetNext */
      QCBOR_TYPE_ARRAY,
      0,
      0,
      0UL,
      {(const uint8_t []){0x00}, 1},

      QCBOR_SUCCESS, /* GetDecimalFraction */
      -1,
      3,

      QCBOR_SUCCESS, /* for GetTDecimalFractionBigMantissa */
      -1,
      {(const uint8_t []){0x03}, 1},
      false,

      QCBOR_SUCCESS, /* for GetBigFloat */
      -1,
      3,

      QCBOR_SUCCESS, /* for GetTBigFloatBigMantissa */
      -1,
      {(const uint8_t []){0x03}, 1},
      false
   },
   {
      "2. Untagged pair (big float or decimal fraction), tag required",
      {(const uint8_t []){0x82, 0x20, 0x03}, 3},
      QCBOR_TAG_REQUIREMENT_TAG,
      false,

      QCBOR_SUCCESS, /* for GetNext */
      QCBOR_TYPE_ARRAY,
      0,
      0,
      0UL,
      {(const uint8_t []){0x00}, 1},

      QCBOR_ERR_MISSING_TAG_NUMBER, /* for GetDecimalFraction */
      0,
      0,

      QCBOR_ERR_MISSING_TAG_NUMBER, /* for GetTDecimalFractionBigMantissa */
      0,
      {(const uint8_t []){0x00}, 1},
      false,

      QCBOR_ERR_MISSING_TAG_NUMBER, /* for GetBigFloat */
      0,
      0,

      QCBOR_ERR_MISSING_TAG_NUMBER, /* for GetTBigFloatBigMantissa */
      0,
      {(const uint8_t []){0x00}, 1},
      false
   },
   {
      "3. Tagged 1.5 decimal fraction, tag 4 optional",
      {(const uint8_t []){0xC4, 0x82, 0x20, 0x03}, 4},
      QCBOR_TAG_REQUIREMENT_OPTIONAL_TAG,
      true,

      QCBOR_SUCCESS, /* for GetNext */
      QCBOR_TYPE_DECIMAL_FRACTION,
      -1,
      3,
      0UL,
      {(const uint8_t []){0x00}, 1},


      QCBOR_SUCCESS, /* for GetDecimalFraction */
      -1,
      3,

      QCBOR_SUCCESS, /* for GetTDecimalFractionBigMantissa */
      -1,
      {(const uint8_t []){0x03}, 1},
      false,

      QCBOR_ERR_BAD_EXP_AND_MANTISSA, /* for GetBigFloat */ // TODO: think about error code here
      0,
      0,

      QCBOR_ERR_BAD_EXP_AND_MANTISSA, /* for GetTBigFloatBigMantissa */
      0,
      {(const uint8_t []){0x00}, 1},
      false
   },
   {
      "4. Tagged 100 * 2^300 big float, tag 5 optional",
      {(const uint8_t []){0xC5, 0x82, 0x19, 0x01, 0x2C, 0x18, 0x64}, 7},
      QCBOR_TAG_REQUIREMENT_OPTIONAL_TAG,
      true,

      QCBOR_SUCCESS, /* for GetNext */
      QCBOR_TYPE_BIGFLOAT,
      300,
      100,
      0UL,
      {(const uint8_t []){0x00}, 1},

      QCBOR_ERR_BAD_EXP_AND_MANTISSA, /* for GetDecimalFraction */ // TODO: think about error code
      0,
      0,

      QCBOR_ERR_BAD_EXP_AND_MANTISSA, /* for GetTDecimalFractionBigMantissa */ // TODO: think about error code
      0,
      {(const uint8_t []){0x02}, 1},
      false,

      QCBOR_SUCCESS, /* for GetBigFloat */
      300,
      100,

      QCBOR_SUCCESS, /* for GetTBigFloatBigMantissa */
      300,
      {(const uint8_t []){0x64}, 1},
      false
   },
   {
      "5. Tagged 4([-20, 4759477275222530853136]) decimal fraction, tag 4 required",
      {(const uint8_t []){0xC4, 0x82, 0x33,
                          0xC2, 0x4A, 0x01, 0x02, 0x03, 0x04, 0x05, 0x06, 0x07, 0x08, 0x09, 0x10,}, 15},
      QCBOR_TAG_REQUIREMENT_TAG,
      true,

      QCBOR_SUCCESS, /* for GetNext */
      QCBOR_TYPE_DECIMAL_FRACTION_POS_BIGNUM,
      -20,
      0,
      0UL,
      {(const uint8_t []){0x01, 0x02, 0x03, 0x04, 0x05, 0x06, 0x07, 0x08, 0x09, 0x10}, 10},

      QCBOR_ERR_CONVERSION_UNDER_OVER_FLOW, /* for GetTDecimalFractionBigMantissa */
      0,
      0,

      QCBOR_SUCCESS, /* for GetDecimalFractionBig */
      -20,
      {(const uint8_t []){0x01, 0x02, 0x03, 0x04, 0x05, 0x06, 0x07, 0x08, 0x09, 0x10}, 10},
      false,

      QCBOR_ERR_MISSING_TAG_NUMBER, /* for GetBigFloat */
      0,
      0,

      QCBOR_ERR_MISSING_TAG_NUMBER, /* for GetTBigFloatBigMantissa */
      0,
      {(const uint8_t []){0x00}, 0},
      false
   },
   {
      "6. Error: Mantissa and exponent inside a Mantissa and exponent",
      {(const uint8_t []){0xC4, 0x82, 0x33,
                          0xC5, 0x82, 0x19, 0x01, 0x2C, 0x18, 0x64}, 10},
      QCBOR_TAG_REQUIREMENT_TAG,
      true,

      QCBOR_ERR_BAD_EXP_AND_MANTISSA, /* for GetNext */
      QCBOR_TYPE_DECIMAL_FRACTION_POS_BIGNUM,
      0,
      0,
      0UL,
      {(const uint8_t []){0x00}, 0},

      QCBOR_ERR_BAD_EXP_AND_MANTISSA, /* for GetDecimalFraction */
      0,
      0,

      QCBOR_ERR_BAD_EXP_AND_MANTISSA, /* for GetTDecimalFractionBigMantissa */
      0,
      {(const uint8_t []){0x00}, 0},
      false,

      QCBOR_ERR_BAD_EXP_AND_MANTISSA, /* for GetBigFloat */
      0,
      0,

      QCBOR_ERR_BAD_EXP_AND_MANTISSA, /* for GetTBigFloatBigMantissa */
      0,
      {(const uint8_t []){0x00}, 0},
      false
   },
   {
      "7. Tagged 5([-20, 4294967295]) big float, big num mantissa, tag 5 required",
      {(const uint8_t []){0xC5, 0x82, 0x33,
                          0xC2, 0x44, 0xff, 0xff, 0xff, 0xff}, 9},
      QCBOR_TAG_REQUIREMENT_TAG,
      true,

      QCBOR_SUCCESS, /* for GetNext */
      QCBOR_TYPE_BIGFLOAT_POS_BIGMANTISSA,
      -20,
      0,
      0UL,
      {(const uint8_t []){0xff, 0xff, 0xff, 0xff}, 4},

      QCBOR_ERR_MISSING_TAG_NUMBER, /* for GetDecimalFraction */
      0,
      0,

      QCBOR_ERR_MISSING_TAG_NUMBER, /* for GetTDecimalFractionBigMantissa */
      -20,
      {(const uint8_t []){0x00}, 1},
      false,

      QCBOR_SUCCESS, /* for GetBigFloat */
      -20,
      4294967295LL,

      QCBOR_SUCCESS, /* for GetTBigFloatBigMantissa */
      -20,
      {(const uint8_t []){0xff, 0xff, 0xff, 0xff}, 4},
      false
   },
   {
      /* Special case for test 8. Don't renumber it. */
      "8. Untagged pair with big num (big float or decimal fraction), tag optional",
      {(const uint8_t []){0x82, 0x33, 0xC2, 0x4A, 0x01, 0x02, 0x03, 0x04, 0x05, 0x06, 0x07, 0x08, 0x09, 0x10}, 14},
      QCBOR_TAG_REQUIREMENT_OPTIONAL_TAG,
      true,

      QCBOR_SUCCESS, /* for GetNext */
      QCBOR_TYPE_ARRAY,
      0,
      0,
      0UL,
      {(const uint8_t []){0x00}, 1},

      QCBOR_ERR_CONVERSION_UNDER_OVER_FLOW, /* GetDecimalFraction */
      0,
      0,

      QCBOR_SUCCESS, /* for GetTDecimalFractionBigMantissa */
      -20,
      {(const uint8_t []){0x01, 0x02, 0x03, 0x04, 0x05, 0x06, 0x07, 0x08, 0x09, 0x10}, 10},
      false,

      QCBOR_ERR_CONVERSION_UNDER_OVER_FLOW, /* for GetTBigFloatBigMantissa */
      0,
      0,

      QCBOR_SUCCESS, /* for GetBigFloatBig */
      -20,
      {(const uint8_t []){0x01, 0x02, 0x03, 0x04, 0x05, 0x06, 0x07, 0x08, 0x09, 0x10}, 10},
      false
   },
   {
      "9. decimal fraction with large exponent and negative big num mantissa",
      {(const uint8_t []){0xC4, 0x82, 0x1B, 0x7F, 0xFF, 0xFF, 0xFF, 0xFF, 0xFF, 0xFF, 0xFF,
                                0xC3, 0x4A, 0x01, 0x02, 0x03, 0x04, 0x05, 0x06, 0x07, 0x08, 0x09, 0x10}, 23},
      QCBOR_TAG_REQUIREMENT_OPTIONAL_TAG,
      true,

      QCBOR_SUCCESS, /* for GetNext */
      QCBOR_TYPE_DECIMAL_FRACTION_NEG_BIGNUM,
      9223372036854775807,
      0,
      0UL,
      {(const uint8_t []){0x01, 0x02, 0x03, 0x04, 0x05, 0x06, 0x07, 0x08, 0x09, 0x10}, 10},

      QCBOR_ERR_CONVERSION_UNDER_OVER_FLOW, /* GetDecimalFraction */
      0,
      0,

      QCBOR_SUCCESS, /* for GetDecimalFractionBig */
      9223372036854775807,
      {(const uint8_t []){0x01, 0x02, 0x03, 0x04, 0x05, 0x06, 0x07, 0x08, 0x09, 0x11}, 10},
      true,

      QCBOR_ERR_BAD_EXP_AND_MANTISSA, /* for GetBigFloat */
      0,
      0,

      QCBOR_ERR_BAD_EXP_AND_MANTISSA, /* for GetTBigFloatBigMantissa */
      0,
      {(const uint8_t []){0x00}, 1},
      false
   },
   {
      "10. big float with large exponent and negative big num mantissa",
      {(const uint8_t []){0xC5, 0x82, 0x1B, 0x7F, 0xFF, 0xFF, 0xFF, 0xFF, 0xFF, 0xFF, 0xFF,
                                0xC3, 0x4A, 0x01, 0x02, 0x03, 0x04, 0x05, 0x06, 0x07, 0x08, 0x09, 0x10}, 23},
      QCBOR_TAG_REQUIREMENT_OPTIONAL_TAG,
      true,

      QCBOR_SUCCESS, /* for GetNext */
      QCBOR_TYPE_BIGFLOAT_NEG_BIGMANTISSA,
      9223372036854775807,
      0,
      0UL,
      {(const uint8_t []){0x01, 0x02, 0x03, 0x04, 0x05, 0x06, 0x07, 0x08, 0x09, 0x10}, 10},

      QCBOR_ERR_BAD_EXP_AND_MANTISSA, /* GetDecimalFraction */
      0,
      0,

      QCBOR_ERR_BAD_EXP_AND_MANTISSA, /* for GetTDecimalFractionBigMantissa */
      0,
      {(const uint8_t []){0x00}, 1},
      false,

      QCBOR_ERR_CONVERSION_UNDER_OVER_FLOW, /* for GetTBigFloatBigMantissa */
      0,
      0,

      QCBOR_SUCCESS, /* for GetBigFloatBig */
      9223372036854775807,
      {(const uint8_t []){0x01, 0x02, 0x03, 0x04, 0x05, 0x06, 0x07, 0x08, 0x09, 0x11}, 10},
      true
   },
   {
      "11. big float with large exponent and negative big num mantissa",
      {(const uint8_t []){0xC5, 0x82, 0x1B, 0x7F, 0xFF, 0xFF, 0xFF, 0xFF, 0xFF, 0xFF, 0xFF,
                          0x3B, 0xFF, 0xFF, 0xFF, 0xFF, 0xFF, 0xFF, 0xFF, 0xFF}, 20},
      QCBOR_TAG_REQUIREMENT_OPTIONAL_TAG,
      true,

      QCBOR_SUCCESS, /* for GetNext */
      QCBOR_TYPE_BIGFLOAT_NEG_U64MANTISSA,
      9223372036854775807LL,
      0,
      0xffffffffffffffffULL,
      {(const uint8_t []){0x00}, 0},

      QCBOR_ERR_BAD_EXP_AND_MANTISSA, /* GetDecimalFraction */
      0,
      0,

      QCBOR_ERR_BAD_EXP_AND_MANTISSA, /* for GetTDecimalFractionBigMantissa */
      0,
      {(const uint8_t []){0x00}, 1},
      false,

      QCBOR_ERR_CONVERSION_UNDER_OVER_FLOW, /* for GetBigFloat */
      0,
      0,

      QCBOR_SUCCESS, /* for GetTBigFloatBigMantissa */
      9223372036854775807LL,
      {(const uint8_t []){0x01, 0x00, 0x00, 0x00, 0x00, 0x00, 0x00, 0x00, 0x00}, 9},
      true
   },
   {
      "12. big float with large exponent and positive unsigned mantissa",
      {(const uint8_t []){0xC5, 0x82, 0x1B, 0x7F, 0xFF, 0xFF, 0xFF, 0xFF, 0xFF, 0xFF, 0xFF,
                          0x1B, 0xFF, 0xFF, 0xFF, 0xFF, 0xFF, 0xFF, 0xFF, 0xFF}, 20},
      QCBOR_TAG_REQUIREMENT_OPTIONAL_TAG,
      true,

      QCBOR_SUCCESS, /* for GetNext */
      QCBOR_TYPE_BIGFLOAT_POS_U64MANTISSA,
      9223372036854775807,
      0,
      0xffffffffffffffff,
      {(const uint8_t []){0x00}, 0},

      QCBOR_ERR_BAD_EXP_AND_MANTISSA, /* GetDecimalFraction */
      0,
      0,

      QCBOR_ERR_BAD_EXP_AND_MANTISSA, /* for GetTDecimalFractionBigMantissa */
      0,
      {(const uint8_t []){0x00}, 1},
      false,

      QCBOR_ERR_CONVERSION_UNDER_OVER_FLOW, /* for GetBigFloat */
      0,
      0,

      QCBOR_SUCCESS, /* for GetTBigFloatBigMantissa */
      9223372036854775807,
      {(const uint8_t []){0xFF, 0xFF, 0xFF, 0xFF, 0xFF, 0xFF, 0xFF, 0xFF}, 8},
      false
   },
   {
      "13. Decimal fraction with large exponent and positive unsigned mantissa",
      {(const uint8_t []){0xC4, 0x82, 0x1B, 0x7F, 0xFF, 0xFF, 0xFF, 0xFF, 0xFF, 0xFF, 0xFF,
                          0x1B, 0xFF, 0xFF, 0xFF, 0xFF, 0xFF, 0xFF, 0xFF, 0xFF}, 20},
      QCBOR_TAG_REQUIREMENT_OPTIONAL_TAG,
      true,

      QCBOR_SUCCESS, /* for GetNext */
      QCBOR_TYPE_DECIMAL_FRACTION_POS_U64,
      9223372036854775807,
      0,
      0xffffffffffffffff,
      {(const uint8_t []){0x00}, 0},

      QCBOR_ERR_CONVERSION_UNDER_OVER_FLOW, /* GetDecimalFraction */
      0,
      0,

      QCBOR_SUCCESS, /* for GetTDecimalFractionBigMantissa */
      9223372036854775807,
      {(const uint8_t []){0xFF, 0xFF, 0xFF, 0xFF, 0xFF, 0xFF, 0xFF, 0xFF}, 8},
      false,

      QCBOR_ERR_BAD_EXP_AND_MANTISSA, /* for GetBigFloat */
      0,
      0,

      QCBOR_ERR_BAD_EXP_AND_MANTISSA, /* for GetTBigFloatBigMantissa */
      0,
      {(const uint8_t []){0x00}, 1},
      false,
   }
};



int32_t ProcessEaMTests(void)
{
   size_t                 uIndex;
   QCBORDecodeContext     DCtx;
   QCBORItem              Item;
   QCBORError             uError;
   int64_t                nMantissa, nExponent;
   MakeUsefulBufOnStack(  MantissaBuf, 200);
   UsefulBufC             Mantissa;
   bool                   bMantissaIsNegative;

   for(uIndex = 0; uIndex < C_ARRAY_COUNT(pEaMTests, struct EaMTest); uIndex++) {
      const struct EaMTest *pT = &pEaMTests[uIndex];

      if(uIndex + 1 == 2) {
         nExponent = 99; // just to set a break point
      }

      /* --- Decode with GetNext --- */
      QCBORDecode_Init(&DCtx, pT->Input, 0);
      QCBORDecode_CompatibilityV1(&DCtx);
      uError = QCBORDecode_GetNext(&DCtx, &Item);
#ifdef QCBOR_DISABLE_TAGS
      /* Test 8 is a special case when tags are disabled */
      if(pT->bHasTags && uIndex + 1 != 8) {
         if(uError != QCBOR_ERR_TAGS_DISABLED) {
            return (int32_t)(1+uIndex) * 1000 + 9;
         }
      } else {
#endif
         /* Now check return code, data type, mantissa and exponent */
         if(pT->uExpectedErrorGN != uError) {
            return (int32_t)(1+uIndex) * 1000 + 1;
         }
         if(uError == QCBOR_SUCCESS && pT->uQCBORTypeGN != QCBOR_TYPE_ARRAY) {
            if(pT->uQCBORTypeGN != Item.uDataType) {
               return (int32_t)(1+uIndex) * 1000 + 2;
            }
            if(pT->nExponentGN != Item.val.expAndMantissa.nExponent) {
               return (int32_t)(1+uIndex) * 1000 + 3;
            }
            if(Item.uDataType == QCBOR_TYPE_DECIMAL_FRACTION || Item.uDataType == QCBOR_TYPE_BIGFLOAT ) {
               if(pT->nMantissaGN != Item.val.expAndMantissa.Mantissa.nInt) {
                   return (int32_t)(1+uIndex) * 1000 + 4;
                }
            } else if(Item.uDataType == QCBOR_TYPE_DECIMAL_FRACTION_NEG_U64 || Item.uDataType == QCBOR_TYPE_BIGFLOAT_NEG_U64MANTISSA ||
                      Item.uDataType == QCBOR_TYPE_DECIMAL_FRACTION_POS_U64 || Item.uDataType == QCBOR_TYPE_BIGFLOAT_POS_U64MANTISSA) {
               if(pT->uMantissaGU != Item.val.expAndMantissa.Mantissa.uInt) {
                   return (int32_t)(1+uIndex) * 1000 + 4;
                }
            } else {
               if(UsefulBuf_Compare(Item.val.expAndMantissa.Mantissa.bigNum, pT->MantissaGN)) {
                   return (int32_t)(1+uIndex) * 1000 + 5;
               }
            }
         }
#ifdef QCBOR_DISABLE_TAGS
      }
#endif

      /* --- Decode with GetDecimalFraction --- */
      QCBORDecode_Init(&DCtx, pT->Input, 0);
      QCBORDecode_CompatibilityV1(&DCtx);
      QCBORDecode_GetTDecimalFraction(&DCtx,
                                       pT->uTagRequirement,
                                      &nMantissa,
                                      &nExponent);
      uError = QCBORDecode_GetAndResetError(&DCtx);
#ifdef QCBOR_DISABLE_TAGS
      if(pT->bHasTags || pT->uTagRequirement == QCBOR_TAG_REQUIREMENT_TAG) {
         if(uError != QCBOR_ERR_TAGS_DISABLED) {
            return (int32_t)(1+uIndex) * 1000 + 39;
         }
      } else {
#endif
         /* Now check return code, mantissa and exponent */
         if(pT->uExpectedErrorGDF != uError) {
            return (int32_t)(1+uIndex) * 1000 + 31;
         }
         if(uError == QCBOR_SUCCESS) {
            if(pT->nExponentGDF != nExponent) {
               return (int32_t)(1+uIndex) * 1000 + 32;
            }
            if(pT->nMantissaGDF != nMantissa) {
                return (int32_t)(1+uIndex) * 1000 + 33;
            }
         }
#ifdef QCBOR_DISABLE_TAGS
      }
#endif

 

      /* --- Decode with GetDecimalFractionBig ---v*/
      QCBORDecode_Init(&DCtx, pT->Input, 0);
      QCBORDecode_CompatibilityV1(&DCtx);
      QCBORDecode_GetTDecimalFractionBigMantissa(&DCtx,
                                         pT->uTagRequirement,
                                         MantissaBuf,
                                        &Mantissa,
                                        &bMantissaIsNegative,
                                        &nExponent);
      uError = QCBORDecode_GetAndResetError(&DCtx);
#ifdef QCBOR_DISABLE_TAGS
      if(pT->bHasTags || pT->uTagRequirement == QCBOR_TAG_REQUIREMENT_TAG) {
         if(uError != QCBOR_ERR_TAGS_DISABLED) {
            return (int32_t)(1+uIndex) * 1000 + 49;
         }
      } else {
#endif
         /* Now check return code, mantissa (bytes and sign) and exponent */
         if(pT->uExpectedErrorGDFB != uError) {
            return (int32_t)(1+uIndex) * 1000 + 41;
         }
         if(uError == QCBOR_SUCCESS) {
            if(pT->nExponentGDFB != nExponent) {
               return (int32_t)(1+uIndex) * 1000 + 42;
            }
            if(pT->IsNegativeGDFB != bMantissaIsNegative) {
                return (int32_t)(1+uIndex) * 1000 + 43;
            }
            if(UsefulBuf_Compare(Mantissa, pT->MantissaGDFB)) {
                return (int32_t)(1+uIndex) * 1000 + 44;
            }
         }
#ifdef QCBOR_DISABLE_TAGS
      }
#endif


      /* --- Decode with GetBigFloat --- */
      QCBORDecode_Init(&DCtx, pT->Input, 0);
      QCBORDecode_CompatibilityV1(&DCtx);
      QCBORDecode_GetTBigFloat(&DCtx,
                              pT->uTagRequirement,
                              &nMantissa,
                              &nExponent);
      uError = QCBORDecode_GetAndResetError(&DCtx);
#ifdef QCBOR_DISABLE_TAGS
      if(pT->bHasTags || pT->uTagRequirement == QCBOR_TAG_REQUIREMENT_TAG) {
         if(uError != QCBOR_ERR_TAGS_DISABLED) {
            return (int32_t)(1+uIndex) * 1000 + 19;
         }
      } else {
#endif
         /* Now check return code, mantissa and exponent */
         if(pT->uExpectedErrorGBF != uError) {
            return (int32_t)(1+uIndex) * 1000 + 11;
         }
         if(uError == QCBOR_SUCCESS) {
            if(pT->nExponentGBF != nExponent) {
               return (int32_t)(1+uIndex) * 1000 + 12;
            }
            if(pT->nMantissaGBF != nMantissa) {
                return (int32_t)(1+uIndex) * 1000 + 13;
            }
         }
#ifdef QCBOR_DISABLE_TAGS
      }
#endif



      /* --- Decode with GetBigFloatBig --- */
      QCBORDecode_Init(&DCtx, pT->Input, 0);
      QCBORDecode_CompatibilityV1(&DCtx);
      QCBORDecode_GetTBigFloatBigMantissa(&DCtx,
                                 pT->uTagRequirement,
                                 MantissaBuf,
                                 &Mantissa,
                                 &bMantissaIsNegative,
                                 &nExponent);
      uError = QCBORDecode_GetAndResetError(&DCtx);
#ifdef QCBOR_DISABLE_TAGS
      if(pT->bHasTags || pT->uTagRequirement == QCBOR_TAG_REQUIREMENT_TAG) {
         if(uError != QCBOR_ERR_TAGS_DISABLED) {
            return (int32_t)(1+uIndex) * 1000 + 29;
         }
      } else {
#endif
         /* Now check return code, mantissa (bytes and sign) and exponent */
         if(pT->uExpectedErrorGBFB != uError) {
            return (int32_t)(1+uIndex) * 1000 + 21;
         }
         if(uError == QCBOR_SUCCESS) {
            if(pT->nExponentGBFB != nExponent) {
               return (int32_t)(1+uIndex) * 1000 + 22;
            }
            if(pT->IsNegativeGBFB != bMantissaIsNegative) {
                return (int32_t)(1+uIndex) * 1000 + 23;
            }
            if(UsefulBuf_Compare(Mantissa, pT->MantissaGBFB)) {
                return (int32_t)(1+uIndex) * 1000 + 24;
            }
         }
#ifdef QCBOR_DISABLE_TAGS
      }
#endif

   }

   return 0;
}


int32_t ExponentAndMantissaDecodeTestsSecondary(void)
{
#ifndef QCBOR_DISABLE_TAGS
   QCBORDecodeContext DC;
   QCBORError         uErr;
   QCBORItem          item;

   static const uint8_t spBigNumMantissa[] = {0x01, 0x02, 0x03, 0x04, 0x05,
                                              0x06, 0x07, 0x08, 0x09, 0x010};
   UsefulBufC BN = UsefulBuf_FROM_BYTE_ARRAY_LITERAL(spBigNumMantissa);



   /* Now encode some stuff and then decode it */
   uint8_t pBuf[40];
   QCBOREncodeContext EC;
   UsefulBufC Encoded;

   QCBOREncode_Init(&EC, UsefulBuf_FROM_BYTE_ARRAY(pBuf));
   QCBOREncode_OpenArray(&EC);
   QCBOREncode_AddDecimalFraction(&EC, 999, 1000); // 999 * (10 ^ 1000)
   QCBOREncode_AddTBigFloat(&EC, QCBOR_ENCODE_AS_TAG, 100, INT32_MIN);
   QCBOREncode_AddTDecimalFractionBigNum(&EC, QCBOR_ENCODE_AS_TAG, BN, false, INT32_MAX);
   QCBOREncode_CloseArray(&EC);
   QCBOREncode_Finish(&EC, &Encoded);


   QCBORDecode_Init(&DC, Encoded, QCBOR_DECODE_MODE_NORMAL);
   QCBORDecode_CompatibilityV1(&DC);

   uErr = QCBORDecode_GetNext(&DC, &item);
   if(uErr != QCBOR_SUCCESS) {
      return 100;
   }

   uErr = QCBORDecode_GetNext(&DC, &item);
   if(uErr != QCBOR_SUCCESS) {
      return 101;
   }

   if(item.uDataType != QCBOR_TYPE_DECIMAL_FRACTION ||
      item.val.expAndMantissa.nExponent != 1000 ||
      item.val.expAndMantissa.Mantissa.nInt != 999) {
      return 102;
   }

   uErr = QCBORDecode_GetNext(&DC, &item);
   if(uErr != QCBOR_SUCCESS) {
      return 103;
   }

   if(item.uDataType != QCBOR_TYPE_BIGFLOAT ||
      item.val.expAndMantissa.nExponent != INT32_MIN ||
      item.val.expAndMantissa.Mantissa.nInt != 100) {
      return 104;
   }

   uErr = QCBORDecode_GetNext(&DC, &item);
   if(uErr != QCBOR_SUCCESS) {
      return 105;
   }

   if(item.uDataType != QCBOR_TYPE_DECIMAL_FRACTION_POS_BIGNUM ||
      item.val.expAndMantissa.nExponent != INT32_MAX ||
      UsefulBuf_Compare(item.val.expAndMantissa.Mantissa.bigNum, BN)) {
      return 106;
   }

#endif /* QCBOR_TAGS_DISABLED */

   return 0;
}


int32_t ExponentAndMantissaDecodeTests(void)
{
   int32_t rv = ProcessEaMTests();
   if(rv) {
      return rv;
   }

   return ExponentAndMantissaDecodeTestsSecondary();
}


static const struct DecodeFailTestInput ExponentAndMantissaFailures[] = {
   {
      "End of input",
      QCBOR_DECODE_MODE_NORMAL,
      {"\xC4\x82", 2},
      QCBOR_ERR_NO_MORE_ITEMS
   },
   {"bad content for big num",
      QCBOR_DECODE_MODE_NORMAL,
      {"\xC4\x82\x01\xc3\x01", 5},
      QCBOR_ERR_BAD_OPT_TAG
   },
   {"bad content for big num",
      QCBOR_DECODE_MODE_NORMAL,
      {"\xC4\x82\xC2\x01\x1F", 5},
      QCBOR_ERR_UNRECOVERABLE_TAG_CONTENT
   },
   {"Bad integer for exponent",
      QCBOR_DECODE_MODE_NORMAL,
      {"\xC4\x82\x01\x1f", 4},
      QCBOR_ERR_BAD_INT
   },
   {"Bad integer for mantissa",
      QCBOR_DECODE_MODE_NORMAL,
      {"\xC4\x82\x1f\x01", 4},
      QCBOR_ERR_BAD_INT
   },
   {"3 items in array",
      QCBOR_DECODE_MODE_NORMAL,
    {"\xC4\x83\x03\x01\x02", 5},
    QCBOR_ERR_BAD_EXP_AND_MANTISSA},
#ifndef QCBOR_DISABLE_INDEFINITE_LENGTH_ARRAYS
   {"unterminated indefinite length array",
      QCBOR_DECODE_MODE_NORMAL,
      {"\xC4\x9f\x03\x01\x02", 5},
      QCBOR_ERR_BAD_EXP_AND_MANTISSA
   },
#else /* QCBOR_DISABLE_INDEFINITE_LENGTH_STRINGS */
   {"unterminated indefinite length array",
      QCBOR_DECODE_MODE_NORMAL,
      {"\xC4\x9f\x03\x01\x02", 5},
      QCBOR_ERR_INDEF_LEN_ARRAYS_DISABLED
   },
#endif /* QCBOR_DISABLE_INDEFINITE_LENGTH_STRINGS */
   {"Empty array",
      QCBOR_DECODE_MODE_NORMAL,
      {"\xC4\x80", 2},
      QCBOR_ERR_NO_MORE_ITEMS
   },
   {"Second is not an integer",
      QCBOR_DECODE_MODE_NORMAL,
      {"\xC4\x82\x03\x40", 4},
      QCBOR_ERR_BAD_EXP_AND_MANTISSA
   },
   {"First is not an integer",
      QCBOR_DECODE_MODE_NORMAL,
      {"\xC4\x82\x40", 3},
      QCBOR_ERR_BAD_EXP_AND_MANTISSA
   },
   {"Not an array",
      QCBOR_DECODE_MODE_NORMAL,
      {"\xC4\xA2", 2},
      QCBOR_ERR_BAD_EXP_AND_MANTISSA
   }
};


int32_t
ExponentAndMantissaDecodeFailTests(void)
{
   return ProcessDecodeFailures(ExponentAndMantissaFailures,
                                C_ARRAY_COUNT(ExponentAndMantissaFailures,
                                              struct DecodeFailTestInput));
}

#endif /* ! QCBOR_DISABLE_EXP_AND_MANTISSA */



/*
 Some basic CBOR with map and array used in a lot of tests.
 The map labels are all strings

 {
  "first integer": 42,
  "an array of two strings": [
      "string1", "string2"
  ],
  "map in a map": {
      "bytes 1": h'78787878',
      "bytes 2": h'79797979',
      "another int": 98,
      "text 2": "lies, damn lies and statistics"
   }
 }
 */

int32_t SpiffyDecodeBasicMap(UsefulBufC input)
{
     QCBORItem Item1, Item2, Item3;
     int64_t nDecodedInt1, nDecodedInt2;
     UsefulBufC B1, B2, S1, S2, S3;

     QCBORDecodeContext DCtx;
     QCBORError nCBORError;

     QCBORDecode_Init(&DCtx, input, 0);

     QCBORDecode_EnterMap(&DCtx, NULL);

        QCBORDecode_GetInt64InMapSZ(&DCtx, "first integer",  &nDecodedInt1);

        QCBORDecode_EnterMapFromMapSZ(&DCtx, "map in a map");
           QCBORDecode_GetInt64InMapSZ(&DCtx,  "another int",  &nDecodedInt2);
           QCBORDecode_GetByteStringInMapSZ(&DCtx, "bytes 1",  &B1);
           QCBORDecode_GetByteStringInMapSZ(&DCtx, "bytes 2",  &B2);
           QCBORDecode_GetTextStringInMapSZ(&DCtx, "text 2",  &S1);
        QCBORDecode_ExitMap(&DCtx);

        QCBORDecode_EnterArrayFromMapSZ(&DCtx, "an array of two strings");
           QCBORDecode_GetNext(&DCtx, &Item1);
           QCBORDecode_GetNext(&DCtx, &Item2);
           if(QCBORDecode_GetNext(&DCtx, &Item3) != QCBOR_ERR_NO_MORE_ITEMS) {
              return -400;
           }
        QCBORDecode_ExitArray(&DCtx);

        // Parse the same array again using GetText() instead of GetItem()
        QCBORDecode_EnterArrayFromMapSZ(&DCtx, "an array of two strings");
           QCBORDecode_GetTextString(&DCtx, &S2);
           QCBORDecode_GetTextString(&DCtx, &S3);
           if(QCBORDecode_GetError(&DCtx) != QCBOR_SUCCESS) {
              return 5000;
           }
      /*     QCBORDecode_GetText(&DCtx, &S3);
           if(QCBORDecode_GetAndResetError(&DCtx) != QCBOR_ERR_NO_MORE_ITEMS) {
               return 5001;
           } */

        QCBORDecode_ExitArray(&DCtx);

     QCBORDecode_ExitMap(&DCtx);

     nCBORError = QCBORDecode_Finish(&DCtx);

     if(nCBORError) {
        return (int32_t)nCBORError;
     }

     if(nDecodedInt1 != 42) {
        return 1001;
     }

     if(nDecodedInt2 != 98) {
        return 1002;
     }

     if(Item1.uDataType != QCBOR_TYPE_TEXT_STRING ||
        UsefulBufCompareToSZ(Item1.val.string, "string1")) {
        return 1003;
     }

     if(Item1.uDataType != QCBOR_TYPE_TEXT_STRING ||
        UsefulBufCompareToSZ(Item2.val.string, "string2")) {
        return 1004;
     }

     if(UsefulBufCompareToSZ(S1, "lies, damn lies and statistics")) {
        return 1005;
     }

     if(UsefulBuf_Compare(B1, UsefulBuf_FromSZ("xxxx"))){
        return 1006;
     }

     if(UsefulBuf_Compare(B2, UsefulBuf_FromSZ("yyyy"))){
        return 1007;
     }

     if(UsefulBuf_Compare(S2, UsefulBuf_FromSZ("string1"))){
        return 1008;
     }

     if(UsefulBuf_Compare(S3, UsefulBuf_FromSZ("string2"))){
        return 1009;
     }

   return 0;
}

/*
   {
      -75008: h'05083399',
      88: [],
      100100: {
         "sub1": {
            10: [
               0
            ],
            -75009: h'A46823990001',
            100100: {
               "json": "{ \"ueid\", \"xyz\"}",
               "subsub": {
                  100002: h'141813191001'
               }
            }
         }
      }
   }
 */

static const uint8_t spNestedCBOR[] = {
   0xa3, 0x3a, 0x00, 0x01, 0x24, 0xff, 0x44, 0x05,
   0x08, 0x33, 0x99, 0x18, 0x58, 0x80, 0x1a, 0x00,
   0x01, 0x87, 0x04, 0xa1, 0x64, 0x73, 0x75, 0x62,
   0x31, 0xa3, 0x0a, 0x81, 0x00, 0x3a, 0x00, 0x01,
   0x25, 0x00, 0x46, 0xa4, 0x68, 0x23, 0x99, 0x00,
   0x01, 0x1a, 0x00, 0x01, 0x87, 0x04, 0xa2, 0x64,
   0x6a, 0x73, 0x6f, 0x6e, 0x70, 0x7b, 0x20, 0x22,
   0x75, 0x65, 0x69, 0x64, 0x22, 0x2c, 0x20, 0x22,
   0x78, 0x79, 0x7a, 0x22, 0x7d, 0x66, 0x73, 0x75,
   0x62, 0x73, 0x75, 0x62, 0xa1, 0x1a, 0x00, 0x01,
   0x86, 0xa2, 0x46, 0x14, 0x18, 0x13, 0x19, 0x10,
   0x01
};

/*  Get item in multi-level nesting in spNestedCBOR */
static int32_t DecodeNestedGetSubSub(QCBORDecodeContext *pDCtx)
{
   UsefulBufC String;

   uint8_t test_oemid_bytes[] = {0x14, 0x18, 0x13, 0x19, 0x10, 0x01};
   const struct q_useful_buf_c test_oemid = UsefulBuf_FROM_BYTE_ARRAY_LITERAL(test_oemid_bytes);

   QCBORDecode_EnterMapFromMapN(pDCtx, 100100);
   QCBORDecode_EnterMap(pDCtx, NULL);
   QCBORDecode_EnterMapFromMapN(pDCtx, 100100);
   QCBORDecode_EnterMapFromMapSZ(pDCtx, "subsub");
   QCBORDecode_GetByteStringInMapN(pDCtx, 100002, &String);
   if(QCBORDecode_GetError(pDCtx)) {
      return 4001;
   }
   if(UsefulBuf_Compare(String, test_oemid)) {
      return 4002;
   }
   QCBORDecode_ExitMap(pDCtx);
   QCBORDecode_ExitMap(pDCtx);
   QCBORDecode_ExitMap(pDCtx);
   QCBORDecode_ExitMap(pDCtx);

   return 0;
}

/*  Iterations on the zero-length array in spNestedCBOR */
static int32_t DecodeNestedGetEmpty(QCBORDecodeContext *pDCtx)
{
   QCBORItem Item;
   QCBORError         uErr;

   QCBORDecode_EnterArrayFromMapN(pDCtx, 88);
   for(int x = 0; x < 20; x++) {
      uErr = QCBORDecode_GetNext(pDCtx, &Item);
      if(uErr != QCBOR_ERR_NO_MORE_ITEMS) {
         return 4100;

      }
   }
   QCBORDecode_ExitArray(pDCtx);
   if(QCBORDecode_GetError(pDCtx)) {
      return 4101;
   }

   return 0;
}

/* Various iterations on the array that contains a zero in spNestedCBOR */
static int32_t DecodeNestedGetZero(QCBORDecodeContext *pDCtx)
{
   QCBORError         uErr;

   QCBORDecode_EnterMapFromMapN(pDCtx, 100100);
   QCBORDecode_EnterMapFromMapSZ(pDCtx, "sub1");
   QCBORDecode_EnterArrayFromMapN(pDCtx, 10);
   int64_t nInt = 99;
   QCBORDecode_GetInt64(pDCtx, &nInt);
   if(nInt != 0) {
      return 4200;
   }
   for(int x = 0; x < 20; x++) {
      QCBORItem Item;
      uErr = QCBORDecode_GetNext(pDCtx, &Item);
      if(uErr != QCBOR_ERR_NO_MORE_ITEMS) {
         return 4201;

      }
   }
   QCBORDecode_ExitArray(pDCtx);
   if(QCBORDecode_GetAndResetError(pDCtx)) {
      return 4202;
   }
   QCBORDecode_EnterArrayFromMapN(pDCtx, 10);
   UsefulBufC dD;
   QCBORDecode_GetByteString(pDCtx, &dD);
   if(QCBORDecode_GetAndResetError(pDCtx) != QCBOR_ERR_UNEXPECTED_TYPE) {
      return 4203;
   }
   for(int x = 0; x < 20; x++) {
      QCBORDecode_GetByteString(pDCtx, &dD);
      uErr = QCBORDecode_GetAndResetError(pDCtx);
      if(uErr != QCBOR_ERR_NO_MORE_ITEMS) {
         return 4204;
      }
   }
   QCBORDecode_ExitArray(pDCtx);
   QCBORDecode_ExitMap(pDCtx);
   QCBORDecode_ExitMap(pDCtx);

   return 0;
}

/* Repeatedly enter and exit maps and arrays, go off the end of maps
 and arrays and such. */
static int32_t DecodeNestedIterate(void)
{
   QCBORDecodeContext DCtx;
   int32_t            nReturn;
   QCBORError         uErr;

   QCBORDecode_Init(&DCtx, UsefulBuf_FROM_BYTE_ARRAY_LITERAL(spNestedCBOR), 0);
   QCBORDecode_EnterMap(&DCtx, NULL);

   for(int j = 0; j < 5; j++) {
      for(int i = 0; i < 20; i++) {
         nReturn = DecodeNestedGetSubSub(&DCtx);
         if(nReturn) {
            return nReturn;
         }
      }

      for(int i = 0; i < 20; i++) {
         nReturn = DecodeNestedGetEmpty(&DCtx);
         if(nReturn ) {
            return nReturn;
         }
      }

      for(int i = 0; i < 20; i++) {
         nReturn = DecodeNestedGetZero(&DCtx);
         if(nReturn ) {
            return nReturn;
         }
      }
   }

   QCBORDecode_ExitMap(&DCtx);
   uErr = QCBORDecode_Finish(&DCtx);
   if(uErr) {
      return (int32_t)uErr + 4100;
   }

   return 0;
}


/*
   [
      23,
      6000,
      h'67616C6163746963',
      h'686176656E20746F6B656E'
   ]
 */
static const uint8_t spSimpleArray[] = {
   0x84,
   0x17,
   0x19, 0x17, 0x70,
   0x48, 0x67, 0x61, 0x6C, 0x61, 0x63, 0x74, 0x69, 0x63,
   0x4B, 0x68, 0x61, 0x76, 0x65, 0x6E, 0x20, 0x74, 0x6F, 0x6B, 0x65, 0x6E};

/* [h'', {}, [], 0] */
static const uint8_t spArrayOfEmpty[] = {0x84, 0x40, 0xa0, 0x80, 0x00};

/* {} */
static const uint8_t spEmptyMap[] = {0xa0};

#ifndef QCBOR_DISABLE_INDEFINITE_LENGTH_ARRAYS
/* {} */
static const uint8_t spEmptyInDefinteLengthMap[] = {0xbf, 0xff};


/*
   {
      0: [],
      9: [
         [],
         []
      ],
      8: {
         1: [],
         2: {},
         3: []
      },
      4: {},
      5: [],
      6: [
         [],
         []
      ]
   }
 */
static const uint8_t spMapOfEmpty[] = {
   0xa6, 0x00, 0x80, 0x09, 0x82, 0x80, 0x80, 0x08,
   0xa3, 0x01, 0x80, 0x02, 0xa0, 0x03, 0x80, 0x04,
   0xa0, 0x05, 0x9f, 0xff, 0x06, 0x9f, 0x80, 0x9f,
   0xff, 0xff};

#endif /* QCBOR_DISABLE_INDEFINITE_LENGTH_ARRAYS */


/*
 Too many tags
 Duplicate label
 Integer overflow
 Date overflow

   {
      1: 224(225(226(227(4(0))))),
      3: -18446744073709551616,
      4: 1(1.0e+300),
      5: 0,
      8: 8
    }
 */
static const uint8_t spRecoverableMapErrors[] = {
#ifndef QCBOR_DISABLE_TAGS
   0xa6,
   0x04, 0xc1, 0xfb, 0x7e, 0x37, 0xe4, 0x3c, 0x88, 0x00, 0x75, 0x9c,
   0x01, 0xd8, 0xe0, 0xd8, 0xe1, 0xd8, 0xe2, 0xd8, 0xe3, 0xd8, 0x04, 0x00,
#else
   0xa4,
#endif
   0x03, 0x3b, 0xff, 0xff, 0xff, 0xff, 0xff, 0xff, 0xff, 0xff,
   0x05, 0x00,
   0x05, 0x00,
   0x08, 0x08,
};

/* Bad break */
static const uint8_t spUnRecoverableMapError1[] = {
   0xa2, 0xff, 0x01, 0x00, 0x02, 0x00
};

#ifndef QCBOR_DISABLE_INDEFINITE_LENGTH_ARRAYS
/* No more items */
static const uint8_t spUnRecoverableMapError2[] = {
   0xbf, 0x02, 0xbf, 0xff, 0x01, 0x00, 0x02, 0x00
};

/* Hit end because string is too long */
static const uint8_t spUnRecoverableMapError3[] = {
   0xbf, 0x02, 0x69, 0x64, 0x64, 0xff
};

/* Hit end because string is too long */
static const uint8_t spUnRecoverableMapError4[] = {
   0xbf,
      0x02, 0x9f, 0x9f, 0x9f, 0x9f, 0x9f, 0x9f, 0x9f, 0x9f,
            0x9f, 0x9f, 0x9f, 0x9f, 0x9f, 0x9f, 0x9f, 0x9f,
            0xff, 0xff, 0xff, 0xff, 0xff, 0xff, 0xff, 0xff,
            0xff, 0xff, 0xff, 0xff, 0xff, 0xff, 0xff, 0xff,
   0xff
};
#endif /* QCBOR_DISABLE_INDEFINITE_LENGTH_ARRAYS */

const unsigned char not_well_formed_submod_section[] = {
   0xa1, 0x14, 0x1f,
};


/* Array of length 3, but only two items. */
const unsigned char spBadConsumeInput[] = {
   0x83, 0x00, 0x00
};

/* Tag nesting too deep. */
const unsigned char spBadConsumeInput2[] = {
   0x81,
   0xD8, 0x37,
   0xD8, 0x2C,
      0xD8, 0x21,
         0xD6,
            0xCB,
               00
};


const unsigned char spBadConsumeInput4[] = {
   0x81, 0x9f, 0x00, 0xff
};

const unsigned char spBadConsumeInput5[] = {
   0xa1, 0x80, 0x00
};

/*
 Lots of nesting for various nesting tests.
 { 1:1,
   2:{
      21:21,
      22:{
         221:[2111, 2112, 2113],
         222:222,
         223: {}
      },
      23: 23
    },
    3:3,
    4: [ {} ]
 }
 */
static const uint8_t spNested[] = {
0xA4,                            /* Map of 4                              */
   0x01, 0x01,                   /*   Map entry 1 : 1                     */
   0x02, 0xA3,                   /*   Map entry 2 : {, an array of 3      */
      0x15, 0x15,                /*     Map entry 21 : 21                 */
      0x16, 0xA3,                /*     Map entry 22 : {, a map of 3      */
         0x18, 0xDD, 0x83,       /*       Map entry 221 : [ an array of 3 */
            0x19, 0x08, 0x3F,    /*         Array item 2111               */
            0x19, 0x08, 0x40,    /*         Array item 2112               */
            0x19, 0x08, 0x41,    /*         Array item 2113               */
         0x18, 0xDE, 0x18, 0xDE, /*       Map entry 222 : 222             */
         0x18, 0xDF, 0xA0,       /*       Map entry 223 : {}              */
      0x17, 0x17,                /*     Map entry 23 : 23                 */
   0x03, 0x03,                   /*   Map entry 3 : 3                     */
   0x04, 0x81,                   /*   Map entry 4: [, an array of 1       */
      0xA0                       /*     Array entry {}, an empty map      */
};


/*
 {1: 1(1), 2: 1(2(2)), 3: 1(2(3(3)))}

 */
static const uint8_t spMapWithNestedTags[] = {
   0xA3,
      0x01, 0xc1, 0x01,
      0x02, 0xc1, 0xc2, 0x02,
      0x03, 0xc1, 0xc2, 0xc3, 0x03,
};



static int32_t EnterMapCursorTest(void)
{
   QCBORDecodeContext DCtx;
   QCBORItem          Item1;
   int64_t            nInt;
   QCBORError         uErr;

   QCBORDecode_Init(&DCtx, UsefulBuf_FROM_BYTE_ARRAY_LITERAL(spNested), 0);
   QCBORDecode_EnterMap(&DCtx, NULL);
   QCBORDecode_GetInt64InMapN (&DCtx, 3, &nInt);
   uErr = QCBORDecode_GetNext(&DCtx, &Item1);
   if(uErr != QCBOR_SUCCESS) {
      return 701;
   }
   if(Item1.uDataType != QCBOR_TYPE_INT64) {
      return 700;
   }


   int i;
   for(i = 0; i < 13; i++) {
      QCBORDecode_Init(&DCtx, UsefulBuf_FROM_BYTE_ARRAY_LITERAL(spNested), 0);
      QCBORDecode_EnterMap(&DCtx, NULL);
      int j;
      /* Move travesal cursor */
      for(j = 0; j < i; j++) {
         QCBORDecode_GetNext(&DCtx, &Item1);
      }
      QCBORDecode_EnterMapFromMapN(&DCtx, 2);
      QCBORDecode_ExitMap(&DCtx);
      QCBORDecode_GetNext(&DCtx, &Item1);
      if(Item1.label.int64 != 3) {
         return 8000;
      }
   }

   for(i = 0; i < 13; i++) {
      QCBORDecode_Init(&DCtx, UsefulBuf_FROM_BYTE_ARRAY_LITERAL(spNested), 0);
      QCBORDecode_EnterMap(&DCtx, NULL);
      int j;
      /* Move travesal cursor */
      for(j = 0; j < i; j++) {
         QCBORDecode_GetNext(&DCtx, &Item1);
      }
      QCBORDecode_EnterMapFromMapN(&DCtx, 2);
      QCBORDecode_EnterMapFromMapN(&DCtx, 22);
      QCBORDecode_ExitMap(&DCtx);
      QCBORDecode_GetNext(&DCtx, &Item1);
      if(Item1.label.int64 != 23) {
         return 8000;
      }
   }

   for(i = 0; i < 13; i++) {
      QCBORDecode_Init(&DCtx, UsefulBuf_FROM_BYTE_ARRAY_LITERAL(spNested), 0);
      QCBORDecode_EnterMap(&DCtx, NULL);
      int j;
      /* Move travesal cursor */
      for(j = 0; j < i; j++) {
         QCBORDecode_GetNext(&DCtx, &Item1);
      }
      QCBORDecode_EnterMapFromMapN(&DCtx, 2);
      QCBORDecode_EnterMapFromMapN(&DCtx, 22);
      for(j = 0; j < i; j++) {
          QCBORDecode_GetNext(&DCtx, &Item1);
       }
      QCBORDecode_EnterArrayFromMapN(&DCtx, 221);
      QCBORDecode_ExitArray(&DCtx);
      QCBORDecode_ExitMap(&DCtx);
      QCBORDecode_GetNext(&DCtx, &Item1);
      if(Item1.label.int64 != 23) {
         return 8000;
      }
      QCBORDecode_ExitMap(&DCtx);
      QCBORDecode_GetNext(&DCtx, &Item1);
      if(Item1.label.int64 != 3) {
         return 8000;
      }
   }

   QCBORDecode_Init(&DCtx, UsefulBuf_FROM_BYTE_ARRAY_LITERAL(spMapWithNestedTags), 0);
   QCBORDecode_EnterMap(&DCtx, NULL);

#ifndef QCBOR_DISABLE_TAGS
   // TODO: map/array items counts and tag numbers
   QCBORDecode_SeekToLabelN(&DCtx, 1);
   uint64_t uTagNumber;
   QCBORDecode_GetNextTagNumber(&DCtx, &uTagNumber);
   if(uTagNumber != 1) {
      return 9001;
   }
   uErr = QCBORDecode_GetNext(&DCtx, &Item1); // int 1
   if(uErr != QCBOR_SUCCESS || Item1.val.int64 != 1) {
      return 9002;
   }


   QCBORDecode_SeekToLabelN(&DCtx, 2);
   QCBORDecode_GetNextTagNumber(&DCtx, &uTagNumber);
   if(uTagNumber != 1) {
      return 9001;
   }
   QCBORDecode_GetNextTagNumber(&DCtx, &uTagNumber);
   if(uTagNumber != 2) {
      return 9001;
   }
   uErr = QCBORDecode_GetNext(&DCtx, &Item1); // int 2
   if(uErr != QCBOR_SUCCESS || Item1.val.int64 != 2) {
      return 9002;
   }

#endif /* ! QCBOR_DISABLE_TAGS */
   return 0;
}


QCBORError CBTest(void *pCallbackCtx, const QCBORItem *pItem)
{
   (void)pCallbackCtx;
   (void)pItem;
   return QCBOR_SUCCESS;
}


struct CbTest2Ctx {
   bool found2;
   bool found4;
   bool error;
};

QCBORError CBTest2(void *pCallbackCtx, const QCBORItem *pItem)
{
   struct CbTest2Ctx *pCtx;

   pCtx = (struct CbTest2Ctx *)pCallbackCtx;

   if(pItem->uLabelType != QCBOR_TYPE_INT64) {
      pCtx->error = true;
      return QCBOR_SUCCESS;
   }

   switch(pItem->label.int64) {

      case 2:
         pCtx->found2 = true;
         break;

      case 4:
         pCtx->found4 = true;
         break;

      case 3:
         /* To test error return out of callback */
         return QCBOR_ERR_CALLBACK_FAIL;

      default:
         pCtx->error = true;

   }
   return QCBOR_SUCCESS;
}


static int32_t Uint64BitMapLabelsTest(void)
{
#ifndef QCBOR_DISABLE_NON_INTEGER_LABELS
   QCBOREncodeContext   ECtx;
   QCBORDecodeContext   DCtx;
   MakeUsefulBufOnStack(OutputBuf, 100);
   UsefulBufC           Output;
   QCBORItem            Item;
   QCBORItem            Search[2];

   /* Make a map with a uint64_t labels */
   QCBOREncode_Init(&ECtx, OutputBuf);
   QCBOREncode_OpenMap(&ECtx);
   QCBOREncode_AddUInt64(&ECtx, UINT64_MAX);
   QCBOREncode_AddSZString(&ECtx, "biggest uint64 label");
   QCBOREncode_AddUInt64(&ECtx, ((uint64_t)INT64_MAX)+1);
   QCBOREncode_AddSZString(&ECtx, "smallest uint64 label");
   QCBOREncode_CloseMap(&ECtx);
   if(QCBOREncode_Finish(&ECtx, &Output) != QCBOR_SUCCESS) {
      return 80000;
   }

   /* Decode it into items */
   QCBORDecode_Init(&DCtx, Output, 0);
   QCBORDecode_VGetNext(&DCtx, &Item);
   QCBORDecode_VGetNext(&DCtx, &Item);
   if(Item.uDataType != QCBOR_TYPE_UINT64 &&
      Item.label.uint64 != UINT64_MAX) {
      return 80001;
   }
   QCBORDecode_VGetNext(&DCtx, &Item);
   if(Item.uDataType != QCBOR_TYPE_UINT64 &&
      Item.label.uint64 != ((uint64_t)INT64_MAX)+1) {
      return 80002;
   }

   /* Search map for uint64_t labels*/
   Search[0].label.uint64 = UINT64_MAX;
   Search[0].uLabelType   = QCBOR_TYPE_UINT64;
   Search[0].uDataType    = QCBOR_TYPE_ANY;
   Search[1].uLabelType   = QCBOR_TYPE_NONE;

   QCBORDecode_Init(&DCtx, Output, 0);
   QCBORDecode_EnterMap(&DCtx, NULL);
   QCBORDecode_GetItemsInMap(&DCtx, Search);
   if(Search[0].uDataType != QCBOR_TYPE_TEXT_STRING ||
      UsefulBufCompareToSZ(Search[0].val.string, "biggest uint64 label")) {
      return 80003;
   }
#endif /* ! QCBOR_DISABLE_NON_INTEGER_LABELS */
   return 0;
}


int32_t EnterMapTest(void)
{
   QCBORItem          Item1;
   QCBORDecodeContext DCtx;
   int32_t            nReturn;
   QCBORError         uErr;

#ifndef QCBOR_DISABLE_INDEFINITE_LENGTH_ARRAYS
   QCBORDecode_Init(&DCtx, UsefulBuf_FROM_BYTE_ARRAY_LITERAL(spMapOfEmpty), 0);
   QCBORDecode_EnterMap(&DCtx, NULL);


   QCBORDecode_EnterArray(&DCtx, NULL); // Label 0
   QCBORDecode_ExitArray(&DCtx);

   QCBORDecode_EnterArray(&DCtx, NULL); // Label 9
   QCBORDecode_EnterArray(&DCtx, NULL);
   QCBORDecode_ExitArray(&DCtx);
   QCBORDecode_EnterArray(&DCtx, NULL);
   QCBORDecode_ExitArray(&DCtx);
   QCBORDecode_ExitArray(&DCtx);

   QCBORDecode_EnterMap(&DCtx, NULL);  // Label 8
   QCBORDecode_EnterArray(&DCtx, NULL);
   QCBORDecode_ExitArray(&DCtx);
   QCBORDecode_EnterMap(&DCtx, NULL);
   QCBORDecode_ExitMap(&DCtx);
   QCBORDecode_EnterArray(&DCtx, NULL);
   QCBORDecode_ExitArray(&DCtx);
   QCBORDecode_ExitMap(&DCtx);

   QCBORDecode_EnterMap(&DCtx, NULL);  // Label4
   QCBORDecode_ExitMap(&DCtx);

   QCBORDecode_EnterArray(&DCtx, NULL); // Label 5
   QCBORDecode_ExitArray(&DCtx);

   QCBORDecode_EnterArray(&DCtx, NULL); // Label 6
   QCBORDecode_EnterArray(&DCtx, NULL);
   QCBORDecode_ExitArray(&DCtx);
   QCBORDecode_EnterArray(&DCtx, NULL);
   QCBORDecode_ExitArray(&DCtx);
   QCBORDecode_ExitArray(&DCtx);

   QCBORDecode_ExitMap(&DCtx);

   uErr = QCBORDecode_Finish(&DCtx);
   if(uErr != QCBOR_SUCCESS){
      return 3011;
   }

#ifndef QCBOR_DISABLE_NON_INTEGER_LABELS
   (void)pValidMapIndefEncoded;
   nReturn = SpiffyDecodeBasicMap(UsefulBuf_FROM_BYTE_ARRAY_LITERAL(pValidMapIndefEncoded));
   if(nReturn) {
      return nReturn + 20000;
   }
#endif /* ! QCBOR_DISABLE_NON_INTEGER_LABELS */
#endif /* ! QCBOR_DISABLE_INDEFINITE_LENGTH_ARRAYS */

#ifndef QCBOR_DISABLE_NON_INTEGER_LABELS
   QCBORItem          ArrayItem;

   nReturn = SpiffyDecodeBasicMap(UsefulBuf_FROM_BYTE_ARRAY_LITERAL(pValidMapEncoded));
   if(nReturn) {
      return nReturn;
   }



   // These tests confirm the cursor is at the right place after entering
   // a map or array
   const UsefulBufC ValidEncodedMap = UsefulBuf_FROM_BYTE_ARRAY_LITERAL(pValidMapEncoded);

   // Confirm cursor is at right place
   QCBORDecode_Init(&DCtx, ValidEncodedMap, 0);
   QCBORDecode_EnterMap(&DCtx, NULL);
   QCBORDecode_GetNext(&DCtx, &Item1);
   if(Item1.uDataType != QCBOR_TYPE_INT64) {
      return 2001;
   }


   QCBORDecode_Init(&DCtx, ValidEncodedMap, 0);
   QCBORDecode_VGetNext(&DCtx, &Item1);
   QCBORDecode_VGetNext(&DCtx, &Item1);
   QCBORDecode_EnterArray(&DCtx, &ArrayItem);
   if(ArrayItem.uLabelType != QCBOR_TYPE_TEXT_STRING ||
      UsefulBuf_Compare(ArrayItem.label.string,
                        UsefulBuf_FROM_SZ_LITERAL("an array of two strings"))) {
      return 2051;
   }
   QCBORDecode_GetNext(&DCtx, &Item1);
   if(Item1.uDataType != QCBOR_TYPE_TEXT_STRING) {
      return 2002;
   }
   QCBORDecode_ExitArray(&DCtx);
   QCBORDecode_EnterMap(&DCtx, &ArrayItem);
   if(ArrayItem.uLabelType != QCBOR_TYPE_TEXT_STRING ||
      UsefulBuf_Compare(ArrayItem.label.string,
                        UsefulBuf_FROM_SZ_LITERAL("map in a map"))) {
      return 2052;
   }


   QCBORDecode_Init(&DCtx, ValidEncodedMap, 0);
   QCBORDecode_EnterMap(&DCtx, NULL);
   QCBORDecode_GetNext(&DCtx, &Item1);
   QCBORDecode_GetNext(&DCtx, &Item1);
   QCBORDecode_GetNext(&DCtx, &Item1);
   QCBORDecode_EnterMapFromMapSZ(&DCtx, "map in a map");
   QCBORDecode_GetNext(&DCtx, &Item1);
   if(Item1.uDataType != QCBOR_TYPE_BYTE_STRING) {
      return 2003;
   }

   QCBORDecode_Init(&DCtx, ValidEncodedMap, 0);
   QCBORDecode_EnterMap(&DCtx, NULL);
   QCBORDecode_GetNext(&DCtx, &Item1);
   QCBORDecode_GetNext(&DCtx, &Item1);
   QCBORDecode_GetNext(&DCtx, &Item1);
   QCBORDecode_GetNext(&DCtx, &Item1);
   QCBORDecode_GetNext(&DCtx, &Item1);
   QCBORDecode_GetNext(&DCtx, &Item1);
   QCBORDecode_GetNext(&DCtx, &Item1);
   QCBORDecode_EnterArrayFromMapSZ(&DCtx, "an array of two strings");
   QCBORDecode_GetNext(&DCtx, &Item1);
   if(Item1.uDataType != QCBOR_TYPE_TEXT_STRING) {
      return 2004;
   }

   QCBORDecode_Init(&DCtx, ValidEncodedMap, 0);
   QCBORDecode_EnterMap(&DCtx, NULL);
   QCBORDecode_EnterArrayFromMapSZ(&DCtx, "an array of two strings");
   QCBORDecode_ExitArray(&DCtx);
   QCBORDecode_GetNext(&DCtx, &Item1);
   if(Item1.uDataType != QCBOR_TYPE_MAP && Item1.uLabelAlloc != QCBOR_TYPE_TEXT_STRING) {
      return 2006;
   }
   QCBORDecode_ExitMap(&DCtx);
   if(QCBORDecode_GetNext(&DCtx, &Item1) != QCBOR_ERR_NO_MORE_ITEMS) {
      return 2007;
   }
#endif /* !QCBOR_DISABLE_NON_INTEGER_LABELS */

   QCBORDecode_Init(&DCtx, UsefulBuf_FROM_BYTE_ARRAY_LITERAL(spSimpleArray), 0);
   QCBORDecode_EnterArray(&DCtx, NULL);
   int64_t nDecodedInt2;

   UsefulBufC String;
   QCBORDecode_GetTextStringInMapN(&DCtx, 88, &String);
   uErr = QCBORDecode_GetAndResetError(&DCtx);
   if(uErr != QCBOR_ERR_MAP_NOT_ENTERED){
      return 2009;
   }
#ifndef QCBOR_DISABLE_NON_INTEGER_LABELS
   QCBORDecode_GetInt64InMapSZ(&DCtx, "another int",  &nDecodedInt2);
   uErr = QCBORDecode_GetAndResetError(&DCtx);
   if(uErr != QCBOR_ERR_MAP_NOT_ENTERED){
      return 2008;
   }
#endif /* ! QCBOR_DISABLE_NON_INTEGER_LABELS */


   QCBORDecode_Init(&DCtx, UsefulBuf_FROM_BYTE_ARRAY_LITERAL(spEmptyMap), 0);
   QCBORDecode_EnterMap(&DCtx, NULL);
   // This will fail because the map is empty.
   QCBORDecode_GetInt64InMapSZ(&DCtx, "another int",  &nDecodedInt2);
   uErr = QCBORDecode_GetAndResetError(&DCtx);
   if(uErr != QCBOR_ERR_LABEL_NOT_FOUND){
      return 2010;
   }
   QCBORDecode_ExitMap(&DCtx);
   uErr = QCBORDecode_Finish(&DCtx);
   if(uErr != QCBOR_SUCCESS){
      return 2011;
   }


#ifndef QCBOR_DISABLE_INDEFINITE_LENGTH_ARRAYS
   QCBORDecode_Init(&DCtx, UsefulBuf_FROM_BYTE_ARRAY_LITERAL(spEmptyInDefinteLengthMap), 0);
   QCBORDecode_EnterMap(&DCtx, NULL);
   // This will fail because the map is empty.
   QCBORDecode_GetInt64InMapSZ(&DCtx, "another int",  &nDecodedInt2);
   uErr = QCBORDecode_GetAndResetError(&DCtx);
   if(uErr != QCBOR_ERR_LABEL_NOT_FOUND){
      return 2012;
   }
   QCBORDecode_ExitMap(&DCtx);
   uErr = QCBORDecode_Finish(&DCtx);
   if(uErr != QCBOR_SUCCESS){
      return 2013;
   }
#endif /* QCBOR_DISABLE_INDEFINITE_LENGTH_ARRAYS */


   QCBORDecode_Init(&DCtx, UsefulBuf_FROM_BYTE_ARRAY_LITERAL(spArrayOfEmpty), 0);
   QCBORDecode_EnterArray(&DCtx, NULL);
   QCBORDecode_GetByteString(&DCtx, &String);
   QCBORDecode_EnterMap(&DCtx, NULL);
   QCBORDecode_ExitMap(&DCtx);
   QCBORDecode_EnterArray(&DCtx, NULL);
   QCBORDecode_ExitArray(&DCtx);
   QCBORDecode_GetInt64(&DCtx, &nDecodedInt2);
   QCBORDecode_ExitArray(&DCtx);
   uErr = QCBORDecode_Finish(&DCtx);
   if(uErr != QCBOR_SUCCESS) {
      return 2014;
   }

   int64_t nInt;
   QCBORDecode_Init(&DCtx, UsefulBuf_FROM_BYTE_ARRAY_LITERAL(spRecoverableMapErrors), 0);
   QCBORDecode_CompatibilityV1(&DCtx);

   QCBORDecode_EnterMap(&DCtx, NULL);
#ifndef QCBOR_DISABLE_TAGS
   QCBORDecode_GetInt64InMapN(&DCtx, 0x01, &nInt);
   uErr = QCBORDecode_GetError(&DCtx);
   if(uErr != QCBOR_ERR_TOO_MANY_TAGS) {
      return 2021;
   }
   if(QCBORDecode_GetNthTagOfLast(&DCtx, 0) != CBOR_TAG_INVALID64) {
      return 2121;
   }
   (void)QCBORDecode_GetAndResetError(&DCtx);
#endif


#ifndef QCBOR_DISABLE_TAGS
   QCBORDecode_GetTEpochDateInMapN(&DCtx, 0x04, QCBOR_TAG_REQUIREMENT_TAG, &nInt);
   uErr = QCBORDecode_GetAndResetError(&DCtx);
   if(uErr != FLOAT_ERR_CODE_NO_FLOAT_HW(QCBOR_ERR_DATE_OVERFLOW)) {
      return 2024;
   }
#endif

   QCBORDecode_GetInt64InMapN(&DCtx, 0x05, &nInt);
   uErr = QCBORDecode_GetAndResetError(&DCtx);
   if(uErr != QCBOR_ERR_DUPLICATE_LABEL) {
      return 2025;
   }

   QCBORDecode_GetInt64InMapN(&DCtx, 0x08, &nInt);

   QCBORDecode_ExitMap(&DCtx);
   uErr = QCBORDecode_Finish(&DCtx);
   if(uErr != QCBOR_SUCCESS) {
      return 2026;
   }

   QCBORDecode_Init(&DCtx, UsefulBuf_FROM_BYTE_ARRAY_LITERAL(spUnRecoverableMapError1), 0);
   QCBORDecode_EnterMap(&DCtx, NULL);
   QCBORDecode_GetInt64InMapN(&DCtx, 0x01, &nInt);
   uErr = QCBORDecode_GetAndResetError(&DCtx);
   if(uErr != QCBOR_ERR_BAD_BREAK) {
      return 2030;
   }

#ifndef QCBOR_DISABLE_INDEFINITE_LENGTH_ARRAYS
   QCBORDecode_Init(&DCtx, UsefulBuf_FROM_BYTE_ARRAY_LITERAL(spUnRecoverableMapError2), 0);
   QCBORDecode_EnterMap(&DCtx, NULL);
   QCBORDecode_GetInt64InMapN(&DCtx, 0x01, &nInt);
   uErr = QCBORDecode_GetAndResetError(&DCtx);
   if(uErr != QCBOR_ERR_NO_MORE_ITEMS) {
      return 2031;
   }

   QCBORDecode_Init(&DCtx, UsefulBuf_FROM_BYTE_ARRAY_LITERAL(spUnRecoverableMapError3), 0);
   QCBORDecode_EnterMap(&DCtx, NULL);
   QCBORDecode_GetInt64InMapN(&DCtx, 0x01, &nInt);
   uErr = QCBORDecode_GetAndResetError(&DCtx);
   if(uErr != QCBOR_ERR_HIT_END) {
      return 2032;
   }

   QCBORDecode_Init(&DCtx, UsefulBuf_FROM_BYTE_ARRAY_LITERAL(spUnRecoverableMapError4), 0);
   QCBORDecode_EnterMap(&DCtx, NULL);
   QCBORDecode_GetInt64InMapN(&DCtx, 0x01, &nInt);
   uErr = QCBORDecode_GetAndResetError(&DCtx);
   if(uErr != QCBOR_ERR_ARRAY_DECODE_NESTING_TOO_DEEP) {
      return 2033;
   }
#endif /* QCBOR_DISABLE_INDEFINITE_LENGTH_ARRAYS */

#ifndef QCBOR_DISABLE_NON_INTEGER_LABELS
   QCBORDecode_Init(&DCtx, UsefulBuf_FROM_BYTE_ARRAY_LITERAL(pValidMapEncoded), 0);
   QCBORDecode_VGetNextConsume(&DCtx, &Item1);
   if(Item1.uDataType != QCBOR_TYPE_MAP) {
      return 2401;
   }
   if(QCBORDecode_GetError(&DCtx)) {
      return 2402;
   }

   QCBORDecode_Init(&DCtx, UsefulBuf_FROM_BYTE_ARRAY_LITERAL(pValidMapEncoded), 0);
   QCBORDecode_VGetNext(&DCtx, &Item1);
   if(Item1.uDataType != QCBOR_TYPE_MAP ||
      Item1.val.uCount != 3 ||
      Item1.uNextNestLevel != 1) {
      return 2403;
   }
   if(QCBORDecode_GetError(&DCtx)) {
      return 2404;
   }
   QCBORDecode_VGetNextConsume(&DCtx, &Item1);
   if(Item1.uDataType != QCBOR_TYPE_INT64 ||
      Item1.uNextNestLevel != 1 ||
      Item1.val.int64 != 42) {
      return 2405;
   }
   if(QCBORDecode_GetError(&DCtx)) {
      return 2406;
   }
   QCBORDecode_VGetNextConsume(&DCtx, &Item1);
   if(Item1.uDataType != QCBOR_TYPE_ARRAY ||
      Item1.uNestingLevel != 1 ||
      Item1.uNextNestLevel != 1 ||
      Item1.val.uCount != 2) {
      return 2407;
   }
   if(QCBORDecode_GetError(&DCtx)) {
      return 2408;
   }
   QCBORDecode_VGetNextConsume(&DCtx, &Item1);
   if(Item1.uDataType != QCBOR_TYPE_MAP ||
      Item1.uNestingLevel != 1 ||
      Item1.uNextNestLevel != 0 ||
      Item1.val.uCount != 4) {
      return 2409;
   }
   if(QCBORDecode_GetError(&DCtx)) {
      return 2410;
   }
#endif /* ! QCBOR_DISABLE_NON_INTEGER_LABELS */

   nReturn = DecodeNestedIterate();


   QCBORDecode_Init(&DCtx, UsefulBuf_FROM_BYTE_ARRAY_LITERAL(not_well_formed_submod_section), 0);
   QCBORDecode_EnterMap(&DCtx, NULL);
   QCBORDecode_EnterMapFromMapN(&DCtx, 20);
   if(QCBORDecode_GetError(&DCtx) != QCBOR_ERR_BAD_INT) {
      return 2500;
   }

   QCBORDecode_Init(&DCtx, UsefulBuf_FROM_BYTE_ARRAY_LITERAL(spBadConsumeInput), 0);
   QCBORDecode_VGetNextConsume(&DCtx, &Item1);
   if(QCBORDecode_GetError(&DCtx) != QCBOR_ERR_NO_MORE_ITEMS) {
      return 2600;
   }

#ifndef QCBOR_DISABLE_TAGS
   QCBORDecode_Init(&DCtx, UsefulBuf_FROM_BYTE_ARRAY_LITERAL(spBadConsumeInput2), 0);
   QCBORDecode_VGetNextConsume(&DCtx, &Item1);
   if(QCBORDecode_GetError(&DCtx) != QCBOR_SUCCESS) {
      return 2700;
   }
#endif


   QCBORDecode_Init(&DCtx, UsefulBuf_FROM_BYTE_ARRAY_LITERAL(spBadConsumeInput4), 0);
   QCBORDecode_VGetNextConsume(&DCtx, &Item1);
#ifndef QCBOR_DISABLE_INDEFINITE_LENGTH_ARRAYS
   if(QCBORDecode_GetError(&DCtx) != QCBOR_SUCCESS) {
      return 2900;
   }
#else
   if(QCBORDecode_GetError(&DCtx) != QCBOR_ERR_INDEF_LEN_ARRAYS_DISABLED) {
      return 2901;
   }
#endif

   QCBORDecode_Init(&DCtx, UsefulBuf_FROM_BYTE_ARRAY_LITERAL(spBadConsumeInput5), 0);
   QCBORDecode_VGetNextConsume(&DCtx, &Item1);
   if(QCBORDecode_GetError(&DCtx) != QCBOR_ERR_MAP_LABEL_TYPE) {
      return 3000;
   }

   QCBORItem SearchItems[4];

   /* GetItems on an empty map */
   QCBORDecode_Init(&DCtx, UsefulBuf_FROM_BYTE_ARRAY_LITERAL(spEmptyMap), 0);
   QCBORDecode_EnterMap(&DCtx, NULL);

   SearchItems[0].uLabelType  = QCBOR_TYPE_INT64;
   SearchItems[0].label.int64 = 0;
   SearchItems[0].uDataType   = QCBOR_TYPE_ANY;
   SearchItems[1].uLabelType  = QCBOR_TYPE_NONE;
   QCBORDecode_GetItemsInMap(&DCtx, SearchItems);
   if(QCBORDecode_GetError(&DCtx) != QCBOR_SUCCESS) {
      return 4000;
   }
   if(SearchItems[0].uDataType != QCBOR_TYPE_NONE) {
      return 4001;
   }

   /* Get Items with call back on empty map */
   SearchItems[0].uLabelType  = QCBOR_TYPE_INT64;
   SearchItems[0].label.int64 = 0;
   SearchItems[0].uDataType   = QCBOR_TYPE_ANY;
   SearchItems[1].uLabelType  = QCBOR_TYPE_NONE;
   QCBORDecode_GetItemsInMapWithCallback(&DCtx, SearchItems, NULL, CBTest);
   if(QCBORDecode_GetError(&DCtx) != QCBOR_SUCCESS) {
      return 4002;
   }
   if(SearchItems[0].uDataType != QCBOR_TYPE_NONE) {
      return 4003;
   }

   /* Test exiting an empty map */
   QCBORDecode_ExitMap(&DCtx);
   if(QCBORDecode_GetError(&DCtx) != QCBOR_SUCCESS) {
      return 4702;
   }

   QCBORDecode_Init(&DCtx, UsefulBuf_FROM_BYTE_ARRAY_LITERAL(spNested), 0);
   QCBORDecode_EnterMap(&DCtx, NULL);

   /* GetItems test */
   SearchItems[0].uLabelType  = QCBOR_TYPE_INT64;
   SearchItems[0].label.int64 = 3;
   SearchItems[0].uDataType   = QCBOR_TYPE_ANY;
   SearchItems[1].uLabelType  = QCBOR_TYPE_INT64;
   SearchItems[1].label.int64 = 1;
   SearchItems[1].uDataType   = QCBOR_TYPE_ANY;
   SearchItems[2].uLabelType  = QCBOR_TYPE_INT64;
   SearchItems[2].label.int64 = 99;
   SearchItems[2].uDataType   = QCBOR_TYPE_ANY;
   SearchItems[3].uLabelType  = QCBOR_TYPE_NONE;
   QCBORDecode_GetItemsInMap(&DCtx, SearchItems);
   if(QCBORDecode_GetError(&DCtx) != QCBOR_SUCCESS) {
      return 4104;
   }
   if(SearchItems[0].uDataType != QCBOR_TYPE_INT64 ||
      SearchItems[1].uDataType != QCBOR_TYPE_INT64 ||
      SearchItems[0].val.int64 != 3 ||
      SearchItems[1].val.int64 != 1 ||
      SearchItems[2].uDataType != QCBOR_TYPE_NONE) {
      return 4103;
   }


   /* Test callback */
   SearchItems[0].uLabelType  = QCBOR_TYPE_INT64;
   SearchItems[0].label.int64 = 3;
   SearchItems[0].uDataType   = QCBOR_TYPE_ANY;
   SearchItems[1].uLabelType  = QCBOR_TYPE_INT64;
   SearchItems[1].label.int64 = 1;
   SearchItems[1].uDataType   = QCBOR_TYPE_ANY;
   SearchItems[2].uLabelType  = QCBOR_TYPE_NONE;

   struct CbTest2Ctx CTX;
   CTX.error  = false;
   CTX.found2 = false;
   CTX.found4 = false;
   QCBORDecode_GetItemsInMapWithCallback(&DCtx, SearchItems, &CTX, CBTest2);
   if(QCBORDecode_GetError(&DCtx) != QCBOR_SUCCESS) {
      return 4204;
   }
   if(!CTX.found2 || !CTX.found4) {
      return 4201;
   }

   if(SearchItems[0].uDataType != QCBOR_TYPE_INT64 || SearchItems[1].uDataType != QCBOR_TYPE_INT64) {
      return 4203;
   }

   /* Test error-exit from callback */
   SearchItems[0].uLabelType  = QCBOR_TYPE_INT64;
   SearchItems[0].label.int64 = 2;
   SearchItems[0].uDataType   = QCBOR_TYPE_ANY;
   SearchItems[1].uLabelType  = QCBOR_TYPE_INT64;
   SearchItems[1].label.int64 = 1;
   SearchItems[1].uDataType   = QCBOR_TYPE_ANY;
   SearchItems[2].uLabelType  = QCBOR_TYPE_NONE;

   CTX.error  = false;
   CTX.found2 = false;
   CTX.found4 = false;
   QCBORDecode_GetItemsInMapWithCallback(&DCtx, SearchItems, &CTX, CBTest2);
   if(QCBORDecode_GetError(&DCtx) != QCBOR_ERR_CALLBACK_FAIL) {
      return 4306;
   }

   /* Test while in error condition */
   QCBORDecode_GetItemsInMap(&DCtx, SearchItems);
   if(QCBORDecode_GetError(&DCtx) != QCBOR_ERR_CALLBACK_FAIL) {
      return 4309;
   }

   /* Test QCBORDecode_GetItemInMapN (covered indireclty by many other tests) */
   QCBORItem Item;
   QCBORDecode_GetItemInMapN(&DCtx, 1, QCBOR_TYPE_ANY, &Item);
   if(QCBORDecode_GetError(&DCtx) != QCBOR_ERR_CALLBACK_FAIL) {
      return 4311;
   }

   /* Test QCBORDecode_GetItemInMapN (covered indireclty by many other tests) */
   (void)QCBORDecode_GetAndResetError(&DCtx);
   QCBORDecode_GetItemInMapN(&DCtx, 1, QCBOR_TYPE_ANY, &Item);
   if(QCBORDecode_GetError(&DCtx) != QCBOR_SUCCESS) {
      return 4704;
   }
   if(Item.uDataType != QCBOR_TYPE_INT64 || Item.val.int64 != 1) {
      return 4707;
   }

#ifndef QCBOR_DISABLE_NON_INTEGER_LABELS
   QCBORDecode_Init(&DCtx, UsefulBuf_FROM_BYTE_ARRAY_LITERAL(pValidMapEncoded), 0);
   QCBORDecode_EnterMap(&DCtx, NULL);
   QCBORDecode_GetItemInMapSZ(&DCtx, "map in a map", QCBOR_TYPE_ANY, &Item);
   if(QCBORDecode_GetError(&DCtx) != QCBOR_SUCCESS) {
      return 4804;
   }
   if(Item.uDataType != QCBOR_TYPE_MAP || Item.val.uCount != 4) {
      return 4807;
   }

   QCBORDecode_GetItemInMapSZ(&DCtx, "xxx", QCBOR_TYPE_ANY, &Item);
   if(QCBORDecode_GetError(&DCtx) != QCBOR_ERR_LABEL_NOT_FOUND) {
      return 4754;
   }
   QCBORDecode_GetItemInMapSZ(&DCtx, "map in a map", QCBOR_TYPE_ANY, &Item);
   if(QCBORDecode_GetError(&DCtx) != QCBOR_ERR_LABEL_NOT_FOUND) {
      return 4754;
   }


#endif /* ! QCBOR_DISABLE_NON_INTEGER_LABELS */

   nReturn = Uint64BitMapLabelsTest();
   if(nReturn) {
      return nReturn;
   }

   nReturn = EnterMapCursorTest();

   return nReturn;
}


struct NumberConversion {
   char       *szDescription;
   UsefulBufC  CBOR;
   int64_t     nConvertedToInt64;
   QCBORError  uErrorInt64;
   uint64_t    uConvertToUInt64;
   QCBORError  uErrorUint64;
   double      dConvertToDouble;
   QCBORError  uErrorDouble;
};

#ifndef QCBOR_DISABLE_EXP_AND_MANTISSA
#define EXP_AND_MANTISSA_ERROR(x) x
#else /* ! QCBOR_DISABLE_EXP_AND_MANTISSA */
#define EXP_AND_MANTISSA_ERROR(x) QCBOR_ERR_UNEXPECTED_TYPE
#endif /* ! QCBOR_DISABLE_EXP_AND_MANTISSA */


static const struct NumberConversion NumberConversions[] = {
#ifndef QCBOR_DISABLE_TAGS
   {
      "Big float: INT64_MIN * 2e-1 to test handling of INT64_MIN",
      {(uint8_t[]){0xC5, 0x82, 0x20,
                               0x3B, 0x7f, 0xff, 0xff, 0xff, 0xff, 0x0ff, 0xff, 0xff,
                               }, 15},
      -4611686018427387904, /* INT64_MIN / 2 */
      EXP_AND_MANTISSA_ERROR(QCBOR_SUCCESS),
      0,
      EXP_AND_MANTISSA_ERROR(QCBOR_ERR_NUMBER_SIGN_CONVERSION),
      -4.6116860184273879E+18,
      FLOAT_ERR_CODE_NO_FLOAT_HW(EXP_AND_MANTISSA_ERROR(QCBOR_SUCCESS))
   },
   {
      "too large to fit into int64_t",
      {(uint8_t[]){0xc3, 0x48, 0x80, 0x00, 0x00, 0x00, 0x00, 0x00, 0x00, 0x00}, 10},
      0,
      QCBOR_ERR_CONVERSION_UNDER_OVER_FLOW,
      0,
      QCBOR_ERR_NUMBER_SIGN_CONVERSION,
      ((double)INT64_MIN) + 1 ,
      FLOAT_ERR_CODE_NO_FLOAT_HW(QCBOR_SUCCESS)
   },
   {
      "largest negative int that fits in int64_t",
      {(uint8_t[]){0xc3, 0x48, 0x7f, 0xff, 0xff, 0xff, 0xff, 0xff, 0xff, 0xff}, 10},
      INT64_MIN,
      QCBOR_SUCCESS,
      0,
      QCBOR_ERR_NUMBER_SIGN_CONVERSION,
      (double)INT64_MIN,
      FLOAT_ERR_CODE_NO_FLOAT_HW(QCBOR_SUCCESS)
   },
   {
      "negative bignum -1",
      {(uint8_t[]){0xc3, 0x41, 0x00}, 3},
      -1,
      QCBOR_SUCCESS,
      0,
      QCBOR_ERR_NUMBER_SIGN_CONVERSION,
      -1.0,
      FLOAT_ERR_CODE_NO_FLOAT_HW(QCBOR_SUCCESS)
   },
   {
      "Decimal Fraction with positive bignum 257 * 10e3",
      {(uint8_t[]){0xC4, 0x82, 0x03, 0xC2, 0x42, 0x01, 0x01}, 8},
      257000,
      EXP_AND_MANTISSA_ERROR(QCBOR_SUCCESS),
      257000,
      EXP_AND_MANTISSA_ERROR(QCBOR_SUCCESS),
      257000.0,
      FLOAT_ERR_CODE_NO_FLOAT_HW(EXP_AND_MANTISSA_ERROR(QCBOR_SUCCESS))
   },
   {
      "bigfloat with negative bignum -258 * 2e3",
      {(uint8_t[]){0xC5, 0x82, 0x03, 0xC3, 0x42, 0x01, 0x01}, 8},
      -2064,
      EXP_AND_MANTISSA_ERROR(QCBOR_SUCCESS),
      0,
      EXP_AND_MANTISSA_ERROR(QCBOR_ERR_NUMBER_SIGN_CONVERSION),
      -2064.0,
      FLOAT_ERR_CODE_NO_FLOAT_HW(EXP_AND_MANTISSA_ERROR(QCBOR_SUCCESS))
   },
   {
      "bigfloat with positive bignum 257 * 2e3",
      {(uint8_t[]){0xC5, 0x82, 0x03, 0xC2, 0x42, 0x01, 0x01}, 8},
      2056,
      EXP_AND_MANTISSA_ERROR(QCBOR_SUCCESS),
      2056,
      EXP_AND_MANTISSA_ERROR(QCBOR_SUCCESS),
      2056.0,
      FLOAT_ERR_CODE_NO_FLOAT_HW(EXP_AND_MANTISSA_ERROR(QCBOR_SUCCESS))
   },
   {
      "negative bignum 0xc349010000000000000000 -18446744073709551617",
      {(uint8_t[]){0xc3, 0x49, 0x01, 0x00, 0x00, 0x00, 0x00, 0x00, 0x00, 0x00, 0x00}, 11},
      0,
      QCBOR_ERR_CONVERSION_UNDER_OVER_FLOW,
      0,
      QCBOR_ERR_NUMBER_SIGN_CONVERSION,
      -18446744073709551617.0,
      FLOAT_ERR_CODE_NO_FLOAT_HW(QCBOR_SUCCESS)
   },
#ifndef QCBOR_DISABLE_INDEFINITE_LENGTH_STRINGS
   {
      "Positive bignum 0x01020304 indefinite length string",
      {(uint8_t[]){0xC2, 0x5f, 0x42, 0x01, 0x02, 0x41, 0x03, 0x41, 0x04, 0xff}, 10},
      0x01020304,
      QCBOR_SUCCESS,
      0x01020304,
      QCBOR_SUCCESS,
      16909060.0,
      FLOAT_ERR_CODE_NO_FLOAT_HW(QCBOR_SUCCESS)
   },
#endif /* QCBOR_DISABLE_INDEFINITE_LENGTH_STRINGS */
   {
      "Decimal Fraction with neg bignum [9223372036854775807, -4759477275222530853137]",
      {(uint8_t[]){0xC4, 0x82, 0x1B, 0x7F, 0xFF, 0xFF, 0xFF, 0xFF, 0xFF, 0xFF, 0xFF,
                               0xC3, 0x4A, 0x01, 0x02, 0x03, 0x04, 0x05, 0x06, 0x07, 0x08, 0x09, 0x10,}, 23},
      0,
      EXP_AND_MANTISSA_ERROR(QCBOR_ERR_CONVERSION_UNDER_OVER_FLOW),
      0,
      EXP_AND_MANTISSA_ERROR(QCBOR_ERR_NUMBER_SIGN_CONVERSION),
      -INFINITY,
      FLOAT_ERR_CODE_NO_FLOAT_HW(EXP_AND_MANTISSA_ERROR(QCBOR_SUCCESS))
   },
   {
      "big float [9223372036854775806,  9223372036854775806]",
      {(uint8_t[]){0xC5, 0x82, 0x1B, 0x7f, 0xFF, 0xFF, 0xFF, 0xFF, 0xFF, 0xFF, 0xFE,
                               0x1B, 0x7f, 0xFF, 0xFF, 0xFF, 0xFF, 0xFF, 0xFF, 0xFE}, 20},
      0,
      EXP_AND_MANTISSA_ERROR(QCBOR_ERR_CONVERSION_UNDER_OVER_FLOW),
      0,
      EXP_AND_MANTISSA_ERROR(QCBOR_ERR_CONVERSION_UNDER_OVER_FLOW),
      INFINITY,
      FLOAT_ERR_CODE_NO_FLOAT_HW(EXP_AND_MANTISSA_ERROR(QCBOR_SUCCESS))
   },
   {
      "Big float 3 * 2^^2",
      {(uint8_t[]){0xC5, 0x82, 0x02, 0x03}, 4},
      12,
      EXP_AND_MANTISSA_ERROR(QCBOR_SUCCESS),
      12,
      EXP_AND_MANTISSA_ERROR(QCBOR_SUCCESS),
      12.0,
      FLOAT_ERR_CODE_NO_FLOAT_HW(EXP_AND_MANTISSA_ERROR(QCBOR_SUCCESS))
   },
   {
      "Decimal fraction 3/10",
      {(uint8_t[]){0xC4, 0x82, 0x20, 0x03}, 4},
      0,
      EXP_AND_MANTISSA_ERROR(QCBOR_ERR_CONVERSION_UNDER_OVER_FLOW),
      0,
      EXP_AND_MANTISSA_ERROR(QCBOR_ERR_CONVERSION_UNDER_OVER_FLOW),
      0.30000000000000004,
      FLOAT_ERR_CODE_NO_FLOAT_HW(EXP_AND_MANTISSA_ERROR(QCBOR_SUCCESS))
   },
   {
      "Decimal fraction -3/10",
      {(uint8_t[]){0xC4, 0x82, 0x20, 0x22}, 4},
      0,
      EXP_AND_MANTISSA_ERROR(QCBOR_ERR_CONVERSION_UNDER_OVER_FLOW),
      0,
      EXP_AND_MANTISSA_ERROR(QCBOR_ERR_NUMBER_SIGN_CONVERSION),
      -0.30000000000000004,
      FLOAT_ERR_CODE_NO_FLOAT_HW(EXP_AND_MANTISSA_ERROR(QCBOR_SUCCESS))
   },
   {
      "Decimal fraction -3/10, neg bignum mantissa",
      {(uint8_t[]){0xC4, 0x82, 0x20, 0xc3, 0x41, 0x02}, 6},
      0,
      EXP_AND_MANTISSA_ERROR(QCBOR_ERR_CONVERSION_UNDER_OVER_FLOW),
      0,
      EXP_AND_MANTISSA_ERROR(QCBOR_ERR_NUMBER_SIGN_CONVERSION),
      -0.30000000000000004,
      FLOAT_ERR_CODE_NO_FLOAT_HW(EXP_AND_MANTISSA_ERROR(QCBOR_SUCCESS))
   },
   {
      "extreme pos bignum",
      {(uint8_t[]){0xc2, 0x59, 0x01, 0x90,
         // 50 rows of 8 is 400 digits.
         0xf0, 0xf0, 0xf0, 0xf0, 0xf0, 0xf0, 0xf0, 0xf0,
         0xf0, 0xf0, 0xf0, 0xf0, 0xf0, 0xf0, 0xf0, 0xf0,
         0xf0, 0xf0, 0xf0, 0xf0, 0xf0, 0xf0, 0xf0, 0xf0,
         0xf0, 0xf0, 0xf0, 0xf0, 0xf0, 0xf0, 0xf0, 0xf0,
         0xf0, 0xf0, 0xf0, 0xf0, 0xf0, 0xf0, 0xf0, 0xf0,
         0xf0, 0xf0, 0xf0, 0xf0, 0xf0, 0xf0, 0xf0, 0xf0,
         0xf0, 0xf0, 0xf0, 0xf0, 0xf0, 0xf0, 0xf0, 0xf0,
         0xf0, 0xf0, 0xf0, 0xf0, 0xf0, 0xf0, 0xf0, 0xf0,
         0xf0, 0xf0, 0xf0, 0xf0, 0xf0, 0xf0, 0xf0, 0xf0,
         0xf0, 0xf0, 0xf0, 0xf0, 0xf0, 0xf0, 0xf0, 0xf0,
         0xf0, 0xf0, 0xf0, 0xf0, 0xf0, 0xf0, 0xf0, 0xf0,
         0xf0, 0xf0, 0xf0, 0xf0, 0xf0, 0xf0, 0xf0, 0xf0,
         0xf0, 0xf0, 0xf0, 0xf0, 0xf0, 0xf0, 0xf0, 0xf0,
         0xf0, 0xf0, 0xf0, 0xf0, 0xf0, 0xf0, 0xf0, 0xf0,
         0xf0, 0xf0, 0xf0, 0xf0, 0xf0, 0xf0, 0xf0, 0xf0,
         0xf0, 0xf0, 0xf0, 0xf0, 0xf0, 0xf0, 0xf0, 0xf0,
         0xf0, 0xf0, 0xf0, 0xf0, 0xf0, 0xf0, 0xf0, 0xf0,
         0xf0, 0xf0, 0xf0, 0xf0, 0xf0, 0xf0, 0xf0, 0xf0,
         0xf0, 0xf0, 0xf0, 0xf0, 0xf0, 0xf0, 0xf0, 0xf0,
         0xf0, 0xf0, 0xf0, 0xf0, 0xf0, 0xf0, 0xf0, 0xf0,
         0xf0, 0xf0, 0xf0, 0xf0, 0xf0, 0xf0, 0xf0, 0xf0,
         0xf0, 0xf0, 0xf0, 0xf0, 0xf0, 0xf0, 0xf0, 0xf0,
         0xf0, 0xf0, 0xf0, 0xf0, 0xf0, 0xf0, 0xf0, 0xf0,
         0xf0, 0xf0, 0xf0, 0xf0, 0xf0, 0xf0, 0xf0, 0xf0,
         0xf0, 0xf0, 0xf0, 0xf0, 0xf0, 0xf0, 0xf0, 0xf0,
         0xf0, 0xf0, 0xf0, 0xf0, 0xf0, 0xf0, 0xf0, 0xf0,
         0xf0, 0xf0, 0xf0, 0xf0, 0xf0, 0xf0, 0xf0, 0xf0,
         0xf0, 0xf0, 0xf0, 0xf0, 0xf0, 0xf0, 0xf0, 0xf0,
         0xf0, 0xf0, 0xf0, 0xf0, 0xf0, 0xf0, 0xf0, 0xf0,
         0xf0, 0xf0, 0xf0, 0xf0, 0xf0, 0xf0, 0xf0, 0xf0,
         0xf0, 0xf0, 0xf0, 0xf0, 0xf0, 0xf0, 0xf0, 0xf0,
         0xf0, 0xf0, 0xf0, 0xf0, 0xf0, 0xf0, 0xf0, 0xf0,
         0xf0, 0xf0, 0xf0, 0xf0, 0xf0, 0xf0, 0xf0, 0xf0,
         0xf0, 0xf0, 0xf0, 0xf0, 0xf0, 0xf0, 0xf0, 0xf0,
         0xf0, 0xf0, 0xf0, 0xf0, 0xf0, 0xf0, 0xf0, 0xf0,
         0xf0, 0xf0, 0xf0, 0xf0, 0xf0, 0xf0, 0xf0, 0xf0,
         0xf0, 0xf0, 0xf0, 0xf0, 0xf0, 0xf0, 0xf0, 0xf0,
         0xf0, 0xf0, 0xf0, 0xf0, 0xf0, 0xf0, 0xf0, 0xf0,
         0xf0, 0xf0, 0xf0, 0xf0, 0xf0, 0xf0, 0xf0, 0xf0,
         0xf0, 0xf0, 0xf0, 0xf0, 0xf0, 0xf0, 0xf0, 0xf0,
         0xf0, 0xf0, 0xf0, 0xf0, 0xf0, 0xf0, 0xf0, 0xf0,
         0xf0, 0xf0, 0xf0, 0xf0, 0xf0, 0xf0, 0xf0, 0xf0,
         0xf0, 0xf0, 0xf0, 0xf0, 0xf0, 0xf0, 0xf0, 0xf0,
         0xf0, 0xf0, 0xf0, 0xf0, 0xf0, 0xf0, 0xf0, 0xf0,
         0xf0, 0xf0, 0xf0, 0xf0, 0xf0, 0xf0, 0xf0, 0xf0,
         0xf0, 0xf0, 0xf0, 0xf0, 0xf0, 0xf0, 0xf0, 0xf0,
         0xf0, 0xf0, 0xf0, 0xf0, 0xf0, 0xf0, 0xf0, 0xf0,
         0xf0, 0xf0, 0xf0, 0xf0, 0xf0, 0xf0, 0xf0, 0xf0,
         0xf0, 0xf0, 0xf0, 0xf0, 0xf0, 0xf0, 0xf0, 0xf0,
         0xf0, 0xf0, 0xf0, 0xf0, 0xf0, 0xf0, 0xf0, 0xf0},
         404},
      0,
      QCBOR_ERR_CONVERSION_UNDER_OVER_FLOW,
      0,
      QCBOR_ERR_CONVERSION_UNDER_OVER_FLOW,
      INFINITY,
      FLOAT_ERR_CODE_NO_FLOAT_HW(QCBOR_SUCCESS),
   },

   {
      "extreme neg bignum",
      {(uint8_t[]){0xc3, 0x59, 0x01, 0x90,
         // 50 rows of 8 is 400 digits.
         0xf0, 0xf0, 0xf0, 0xf0, 0xf0, 0xf0, 0xf0, 0xf0,
         0xf0, 0xf0, 0xf0, 0xf0, 0xf0, 0xf0, 0xf0, 0xf0,
         0xf0, 0xf0, 0xf0, 0xf0, 0xf0, 0xf0, 0xf0, 0xf0,
         0xf0, 0xf0, 0xf0, 0xf0, 0xf0, 0xf0, 0xf0, 0xf0,
         0xf0, 0xf0, 0xf0, 0xf0, 0xf0, 0xf0, 0xf0, 0xf0,
         0xf0, 0xf0, 0xf0, 0xf0, 0xf0, 0xf0, 0xf0, 0xf0,
         0xf0, 0xf0, 0xf0, 0xf0, 0xf0, 0xf0, 0xf0, 0xf0,
         0xf0, 0xf0, 0xf0, 0xf0, 0xf0, 0xf0, 0xf0, 0xf0,
         0xf0, 0xf0, 0xf0, 0xf0, 0xf0, 0xf0, 0xf0, 0xf0,
         0xf0, 0xf0, 0xf0, 0xf0, 0xf0, 0xf0, 0xf0, 0xf0,
         0xf0, 0xf0, 0xf0, 0xf0, 0xf0, 0xf0, 0xf0, 0xf0,
         0xf0, 0xf0, 0xf0, 0xf0, 0xf0, 0xf0, 0xf0, 0xf0,
         0xf0, 0xf0, 0xf0, 0xf0, 0xf0, 0xf0, 0xf0, 0xf0,
         0xf0, 0xf0, 0xf0, 0xf0, 0xf0, 0xf0, 0xf0, 0xf0,
         0xf0, 0xf0, 0xf0, 0xf0, 0xf0, 0xf0, 0xf0, 0xf0,
         0xf0, 0xf0, 0xf0, 0xf0, 0xf0, 0xf0, 0xf0, 0xf0,
         0xf0, 0xf0, 0xf0, 0xf0, 0xf0, 0xf0, 0xf0, 0xf0,
         0xf0, 0xf0, 0xf0, 0xf0, 0xf0, 0xf0, 0xf0, 0xf0,
         0xf0, 0xf0, 0xf0, 0xf0, 0xf0, 0xf0, 0xf0, 0xf0,
         0xf0, 0xf0, 0xf0, 0xf0, 0xf0, 0xf0, 0xf0, 0xf0,
         0xf0, 0xf0, 0xf0, 0xf0, 0xf0, 0xf0, 0xf0, 0xf0,
         0xf0, 0xf0, 0xf0, 0xf0, 0xf0, 0xf0, 0xf0, 0xf0,
         0xf0, 0xf0, 0xf0, 0xf0, 0xf0, 0xf0, 0xf0, 0xf0,
         0xf0, 0xf0, 0xf0, 0xf0, 0xf0, 0xf0, 0xf0, 0xf0,
         0xf0, 0xf0, 0xf0, 0xf0, 0xf0, 0xf0, 0xf0, 0xf0,
         0xf0, 0xf0, 0xf0, 0xf0, 0xf0, 0xf0, 0xf0, 0xf0,
         0xf0, 0xf0, 0xf0, 0xf0, 0xf0, 0xf0, 0xf0, 0xf0,
         0xf0, 0xf0, 0xf0, 0xf0, 0xf0, 0xf0, 0xf0, 0xf0,
         0xf0, 0xf0, 0xf0, 0xf0, 0xf0, 0xf0, 0xf0, 0xf0,
         0xf0, 0xf0, 0xf0, 0xf0, 0xf0, 0xf0, 0xf0, 0xf0,
         0xf0, 0xf0, 0xf0, 0xf0, 0xf0, 0xf0, 0xf0, 0xf0,
         0xf0, 0xf0, 0xf0, 0xf0, 0xf0, 0xf0, 0xf0, 0xf0,
         0xf0, 0xf0, 0xf0, 0xf0, 0xf0, 0xf0, 0xf0, 0xf0,
         0xf0, 0xf0, 0xf0, 0xf0, 0xf0, 0xf0, 0xf0, 0xf0,
         0xf0, 0xf0, 0xf0, 0xf0, 0xf0, 0xf0, 0xf0, 0xf0,
         0xf0, 0xf0, 0xf0, 0xf0, 0xf0, 0xf0, 0xf0, 0xf0,
         0xf0, 0xf0, 0xf0, 0xf0, 0xf0, 0xf0, 0xf0, 0xf0,
         0xf0, 0xf0, 0xf0, 0xf0, 0xf0, 0xf0, 0xf0, 0xf0,
         0xf0, 0xf0, 0xf0, 0xf0, 0xf0, 0xf0, 0xf0, 0xf0,
         0xf0, 0xf0, 0xf0, 0xf0, 0xf0, 0xf0, 0xf0, 0xf0,
         0xf0, 0xf0, 0xf0, 0xf0, 0xf0, 0xf0, 0xf0, 0xf0,
         0xf0, 0xf0, 0xf0, 0xf0, 0xf0, 0xf0, 0xf0, 0xf0,
         0xf0, 0xf0, 0xf0, 0xf0, 0xf0, 0xf0, 0xf0, 0xf0,
         0xf0, 0xf0, 0xf0, 0xf0, 0xf0, 0xf0, 0xf0, 0xf0,
         0xf0, 0xf0, 0xf0, 0xf0, 0xf0, 0xf0, 0xf0, 0xf0,
         0xf0, 0xf0, 0xf0, 0xf0, 0xf0, 0xf0, 0xf0, 0xf0,
         0xf0, 0xf0, 0xf0, 0xf0, 0xf0, 0xf0, 0xf0, 0xf0,
         0xf0, 0xf0, 0xf0, 0xf0, 0xf0, 0xf0, 0xf0, 0xf0,
         0xf0, 0xf0, 0xf0, 0xf0, 0xf0, 0xf0, 0xf0, 0xf0,
         0xf0, 0xf0, 0xf0, 0xf0, 0xf0, 0xf0, 0xf0, 0xf0},
         404},
      0,
      QCBOR_ERR_CONVERSION_UNDER_OVER_FLOW,
      0,
      QCBOR_ERR_NUMBER_SIGN_CONVERSION,
      -INFINITY,
      FLOAT_ERR_CODE_NO_FLOAT_HW(QCBOR_SUCCESS)
   },

   {
      "big float underflow [9223372036854775806, -9223372036854775806]",
      {(uint8_t[]){
         0xC5, 0x82,
            0x3B, 0x7f, 0xFF, 0xFF, 0xFF, 0xFF, 0xFF, 0xFF, 0xFE,
            0x1B, 0x7f, 0xFF, 0xFF, 0xFF, 0xFF, 0xFF, 0xFF, 0xFE}, 20},
      0,
      EXP_AND_MANTISSA_ERROR(QCBOR_ERR_CONVERSION_UNDER_OVER_FLOW),
      0,
      EXP_AND_MANTISSA_ERROR(QCBOR_ERR_CONVERSION_UNDER_OVER_FLOW),
      0,
      FLOAT_ERR_CODE_NO_FLOAT_HW(EXP_AND_MANTISSA_ERROR(QCBOR_SUCCESS))
   },

   {
      "bigfloat that evaluates to -INFINITY",
      {(uint8_t[]){
         0xC5, 0x82,
            0x1B, 0x70, 0x00, 0x00, 0x00, 0x00, 0x00, 0x00, 0x03,
            0xC3, 0x42, 0x01, 0x01}, 15},
      0,
      EXP_AND_MANTISSA_ERROR(QCBOR_ERR_CONVERSION_UNDER_OVER_FLOW),
      0,
      EXP_AND_MANTISSA_ERROR(QCBOR_ERR_NUMBER_SIGN_CONVERSION),
      -INFINITY,
      FLOAT_ERR_CODE_NO_FLOAT_HW(EXP_AND_MANTISSA_ERROR(QCBOR_SUCCESS))
   },
   {
      "Positive bignum 0xffff",
      {(uint8_t[]){0xC2, 0x42, 0xff, 0xff}, 4},
      65536-1,
      QCBOR_SUCCESS,
      0xffff,
      QCBOR_SUCCESS,
      65535.0,
      FLOAT_ERR_CODE_NO_FLOAT_HW(QCBOR_SUCCESS)
   },
#endif /* QCBOR_DISABLE_TAGS */
   {
      "Positive integer 18446744073709551615",
      {(uint8_t[]){0x1b, 0xff, 0xff, 0xff, 0xff, 0xff, 0xff, 0xff, 0xff}, 9},
      0,
      QCBOR_ERR_CONVERSION_UNDER_OVER_FLOW,
      18446744073709551615ULL,
      QCBOR_SUCCESS,
      18446744073709551615.0,
      FLOAT_ERR_CODE_NO_FLOAT_HW(QCBOR_SUCCESS)
   },

   {
      "Postive integer 0",
      {(uint8_t[]){0x0}, 1},
      0LL,
      QCBOR_SUCCESS,
      0ULL,
      QCBOR_SUCCESS,
      0.0,
      FLOAT_ERR_CODE_NO_FLOAT_HW(QCBOR_SUCCESS)
   },
   {
      "Negative integer -9223372036854775808",
      {(uint8_t[]){0x3b, 0x7f, 0xff, 0xff, 0xff, 0xff, 0xff, 0xff, 0xff}, 9},
      -9223372036854775807-1, // INT64_MIN
      QCBOR_SUCCESS,
      0ULL,
      QCBOR_ERR_NUMBER_SIGN_CONVERSION,
      -9223372036854775808.0,
      FLOAT_ERR_CODE_NO_FLOAT_HW(QCBOR_SUCCESS)
   },
   {
      "Negative integer -18446744073709551616",
      {(uint8_t[]){0x3b, 0xff, 0xff, 0xff, 0xff, 0xff, 0xff, 0xff, 0xff}, 9},
      0ULL,
      QCBOR_ERR_CONVERSION_UNDER_OVER_FLOW,
      0ULL,
      QCBOR_ERR_NUMBER_SIGN_CONVERSION,
      -18446744073709551616.0,
      FLOAT_ERR_CODE_NO_FLOAT_HW(QCBOR_SUCCESS)
   },
   {
      "Double Floating point value 100.3",
      {(uint8_t[]){0xfb, 0x40, 0x59, 0x13, 0x33, 0x33, 0x33, 0x33, 0x33}, 9},
      100L,
      FLOAT_ERR_CODE_NO_FLOAT_HW(QCBOR_SUCCESS),
      100ULL,
      FLOAT_ERR_CODE_NO_FLOAT_HW(QCBOR_SUCCESS),
      100.3,
      FLOAT_ERR_CODE_NO_FLOAT(QCBOR_SUCCESS),
   },
   {
      "Floating point value NaN 0xfa7fc00000",
      {(uint8_t[]){0xfa, 0x7f, 0xc0, 0x00, 0x00}, 5},
      0,
      FLOAT_ERR_CODE_NO_FLOAT_HW(QCBOR_ERR_FLOAT_EXCEPTION),
      0,
      FLOAT_ERR_CODE_NO_FLOAT_HW(QCBOR_ERR_FLOAT_EXCEPTION),
      NAN,
      FLOAT_ERR_CODE_NO_PREF_FLOAT(QCBOR_SUCCESS),
   },
   {
      "half-precision Floating point value -4",
      {(uint8_t[]){0xf9, 0xc4, 0x00}, 3},
      // Normal case with all enabled.
      -4,
      FLOAT_ERR_CODE_NO_PREF_FLOAT_NO_FLOAT_HW(QCBOR_SUCCESS),
      0,
      FLOAT_ERR_CODE_NO_PREF_FLOAT_NO_FLOAT_HW(QCBOR_ERR_NUMBER_SIGN_CONVERSION),
      -4.0,
      FLOAT_ERR_CODE_NO_PREF_FLOAT(QCBOR_SUCCESS)
   },
   {
      "+inifinity single precision",
      {(uint8_t[]){0xfa, 0x7f, 0x80, 0x00, 0x00}, 5},
      0,
      FLOAT_ERR_CODE_NO_FLOAT_HW(QCBOR_ERR_FLOAT_EXCEPTION),
      0,
      FLOAT_ERR_CODE_NO_FLOAT_HW(QCBOR_ERR_CONVERSION_UNDER_OVER_FLOW),
      INFINITY,
      FLOAT_ERR_CODE_NO_PREF_FLOAT(QCBOR_SUCCESS),
   },

   /* In QCBOR 1.6 some decoding of single to double is available conidtional on DISABLE_PREFERRED_FLOAT rather than NO_FLOAT_HW.
    * This is a small change in behavior so the version number is 1.6 instead of 1.5.4. QCBOR 2.0 is in alpha state, so no need for similar version numbers . */
};




static int32_t SetUpDecoder(QCBORDecodeContext *pDCtx, UsefulBufC CBOR, UsefulBuf Pool)
{
   QCBORDecode_Init(pDCtx, CBOR, QCBOR_DECODE_MODE_NORMAL);
   QCBORDecode_CompatibilityV1(pDCtx);

#ifndef QCBOR_DISABLE_INDEFINITE_LENGTH_STRINGS
   if(QCBORDecode_SetMemPool(pDCtx, Pool, 0)) {
      return 1;
   }
#else /* QCBOR_DISABLE_INDEFINITE_LENGTH_STRINGS */
   (void)Pool;
#endif /* QCBOR_DISABLE_INDEFINITE_LENGTH_STRINGS */
   return 0;
}


int32_t IntegerConvertTest(void)
{
   uint64_t uInt;


   const int nNumTests = C_ARRAY_COUNT(NumberConversions,
                                       struct NumberConversion);

   for(int nIndex = 0; nIndex < nNumTests; nIndex++) {
      const struct NumberConversion *pF = &NumberConversions[nIndex];

      // Set up the decoding context including a memory pool so that
      // indefinite length items can be checked
      QCBORDecodeContext DCtx;
      UsefulBuf_MAKE_STACK_UB(Pool, 100);

      /* ----- test conversion to int64_t ------ */
      if(SetUpDecoder(&DCtx, pF->CBOR, Pool)) {
         return (int32_t)(3333+nIndex);
      }

      if(nIndex == 27) {
         uInt = 99; // For break point only
      }

      int64_t nInt;
      QCBORDecode_GetInt64ConvertAll(&DCtx, 0xffff, &nInt);
      if(QCBORDecode_GetError(&DCtx) != pF->uErrorInt64) {
         return (int32_t)(2000+nIndex);
      }
      if(pF->uErrorInt64 == QCBOR_SUCCESS && pF->nConvertedToInt64 != nInt) {
         return (int32_t)(3000+nIndex);
      }

      /* ----- test conversion to uint64_t ------ */
      if(SetUpDecoder(&DCtx, pF->CBOR, Pool)) {
         return (int32_t)(3333+nIndex);
      }

      QCBORDecode_GetUInt64ConvertAll(&DCtx, 0xffff, &uInt);
      if(QCBORDecode_GetError(&DCtx) != pF->uErrorUint64) {
         return (int32_t)(4000+nIndex);
      }
      if(pF->uErrorUint64 == QCBOR_SUCCESS && pF->uConvertToUInt64 != uInt) {
         return (int32_t)(5000+nIndex);
      }

      /* ----- test conversion to double ------ */
       if(SetUpDecoder(&DCtx, pF->CBOR, Pool)) {
         return (int32_t)(3333+nIndex);
      }

#ifndef USEFULBUF_DISABLE_ALL_FLOAT
      double d;
      QCBORDecode_GetDoubleConvertAll(&DCtx, 0xffff, &d);
      if(QCBORDecode_GetError(&DCtx) != pF->uErrorDouble) {
         return (int32_t)(6000+nIndex);
      }
      if(pF->uErrorDouble == QCBOR_SUCCESS) {
         if(isnan(pF->dConvertToDouble)) {
            // NaN's can't be compared for equality. A NaN is
            // never equal to anything including another NaN
            if(!isnan(d)) {
               return (int32_t)(7000+nIndex);
            }
         } else {
            if(pF->dConvertToDouble != d) {
               return (int32_t)(8000+nIndex);
            }
         }
      }
#endif /* USEFULBUF_DISABLE_ALL_FLOAT */
   }

   return 0;
}

#ifndef QCBOR_DISABLE_INDEFINITE_LENGTH_STRINGS

int32_t CBORTestIssue134(void)
{
   QCBORDecodeContext DCtx;
   QCBORItem          Item;
   QCBORError         uCBORError;
   const uint8_t      spTestIssue134[] = { 0x5F, 0x40, 0xFF };

   QCBORDecode_Init(&DCtx,
                    UsefulBuf_FROM_BYTE_ARRAY_LITERAL(spTestIssue134),
                    QCBOR_DECODE_MODE_NORMAL);

   UsefulBuf_MAKE_STACK_UB(StringBuf, 200);
   QCBORDecode_SetMemPool(&DCtx, StringBuf, false);

   do {
      uCBORError = QCBORDecode_GetNext(&DCtx, &Item);
   } while (QCBOR_SUCCESS == uCBORError);

   uCBORError = QCBORDecode_Finish(&DCtx);

   return (int32_t)uCBORError;
}

#endif /* QCBOR_DISABLE_INDEFINITE_LENGTH_STRINGS */



static const uint8_t spSequenceTestInput[] = {
   /* 1. The valid date string "1985-04-12" */
   0x6a, '1','9','8','5','-','0','4','-','1','2', // Date string

   /* 2. */
   0x00,

   /* 3. A valid epoch date, 1400000000; Tue, 13 May 2014 16:53:20 GMT */
   0x1a, 0x53, 0x72, 0x4E, 0x00,

   /* 4. */
   0x62, 'h', 'i',
};


int32_t CBORSequenceDecodeTests(void)
{
   QCBORDecodeContext DCtx;
   QCBORItem          Item;
   QCBORError         uCBORError;
   size_t             uConsumed;

   // --- Test a sequence with extra bytes ---

   QCBORDecode_Init(&DCtx,
                    UsefulBuf_FROM_BYTE_ARRAY_LITERAL(spSequenceTestInput),
                    QCBOR_DECODE_MODE_NORMAL);

   // Get 1.
   uCBORError = QCBORDecode_GetNext(&DCtx, &Item);
   if(uCBORError != QCBOR_SUCCESS) {
      return 1;
   }
   if(Item.uDataType != QCBOR_TYPE_TEXT_STRING ) {
      return 2;
   }

   uCBORError = QCBORDecode_PartialFinish(&DCtx, &uConsumed);
   if(uCBORError != QCBOR_ERR_EXTRA_BYTES ||
      uConsumed != 11) {
      return 102;
   }

   // Get 2.
   uCBORError = QCBORDecode_GetNext(&DCtx, &Item);
   if(uCBORError != QCBOR_SUCCESS) {
      return 66;
   }

   uCBORError = QCBORDecode_PartialFinish(&DCtx, &uConsumed);
   if(uCBORError != QCBOR_ERR_EXTRA_BYTES ||
      uConsumed != 12) {
      return 102;
   }

   // Get 3.
   uCBORError = QCBORDecode_GetNext(&DCtx, &Item);
   if(uCBORError != QCBOR_SUCCESS) {
      return 2;
   }
   if(Item.uDataType != QCBOR_TYPE_INT64) {
      return 3;
   }

   // A sequence can have stuff at the end that may
   // or may not be valid CBOR. The protocol decoder knows
   // when to stop by definition of the protocol, not
   // when the top-level map or array is ended.
   // Finish still has to be called to know that
   // maps and arrays (if there were any) were closed
   // off correctly. When called like this it
   // must return the error QCBOR_ERR_EXTRA_BYTES.
   uCBORError = QCBORDecode_Finish(&DCtx);
   if(uCBORError != QCBOR_ERR_EXTRA_BYTES) {
      return 4;
   }

   // --- Test an empty input ----
   uint8_t empty[1];
   UsefulBufC Empty = {empty, 0};
   QCBORDecode_Init(&DCtx,
                    Empty,
                    QCBOR_DECODE_MODE_NORMAL);

   uCBORError = QCBORDecode_Finish(&DCtx);
   if(uCBORError != QCBOR_SUCCESS) {
      return 5;
   }


   // --- Sequence with unclosed indefinite length array ---
   static const uint8_t xx[] = {0x01, 0x9f, 0x02};

   QCBORDecode_Init(&DCtx,
                    UsefulBuf_FROM_BYTE_ARRAY_LITERAL(xx),
                    QCBOR_DECODE_MODE_NORMAL);

   // Get the first item
   uCBORError = QCBORDecode_GetNext(&DCtx, &Item);
   if(uCBORError != QCBOR_SUCCESS) {
      return 7;
   }
   if(Item.uDataType != QCBOR_TYPE_INT64) {
      return 8;
   }

   // Get a second item
   uCBORError = QCBORDecode_GetNext(&DCtx, &Item);
#ifndef QCBOR_DISABLE_INDEFINITE_LENGTH_ARRAYS
   if(uCBORError != QCBOR_SUCCESS) {
      return 9;
   }
   if(Item.uDataType != QCBOR_TYPE_ARRAY) {
      return 10;
   }

   // Try to finish before consuming all bytes to confirm
   // that the still-open error is returned.
   uCBORError = QCBORDecode_Finish(&DCtx);
   if(uCBORError != QCBOR_ERR_ARRAY_OR_MAP_UNCONSUMED) {
      return 11;
   }
#else /* QCBOR_DISABLE_INDEFINITE_LENGTH_STRINGS */
   if(uCBORError != QCBOR_ERR_INDEF_LEN_ARRAYS_DISABLED) {
      return 20;
   }
#endif /* QCBOR_DISABLE_INDEFINITE_LENGTH_STRINGS */


   // --- Sequence with a closed indefinite length array ---
   static const uint8_t yy[] = {0x01, 0x9f, 0xff};

   QCBORDecode_Init(&DCtx,
                    UsefulBuf_FROM_BYTE_ARRAY_LITERAL(yy),
                    QCBOR_DECODE_MODE_NORMAL);

   // Get the first item
   uCBORError = QCBORDecode_GetNext(&DCtx, &Item);
   if(uCBORError != QCBOR_SUCCESS) {
      return 12;
   }
   if(Item.uDataType != QCBOR_TYPE_INT64) {
      return 13;
   }

   // Get a second item
   uCBORError = QCBORDecode_GetNext(&DCtx, &Item);
#ifndef QCBOR_DISABLE_INDEFINITE_LENGTH_ARRAYS

   if(uCBORError != QCBOR_SUCCESS) {
      return 14;
   }
   if(Item.uDataType != QCBOR_TYPE_ARRAY) {
      return 15;
   }

   // Try to finish before consuming all bytes to confirm
   // that the still-open error is returned.
   uCBORError = QCBORDecode_Finish(&DCtx);
   if(uCBORError != QCBOR_SUCCESS) {
      return 16;
   }
#else /* QCBOR_DISABLE_INDEFINITE_LENGTH_STRINGS */
   if(uCBORError != QCBOR_ERR_INDEF_LEN_ARRAYS_DISABLED) {
      return 20;
   }
#endif /* QCBOR_DISABLE_INDEFINITE_LENGTH_STRINGS */


   return 0;
}



int32_t IntToTests(void)
{
   int nErrCode;
   int32_t n32;
   int16_t n16;
   int8_t n8;
   uint32_t u32;
   uint16_t u16;
   uint8_t u8;
   uint64_t u64;

   nErrCode = QCBOR_Int64ToInt32(1, &n32);
   if(nErrCode == -1 || n32 != 1) {
      return 1;
   }

   nErrCode = QCBOR_Int64ToInt32((int64_t)INT32_MAX, &n32);
   if(nErrCode == -1 || n32 != INT32_MAX) {
      return 2;
   }

   nErrCode = QCBOR_Int64ToInt32((int64_t)INT32_MIN, &n32);
   if(nErrCode == -1 || n32 != INT32_MIN) {
      return 3;
   }

   nErrCode = QCBOR_Int64ToInt32(((int64_t)INT32_MAX)+1, &n32);
   if(nErrCode != -1) {
      return 4;
   }

   nErrCode = QCBOR_Int64ToInt32(((int64_t)INT32_MIN)-1, &n32);
   if(nErrCode != -1) {
      return 5;
   }


   nErrCode = QCBOR_Int64ToInt16((int64_t)INT16_MAX, &n16);
   if(nErrCode == -1 || n16 != INT16_MAX) {
      return 6;
   }

   nErrCode = QCBOR_Int64ToInt16((int64_t)INT16_MIN, &n16);
   if(nErrCode == -1 || n16 != INT16_MIN) {
      return 7;
   }

   nErrCode = QCBOR_Int64ToInt16(1, &n16);
   if(nErrCode == -1 || n16 != 1) {
      return 8;
   }

   nErrCode = QCBOR_Int64ToInt16(((int64_t)INT16_MAX)+1, &n16);
   if(nErrCode != -1) {
      return 9;
   }

   nErrCode = QCBOR_Int64ToInt16(((int64_t)INT16_MIN)-1, &n16);
   if(nErrCode != -1) {
      return 10;
   }


   nErrCode = QCBOR_Int64ToInt8(1, &n8);
   if(nErrCode == -1 || n8 != 1) {
      return 11;
   }

   nErrCode = QCBOR_Int64ToInt8((int64_t)INT8_MAX, &n8);
   if(nErrCode == -1 || n8 != INT8_MAX) {
      return 12;
   }

   nErrCode = QCBOR_Int64ToInt8((int64_t)INT8_MIN, &n8);
   if(nErrCode == -1 || n8 != INT8_MIN) {
      return 13;
   }

   nErrCode = QCBOR_Int64ToInt8(((int64_t)INT8_MAX)+1, &n8);
   if(nErrCode != -1) {
      return 14;
   }

   nErrCode = QCBOR_Int64ToInt8(((int64_t)INT8_MIN)-1, &n8);
   if(nErrCode != -1) {
      return 15;
   }


   nErrCode = QCBOR_Int64ToUInt32(1, &u32);
   if(nErrCode == -1 || u32 != 1) {
      return 16;
   }

   nErrCode = QCBOR_Int64ToUInt32((int64_t)UINT32_MAX, &u32);
   if(nErrCode == -1 || u32 != UINT32_MAX) {
      return 17;
   }

   nErrCode = QCBOR_Int64ToUInt32((int64_t)0, &u32);
   if(nErrCode == -1 || u32 != 0) {
      return 18;
   }

   nErrCode = QCBOR_Int64ToUInt32(((int64_t)UINT32_MAX)+1, &u32);
   if(nErrCode != -1) {
      return 19;
   }

   nErrCode = QCBOR_Int64ToUInt32((int64_t)-1, &u32);
   if(nErrCode != -1) {
      return 20;
   }


   nErrCode = QCBOR_Int64ToUInt16((int64_t)UINT16_MAX, &u16);
   if(nErrCode == -1 || u16 != UINT16_MAX) {
      return 21;
   }

   nErrCode = QCBOR_Int64ToUInt16((int64_t)0, &u16);
   if(nErrCode == -1 || u16 != 0) {
      return 22;
   }

   nErrCode = QCBOR_Int64ToUInt16(1, &u16);
   if(nErrCode == -1 || u16 != 1) {
      return 23;
   }

   nErrCode = QCBOR_Int64ToUInt16(((int64_t)UINT16_MAX)+1, &u16);
   if(nErrCode != -1) {
      return 24;
   }

   nErrCode = QCBOR_Int64ToUInt16((int64_t)-1, &u16);
   if(nErrCode != -1) {
      return 25;
   }


   nErrCode = QCBOR_Int64ToUInt8((int64_t)UINT8_MAX, &u8);
   if(nErrCode == -1 || u8 != UINT8_MAX) {
      return 26;
   }

   nErrCode = QCBOR_Int64ToUInt8((int64_t)0, &u8);
   if(nErrCode == -1 || u8 != 0) {
      return 27;
   }

   nErrCode = QCBOR_Int64ToUInt8(1, &u8);
   if(nErrCode == -1 || u8 != 1) {
      return 28;
   }

   nErrCode = QCBOR_Int64ToUInt8(((int64_t)UINT16_MAX)+1, &u8);
   if(nErrCode != -1) {
      return 29;
   }

   nErrCode = QCBOR_Int64ToUInt8((int64_t)-1, &u8);
   if(nErrCode != -1) {
      return 30;
   }


   nErrCode = QCBOR_Int64ToUInt64(1, &u64);
   if(nErrCode == -1 || u64 != 1) {
      return 31;
   }

   nErrCode = QCBOR_Int64ToUInt64(INT64_MAX, &u64);
   if(nErrCode == -1 || u64 != INT64_MAX) {
      return 32;
   }

   nErrCode = QCBOR_Int64ToUInt64((int64_t)0, &u64);
   if(nErrCode == -1 || u64 != 0) {
      return 33;
   }

   nErrCode = QCBOR_Int64ToUInt64((int64_t)-1, &u64);
   if(nErrCode != -1) {
      return 34;
   }

   return 0;
}




/*
A sequence with
  A wrapping bstr
    containing a map
      1
      2
    A wrapping bstr
       containing an array
          3
          wrapping bstr
             4
          5
    6
  array
     7
     8
 */

static UsefulBufC EncodeBstrWrapTestData(UsefulBuf OutputBuffer)
{
   UsefulBufC         Encoded;
   QCBOREncodeContext EC;
   QCBORError         uErr;

   QCBOREncode_Init(&EC, OutputBuffer);

#ifndef QCBOR_DISABLE_TAGS
   QCBOREncode_AddTagNumber(&EC, CBOR_TAG_CBOR);
#endif /* ! QCBOR_DISABLE_TAGS */
   QCBOREncode_BstrWrap(&EC);
     QCBOREncode_OpenMap(&EC);
       QCBOREncode_AddInt64ToMapN(&EC, 100, 1);
       QCBOREncode_AddInt64ToMapN(&EC, 200, 2);
     QCBOREncode_CloseMap(&EC);
     QCBOREncode_BstrWrap(&EC);
       QCBOREncode_OpenArray(&EC);
         QCBOREncode_AddInt64(&EC, 3);
         QCBOREncode_BstrWrap(&EC);
           QCBOREncode_AddInt64(&EC, 4);
         QCBOREncode_CloseBstrWrap(&EC, NULL);
         QCBOREncode_AddInt64(&EC, 5);
       QCBOREncode_CloseArray(&EC);
     QCBOREncode_CloseBstrWrap(&EC, NULL);
     QCBOREncode_AddInt64(&EC, 6);
   QCBOREncode_CloseBstrWrap(&EC, NULL);
   QCBOREncode_OpenArray(&EC);
     QCBOREncode_AddInt64(&EC, 7);
     QCBOREncode_AddInt64(&EC, 8);
   QCBOREncode_CloseArray(&EC);

   uErr = QCBOREncode_Finish(&EC, &Encoded);
   if(uErr) {
      Encoded = NULLUsefulBufC;
   }

   return Encoded;
}

/* h'FF' */
static const uint8_t spBreakInByteString[] = {
   0x41, 0xff
};


static const uint8_t spEmptyBstr[] = {
   0x40, 0x00
};

static const uint8_t spEmptyBstrAtEnd[] = {
   0x40
};

#ifndef QCBOR_DISABLE_NON_INTEGER_LABELS
static const uint8_t spMapWithBstrs[] = {
   0xa4, 0x00, 0x40, 0x61, 0x61, 0x40, 0x01, 0x60, 0x61, 0x62, 0x04
};
#endif /* ! #ifndef QCBOR_DISABLE_NON_INTEGER_LABELS */


#ifndef QCBOR_DISABLE_TAGS
static const uint8_t spPrecedingTag[] = {
   0xd8, 0x64, 0xd8, 0x18, 0x41, 0x00
};


#endif



int32_t EnterBstrTest(void)
{
   QCBORDecodeContext        DC;
   UsefulBuf_MAKE_STACK_UB(  OutputBuffer, 100);
   int64_t                   n1, n2, n3, n4, n5, n6, n7, n8;
   UsefulBufC                TheBstr;
   QCBORError                uErr;
   QCBORItem                 Item;


   QCBORDecode_Init(&DC, EncodeBstrWrapTestData(OutputBuffer), 0);


#ifndef QCBOR_DISABLE_TAGS
   QCBORDecode_EnterBstrWrapped(&DC, QCBOR_TAG_REQUIREMENT_TAG, NULL);
#else
   QCBORDecode_EnterBstrWrapped(&DC, QCBOR_TAG_REQUIREMENT_NOT_A_TAG, NULL);
#endif /* ! QCBOR_DISABLE_TAGS */
     QCBORDecode_EnterMap(&DC, NULL);
       QCBORDecode_GetInt64InMapN(&DC, 100, &n1);
       QCBORDecode_GetInt64InMapN(&DC, 200, &n2);
     QCBORDecode_ExitMap(&DC);
     QCBORDecode_EnterBstrWrapped(&DC, QCBOR_TAG_REQUIREMENT_NOT_A_TAG, NULL);
       QCBORDecode_EnterArray(&DC, NULL);
         QCBORDecode_GetInt64(&DC, &n3);
         QCBORDecode_EnterBstrWrapped(&DC, QCBOR_TAG_REQUIREMENT_NOT_A_TAG, NULL);
           QCBORDecode_GetInt64(&DC, &n4);
         QCBORDecode_ExitBstrWrapped(&DC);
         QCBORDecode_GetInt64(&DC, &n5);
       QCBORDecode_ExitArray(&DC);
     QCBORDecode_ExitBstrWrapped(&DC);
     QCBORDecode_GetInt64(&DC, &n6);
   QCBORDecode_ExitBstrWrapped(&DC);
   QCBORDecode_EnterArray(&DC, NULL);
     QCBORDecode_GetInt64(&DC, &n7);
     QCBORDecode_GetInt64(&DC, &n8);
   QCBORDecode_ExitArray(&DC);

   uErr = QCBORDecode_Finish(&DC);
   if(uErr != QCBOR_SUCCESS) {
      return (int32_t)uErr;
   }


   /* Enter and exit byte string wrapped CBOR that is bad. It has just a break.
    * Successful because no items are fetched from byte string.
    */
   QCBORDecode_Init(&DC,
                    UsefulBuf_FROM_BYTE_ARRAY_LITERAL(spBreakInByteString),
                    0);
   QCBORDecode_EnterBstrWrapped(&DC, QCBOR_TAG_REQUIREMENT_NOT_A_TAG, &TheBstr);
   uErr = QCBORDecode_GetError(&DC);
   if(uErr != QCBOR_SUCCESS) {
      return 100 + (int32_t)uErr;
   }
   if(TheBstr.len != 1 || UsefulBufC_NTH_BYTE(TheBstr, 0) != 0xff) {
      return 199;
   }

   QCBORDecode_ExitBstrWrapped(&DC);
   uErr = QCBORDecode_GetError(&DC);
   if(uErr != QCBOR_SUCCESS) {
      return 200 + (int32_t)uErr;
   }

   /* Try to get item that is a break out of a byte string wrapped CBOR.
    * It fails because there should be no break.
    */
   QCBORDecode_Init(&DC,
                    UsefulBuf_FROM_BYTE_ARRAY_LITERAL(spBreakInByteString),
                    0);
   QCBORDecode_EnterBstrWrapped(&DC, QCBOR_TAG_REQUIREMENT_NOT_A_TAG, NULL);
   uErr = QCBORDecode_GetNext(&DC, &Item);
   if(uErr != QCBOR_ERR_BAD_BREAK) {
      return 300 + (int32_t)uErr;
   }

   /* Try to enter some thing that is not a bstr */
   QCBORDecode_Init(&DC, UsefulBuf_FROM_BYTE_ARRAY_LITERAL(spArrayOfEmpty), 0);
   QCBORDecode_EnterBstrWrapped(&DC, QCBOR_TAG_REQUIREMENT_NOT_A_TAG, &TheBstr);
   uErr = QCBORDecode_GetError(&DC);
   if(uErr != QCBOR_ERR_UNEXPECTED_TYPE) {
      return 400 + (int32_t)uErr;
   }
   if(TheBstr.len != 0 || TheBstr.ptr != NULL) {
      return 499;
   }

   /* Try to enter some thing else that is not a bstr */
   QCBORDecode_Init(&DC, UsefulBuf_FROM_BYTE_ARRAY_LITERAL(spEmptyMap), 0);
   QCBORDecode_EnterBstrWrapped(&DC, QCBOR_TAG_REQUIREMENT_NOT_A_TAG, NULL);
   uErr = QCBORDecode_GetError(&DC);
   if(uErr != QCBOR_ERR_UNEXPECTED_TYPE) {
      return 500 + (int32_t)uErr;
   }

#ifndef QCBOR_DISABLE_TAGS
   /* Try to enter something with a preceding tag number and fail */
   QCBORDecode_Init(&DC, UsefulBuf_FROM_BYTE_ARRAY_LITERAL(spPrecedingTag), 0);
   QCBORDecode_EnterBstrWrapped(&DC, QCBOR_TAG_REQUIREMENT_OPTIONAL_TAG, NULL);
   uErr = QCBORDecode_GetError(&DC);
   if(uErr != QCBOR_ERR_UNEXPECTED_TAG_NUMBER) {
      return 600 + (int32_t)uErr;
   }

   uint64_t                  uTagNumber;

   /* Try to enter something with a preceding tag number and succeed */
   QCBORDecode_Init(&DC, UsefulBuf_FROM_BYTE_ARRAY_LITERAL(spPrecedingTag), 0);
   QCBORDecode_GetNextTagNumber(&DC, &uTagNumber);
   QCBORDecode_EnterBstrWrapped(&DC, QCBOR_TAG_REQUIREMENT_OPTIONAL_TAG, NULL);
   uErr = QCBORDecode_GetError(&DC);
   if(uErr != QCBOR_SUCCESS) {
      return 700 + (int32_t)uErr;
   }
#endif /* ! QCBOR_DISABLE_TAGS */

   /* Enter and exit an empty bstr. */
   QCBORDecode_Init(&DC, UsefulBuf_FROM_BYTE_ARRAY_LITERAL(spEmptyBstr), 0);
   QCBORDecode_EnterBstrWrapped(&DC, QCBOR_TAG_REQUIREMENT_OPTIONAL_TAG, NULL);
   uErr = QCBORDecode_GetError(&DC);
   if(uErr != QCBOR_SUCCESS) {
      return 800 + (int32_t)uErr;
   }
   uErr = QCBORDecode_GetNext(&DC, &Item);
   if(uErr != QCBOR_ERR_NO_MORE_ITEMS) {
      return 900 + (int32_t)uErr;
   }
   QCBORDecode_ExitBstrWrapped(&DC);
   uErr = QCBORDecode_GetNext(&DC, &Item);
   if(uErr != QCBOR_SUCCESS) {
      return 1000 + (int32_t)uErr;
   }

   /* Enter and exit an empty bstr at the end of the input. */
   QCBORDecode_Init(&DC, UsefulBuf_FROM_BYTE_ARRAY_LITERAL(spEmptyBstrAtEnd), 0);
   QCBORDecode_EnterBstrWrapped(&DC, QCBOR_TAG_REQUIREMENT_OPTIONAL_TAG, NULL);
   uErr = QCBORDecode_GetError(&DC);
   if(uErr != QCBOR_SUCCESS) {
      return 1100 + (int32_t)uErr;
   }
   uErr = QCBORDecode_GetNext(&DC, &Item);
   if(uErr != QCBOR_ERR_NO_MORE_ITEMS) {
      return 1200 + (int32_t)uErr;
   }
   QCBORDecode_ExitBstrWrapped(&DC);
   uErr = QCBORDecode_GetNext(&DC, &Item);
   if(uErr != QCBOR_ERR_NO_MORE_ITEMS) {
      return 1300 + (int32_t)uErr;
   }

#ifndef QCBOR_DISABLE_NON_INTEGER_LABELS
   QCBORDecode_Init(&DC, UsefulBuf_FROM_BYTE_ARRAY_LITERAL(spMapWithBstrs), 0);
   QCBORDecode_EnterMap(&DC, NULL);
   QCBORDecode_EnterBstrWrappedFromMapN(&DC, 0, QCBOR_TAG_REQUIREMENT_NOT_A_TAG, NULL);
   uErr = QCBORDecode_GetError(&DC);
   if(uErr != QCBOR_SUCCESS) {
      return 1400 + (int32_t)uErr;
   }
   uErr = QCBORDecode_GetNext(&DC, &Item);
   if(uErr != QCBOR_ERR_NO_MORE_ITEMS) {
      return 1500 + (int32_t)uErr;
   }
   QCBORDecode_ExitBstrWrapped(&DC);
   QCBORDecode_EnterBstrWrappedFromMapSZ(&DC, "a", QCBOR_TAG_REQUIREMENT_NOT_A_TAG, NULL);
   uErr = QCBORDecode_GetError(&DC);
   if(uErr != QCBOR_SUCCESS) {
      return 1600 + (int32_t)uErr;
   }
   uErr = QCBORDecode_GetNext(&DC, &Item);
   if(uErr != QCBOR_ERR_NO_MORE_ITEMS) {
      return 1700 + (int32_t)uErr;
   }
   QCBORDecode_ExitBstrWrapped(&DC);
   QCBORDecode_EnterBstrWrappedFromMapN(&DC, 1, QCBOR_TAG_REQUIREMENT_NOT_A_TAG, NULL);
   uErr = QCBORDecode_GetAndResetError(&DC);
   if(uErr != QCBOR_ERR_UNEXPECTED_TYPE) {
      return 1800 + (int32_t)uErr;
   }

   QCBORDecode_ExitBstrWrapped(&DC); /* It's the map that is to be exited */
   uErr = QCBORDecode_GetError(&DC);
   if(uErr != QCBOR_ERR_EXIT_MISMATCH) {
      return 1900 + (int32_t)uErr;
   }
#endif /* ! QCBOR_DISABLE_NON_INTEGER_LABELS */

   return 0;
}




static const uint8_t spTaggedTypes[] = {
   0xb2,

      // Date string
      0x00,
      0xc0, 0x74, 0x32, 0x30, 0x30, 0x33, 0x2D, 0x31, 0x32, 0x2D,
      0x31, 0x33, 0x54, 0x31, 0x38, 0x3A, 0x33, 0x30, 0x3A, 0x30,
      0x32, 0x5A,

      0x01,
      0x74, 0x32, 0x30, 0x30, 0x33, 0x2D, 0x31, 0x32, 0x2D, 0x31,
      0x33, 0x54, 0x31, 0x38, 0x3A, 0x33, 0x30, 0x3A, 0x30, 0x32,
      0x5A,

      // Bignum
      10,
      0xC2, 0x4A, 0x01, 0x02, 0x03, 0x04, 0x05, 0x06, 0x07, 0x08,
      0x09, 0x10,

      11,
      0xC3, 0x4A, 0x01, 0x02, 0x03, 0x04, 0x05, 0x06, 0x07, 0x08,
      0x09, 0x10,

      // URL
      20,
      0xd8, 0x20, 0x6f, 0x68, 0x74, 0x74, 0x70, 0x3A, 0x2F, 0x2F,
      0x63, 0x62, 0x6F, 0x72, 0x2E, 0x6D, 0x65, 0x2F,

      21,
      0x6f, 0x68, 0x74, 0x74, 0x70, 0x3A, 0x2F, 0x2F, 0x63, 0x62,
      0x6F, 0x72, 0x2E, 0x6D, 0x65, 0x2F,

      // B64
      0x18, 0x1e,
      0xd8, 0x22, 0x6c, 0x63, 0x47, 0x78, 0x6C, 0x59, 0x58, 0x4E,
      0x31, 0x63, 0x6D, 0x55, 0x75,

      0x18, 0x1f,
      0x6c, 0x63, 0x47, 0x78, 0x6C, 0x59, 0x58, 0x4E, 0x31, 0x63,
      0x6D, 0x55, 0x75,

      // B64URL
      0x18, 0x28,
      0xd8, 0x21, 0x6c, 0x63, 0x47, 0x78, 0x6C, 0x59, 0x58, 0x4E,
      0x31, 0x63, 0x6D, 0x55, 0x75,

      0x18, 0x29,
      0x6c, 0x63, 0x47, 0x78, 0x6C, 0x59, 0x58, 0x4E, 0x31, 0x63,
      0x6D, 0x55, 0x75,

      // Regex
      0x18, 0x32,
      0xd8, 0x23, 0x68, 0x31, 0x30, 0x30, 0x5C, 0x73, 0x2A, 0x6D,
      0x6B,

      0x18, 0x33,
      0x68, 0x31, 0x30, 0x30, 0x5C, 0x73, 0x2A, 0x6D, 0x6B,

      // MIME
      0x18, 0x3c,
      0xd8, 0x24, 0x72, 0x4D, 0x49, 0x4D, 0x45, 0x2D, 0x56, 0x65,
      0x72, 0x73, 0x69, 0x6F, 0x6E, 0x3A, 0x20, 0x31, 0x2E, 0x30,
      0x0A,

      0x18, 0x3d,
      0x72, 0x4D, 0x49, 0x4D, 0x45, 0x2D, 0x56, 0x65, 0x72, 0x73,
      0x69, 0x6F, 0x6E, 0x3A, 0x20, 0x31, 0x2E, 0x30, 0x0A,

      0x18, 0x3e,
      0xd9, 0x01, 0x01, 0x52, 0x4D, 0x49, 0x4D, 0x45, 0x2D, 0x56,
      0x65, 0x72, 0x73, 0x69, 0x6F, 0x6E, 0x3A, 0x20, 0x31, 0x2E,
      0x30, 0x0A,

      0x18, 0x3f,
      0x52, 0x4D, 0x49, 0x4D, 0x45, 0x2D, 0x56, 0x65, 0x72, 0x73,
      0x69, 0x6F, 0x6E, 0x3A, 0x20, 0x31, 0x2E, 0x30, 0x0A,

      // UUID
      0x18, 0x46,
      0xd8, 0x25, 0x50, 0x53, 0x4D, 0x41, 0x52, 0x54, 0x43, 0x53,
      0x4C, 0x54, 0x54, 0x43, 0x46, 0x49, 0x43, 0x41, 0x32,

      0x18, 0x47,
      0x50, 0x53, 0x4D, 0x41, 0x52, 0x54, 0x43, 0x53, 0x4C, 0x54,
      0x54, 0x43, 0x46, 0x49, 0x43, 0x41, 0x32
};

int32_t DecodeTaggedTypeTests(void)
{
   QCBORDecodeContext DC;
   QCBORError         uErr;

   QCBORDecode_Init(&DC, UsefulBuf_FROM_BYTE_ARRAY_LITERAL(spTaggedTypes), 0);
   QCBORDecode_CompatibilityV1(&DC);

   UsefulBufC String;
   bool       bNeg;

   QCBORDecode_EnterMap(&DC, NULL);
   QCBORDecode_GetTDateStringInMapN(&DC, 0, QCBOR_TAG_REQUIREMENT_TAG, &String);
   QCBORDecode_GetTDateStringInMapN(&DC, 0, QCBOR_TAG_REQUIREMENT_OPTIONAL_TAG, &String);
   if(QCBORDecode_GetError(&DC) != QCBOR_SUCCESS) {
      return 1;
   }
   QCBORDecode_GetTDateStringInMapN(&DC, 0, QCBOR_TAG_REQUIREMENT_NOT_A_TAG, &String);
   if(QCBORDecode_GetAndResetError(&DC) != QCBOR_ERR_UNEXPECTED_TAG_NUMBER) {
      return 2;
   }
   QCBORDecode_GetTDateStringInMapN(&DC, 1, QCBOR_TAG_REQUIREMENT_TAG, &String);
   if(QCBORDecode_GetAndResetError(&DC) != QCBOR_ERR_MISSING_TAG_NUMBER) {
      return 3;
   }
   QCBORDecode_GetTDateStringInMapN(&DC, 1, QCBOR_TAG_REQUIREMENT_OPTIONAL_TAG, &String);
   QCBORDecode_GetTDateStringInMapN(&DC, 1, QCBOR_TAG_REQUIREMENT_NOT_A_TAG, &String);
   if(QCBORDecode_GetAndResetError(&DC) != QCBOR_SUCCESS) {
      return 4;
   }
   QCBORDecode_GetTDateStringInMapSZ(&DC, "xxx", QCBOR_TAG_REQUIREMENT_OPTIONAL_TAG, &String);
   if(QCBORDecode_GetAndResetError(&DC) != QCBOR_ERR_LABEL_NOT_FOUND) {
      return 5;
   }

   QCBORDecode_GetBignumInMapN(&DC, 10, QCBOR_TAG_REQUIREMENT_TAG, &String, &bNeg);
   if(QCBORDecode_GetAndResetError(&DC) != QCBOR_SUCCESS ||
      bNeg != false) {
      return 10;
   }
   QCBORDecode_GetBignumInMapN(&DC, 11, QCBOR_TAG_REQUIREMENT_TAG, &String, &bNeg);
   if(QCBORDecode_GetAndResetError(&DC) != QCBOR_SUCCESS ||
      bNeg != true) {
      return 11;
   }
   QCBORDecode_GetBignumInMapN(&DC, 11, QCBOR_TAG_REQUIREMENT_NOT_A_TAG, &String, &bNeg);
   if(QCBORDecode_GetAndResetError(&DC) != QCBOR_ERR_UNEXPECTED_TAG_NUMBER) {
      return 12;
   }
   QCBORDecode_GetBignumInMapN(&DC, 14, QCBOR_TAG_REQUIREMENT_NOT_A_TAG, &String, &bNeg);
   if(QCBORDecode_GetAndResetError(&DC) != QCBOR_ERR_LABEL_NOT_FOUND) {
      return 13;
   }
   QCBORDecode_GetBignumInMapSZ(&DC, "xxx", QCBOR_TAG_REQUIREMENT_NOT_A_TAG, &String, &bNeg);
   if(QCBORDecode_GetAndResetError(&DC) != QCBOR_ERR_LABEL_NOT_FOUND) {
      return 14;
   }

   QCBORDecode_GetTURIInMapN(&DC, 20, QCBOR_TAG_REQUIREMENT_TAG, &String);
   if(QCBORDecode_GetAndResetError(&DC) != QCBOR_SUCCESS) {
      return 20;
   }
   QCBORDecode_GetTURIInMapN(&DC, 21, QCBOR_TAG_REQUIREMENT_NOT_A_TAG, &String);
   if(QCBORDecode_GetAndResetError(&DC) != QCBOR_SUCCESS) {
      return 21;
   }
   QCBORDecode_GetTURIInMapN(&DC, 22, QCBOR_TAG_REQUIREMENT_TAG, &String);
   if(QCBORDecode_GetAndResetError(&DC) != QCBOR_ERR_LABEL_NOT_FOUND) {
      return 22;
   }
   QCBORDecode_GetTURIInMapSZ(&DC, "xxx", QCBOR_TAG_REQUIREMENT_TAG, &String);
   if(QCBORDecode_GetAndResetError(&DC) != QCBOR_ERR_LABEL_NOT_FOUND) {
      return 23;
   }

   QCBORDecode_GetTB64InMapN(&DC, 30, QCBOR_TAG_REQUIREMENT_TAG, &String);
   if(QCBORDecode_GetAndResetError(&DC) != QCBOR_SUCCESS) {
      return 30;
   }
   QCBORDecode_GetTB64InMapN(&DC, 31, QCBOR_TAG_REQUIREMENT_NOT_A_TAG, &String);
   if(QCBORDecode_GetAndResetError(&DC) != QCBOR_SUCCESS) {
      return 31;
   }
   QCBORDecode_GetTB64InMapN(&DC, 32, QCBOR_TAG_REQUIREMENT_NOT_A_TAG, &String);
   if(QCBORDecode_GetAndResetError(&DC) != QCBOR_ERR_LABEL_NOT_FOUND) {
      return 32;
   }
   QCBORDecode_GetTB64InMapSZ(&DC, "xxx", QCBOR_TAG_REQUIREMENT_NOT_A_TAG, &String);
   if(QCBORDecode_GetAndResetError(&DC) != QCBOR_ERR_LABEL_NOT_FOUND) {
      return 33;
   }

   QCBORDecode_GetTB64URLInMapN(&DC, 40, QCBOR_TAG_REQUIREMENT_TAG, &String);
   if(QCBORDecode_GetAndResetError(&DC) != QCBOR_SUCCESS) {
      return 40;
   }
   QCBORDecode_GetTB64URLInMapN(&DC, 41, QCBOR_TAG_REQUIREMENT_NOT_A_TAG, &String);
   if(QCBORDecode_GetAndResetError(&DC) != QCBOR_SUCCESS) {
      return 41;
   }
   QCBORDecode_GetTB64URLInMapN(&DC, 42, QCBOR_TAG_REQUIREMENT_NOT_A_TAG, &String);
   if(QCBORDecode_GetAndResetError(&DC) != QCBOR_ERR_LABEL_NOT_FOUND) {
      return 42;
   }
   QCBORDecode_GetTB64URLInMapSZ(&DC, "xxx", QCBOR_TAG_REQUIREMENT_NOT_A_TAG, &String);
   if(QCBORDecode_GetAndResetError(&DC) != QCBOR_ERR_LABEL_NOT_FOUND) {
      return 43;
   }

   QCBORDecode_GetTRegexInMapN(&DC, 50, QCBOR_TAG_REQUIREMENT_TAG, &String);
   if(QCBORDecode_GetAndResetError(&DC) != QCBOR_SUCCESS) {
      return 50;
   }
   QCBORDecode_GetTRegexInMapN(&DC, 51, QCBOR_TAG_REQUIREMENT_NOT_A_TAG, &String);
   if(QCBORDecode_GetAndResetError(&DC) != QCBOR_SUCCESS) {
      return 51;
   }
   QCBORDecode_GetTRegexInMapN(&DC, 52, QCBOR_TAG_REQUIREMENT_TAG, &String);
   if(QCBORDecode_GetAndResetError(&DC) != QCBOR_ERR_LABEL_NOT_FOUND) {
      return 52;
   }
   QCBORDecode_GetTRegexInMapSZ(&DC, "xxx", QCBOR_TAG_REQUIREMENT_TAG, &String);
   if(QCBORDecode_GetAndResetError(&DC) != QCBOR_ERR_LABEL_NOT_FOUND) {
      return 53;
   }

   // MIME
   bool bIsNot7Bit;
   QCBORDecode_GetTMIMEMessageInMapN(&DC, 60, QCBOR_TAG_REQUIREMENT_TAG, &String, &bIsNot7Bit);
   if(QCBORDecode_GetAndResetError(&DC) != QCBOR_SUCCESS ||
      bIsNot7Bit == true) {
      return 60;
   }
   QCBORDecode_GetTMIMEMessageInMapN(&DC, 61, QCBOR_TAG_REQUIREMENT_NOT_A_TAG, &String, &bIsNot7Bit);
   if(QCBORDecode_GetAndResetError(&DC) != QCBOR_SUCCESS ||
      bIsNot7Bit == true) {
      return 61;
   }
   QCBORDecode_GetTMIMEMessageInMapN(&DC, 62, QCBOR_TAG_REQUIREMENT_TAG, &String, &bIsNot7Bit);
   if(QCBORDecode_GetAndResetError(&DC) != QCBOR_SUCCESS ||
      bIsNot7Bit == false) {
      return 62;
   }
   QCBORDecode_GetTMIMEMessageInMapN(&DC, 63, QCBOR_TAG_REQUIREMENT_NOT_A_TAG, &String, &bIsNot7Bit);
   if(QCBORDecode_GetAndResetError(&DC) != QCBOR_SUCCESS ||
      bIsNot7Bit == false) {
      return 63;
   }
   QCBORDecode_GetTMIMEMessageInMapN(&DC, 64, QCBOR_TAG_REQUIREMENT_TAG, &String, &bNeg);
   if(QCBORDecode_GetAndResetError(&DC) != QCBOR_ERR_LABEL_NOT_FOUND) {
      return 64;
   }
   QCBORDecode_GetTMIMEMessageInMapSZ(&DC, "zzz", QCBOR_TAG_REQUIREMENT_TAG, &String, &bNeg);
   if(QCBORDecode_GetAndResetError(&DC) != QCBOR_ERR_LABEL_NOT_FOUND) {
      return 65;
   }


   QCBORDecode_GetTBinaryUUIDInMapN(&DC, 70, QCBOR_TAG_REQUIREMENT_TAG, &String);
   if(QCBORDecode_GetAndResetError(&DC) != QCBOR_SUCCESS) {
      return 70;
   }

   QCBORDecode_GetTBinaryUUIDInMapN(&DC, 71, QCBOR_TAG_REQUIREMENT_NOT_A_TAG, &String);
   if(QCBORDecode_GetAndResetError(&DC) != QCBOR_SUCCESS) {
      return 71;
   }
   QCBORDecode_GetTBinaryUUIDInMapN(&DC, 72, QCBOR_TAG_REQUIREMENT_TAG, &String);
   if(QCBORDecode_GetAndResetError(&DC) != QCBOR_ERR_LABEL_NOT_FOUND) {
      return 72;
   }
   QCBORDecode_GetTBinaryUUIDInMapSZ(&DC, "xxx", QCBOR_TAG_REQUIREMENT_TAG, &String);
   if(QCBORDecode_GetAndResetError(&DC) != QCBOR_ERR_LABEL_NOT_FOUND) {
      return 73;
   }

   // Improvement: add some more error test cases

   QCBORDecode_ExitMap(&DC);

   uErr = QCBORDecode_Finish(&DC);
   if(uErr != QCBOR_SUCCESS) {
      return 100;
   }

   return 0;
}




/*
   [
      "aaaaaaaaaa",
      {}
   ]
 */
static const uint8_t spTooLarge1[] = {
   0x9f,
   0x6a, 0x61, 0x61, 0x61, 0x61, 0x61, 0x61, 0x61, 0x61, 0x61, 0x61,
   0xa0,
   0xff
};

/*
   [
      {
         0: "aaaaaaaaaa"
      }
    ]
 */
static const uint8_t spTooLarge2[] = {
   0x9f,
   0xa1,
   0x00,
   0x6a, 0x61, 0x61, 0x61, 0x61, 0x61, 0x61, 0x61, 0x61, 0x61, 0x61,
   0xff
};

/*
   h'A1006A61616161616161616161'

   {
      0: "aaaaaaaaaa"
   }
 */
static const uint8_t spTooLarge3[] = {
   0x4d,
   0xa1,
   0x00,
   0x6a, 0x61, 0x61, 0x61, 0x61, 0x61, 0x61, 0x61, 0x61, 0x61, 0x61,
};

int32_t TooLargeInputTest(void)
{
   QCBORDecodeContext DC;
   QCBORError         uErr;
   UsefulBufC         String;

   /* These tests require a build with QCBOR_MAX_SIZE set
    * to 10. There's not really any way to test this error
    * condition. The error condition is not complex, so setting
    * QCBOR_MAX_SIZE gives an OK test.
    *
    * The input CBOR is only too large because the
    * QCBOR_MAX_SIZE is 10.
    *
    * This test is disabled for the normal test runs because of the
    * special build requirement.
    */


   /* Tests the start of a map being too large */
   QCBORDecode_Init(&DC, UsefulBuf_FROM_BYTE_ARRAY_LITERAL(spTooLarge1), QCBOR_DECODE_MODE_NORMAL);
   QCBORDecode_EnterArray(&DC, NULL);
   QCBORDecode_GetTextString(&DC, &String);
   uErr = QCBORDecode_GetError(&DC);
   if(uErr != QCBOR_SUCCESS) {
      return 1;
   }
   QCBORDecode_EnterMap(&DC, NULL);
   uErr = QCBORDecode_GetError(&DC);
   if(uErr != QCBOR_ERR_INPUT_TOO_LARGE) {
      return 2;
   }

   /* Tests the end of a map being too large */
   QCBORDecode_Init(&DC, UsefulBuf_FROM_BYTE_ARRAY_LITERAL(spTooLarge2), QCBOR_DECODE_MODE_NORMAL);
   QCBORDecode_EnterArray(&DC, NULL);
   QCBORDecode_EnterMap(&DC, NULL);
   uErr = QCBORDecode_GetError(&DC);
   if(uErr != QCBOR_SUCCESS) {
      return 3;
   }
   QCBORDecode_ExitMap(&DC);
   uErr = QCBORDecode_GetError(&DC);
   if(uErr != QCBOR_ERR_INPUT_TOO_LARGE) {
      return 4;
   }

   /* Tests the entire input CBOR being too large when processing bstr wrapping */
   QCBORDecode_Init(&DC, UsefulBuf_FROM_BYTE_ARRAY_LITERAL(spTooLarge3), QCBOR_DECODE_MODE_NORMAL);
   QCBORDecode_EnterBstrWrapped(&DC, QCBOR_TAG_REQUIREMENT_NOT_A_TAG, NULL);
   uErr = QCBORDecode_GetError(&DC);
   if(uErr != QCBOR_ERR_INPUT_TOO_LARGE) {
      return 5;
   }

   return 0;
}


#ifndef QCBOR_DISABLE_INDEFINITE_LENGTH_STRINGS

/*
 An array of three map entries
 1) Indefinite length string label for indefinite length byte string
 2) Indefinite length string label for an integer
 3) Indefinite length string label for an indefinite-length negative big num
 */
static const uint8_t spMapWithIndefLenStrings[] = {
   0xa3,
      0x7f, 0x61, 'l', 0x64, 'a', 'b', 'e', 'l' , 0x61, '1', 0xff,
      0x5f, 0x42, 0x01, 0x02, 0x43, 0x03, 0x04, 0x05, 0xff,
      0x7f, 0x62, 'd', 'y', 0x61, 'm', 0x61, 'o', 0xff,
      0x03,
      0x7f, 0x62, 'l', 'a', 0x63, 'b', 'e', 'l', 0x61, '2', 0xff,
      0xc3,
          0x5f, 0x42, 0x00, 0x01, 0x42, 0x00, 0x01, 0x41, 0x01, 0xff,
};

int32_t SpiffyIndefiniteLengthStringsTests(void)
{
   QCBORDecodeContext DCtx;

   QCBORDecode_Init(&DCtx,
                    UsefulBuf_FROM_BYTE_ARRAY_LITERAL(spMapWithIndefLenStrings),
                    QCBOR_DECODE_MODE_NORMAL);
   QCBORDecode_CompatibilityV1(&DCtx);

   UsefulBuf_MAKE_STACK_UB(StringBuf, 200);
   QCBORDecode_SetMemPool(&DCtx, StringBuf, false);

   UsefulBufC ByteString;
   QCBORDecode_EnterMap(&DCtx, NULL);
   QCBORDecode_GetByteStringInMapSZ(&DCtx, "label1", &ByteString);

#ifndef QCBOR_DISABLE_TAGS
   if(QCBORDecode_GetAndResetError(&DCtx)) {
      return 1;
   }

   const uint8_t pExectedBytes[] = {0x01, 0x02, 0x03, 0x04, 0x05};
   if(UsefulBuf_Compare(ByteString, UsefulBuf_FROM_BYTE_ARRAY_LITERAL(pExectedBytes))) {
      return 2;
   }

   uint64_t uInt;
   QCBORDecode_GetUInt64InMapSZ(&DCtx, "dymo", &uInt);
   if(QCBORDecode_GetAndResetError(&DCtx)) {
      return 3;
   }
   if(uInt != 3) {
      return 4;
   }

#ifndef USEFULBUF_DISABLE_ALL_FLOAT
   double uDouble;
   QCBORDecode_GetDoubleConvertAllInMapSZ(&DCtx,
                                          "label2",
                                          0xff,
                                          &uDouble);

#ifndef QCBOR_DISABLE_FLOAT_HW_USE
   if(QCBORDecode_GetAndResetError(&DCtx)) {
      return 5;
   }
   if(uDouble != -16777474) {
      return 6;
   }
#else /* QCBOR_DISABLE_FLOAT_HW_USE */
   if(QCBORDecode_GetAndResetError(&DCtx) != QCBOR_ERR_HW_FLOAT_DISABLED) {
      return 7;
   }
#endif /* QCBOR_DISABLE_FLOAT_HW_USE */
#endif /* USEFULBUF_DISABLE_ALL_FLOAT */

   QCBORDecode_ExitMap(&DCtx);

   if(QCBORDecode_Finish(&DCtx)) {
      return 99;
   }

#else /* QCBOR_DISABLE_TAGS */
   /* The big num in the input is a CBOR tag and you can't do
    * map lookups in a map with a tag so this test does very little
    * when tags are disabled. That is OK, the test coverage is still
    * good when they are not.
    */
   if(QCBORDecode_GetAndResetError(&DCtx) != QCBOR_ERR_TAGS_DISABLED) {
      return 1002;
   }
#endif /*QCBOR_DISABLE_TAGS */

   return 0;
}
#endif /* QCBOR_DISABLE_INDEFINITE_LENGTH_STRINGS */


static const uint8_t spStringsTest[] = {
   0x63, 'a', 'b', 'c',
   0x43, 'd', 'e', 'f'
};

static const uint8_t spNotWellFormed[] = {
   0xff
};

int32_t SpiffyStringTest(void)
{
   QCBORDecodeContext DC;
   UsefulBufC         String;

   QCBORDecode_Init(&DC, ByteArrayLiteralToUsefulBufC(spStringsTest), 0);

   QCBORDecode_GetTextString(&DC, &String);
   if(QCBORDecode_GetError(&DC) != QCBOR_SUCCESS &&
      UsefulBuf_Compare(String,  SZLiteralToUsefulBufC("abc"))) {
      return 1;
   }

   QCBORDecode_GetByteString(&DC, &String);
   if(QCBORDecode_GetError(&DC) != QCBOR_SUCCESS &&
      UsefulBuf_Compare(String,  SZLiteralToUsefulBufC("def"))) {
      return 2;
   }

   QCBORDecode_Init(&DC, ByteArrayLiteralToUsefulBufC(spStringsTest), 0);
   QCBORDecode_GetByteString(&DC, &String);
   if(QCBORDecode_GetError(&DC) != QCBOR_ERR_UNEXPECTED_TYPE &&
      !UsefulBuf_IsNULLC(String)) {
      return 3;
   }

   QCBORDecode_Init(&DC, ByteArrayLiteralToUsefulBufC(spNotWellFormed), 0);
   QCBORDecode_GetByteString(&DC, &String);
   if(QCBORDecode_GetError(&DC) != QCBOR_ERR_BAD_BREAK &&
      !UsefulBuf_IsNULLC(String)) {
      return 4;
   }

#ifndef QCBOR_DISABLE_INDEFINITE_LENGTH_STRINGS
   return SpiffyIndefiniteLengthStringsTests();
#else
   return 0;
#endif

}



#ifndef QCBOR_DISABLE_NON_INTEGER_LABELS
/*
 * An array of an integer and an array. The second array contains
 * a bstr-wrapped map.
 *
 * [7, [h'A36D6669... (see next lines) 73']]
 *
 * {"first integer": 42,
 *   "an array of two strings": ["string1", "string2"],
 *    "map in a map":
 *      { "bytes 1": h'78787878',
 *        "bytes 2": h'79797979',
 *        "another int": 98,
 *        "text 2": "lies, damn lies and statistics"
 *      }
 *   }
 */

static const uint8_t pValidWrappedMapEncoded[] = {
   0x82, 0x07, 0x81, 0x58, 0x97,
   0xa3, 0x6d, 0x66, 0x69, 0x72, 0x73, 0x74, 0x20, 0x69, 0x6e,
   0x74, 0x65, 0x67, 0x65, 0x72, 0x18, 0x2a, 0x77, 0x61, 0x6e,
   0x20, 0x61, 0x72, 0x72, 0x61, 0x79, 0x20, 0x6f, 0x66, 0x20,
   0x74, 0x77, 0x6f, 0x20, 0x73, 0x74, 0x72, 0x69, 0x6e, 0x67,
   0x73, 0x82, 0x67, 0x73, 0x74, 0x72, 0x69, 0x6e, 0x67, 0x31,
   0x67, 0x73, 0x74, 0x72, 0x69, 0x6e, 0x67, 0x32, 0x6c, 0x6d,
   0x61, 0x70, 0x20, 0x69, 0x6e, 0x20, 0x61, 0x20, 0x6d, 0x61,
   0x70, 0xa4, 0x67, 0x62, 0x79, 0x74, 0x65, 0x73, 0x20, 0x31,
   0x44, 0x78, 0x78, 0x78, 0x78, 0x67, 0x62, 0x79, 0x74, 0x65,
   0x73, 0x20, 0x32, 0x44, 0x79, 0x79, 0x79, 0x79, 0x6b, 0x61,
   0x6e, 0x6f, 0x74, 0x68, 0x65, 0x72, 0x20, 0x69, 0x6e, 0x74,
   0x18, 0x62, 0x66, 0x74, 0x65, 0x78, 0x74, 0x20, 0x32, 0x78,
   0x1e, 0x6c, 0x69, 0x65, 0x73, 0x2c, 0x20, 0x64, 0x61, 0x6d,
   0x6e, 0x20, 0x6c, 0x69, 0x65, 0x73, 0x20, 0x61, 0x6e, 0x64,
   0x20, 0x73, 0x74, 0x61, 0x74, 0x69, 0x73, 0x74, 0x69, 0x63,
   0x73
};

#ifndef QCBOR_DISABLE_INDEFINITE_LENGTH_ARRAYS

/* As above, but the arrays are indefinite length */
static const uint8_t pValidIndefWrappedMapEncoded[] = {
   0x9f, 0x07, 0x9f, 0x58, 0x97,
   0xa3, 0x6d, 0x66, 0x69, 0x72, 0x73, 0x74, 0x20, 0x69, 0x6e,
   0x74, 0x65, 0x67, 0x65, 0x72, 0x18, 0x2a, 0x77, 0x61, 0x6e,
   0x20, 0x61, 0x72, 0x72, 0x61, 0x79, 0x20, 0x6f, 0x66, 0x20,
   0x74, 0x77, 0x6f, 0x20, 0x73, 0x74, 0x72, 0x69, 0x6e, 0x67,
   0x73, 0x82, 0x67, 0x73, 0x74, 0x72, 0x69, 0x6e, 0x67, 0x31,
   0x67, 0x73, 0x74, 0x72, 0x69, 0x6e, 0x67, 0x32, 0x6c, 0x6d,
   0x61, 0x70, 0x20, 0x69, 0x6e, 0x20, 0x61, 0x20, 0x6d, 0x61,
   0x70, 0xa4, 0x67, 0x62, 0x79, 0x74, 0x65, 0x73, 0x20, 0x31,
   0x44, 0x78, 0x78, 0x78, 0x78, 0x67, 0x62, 0x79, 0x74, 0x65,
   0x73, 0x20, 0x32, 0x44, 0x79, 0x79, 0x79, 0x79, 0x6b, 0x61,
   0x6e, 0x6f, 0x74, 0x68, 0x65, 0x72, 0x20, 0x69, 0x6e, 0x74,
   0x18, 0x62, 0x66, 0x74, 0x65, 0x78, 0x74, 0x20, 0x32, 0x78,
   0x1e, 0x6c, 0x69, 0x65, 0x73, 0x2c, 0x20, 0x64, 0x61, 0x6d,
   0x6e, 0x20, 0x6c, 0x69, 0x65, 0x73, 0x20, 0x61, 0x6e, 0x64,
   0x20, 0x73, 0x74, 0x61, 0x74, 0x69, 0x73, 0x74, 0x69, 0x63,
   0x73,
   0xff, 0xff
};
#endif /* ! QCBOR_DISABLE_NON_INTEGER_LABELS */

static const uint8_t pWithEmptyMap[] = {0x82, 0x18, 0x64, 0xa0};


#ifndef QCBOR_DISABLE_INDEFINITE_LENGTH_ARRAYS
static const uint8_t pWithEmptyMapInDef[] = {0x9f, 0x18, 0x64, 0xbf, 0xff, 0xff};
#endif /* QCBOR_DISABLE_INDEFINITE_LENGTH_ARRAYS */

#ifndef QCBOR_DISABLE_INDEFINITE_LENGTH_STRINGS
/*
 * An array of one that contains a byte string that is an indefinite
 * length string that CBOR wraps an array of three numbers [42, 43,
 * 44]. The byte string is an implicit tag 24.
 *
 * [
 *   (_ h'83', h'18', h'2A182B', h'182C')
 * ]
 */
static const uint8_t pWrappedByIndefiniteLength[] = {
   0x81,
   0x5f,
   0x41, 0x83,
   0x41, 0x18,
   0x43, 0x2A, 0x18, 0x2B,
   0x42, 0x18, 0x2C,
   0xff
};
#endif /* QCBOR_DISABLE_INDEFINITE_LENGTH_STRINGS */

#endif

#ifndef QCBOR_DISABLE_NON_INTEGER_LABELS
int32_t PeekAndRewindTest(void)
{
   QCBORItem          Item;
   QCBORError         nCBORError;
   QCBORDecodeContext DCtx;

   // Improvement: rework this test to use only integer labels.

   QCBORDecode_Init(&DCtx, UsefulBuf_FROM_BYTE_ARRAY_LITERAL(pValidMapEncoded), 0);

   if((nCBORError = QCBORDecode_PeekNext(&DCtx, &Item))) {
      return 100+(int32_t)nCBORError;
   }
   if(Item.uDataType != QCBOR_TYPE_MAP || Item.val.uCount != 3) {
      return 200;
   }

   QCBORDecode_VPeekNext(&DCtx, &Item);
   if((nCBORError = QCBORDecode_GetError(&DCtx))) {
      return 150+(int32_t)nCBORError;
   }
   if(Item.uDataType != QCBOR_TYPE_MAP || Item.val.uCount != 3) {
      return 250;
   }

   if((nCBORError = QCBORDecode_PeekNext(&DCtx, &Item))) {
      return (int32_t)nCBORError;
   }
   if(Item.uDataType != QCBOR_TYPE_MAP || Item.val.uCount != 3) {
      return 300;
   }

   if((nCBORError = QCBORDecode_PeekNext(&DCtx, &Item))) {
      return 400 + (int32_t)nCBORError;
   }
   if(Item.uDataType != QCBOR_TYPE_MAP || Item.val.uCount != 3) {
      return 500;
   }

   if((nCBORError = QCBORDecode_GetNext(&DCtx, &Item))) {
      return (int32_t)nCBORError;
   }
   if(Item.uDataType != QCBOR_TYPE_MAP || Item.val.uCount != 3) {
      return 600;
   }

   if((nCBORError = QCBORDecode_PeekNext(&DCtx, &Item))) {
      return 900 + (int32_t)nCBORError;
   }
   if(Item.uLabelType != QCBOR_TYPE_TEXT_STRING ||
      Item.uDataType != QCBOR_TYPE_INT64 ||
      Item.val.int64 != 42 ||
      Item.uDataAlloc ||
      Item.uLabelAlloc ||
      UsefulBufCompareToSZ(Item.label.string, "first integer")) {
      return 1000;
   }

   if((nCBORError = QCBORDecode_GetNext(&DCtx, &Item))) {
      return 1100 + (int32_t)nCBORError;
   }

   if(Item.uLabelType != QCBOR_TYPE_TEXT_STRING ||
      Item.uDataType != QCBOR_TYPE_INT64 ||
      Item.val.int64 != 42 ||
      Item.uDataAlloc ||
      Item.uLabelAlloc ||
      UsefulBufCompareToSZ(Item.label.string, "first integer")) {
      return 1200;
   }


   if((nCBORError = QCBORDecode_GetNext(&DCtx, &Item))) {
      return 1300 + (int32_t)nCBORError;
   }
   if(Item.uLabelType != QCBOR_TYPE_TEXT_STRING ||
      Item.uDataAlloc ||
      Item.uLabelAlloc ||
      UsefulBufCompareToSZ(Item.label.string, "an array of two strings") ||
      Item.uDataType != QCBOR_TYPE_ARRAY ||
      Item.val.uCount != 2) {
      return 1400;
   }

   if((nCBORError = QCBORDecode_GetNext(&DCtx, &Item))) {
      return 1500 + (int32_t)nCBORError;
   }
   if(Item.uDataType != QCBOR_TYPE_TEXT_STRING ||
      Item.uDataAlloc ||
      Item.uLabelAlloc ||
      UsefulBufCompareToSZ(Item.val.string, "string1")) {
      return 1600;
   }

   if((nCBORError = QCBORDecode_PeekNext(&DCtx, &Item))) {
      return 1700 + (int32_t)nCBORError;
   }
   if(Item.uDataType != QCBOR_TYPE_TEXT_STRING ||
      Item.uDataAlloc ||
      Item.uLabelAlloc ||
      UsefulBufCompareToSZ(Item.val.string, "string2")) {
      return 1800;
   }

   if((nCBORError = QCBORDecode_PeekNext(&DCtx, &Item))) {
      return (int32_t)nCBORError;
   }
   if(Item.uDataType != QCBOR_TYPE_TEXT_STRING ||
      Item.uDataAlloc ||
      Item.uLabelAlloc ||
      UsefulBufCompareToSZ(Item.val.string, "string2")) {
      return 1900;
   }

   if((nCBORError = QCBORDecode_GetNext(&DCtx, &Item))) {
      return (int32_t)nCBORError;
   }
   if(Item.uDataType != QCBOR_TYPE_TEXT_STRING ||
      Item.uDataAlloc ||
      Item.uLabelAlloc ||
      UsefulBufCompareToSZ(Item.val.string, "string2")) {
      return 2000;
   }


   if((nCBORError = QCBORDecode_GetNext(&DCtx, &Item))) {
      return 2100 + (int32_t)nCBORError;
   }
   if(Item.uLabelType != QCBOR_TYPE_TEXT_STRING ||
      Item.uDataAlloc ||
      Item.uLabelAlloc ||
      UsefulBufCompareToSZ(Item.label.string, "map in a map") ||
      Item.uDataType != QCBOR_TYPE_MAP ||
      Item.val.uCount != 4) {
      return 2100;
   }

   if((nCBORError = QCBORDecode_GetNext(&DCtx, &Item))) {
      return 2200 + (int32_t)nCBORError;
   }
   if(Item.uLabelType != QCBOR_TYPE_TEXT_STRING ||
      UsefulBuf_Compare(Item.label.string, UsefulBuf_FromSZ("bytes 1"))||
      Item.uDataType != QCBOR_TYPE_BYTE_STRING ||
      Item.uDataAlloc ||
      Item.uLabelAlloc ||
      UsefulBufCompareToSZ(Item.val.string, "xxxx")) {
      return 2300;
   }

   if((nCBORError = QCBORDecode_PeekNext(&DCtx, &Item))) {
      return 2400 + (int32_t)nCBORError;
   }
   if(Item.uLabelType != QCBOR_TYPE_TEXT_STRING ||
      UsefulBufCompareToSZ(Item.label.string, "bytes 2") ||
      Item.uDataType != QCBOR_TYPE_BYTE_STRING ||
      Item.uDataAlloc ||
      Item.uLabelAlloc ||
      UsefulBufCompareToSZ(Item.val.string, "yyyy")) {
      return 2500;
   }

   if((nCBORError = QCBORDecode_GetNext(&DCtx, &Item))) {
      return 2600 + (int32_t)nCBORError;
   }
   if(Item.uLabelType != QCBOR_TYPE_TEXT_STRING ||
      UsefulBufCompareToSZ(Item.label.string, "bytes 2") ||
      Item.uDataType != QCBOR_TYPE_BYTE_STRING ||
      Item.uDataAlloc ||
      Item.uLabelAlloc ||
      UsefulBufCompareToSZ(Item.val.string, "yyyy")) {
      return 2700;
   }

   if((nCBORError = QCBORDecode_GetNext(&DCtx, &Item))) {
      return 2800 + (int32_t)nCBORError;
   }
   if(Item.uLabelType != QCBOR_TYPE_TEXT_STRING ||
      Item.uDataAlloc ||
      Item.uLabelAlloc ||
      UsefulBufCompareToSZ(Item.label.string, "another int") ||
      Item.uDataType != QCBOR_TYPE_INT64 ||
      Item.val.int64 != 98) {
      return 2900;
   }

   if((nCBORError = QCBORDecode_PeekNext(&DCtx, &Item))) {
      return 3000 + (int32_t)nCBORError;
   }
   if(Item.uLabelType != QCBOR_TYPE_TEXT_STRING ||
      UsefulBuf_Compare(Item.label.string, UsefulBuf_FromSZ("text 2"))||
      Item.uDataType != QCBOR_TYPE_TEXT_STRING ||
      Item.uDataAlloc ||
      Item.uLabelAlloc ||
      UsefulBufCompareToSZ(Item.val.string, "lies, damn lies and statistics")) {
      return 3100;
   }

   if((nCBORError = QCBORDecode_GetNext(&DCtx, &Item))) {
      return 3200 + (int32_t)nCBORError;
   }
   if(Item.uLabelType != QCBOR_TYPE_TEXT_STRING ||
      UsefulBuf_Compare(Item.label.string, UsefulBuf_FromSZ("text 2"))||
      Item.uDataType != QCBOR_TYPE_TEXT_STRING ||
      Item.uDataAlloc ||
      Item.uLabelAlloc ||
      UsefulBufCompareToSZ(Item.val.string, "lies, damn lies and statistics")) {
      return 3300;
   }

   nCBORError = QCBORDecode_PeekNext(&DCtx, &Item);
   if(nCBORError != QCBOR_ERR_NO_MORE_ITEMS) {
      return 3300 + (int32_t)nCBORError;
   }

   QCBORDecode_VPeekNext(&DCtx, &Item);
   nCBORError = QCBORDecode_GetError(&DCtx);
   if(nCBORError != QCBOR_ERR_NO_MORE_ITEMS) {
      return 3400 + (int32_t)nCBORError;
   }

   QCBORDecode_VPeekNext(&DCtx, &Item);
   nCBORError = QCBORDecode_GetError(&DCtx);
   if(nCBORError != QCBOR_ERR_NO_MORE_ITEMS) {
      return 3500 + (int32_t)nCBORError;
   }


   // Rewind to top level after entering several maps
   QCBORDecode_Init(&DCtx, UsefulBuf_FROM_BYTE_ARRAY_LITERAL(pValidMapEncoded), 0);

   if((nCBORError = QCBORDecode_GetNext(&DCtx, &Item))) {
       return (int32_t)nCBORError;
    }
    if(Item.uDataType != QCBOR_TYPE_MAP ||
       Item.val.uCount != 3) {
       return 400;
    }

    if((nCBORError = QCBORDecode_GetNext(&DCtx, &Item))) {
       return 4000+(int32_t)nCBORError;
    }

    if(Item.uLabelType != QCBOR_TYPE_TEXT_STRING ||
       Item.uDataType != QCBOR_TYPE_INT64 ||
       Item.val.int64 != 42 ||
       Item.uDataAlloc ||
       Item.uLabelAlloc ||
       UsefulBufCompareToSZ(Item.label.string, "first integer")) {
       return 4100;
    }

    if((nCBORError = QCBORDecode_GetNext(&DCtx, &Item))) {
       return 4100+(int32_t)nCBORError;
    }
    if(Item.uLabelType != QCBOR_TYPE_TEXT_STRING ||
       Item.uDataAlloc ||
       Item.uLabelAlloc ||
       UsefulBufCompareToSZ(Item.label.string, "an array of two strings") ||
       Item.uDataType != QCBOR_TYPE_ARRAY ||
       Item.val.uCount != 2) {
       return 4200;
    }

    if((nCBORError = QCBORDecode_GetNext(&DCtx, &Item))) {
       return 4200+(int32_t)nCBORError;
    }
    if(Item.uDataType != QCBOR_TYPE_TEXT_STRING ||
       Item.uDataAlloc ||
       Item.uLabelAlloc ||
       UsefulBufCompareToSZ(Item.val.string, "string1")) {
       return 4300;
    }

    if((nCBORError = QCBORDecode_GetNext(&DCtx, &Item))) {
       return 4300+(int32_t)nCBORError;
    }
    if(Item.uDataType != QCBOR_TYPE_TEXT_STRING ||
       Item.uDataAlloc ||
       Item.uLabelAlloc ||
       UsefulBufCompareToSZ(Item.val.string, "string2")) {
       return 4400;
    }

   QCBORDecode_Rewind(&DCtx);

   if((nCBORError = QCBORDecode_GetNext(&DCtx, &Item))) {
       return 4400+(int32_t)nCBORError;
    }
    if(Item.uDataType != QCBOR_TYPE_MAP ||
       Item.val.uCount != 3) {
       return 4500;
    }

    if((nCBORError = QCBORDecode_GetNext(&DCtx, &Item))) {
       return (int32_t)nCBORError;
    }

    if(Item.uLabelType != QCBOR_TYPE_TEXT_STRING ||
       Item.uDataType != QCBOR_TYPE_INT64 ||
       Item.val.int64 != 42 ||
       Item.uDataAlloc ||
       Item.uLabelAlloc ||
       UsefulBufCompareToSZ(Item.label.string, "first integer")) {
       return 4600;
    }

    if((nCBORError = QCBORDecode_GetNext(&DCtx, &Item))) {
       return (int32_t)nCBORError;
    }
    if(Item.uLabelType != QCBOR_TYPE_TEXT_STRING ||
       Item.uDataAlloc ||
       Item.uLabelAlloc ||
       UsefulBufCompareToSZ(Item.label.string, "an array of two strings") ||
       Item.uDataType != QCBOR_TYPE_ARRAY ||
       Item.val.uCount != 2) {
       return 4700;
    }

    if((nCBORError = QCBORDecode_GetNext(&DCtx, &Item))) {
       return (int32_t)nCBORError;
    }
    if(Item.uDataType != QCBOR_TYPE_TEXT_STRING ||
       Item.uDataAlloc ||
       Item.uLabelAlloc ||
       UsefulBufCompareToSZ(Item.val.string, "string1")) {
       return 4800;
    }

    if((nCBORError = QCBORDecode_GetNext(&DCtx, &Item))) {
       return 4900+(int32_t)nCBORError;
    }
    if(Item.uDataType != QCBOR_TYPE_TEXT_STRING ||
       Item.uDataAlloc ||
       Item.uLabelAlloc ||
       UsefulBufCompareToSZ(Item.val.string, "string2")) {
       return 5000;
    }


   // Rewind an entered map
   QCBORDecode_Init(&DCtx, UsefulBuf_FROM_BYTE_ARRAY_LITERAL(pValidMapEncoded), 0);

   QCBORDecode_EnterMap(&DCtx, NULL);

   if((nCBORError = QCBORDecode_GetNext(&DCtx, &Item))) {
       return 5100+(int32_t)nCBORError;
   }

   if(Item.uLabelType != QCBOR_TYPE_TEXT_STRING ||
       Item.uDataType != QCBOR_TYPE_INT64 ||
       Item.val.int64 != 42 ||
       Item.uDataAlloc ||
       Item.uLabelAlloc ||
       UsefulBufCompareToSZ(Item.label.string, "first integer")) {
       return 5200;
    }

    if((nCBORError = QCBORDecode_GetNext(&DCtx, &Item))) {
       return 5200+(int32_t)nCBORError;
    }
    if(Item.uLabelType != QCBOR_TYPE_TEXT_STRING ||
       Item.uDataAlloc ||
       Item.uLabelAlloc ||
       UsefulBufCompareToSZ(Item.label.string, "an array of two strings") ||
       Item.uDataType != QCBOR_TYPE_ARRAY ||
       Item.val.uCount != 2) {
       return -5300;
    }

   QCBORDecode_Rewind(&DCtx);

   if((nCBORError = QCBORDecode_GetNext(&DCtx, &Item))) {
       return 5300+(int32_t)nCBORError;
   }

   if(Item.uLabelType != QCBOR_TYPE_TEXT_STRING ||
      Item.uDataType != QCBOR_TYPE_INT64 ||
      Item.val.int64 != 42 ||
      Item.uDataAlloc ||
      Item.uLabelAlloc ||
      UsefulBufCompareToSZ(Item.label.string, "first integer")) {
      return 5400;
   }

   if((nCBORError = QCBORDecode_GetNext(&DCtx, &Item))) {
      return 5400+(int32_t)nCBORError;
   }
   if(Item.uLabelType != QCBOR_TYPE_TEXT_STRING ||
      Item.uDataAlloc ||
      Item.uLabelAlloc ||
      UsefulBufCompareToSZ(Item.label.string, "an array of two strings") ||
      Item.uDataType != QCBOR_TYPE_ARRAY ||
      Item.val.uCount != 2) {
      return 5500;
   }


   // Rewind and entered array inside an entered map
   QCBORDecode_Init(&DCtx, UsefulBuf_FROM_BYTE_ARRAY_LITERAL(pValidMapEncoded), 0);

   QCBORDecode_EnterMap(&DCtx, NULL);

   QCBORDecode_EnterArrayFromMapSZ(&DCtx, "an array of two strings");

   if((nCBORError = QCBORDecode_GetNext(&DCtx, &Item))) {
      return 5600+(int32_t)nCBORError;
   }
   if(Item.uDataType != QCBOR_TYPE_TEXT_STRING ||
      Item.uDataAlloc ||
      Item.uLabelAlloc ||
      UsefulBufCompareToSZ(Item.val.string, "string1")) {
      return 5700;
   }

   QCBORDecode_Rewind(&DCtx);

   if((nCBORError = QCBORDecode_GetNext(&DCtx, &Item))) {
      return 5700+(int32_t)nCBORError;
   }
   if(Item.uDataType != QCBOR_TYPE_TEXT_STRING ||
      Item.uDataAlloc ||
      Item.uLabelAlloc ||
      UsefulBufCompareToSZ(Item.val.string, "string1")) {
      return 5800;
   }

   if((nCBORError = QCBORDecode_GetNext(&DCtx, &Item))) {
      return (int32_t)nCBORError;
   }
   if(Item.uDataType != QCBOR_TYPE_TEXT_STRING ||
      Item.uDataAlloc ||
      Item.uLabelAlloc ||
      UsefulBufCompareToSZ(Item.val.string, "string2")) {
      return 5900;
   }

   QCBORDecode_Rewind(&DCtx);

   if((nCBORError = QCBORDecode_GetNext(&DCtx, &Item))) {
      return 5900+(int32_t)nCBORError;
   }
   if(Item.uDataType != QCBOR_TYPE_TEXT_STRING ||
      Item.uDataAlloc ||
      Item.uLabelAlloc ||
      UsefulBufCompareToSZ(Item.val.string, "string1")) {
      return 6000;
   }


   // Rewind a byte string inside an array inside an array
   QCBORDecode_Init(&DCtx, UsefulBuf_FROM_BYTE_ARRAY_LITERAL(pValidWrappedMapEncoded), 0);

   QCBORDecode_EnterArray(&DCtx, NULL);

   uint64_t i;
   QCBORDecode_GetUInt64(&DCtx, &i);

   QCBORDecode_EnterArray(&DCtx, NULL);

   QCBORDecode_EnterBstrWrapped(&DCtx, QCBOR_TAG_REQUIREMENT_NOT_A_TAG, NULL);
   if(QCBORDecode_GetError(&DCtx)) {
      return 6100;
   }

   if((nCBORError = QCBORDecode_GetNext(&DCtx, &Item))) {
      return (int32_t)nCBORError;
   }
   if(Item.uDataType != QCBOR_TYPE_MAP || Item.val.uCount != 3) {
      return 6200;
   }

   QCBORDecode_Rewind(&DCtx);

   if((nCBORError = QCBORDecode_GetNext(&DCtx, &Item))) {
      return 6300+(int32_t)nCBORError;
   }
   if(Item.uDataType != QCBOR_TYPE_MAP || Item.val.uCount != 3) {
      return 6400;
   }

#ifndef QCBOR_DISABLE_INDEFINITE_LENGTH_ARRAYS
   // Rewind a byte string inside an indefinite-length array inside
   // indefinite-length array

   QCBORDecode_Init(&DCtx, UsefulBuf_FROM_BYTE_ARRAY_LITERAL(pValidIndefWrappedMapEncoded), 0);

   QCBORDecode_EnterArray(&DCtx, NULL);

   QCBORDecode_GetUInt64(&DCtx, &i);

   QCBORDecode_EnterArray(&DCtx, NULL);

   QCBORDecode_EnterBstrWrapped(&DCtx, QCBOR_TAG_REQUIREMENT_NOT_A_TAG, NULL);
   if(QCBORDecode_GetError(&DCtx)) {
      return 6500;
   }

   if((nCBORError = QCBORDecode_GetNext(&DCtx, &Item))) {
      return 6600+(int32_t)nCBORError;
   }
   if(Item.uDataType != QCBOR_TYPE_MAP || Item.val.uCount != 3) {
      return 6700;
   }

   QCBORDecode_Rewind(&DCtx);

   if((nCBORError = QCBORDecode_GetNext(&DCtx, &Item))) {
      return 6800+(int32_t)nCBORError;
   }
   if(Item.uDataType != QCBOR_TYPE_MAP || Item.val.uCount != 3) {
      return 6900;
   }
#endif

   // Rewind an empty map
   // [100, {}]
   QCBORDecode_Init(&DCtx, UsefulBuf_FROM_BYTE_ARRAY_LITERAL(pWithEmptyMap), 0);
   QCBORDecode_EnterArray(&DCtx, NULL);
   QCBORDecode_GetUInt64(&DCtx, &i);
   if(i != 100) {
      return 7010;
   }
   QCBORDecode_EnterMap(&DCtx, NULL);

   /* Do it 5 times to be sure multiple rewinds work */
   for(int n = 0; n < 5; n++) {
      nCBORError = QCBORDecode_GetNext(&DCtx, &Item);
      if(nCBORError != QCBOR_ERR_NO_MORE_ITEMS) {
         return 7000 + n;
      }
      QCBORDecode_Rewind(&DCtx);
   }
   QCBORDecode_ExitMap(&DCtx);
   QCBORDecode_Rewind(&DCtx);
   QCBORDecode_GetUInt64(&DCtx, &i);
   if(i != 100) {
      return 7010;
   }
   QCBORDecode_ExitArray(&DCtx);
   QCBORDecode_Rewind(&DCtx);
   QCBORDecode_EnterArray(&DCtx, NULL);
   i = 9;
   QCBORDecode_GetUInt64(&DCtx, &i);
   if(i != 100) {
      return 7020;
   }
   if(QCBORDecode_GetError(&DCtx)){
      return 7030;
   }

   // Rewind an empty indefinite length map
#ifndef QCBOR_DISABLE_INDEFINITE_LENGTH_ARRAYS
   QCBORDecode_Init(&DCtx, UsefulBuf_FROM_BYTE_ARRAY_LITERAL(pWithEmptyMapInDef), 0);
   QCBORDecode_EnterArray(&DCtx, NULL);
   QCBORDecode_GetUInt64(&DCtx, &i);
   if(i != 100) {
      return 7810;
   }
   QCBORDecode_EnterMap(&DCtx, NULL);

   /* Do it 5 times to be sure multiple rewinds work */
   for(int n = 0; n < 5; n++) {
      nCBORError = QCBORDecode_GetNext(&DCtx, &Item);
      if(nCBORError != QCBOR_ERR_NO_MORE_ITEMS) {
         return 7800 + n;
      }
      QCBORDecode_Rewind(&DCtx);
   }
   QCBORDecode_ExitMap(&DCtx);
   QCBORDecode_Rewind(&DCtx);
   QCBORDecode_GetUInt64(&DCtx, &i);
   if(i != 100) {
      return 7810;
   }
   QCBORDecode_ExitArray(&DCtx);
   QCBORDecode_Rewind(&DCtx);
   QCBORDecode_EnterArray(&DCtx, NULL);
   i = 9;
   QCBORDecode_GetUInt64(&DCtx, &i);
   if(i != 100) {
      return 7820;
   }
   if(QCBORDecode_GetError(&DCtx)){
      return 7830;
   }
#endif /* QCBOR_DISABLE_INDEFINITE_LENGTH_ARRAYS */

   // Rewind an indefnite length byte-string wrapped sequence
#ifndef QCBOR_DISABLE_INDEFINITE_LENGTH_STRINGS
   QCBORDecode_Init(&DCtx,
                    UsefulBuf_FROM_BYTE_ARRAY_LITERAL(pWrappedByIndefiniteLength),
                    0);
   UsefulBuf_MAKE_STACK_UB(Pool, 100);
   QCBORDecode_SetMemPool(&DCtx, Pool, 0);

   QCBORDecode_EnterArray(&DCtx, NULL);
   QCBORDecode_EnterBstrWrapped(&DCtx, 2, NULL);
   if(QCBORDecode_GetError(&DCtx) != QCBOR_ERR_CANNOT_ENTER_ALLOCATED_STRING) {
      return 7300;
   }

   /*
    Improvement: Fix QCBORDecode_EnterBstrWrapped() so it can work on
    allocated strings. This is a fairly big job because of all the
    UsefulBuf internal book keeping that needs tweaking.
   QCBORDecode_GetUInt64(&DCtx, &i);
   if(i != 42) {
      return 7110;
   }
   QCBORDecode_Rewind(&DCtx);
   QCBORDecode_GetUInt64(&DCtx, &i);
   if(i != 42) {
      return 7220;
   }
    */

#endif /* ! QCBOR_DISABLE_INDEFINITE_LENGTH_STRINGS */


   // Rewind an indefnite length byte-string wrapped sequence

   return 0;
}

#endif /* ! QCBOR_DISABLE_NON_INTEGER_LABELS */


static const uint8_t spBooleansInMap[] =
{
   0xa1, 0x08, 0xf5
};

static const uint8_t spBooleansInMapWrongType[] =
{
   0xa1, 0x08, 0xf6
};

static const uint8_t spBooleansInMapNWF[] =
{
   0xa1, 0x08, 0x1a
};

static const uint8_t spNullInMap[] =
{
   0xa1, 0x08, 0xf6
};

static const uint8_t spUndefinedInMap[] =
{
   0xa1, 0x08, 0xf7
};


#ifndef QCBOR_DISABLE_TAGS
static const uint8_t spTaggedSimples[] =
{
   0xd8, 0x58, 0xd8, 0x2c, 0xd6, 0xf5,
   0xd9, 0x0f, 0xA0, 0xf7
};
#endif /* ! QCBOR_DISABLE_TAGS */



int32_t BoolTest(void)
{
   QCBORDecodeContext DCtx;
   bool               b;

   QCBORDecode_Init(&DCtx,
                    UsefulBuf_FROM_BYTE_ARRAY_LITERAL(spBooleansInMap),
                    0);
   QCBORDecode_EnterMap(&DCtx, NULL);
   QCBORDecode_GetBool(&DCtx, &b);
   if(QCBORDecode_GetAndResetError(&DCtx) || !b) {
      return 1;
   }

   QCBORDecode_GetBoolInMapN(&DCtx, 7, &b);
   if(QCBORDecode_GetAndResetError(&DCtx) != QCBOR_ERR_LABEL_NOT_FOUND) {
       return 2;
   }

   QCBORDecode_GetBoolInMapN(&DCtx, 8, &b);
   if(QCBORDecode_GetAndResetError(&DCtx) || !b) {
      return 3;
   }


   QCBORDecode_GetBoolInMapSZ(&DCtx, "xx", &b);
   if(QCBORDecode_GetAndResetError(&DCtx) != QCBOR_ERR_LABEL_NOT_FOUND) {
       return 4;
    }

   QCBORDecode_Init(&DCtx,
                    UsefulBuf_FROM_BYTE_ARRAY_LITERAL(spBooleansInMapWrongType),
                    0);
   QCBORDecode_EnterMap(&DCtx, NULL);
   QCBORDecode_GetBool(&DCtx, &b);
   if(QCBORDecode_GetAndResetError(&DCtx) != QCBOR_ERR_UNEXPECTED_TYPE) {
      return 5;
   }

   QCBORDecode_Init(&DCtx,
                    UsefulBuf_FROM_BYTE_ARRAY_LITERAL(spBooleansInMapNWF),
                    0);
   QCBORDecode_EnterMap(&DCtx, NULL);
   QCBORDecode_GetBool(&DCtx, &b);
   if(QCBORDecode_GetAndResetError(&DCtx) != QCBOR_ERR_HIT_END) {
      return 6;
   }


   QCBORDecode_Init(&DCtx,
                    UsefulBuf_FROM_BYTE_ARRAY_LITERAL(spNullInMap),
                    0);
   QCBORDecode_EnterMap(&DCtx, NULL);
   QCBORDecode_GetNull(&DCtx);
   if(QCBORDecode_GetAndResetError(&DCtx)) {
      return 7;
   }

   QCBORDecode_Init(&DCtx,
                    UsefulBuf_FROM_BYTE_ARRAY_LITERAL(spBooleansInMap),
                    0);
   QCBORDecode_EnterMap(&DCtx, NULL);
   QCBORDecode_GetNull(&DCtx);
   if(QCBORDecode_GetAndResetError(&DCtx) != QCBOR_ERR_UNEXPECTED_TYPE) {
      return 8;
   }

   QCBORDecode_Init(&DCtx,
                    UsefulBuf_FROM_BYTE_ARRAY_LITERAL(spNullInMap),
                    0);
   QCBORDecode_EnterMap(&DCtx, NULL);
   QCBORDecode_GetNullInMapN(&DCtx, 8);
   if(QCBORDecode_GetAndResetError(&DCtx)) {
      return 9;
   }

   QCBORDecode_Init(&DCtx,
                    UsefulBuf_FROM_BYTE_ARRAY_LITERAL(spBooleansInMap),
                    0);
   QCBORDecode_EnterMap(&DCtx, NULL);
   QCBORDecode_GetNullInMapN(&DCtx, 8);
   if(QCBORDecode_GetAndResetError(&DCtx) != QCBOR_ERR_UNEXPECTED_TYPE) {
      return 10;
   }

   QCBORDecode_Init(&DCtx,
                    UsefulBuf_FROM_BYTE_ARRAY_LITERAL(spBooleansInMapNWF),
                    0);
   QCBORDecode_EnterMap(&DCtx, NULL);
   QCBORDecode_GetUndefined(&DCtx);
   if(QCBORDecode_GetAndResetError(&DCtx) != QCBOR_ERR_HIT_END) {
      return 11;
   }

   QCBORDecode_Init(&DCtx,
                    UsefulBuf_FROM_BYTE_ARRAY_LITERAL(spUndefinedInMap),
                    0);
   QCBORDecode_EnterMap(&DCtx, NULL);
   QCBORDecode_GetUndefined(&DCtx);
   if(QCBORDecode_GetAndResetError(&DCtx)) {
      return 12;
   }

   QCBORDecode_Init(&DCtx,
                    UsefulBuf_FROM_BYTE_ARRAY_LITERAL(spBooleansInMap),
                    0);
   QCBORDecode_EnterMap(&DCtx, NULL);
   QCBORDecode_GetUndefined(&DCtx);
   if(QCBORDecode_GetAndResetError(&DCtx) != QCBOR_ERR_UNEXPECTED_TYPE) {
      return 13;
   }

   QCBORDecode_Init(&DCtx,
                    UsefulBuf_FROM_BYTE_ARRAY_LITERAL(spUndefinedInMap),
                    0);
   QCBORDecode_EnterMap(&DCtx, NULL);
   QCBORDecode_GetUndefinedInMapN(&DCtx, 8);
   if(QCBORDecode_GetAndResetError(&DCtx)) {
      return 14;
   }

   QCBORDecode_Init(&DCtx,
                    UsefulBuf_FROM_BYTE_ARRAY_LITERAL(spBooleansInMap),
                    0);
   QCBORDecode_EnterMap(&DCtx, NULL);
   QCBORDecode_GetUndefinedInMapN(&DCtx, 8);
   if(QCBORDecode_GetAndResetError(&DCtx) != QCBOR_ERR_UNEXPECTED_TYPE) {
      return 15;
   }

   QCBORDecode_Init(&DCtx,
                    UsefulBuf_FROM_BYTE_ARRAY_LITERAL(spBooleansInMapNWF),
                    0);
   QCBORDecode_EnterMap(&DCtx, NULL);
   QCBORDecode_GetUndefined(&DCtx);
   if(QCBORDecode_GetAndResetError(&DCtx) != QCBOR_ERR_HIT_END) {
      return 15;
   }

#ifndef QCBOR_DISABLE_TAGS
   QCBORDecode_Init(&DCtx,
                    UsefulBuf_FROM_BYTE_ARRAY_LITERAL(spTaggedSimples),
                    0);
   QCBORDecode_CompatibilityV1(&DCtx);

   QCBORDecode_GetBool(&DCtx, &b);
   if(QCBORDecode_GetAndResetError(&DCtx) != QCBOR_SUCCESS) {
      return 410;
   }   
   if(QCBORDecode_GetNthTagOfLast(&DCtx, 0) != 22) {
      return 401;
   }
   if(QCBORDecode_GetNthTagOfLast(&DCtx, 1) != 44) {
      return 402;
   }
   if(QCBORDecode_GetNthTagOfLast(&DCtx, 2) != 88) {
      return 403;
   }
   if(QCBORDecode_GetNthTagOfLast(&DCtx, 3) != CBOR_TAG_INVALID64) {
      return 404;
   }
   QCBORDecode_GetUndefined(&DCtx);
   if(QCBORDecode_GetNthTagOfLast(&DCtx, 0) != 4000) {
      return 405;
   }
   if(QCBORDecode_GetNthTagOfLast(&DCtx, 1) != CBOR_TAG_INVALID64) {
      return 406;
   }
   QCBORDecode_GetNull(&DCtx); /* Off the end */
   if(QCBORDecode_GetNthTagOfLast(&DCtx, 0) != CBOR_TAG_INVALID64) {
      return 407;
   }
#endif /* ! QCBOR_DISABLE_TAGS */

   return 0;
}



#ifndef USEFULBUF_DISABLE_ALL_FLOAT
#ifndef QCBOR_DISABLE_PREFERRED_FLOAT
#define PREFERRED_ERR    QCBOR_ERR_PREFERRED_CONFORMANCE
#define DCBOR_FLOAT_ERR  QCBOR_ERR_DCBOR_CONFORMANCE
#define HALF_FLOAT_ERR   QCBOR_ERR_DCBOR_CONFORMANCE
#else /* ! QCBOR_DISABLE_PREFERRED_FLOAT */
#define PREFERRED_ERR    QCBOR_ERR_CANT_CHECK_FLOAT_CONFORMANCE
#define DCBOR_FLOAT_ERR  QCBOR_ERR_CANT_CHECK_FLOAT_CONFORMANCE
#define HALF_FLOAT_ERR   QCBOR_ERR_PREFERRED_FLOAT_DISABLED
#endif /* ! QCBOR_DISABLE_PREFERRED_FLOAT */
#else /* ! USEFULBUF_DISABLE_ALL_FLOAT */
#define PREFERRED_ERR    QCBOR_ERR_ALL_FLOAT_DISABLED
#define DCBOR_FLOAT_ERR  QCBOR_ERR_ALL_FLOAT_DISABLED
#define HALF_FLOAT_ERR   QCBOR_ERR_ALL_FLOAT_DISABLED
#endif /* ! USEFULBUF_DISABLE_ALL_FLOAT */


/* These are all well-formed and valid CBOR, but fail
 * conformance with preferred, deterministic or dCBOR.
 */
static const struct DecodeFailTestInput DecodeConformanceFailures[] = {
   /* --- Major type 0 and 1 not shortest-form --- */
   { "zero encoded in 2 bytes",
      QCBOR_DECODE_MODE_PREFERRED,
      {"\x18\x00", 2},
      QCBOR_ERR_PREFERRED_CONFORMANCE
   },
   { "23 encoded in 2 bytes",
      QCBOR_DECODE_MODE_PREFERRED,
      {"\x18\x17", 2},
      QCBOR_ERR_PREFERRED_CONFORMANCE
   },
   { "255 encoded in 3 bytes",
      QCBOR_DECODE_MODE_PREFERRED,
      {"\x19\x00\xff", 3},
      QCBOR_ERR_PREFERRED_CONFORMANCE
   },
   { "65535 encoded in 5 bytes",
      QCBOR_DECODE_MODE_PREFERRED,
      {"\x1a\x00\x00\xff\xff", 5},
      QCBOR_ERR_PREFERRED_CONFORMANCE
   },
   { "4294967295 encoded in 9 bytes",
      QCBOR_DECODE_MODE_PREFERRED,
      {"\x1b\x00\x00\x00\x00\xff\xff\xff\xff", 9},
      QCBOR_ERR_PREFERRED_CONFORMANCE
   },
   { "-24 encoded in 2 bytes",
      QCBOR_DECODE_MODE_PREFERRED,
      {"\x38\x17", 2},
      QCBOR_ERR_PREFERRED_CONFORMANCE
   },
   { "-256 encoded in 3 bytes",
      QCBOR_DECODE_MODE_PREFERRED,
      {"\x39\x00\xff", 3},
      QCBOR_ERR_PREFERRED_CONFORMANCE
   },
   { "-65536 encoded in 5 bytes",
      QCBOR_DECODE_MODE_PREFERRED,
      {"\x3a\x00\x00\xff\xff", 5},
      QCBOR_ERR_PREFERRED_CONFORMANCE
   },
   { "-4294967296 encoded in 9 bytes",
      QCBOR_DECODE_MODE_PREFERRED,
      {"\x3b\x00\x00\x00\x00\xff\xff\xff\xff", 9},
      QCBOR_ERR_PREFERRED_CONFORMANCE
   },
   /* TODO: what to do about this test?
    { "65-bit negative not allowed in dCBOR",
    QCBOR_DECODE_MODE_DCBOR,
    {"\x3b\xff\xff\xff\xff\xff\xff\xff\xff", 9},
    QCBOR_ERR_DCBOR_CONFORMANCE
    },*/

   /* --- Simple values not allowed in dCBOR --- */
   { "undefined not allowed in dCBOR",
      QCBOR_DECODE_MODE_DCBOR,
      {"\xf7", 1},
      QCBOR_ERR_DCBOR_CONFORMANCE
   },
   { "Simple value 0 not allowed in dCBOR",
      QCBOR_DECODE_MODE_DCBOR,
      {"\xe0", 1},
      QCBOR_ERR_DCBOR_CONFORMANCE
   },
   { "Simple value 19 not allowed in dCBOR",
      QCBOR_DECODE_MODE_DCBOR,
      {"\xf3", 1},
      QCBOR_ERR_DCBOR_CONFORMANCE
   },
   { "Simple value 32 not allowed in dCBOR",
      QCBOR_DECODE_MODE_DCBOR,
      {"\xF8\x20", 2},
      QCBOR_ERR_DCBOR_CONFORMANCE
   },
   { "Simple value 255 not allowed in dCBOR",
      QCBOR_DECODE_MODE_DCBOR,
      {"\xF8\xff", 2},
      QCBOR_ERR_DCBOR_CONFORMANCE
   },

   /* --- Floats not in shortest-form --- */
   { "1.5 single should be half",
      QCBOR_DECODE_MODE_PREFERRED,
      {"\xfa\x3f\xc0\x00\x00", 5},
      PREFERRED_ERR
   },
   { "1.5 double should be half",
      QCBOR_DECODE_MODE_PREFERRED,
      {"\xfb\x3f\xf8\x00\x00\x00\x00\x00\x00", 9},
      PREFERRED_ERR
   },
   { "8388607.0 double should be single",
      QCBOR_DECODE_MODE_PREFERRED,
      {"\xFB\x41\x5F\xFF\xFF\xC0\x00\x00\x00", 9},
      PREFERRED_ERR
   },
   { "3.0517578125E-5 double should be half",
      QCBOR_DECODE_MODE_PREFERRED,
      {"\xFB\x3F\x00\x00\x00\x00\x00\x00\x00", 9},
      PREFERRED_ERR
   },
   { "255.875 single should be half",
      QCBOR_DECODE_MODE_PREFERRED,
      {"\xfa\x43\x7f\xe0\x00", 5},
      PREFERRED_ERR
   },
   { "INFINITY single should be half",
      QCBOR_DECODE_MODE_PREFERRED,
      {"\xfa\x7f\x80\x00\x00", 5},
      PREFERRED_ERR
   },
   { "INFINITY double should be half",
      QCBOR_DECODE_MODE_PREFERRED,
      {"\xfb\x7f\xf0\x00\x00\x00\x00\x00\x00", 9},
      PREFERRED_ERR
   },
   { "-INFINITY single should be half",
      QCBOR_DECODE_MODE_PREFERRED,
      {"\xfa\xff\x80\x00\x00", 5},
      PREFERRED_ERR
   },
   { "-INFINITY double should be half",
      QCBOR_DECODE_MODE_PREFERRED,
      {"\xfb\xff\xf0\x00\x00\x00\x00\x00\x00", 9},
      PREFERRED_ERR
   },
   { "NAN single should be half",
      QCBOR_DECODE_MODE_PREFERRED,
      {"\xfa\x7f\xc0\x00\x00", 5},
      PREFERRED_ERR
   },
   { "NAN double should be half",
      QCBOR_DECODE_MODE_PREFERRED,
      {"\xfb\x7f\xf8\x00\x00\x00\x00\x00\x00", 9},
      PREFERRED_ERR
   },
   { "NAN half with payload (signaling)",
      QCBOR_DECODE_MODE_DCBOR,
      {"\xf9\x7e\x01", 3},
      HALF_FLOAT_ERR
   },
   { "NAN single with payload (signaling)",
      QCBOR_DECODE_MODE_DCBOR,
      {"\xfa\x7f\xc0\x00\x01", 5},
      DCBOR_FLOAT_ERR
   },
   { "NAN double with payload (signaling)",
      QCBOR_DECODE_MODE_DCBOR,
      {"\xfb\x7f\xf8\x00\x00\x00\x00\x00\x01", 9},
      DCBOR_FLOAT_ERR
   },
   { "NAN half with some payload",
      QCBOR_DECODE_MODE_DCBOR,
      {"\xf9\x7e\x80", 3},
      HALF_FLOAT_ERR
   },
   { "NAN single with some payload",
      QCBOR_DECODE_MODE_DCBOR,
      {"\xfa\x7f\xc4\x00\x00", 5},
      DCBOR_FLOAT_ERR
   },
   { "NAN double with some payload",
      QCBOR_DECODE_MODE_DCBOR,
      {"\xfb\x7f\xf8\x01\x01\x00\x00\x00\x00", 9},
      DCBOR_FLOAT_ERR
   },

   /* --- Floats that should be integers --- */
   { "0 half not an integer in dCBOR",
      QCBOR_DECODE_MODE_DCBOR,
      {"\xf9\x00\x00", 3},
      HALF_FLOAT_ERR
   },
   { "0 double not an integer in dCBOR",
      QCBOR_DECODE_MODE_DCBOR,
      {"\xfb\x00\x00\x00\x00\x00\x00\x00\x00", 9},
      DCBOR_FLOAT_ERR
   },
   { "-0 half not an integer in dCBOR",
      QCBOR_DECODE_MODE_DCBOR,
      {"\xf9\x80\x00", 3},
      HALF_FLOAT_ERR
   },
   { "18446744073709550000 double not an integer in dCBOR",
      QCBOR_DECODE_MODE_DCBOR,
      {"\xFB\x43\xEF\xFF\xFF\xFF\xFF\xFF\xFF", 9},
      DCBOR_FLOAT_ERR
   },
   { "4294967295 double not an integer in dCBOR",
      QCBOR_DECODE_MODE_DCBOR,
      {"\xFB\x41\xEF\xFF\xFF\xFF\xE0\x00\x00", 9},
      DCBOR_FLOAT_ERR
   },
   { "65535 single not an integer in dCBOR",
      QCBOR_DECODE_MODE_DCBOR,
      {"\xFA\x47\x7F\xFF\x00", 5},
      DCBOR_FLOAT_ERR
   },
   { "255 half not an integer in dCBOR",
      QCBOR_DECODE_MODE_DCBOR,
      {"\xF9\x5C\x00", 3},
      HALF_FLOAT_ERR
   },
   { "-1 half not an integer in dCBOR",
      QCBOR_DECODE_MODE_DCBOR,
      {"\xF9\xBC\x00", 3},
      HALF_FLOAT_ERR
   },

   /* --- Various non-shortest-form CBOR arguments ---*/
   { "byte string length not-shortest form",
      QCBOR_DECODE_MODE_DCBOR,
      {"\x59\x00\x01\x99", 4},
      QCBOR_ERR_PREFERRED_CONFORMANCE
   },
   { "array length not-shortest form",
      QCBOR_DECODE_MODE_DCBOR,
      {"\x9a\x00\x00\x00\x02\x05\x06", 7},
      QCBOR_ERR_PREFERRED_CONFORMANCE
   },
   { "tag number not shortest-form",
      QCBOR_DECODE_MODE_DCBOR,
      {"\xd9\x00\xff\x00", 4},
      QCBOR_ERR_PREFERRED_CONFORMANCE
   },
#if !defined(QCBOR_DISABLE_TAGS) && !defined(QCBOR_DISABLE_PREFERRED_FLOAT)
   { "tag number on lable not shortest-form",
      QCBOR_DECODE_MODE_PREFERRED,
      {"\xA3\xC1\x00\x61\x61\xD8\x01\x00\x61\x62\xD9\x00\x01\x00\x61\x63", 16},
      QCBOR_ERR_PREFERRED_CONFORMANCE
   },
#endif

   /* --- Indefinite lengths --- */
   { "indefinite-length byte string",
      QCBOR_DECODE_MODE_DCBOR,
      {"\x5f\x62\x68\x69\xff", 5},
      QCBOR_ERR_PREFERRED_CONFORMANCE
   },
   { "indefinite-length text string",
      QCBOR_DECODE_MODE_DCBOR,
      {"\x7f\x62\x68\x69\xff", 5},
      QCBOR_ERR_PREFERRED_CONFORMANCE
   },
   { "indefinite-length array",
      QCBOR_DECODE_MODE_DCBOR,
      {"\x9f\xff", 2},
      QCBOR_ERR_PREFERRED_CONFORMANCE
   },
   { "indefinite-length map",
      QCBOR_DECODE_MODE_DCBOR,
      {"\xbf\xff", 2},
      QCBOR_ERR_PREFERRED_CONFORMANCE
   },

   /* --- Unsorted maps --- */
#ifndef QCBOR_DISABLE_NON_INTEGER_LABELS
   { "simple unsorted map with text labels",
      QCBOR_DECODE_MODE_DETERMINISTIC,
      {"\xa2\x61\x62\x00\x61\x61\x01", 7},
      QCBOR_ERR_UNSORTED
   },
#endif /* ! QCBOR_DISABLE_NON_INTEGER_LABELS */
   { "reverse sorted map with integer labels",
      QCBOR_DECODE_MODE_DETERMINISTIC,
      {"\xa5\x19\x03\xE8\xf6\x18\x64\xf6\x00\xf6\x29\xf6\x3A\x00\x01\x86\x9f\xf6", 18},
      QCBOR_ERR_UNSORTED
   },
   {"map with out-of-order labels that are arrays",
      QCBOR_DECODE_MODE_DETERMINISTIC,
      {"\xA3\x83\x00\x01\x02\x61\x63\x83\x00\x01\x00\x61\x61\x83\x00\x01\x01\x61\x62", 19},
      QCBOR_ERR_MAP_LABEL_TYPE
   },
#if !defined(QCBOR_DISABLE_TAGS) && !defined(QCBOR_DISABLE_PREFERRED_FLOAT)
   { "unsorted map with labels of all types including arrays and maps",
      QCBOR_DECODE_MODE_DETERMINISTIC,
      {"\xA8\x80\x07\xC1\x18\x58\x02\x64\x74\x65\x78\x74\x03\x01\x01\xA0\x04"
         "\x42\x78\x78\x05\xF5\x06\xFB\x40\x21\x8A\x3D\x70\xA3\xD7\x0A\x07", 33},
      QCBOR_ERR_MAP_LABEL_TYPE
   },
   { "unsorted map with labels of all non-aggregate types",
      QCBOR_DECODE_MODE_DETERMINISTIC,
      {"\xA6\xC1\x18\x58\x02\x64\x74\x65\x78\x74\x03\x01\x01"
         "\x42\x78\x78\x05\xF5\x06\xFB\x40\x21\x8A\x3D\x70\xA3\xD7\x0A\x07", 29},
      QCBOR_ERR_UNSORTED
   },
   {"map with out-of-order labels that have tags",
      QCBOR_DECODE_MODE_DETERMINISTIC,
      {"\xA3\xC1\x18\x63\x61\x61\xD9\x07\xD0\x18\x63\x61\x63\xD8\x30\x18\x63\x61\x62", 19},
      QCBOR_ERR_UNSORTED
   },
#endif

   /* --- Maps with dup labels --- */
   { "simple map with dup integer labels",
      QCBOR_DECODE_MODE_DETERMINISTIC,
      {"\xa2\x00\x00\x00\x00", 5},
      QCBOR_ERR_DUPLICATE_LABEL
   },
   {"map with dup map labels",
      QCBOR_DECODE_MODE_DETERMINISTIC,
      {"\xA3\xA1\x03\x03\x61\x61\xA1\x02\x02\x61\x62\xA1\x03\x03\x61\x63", 16},
      QCBOR_ERR_MAP_LABEL_TYPE
   },

   /* --- Maps with bad labels --- */
   { "map with invalid label",
      QCBOR_DECODE_MODE_DETERMINISTIC,
      {"\xa1\x1c\x01", 3},
      QCBOR_ERR_UNSUPPORTED
   },

   { "map with array label with invalid parts",
      QCBOR_DECODE_MODE_DETERMINISTIC,
      {"\xa1\x81\x1c\x01", 4},
      QCBOR_ERR_MAP_LABEL_TYPE
   },
   { "map with map label ",
      QCBOR_DECODE_MODE_DETERMINISTIC,
      {"\xa1\xa1\x00\x01\x02", 5},
      QCBOR_ERR_MAP_LABEL_TYPE
   },
   { "map with map label with non-preferred part",
      QCBOR_DECODE_MODE_DETERMINISTIC,
      {"\xa1\xa1\x19\x00\x00\x01\x02", 7},
      QCBOR_ERR_PREFERRED_CONFORMANCE
   },
   { "map without enough entries",
      QCBOR_DECODE_MODE_DETERMINISTIC,
      {"\xa2\x00\x00", 3},
      QCBOR_ERR_NO_MORE_ITEMS
   },
   { "map without enough entries II",
      QCBOR_DECODE_MODE_DETERMINISTIC,
      {"\xa1\x00", 2},
      QCBOR_ERR_HIT_END
   }
};


static const UsefulBufC CorrectlySorted[] = {
   /* This one is correctly sorted, but is not correct preferred serialization. QCBOR checks
    * the sort order of the map without checking the preferred serialization of the
    * map items, so this test passes. */
   {"\xa4\x01\x61\x61\xf9\x3C\x00\x61\x62\xFA\x3F\x80\x00\x00\x61\x63\xFB\x3F\xF0\x00\x00\x00\x00\x00\x00\x61\x64", 27},
   {"\xa3\x00\x61\x61\x01\x61\x62\xa3\x0c\x61\x78\x0b\x61\x79\x0a\x61\x7a\x61\x63", 19},
   {"\xA3\xE0\x61\x61\xF5\x61\x62\xFB\x3F\xF1\x99\x99\x99\x99\x99\x9A\x61\x63", 18},
   {"\xa2\x00\x00\x01\x01", 5},
   {"\xA0", 1},
   NULLUsefulBufCConst
};



int32_t 
DecodeConformanceTests(void)
{
   QCBORDecodeContext DCtx;
   QCBORItem          Item;
   QCBORError         uErr;
   uint32_t           uTestIndex;

   for(uTestIndex = 0; UsefulBuf_IsNULLC(CorrectlySorted[uTestIndex]); uTestIndex++) {
      QCBORDecode_Init(&DCtx, CorrectlySorted[uTestIndex], QCBOR_DECODE_MODE_DETERMINISTIC);

      uErr = QCBORDecode_GetNext(&DCtx, &Item);
      if(uErr != QCBOR_SUCCESS) {
         return MakeTestResultCode(1, uTestIndex, uErr);
      }
   }

   /* Make sure EnterMap is handling errors */
   QCBORDecode_Init(&DCtx,UsefulBuf_FROM_SZ_LITERAL("\xa2\x00\x00\x00\x00"), QCBOR_DECODE_MODE_DETERMINISTIC);
   QCBORDecode_EnterMap(&DCtx, &Item);
   if(QCBORDecode_GetError(&DCtx) != QCBOR_ERR_DUPLICATE_LABEL) {
      return -5000;
   }


   return ProcessDecodeFailures(DecodeConformanceFailures,
                                C_ARRAY_COUNT(DecodeConformanceFailures, struct DecodeFailTestInput));

}





#if !defined(USEFULBUF_DISABLE_ALL_FLOAT) && !defined(QCBOR_DISABLE_PREFERRED_FLOAT)

struct PreciseNumberConversion {
   char       *szDescription;
   UsefulBufC  CBOR;
   QCBORError  uError;
   uint8_t     qcborType;
   struct {
      int64_t  int64;
      uint64_t uint64;
      double   d;
   } number;
};


static const struct PreciseNumberConversion PreciseNumberConversions[] = {
   {
      "-0.00",
      {"\xf9\x80\x00", 3},
      QCBOR_SUCCESS,
      QCBOR_TYPE_INT64,
      {0, 0, 0}
   },
   {
      "0.0000000000",
      {"\xfb\x00\x00\00\00\00\00\00\00", 9},
      QCBOR_SUCCESS,
      QCBOR_TYPE_INT64,
      {0, 0, 0}
   },
   {
      "NaN",
      {"\xf9\x7e\x00", 3},
      QCBOR_SUCCESS,
      QCBOR_TYPE_DOUBLE,
      {0, 0, NAN}
   },
   {
      "NaN payload",
      {"\xfb\x7f\xff\xff\xff\xff\xff\xff\xff", 9},
      QCBOR_SUCCESS,
      QCBOR_TYPE_DOUBLE,
      {0, 0, NAN}
   },
   {
      "65536.0 single",
      {"\xfa\x47\x80\x00\x00", 5},
      QCBOR_SUCCESS,
      QCBOR_TYPE_INT64,
      {65536, 0, 0}
   },
   {
      "Infinity",
      {"\xf9\x7c\x00", 3},
      QCBOR_SUCCESS,
      QCBOR_TYPE_DOUBLE,
      {0, 0, INFINITY}
   },
   {
      "1.0",
      {"\xf9\x3c\x00", 3},
      QCBOR_SUCCESS,
      QCBOR_TYPE_INT64,
      {1, 0, 0}
   },
   {
      "UINT64_MAX",
      {"\x1b\xff\xff\xff\xff\xff\xff\xff\xff", 9},
      QCBOR_SUCCESS,
      QCBOR_TYPE_UINT64,
      {0, UINT64_MAX, 0}
   },
   {
      "Largest float that is also representable as int64_t",
      {"\x3b\x7f\xff\xff\xff\xff\xff\xfb\xff", 9},
      QCBOR_SUCCESS,
      QCBOR_TYPE_INT64,
      {-9223372036854774784, 0, 0}
   },
   {
      "-9223372036854775807",
      {"\x3b\x7f\xff\xff\xff\xff\xff\xff\xfe", 9},
      QCBOR_SUCCESS,
      QCBOR_TYPE_INT64,
      {-9223372036854775807, 0, 0}
   },
   {
      "Largest representable in int64_t (INT64_MIN)",
      {"\x3b\x7f\xff\xff\xff\xff\xff\xff\xff", 9},
      QCBOR_SUCCESS,
      QCBOR_TYPE_INT64,
      {INT64_MIN, 0, 0}
   },
   {
      "-9223372036854775809 First encoded as 65-bit neg",
      {"\x3b\x80\x00\x00\x00\x00\x00\x00\x00", 9},
      QCBOR_SUCCESS,
      QCBOR_TYPE_65BIT_NEG_INT,
      {0, 0, 0}
   },

   {
      "-9223372036854777856 First float not representable as int64_t",
      {"\x3b\x80\x00\x00\x00\x00\x00\x07\xff", 9},
      QCBOR_SUCCESS,
      QCBOR_TYPE_DOUBLE,
      {0, 0, -9223372036854777856.0}
   },

   {
      "18446742974197923840",
      {"\xfb\x43\xEF\xFF\xFF\xE0\x00\x00\x00", 9},
      QCBOR_SUCCESS,
      QCBOR_TYPE_UINT64,
      {0, 18446742974197923840ULL, 0}
   },

   {
      "-18446744073709547522 65-bit neg lots of precision",
      {"\x3b\xff\xff\xff\xff\xff\xff\xef\xff", 9},
      QCBOR_SUCCESS,
      QCBOR_TYPE_DOUBLE,
      {0, 0, -18446744073709547522.0}
   },

   {
      "-18446744073709549568 Next to largest float encodable as 65-bit neg",
      {"\x3b\xff\xff\xff\xff\xff\xff\xf7\xff", 9},
      QCBOR_SUCCESS,
      QCBOR_TYPE_DOUBLE,
      {0, 0, -18446744073709549568.0}
   },

   {
      "-18446744073709551616 Largest possible encoded 65-bit neg",
      {"\x3b\xff\xff\xff\xff\xff\xff\xff\xff", 9},
      QCBOR_SUCCESS,
      QCBOR_TYPE_DOUBLE,
      {0, 0, -18446744073709551616.0}
   },
   {
      "-18446744073709551617 First value representable only as a tag 3 big num",
      {"\xc3\x49\x01\x00\x00\x00\x00\x00\x00\x00\x00", 11},
#ifndef QCBOR_DISABLE_TAGS
      QCBOR_ERR_UNEXPECTED_TYPE,
#else
      QCBOR_ERR_TAGS_DISABLED,
#endif /* ! QCBOR_DISABLE_TAGS */
      QCBOR_TYPE_NONE,
      {0, 0, -0}
   },
   {
      "-1 as half-precision",
      {"\xf9\xbc\x00", 3},
      QCBOR_SUCCESS,
      QCBOR_TYPE_INT64,
      {-1, 0, 0}
   },

   {
      "-18446744073709555712 First whole integer that must be encoded as float in DCBOR",
      {"\xfb\xc3\xf0\x00\x00\x00\x00\x00\x01", 9},
      QCBOR_SUCCESS,
      QCBOR_TYPE_DOUBLE,
      {0, 0, -18446744073709555712.0}
   },

   {
      "65-bit neg very precise",
      {"\x3b\xff\xff\xff\xff\xff\xff\xf8\x00", 9},
      QCBOR_SUCCESS,
      QCBOR_TYPE_65BIT_NEG_INT,
      {0, 18446744073709549568ULL, 0.0}
   },
   {
      "65-bit neg too precise",
      {"\x3b\xff\xff\xff\xff\xff\xff\xfc\x00", 9},
      QCBOR_SUCCESS,
      QCBOR_TYPE_65BIT_NEG_INT,
      {0, 18446744073709550592ULL, 0.0}
   },
   {
      "65-bit neg, power of two",
      {"\x3b\x80\x00\x00\x00\x00\x00\x00\x00", 9},
      QCBOR_SUCCESS,
      QCBOR_TYPE_65BIT_NEG_INT,
      {0, 9223372036854775808ULL, 0.0}
   },
   {
      "Zero",
      {"\x00", 1},
      QCBOR_SUCCESS,
      QCBOR_TYPE_INT64,
      {0, 0, 0}
   },
   {
      "Pi",
      {"\xfb\x40\x09\x2a\xdb\x40\x2d\x16\xb9", 9},
      QCBOR_SUCCESS,
      QCBOR_TYPE_DOUBLE,
      {0, 0, 3.145926}
   },
   {
      "String",
      {"\x60", 1},
      QCBOR_ERR_UNEXPECTED_TYPE,
      QCBOR_TYPE_NONE,
      {0, 0, 0}
   },
   {
      "Not well formed integer",
      {"\x18", 1},
      QCBOR_ERR_HIT_END,
      QCBOR_TYPE_NONE,
      {0, 0, 0}
   }
};


int32_t
PreciseNumbersDecodeTest(void)
{
   unsigned           uTestIndex;
   unsigned           uTestCount;
   QCBORError         uErr;
   QCBORItem          Item;
   QCBORDecodeContext DCtx;
   const struct PreciseNumberConversion *pTest;

   uTestCount = C_ARRAY_COUNT(PreciseNumberConversions, struct PreciseNumberConversion);
   for(uTestIndex = 0; uTestIndex < uTestCount; uTestIndex++) {
      pTest = &PreciseNumberConversions[uTestIndex];

      if(uTestIndex == 18) {
         uErr = 99; // For break point only
      }

      QCBORDecode_Init(&DCtx, pTest->CBOR, 0);
      QCBORDecode_CompatibilityV1(&DCtx);

      QCBORDecode_GetNumberConvertPrecisely(&DCtx, &Item);

      uErr = QCBORDecode_GetError(&DCtx);

      if(uErr != pTest->uError) {
         return MakeTestResultCode(uTestIndex, 1, uErr);
      }

      if(pTest->qcborType != Item.uDataType) {
         return MakeTestResultCode(uTestIndex, 2, 0);
      }

      if(pTest->qcborType == QCBOR_TYPE_NONE) {
         continue;
      }

      switch(pTest->qcborType) {
         case QCBOR_TYPE_INT64:
            if(Item.val.int64 != pTest->number.int64) {
               return MakeTestResultCode(uTestIndex, 3, 0);
            }
            break;

         case QCBOR_TYPE_UINT64:
         case QCBOR_TYPE_NEGBIGNUM:
            if(Item.val.uint64 != pTest->number.uint64) {
               return MakeTestResultCode(uTestIndex, 4, 0);
            }
            break;

         case QCBOR_TYPE_DOUBLE:
            if(isnan(pTest->number.d)) {
               if(!isnan(Item.val.dfnum)) {
                  return MakeTestResultCode(uTestIndex, 5, 0);
               }
            } else {
               if(Item.val.dfnum != pTest->number.d) {
                  return MakeTestResultCode(uTestIndex, 6, 0);
               }
            }
            break;
      }
   }
   return 0;
}

#endif /* ! USEFULBUF_DISABLE_ALL_FLOAT && ! QCBOR_DISABLE_PREFERRED_FLOAT */



#ifndef QCBOR_DISABLE_NON_INTEGER_LABELS
static const uint8_t spExpectedArray2s[] = {
   0x82, 0x67, 0x73, 0x74, 0x72, 0x69, 0x6e, 0x67,
   0x31, 0x67, 0x73, 0x74, 0x72, 0x69, 0x6e, 0x67,
   0x32};

#ifndef QCBOR_DISABLE_INDEFINITE_LENGTH_ARRAYS
static const uint8_t spExpectedArray2sIndef[] = {
   0x9f, 0x67, 0x73, 0x74, 0x72, 0x69, 0x6e, 0x67,
   0x31, 0x67, 0x73, 0x74, 0x72, 0x69, 0x6e, 0x67,
   0x32, 0xff};
#endif

static const uint8_t spExpectedMap4[] = {
   0xa4, 0x67, 0x62, 0x79, 0x74, 0x65, 0x73, 0x20,
   0x31, 0x44, 0x78, 0x78, 0x78, 0x78, 0x67, 0x62,
   0x79, 0x74, 0x65, 0x73, 0x20, 0x32, 0x44, 0x79,
   0x79, 0x79, 0x79, 0x6b, 0x61, 0x6e, 0x6f, 0x74,
   0x68, 0x65, 0x72, 0x20, 0x69, 0x6e, 0x74, 0x18,
   0x62, 0x66, 0x74, 0x65, 0x78, 0x74, 0x20, 0x32,
   0x78, 0x1e, 0x6c, 0x69, 0x65, 0x73, 0x2c, 0x20,
   0x64, 0x61, 0x6d, 0x6e, 0x20, 0x6c, 0x69, 0x65,
   0x73, 0x20, 0x61, 0x6e, 0x64, 0x20, 0x73, 0x74,
   0x61, 0x74, 0x69, 0x73, 0x74, 0x69, 0x63, 0x73};


#ifndef QCBOR_DISABLE_INDEFINITE_LENGTH_ARRAYS

static const uint8_t spExpectedMap4Indef[] = {
   0xbf, 0x67, 0x62, 0x79, 0x74, 0x65, 0x73, 0x20,
   0x31, 0x44, 0x78, 0x78, 0x78, 0x78, 0x67, 0x62,
   0x79, 0x74, 0x65, 0x73, 0x20, 0x32, 0x44, 0x79,
   0x79, 0x79, 0x79, 0x6b, 0x61, 0x6e, 0x6f, 0x74,
   0x68, 0x65, 0x72, 0x20, 0x69, 0x6e, 0x74, 0x18,
   0x62, 0x66, 0x74, 0x65, 0x78, 0x74, 0x20, 0x32,
   0x78, 0x1e, 0x6c, 0x69, 0x65, 0x73, 0x2c, 0x20,
   0x64, 0x61, 0x6d, 0x6e, 0x20, 0x6c, 0x69, 0x65,
   0x73, 0x20, 0x61, 0x6e, 0x64, 0x20, 0x73, 0x74,
   0x61, 0x74, 0x69, 0x73, 0x74, 0x69, 0x63, 0x73,
   0xff};

/*
 * [[[[[0, []]]]], 0]
 */
static const uint8_t spDefAndIndef[] = {
   0x82,
      0x9f, 0x9f, 0x9f, 0x82, 0x00, 0x9f, 0xff, 0xff, 0xff, 0xff, 0x00
};
#endif /* !QCBOR_DISABLE_INDEFINITE_LENGTH_ARRAYS */

#ifndef QCBOR_DISABLE_TAGS
/* An exp / mant tag in two nested arrays */
static const uint8_t spExpMant[] = {0x81, 0x81, 0xC4, 0x82, 0x20, 0x03};
#endif /* !QCBOR_DISABLE_TAGS */
#endif

#ifndef QCBOR_DISABLE_NON_INTEGER_LABELS

static const uint8_t spInvalid[] = {0xf8, 0x01};

static const uint8_t spArrayWithNotWellFormed[] = {0x81, 0xff, 0xff};



int32_t GetMapAndArrayTest(void)
{
   QCBORDecodeContext DCtx;
   size_t             uPosition ;
   QCBORItem          Item;
   UsefulBufC         ReturnedEncodedCBOR;

   // Improvement: rework so it can run with QCBOR_DISABLE_NON_INTEGER_LABELS
   QCBORDecode_Init(&DCtx,
                    UsefulBuf_FROM_BYTE_ARRAY_LITERAL(pValidMapEncoded),
                    0);

   QCBORDecode_EnterMap(&DCtx, NULL);
   QCBORDecode_VGetNextConsume(&DCtx, &Item);
   QCBORDecode_GetArray(&DCtx, &Item, &ReturnedEncodedCBOR);
   if(QCBORDecode_GetError(&DCtx)) {
      return 1;
   }
   if(Item.val.uCount != 2) {
      return 2;
   }
   if(UsefulBuf_Compare(ReturnedEncodedCBOR, UsefulBuf_FROM_BYTE_ARRAY_LITERAL(spExpectedArray2s))) {
      return 3;
   }

   if(Item.uLabelType != QCBOR_TYPE_TEXT_STRING ||
      UsefulBuf_Compare(Item.label.string, UsefulBuf_FROM_SZ_LITERAL("an array of two strings"))) {
      return 4;
   }

   uPosition = QCBORDecode_Tell(&DCtx);


   QCBORDecode_GetMap(&DCtx, &Item, &ReturnedEncodedCBOR);
   if(QCBORDecode_GetError(&DCtx)) {
      return 10;
   }
   if(Item.val.uCount != 4) {
      return 11;
   }
   if(UsefulBuf_Compare(ReturnedEncodedCBOR, UsefulBuf_FROM_BYTE_ARRAY_LITERAL(spExpectedMap4))) {
      return 12;
   }
   uPosition = QCBORDecode_Tell(&DCtx);
   QCBORDecode_GetArrayFromMapSZ(&DCtx,
                                 "an array of two strings",
                                 &Item,
                                 &ReturnedEncodedCBOR);
   if(QCBORDecode_GetError(&DCtx)) {
      return 20;
   }
   if(Item.val.uCount != 2) {
      return 21;
   }
   if(UsefulBuf_Compare(ReturnedEncodedCBOR, UsefulBuf_FROM_BYTE_ARRAY_LITERAL(spExpectedArray2s))) {
      return 22;
   }
   if(uPosition != QCBORDecode_Tell(&DCtx)) {
      return 23;
   }

   QCBORDecode_Rewind(&DCtx);

   uPosition = QCBORDecode_Tell(&DCtx);
   QCBORDecode_GetMapFromMapSZ(&DCtx, "map in a map", &Item, &ReturnedEncodedCBOR);
   if(QCBORDecode_GetError(&DCtx)) {
      return 30;
   }
   if(Item.val.uCount != 4) {
      return 31;
   }
   if(UsefulBuf_Compare(ReturnedEncodedCBOR, UsefulBuf_FROM_BYTE_ARRAY_LITERAL(spExpectedMap4))) {
      return 32;
   }
   if(uPosition != QCBORDecode_Tell(&DCtx)) {
      return 33;
   }

   uPosition = QCBORDecode_Tell(&DCtx);
   QCBORDecode_GetArrayFromMapSZ(&DCtx, "map in a map", &Item, &ReturnedEncodedCBOR);
   if(QCBORDecode_GetError(&DCtx) != QCBOR_ERR_UNEXPECTED_TYPE) {
      return 40;
   }
   if(UINT32_MAX != QCBORDecode_Tell(&DCtx)) {
      return 41;
   }
   QCBORDecode_GetAndResetError(&DCtx);
   if(uPosition != QCBORDecode_Tell(&DCtx)) {
      return 42;
   }


#ifndef QCBOR_DISABLE_TAGS
   UsefulBufC ExpMant = UsefulBuf_FROM_BYTE_ARRAY_LITERAL(spExpMant);
   QCBORDecode_Init(&DCtx, ExpMant, 0);
   QCBORDecode_CompatibilityV1(&DCtx);

   QCBORDecode_EnterArray(&DCtx, NULL);
   QCBORDecode_EnterArray(&DCtx, NULL);
   QCBORDecode_GetArray(&DCtx, &Item, &ReturnedEncodedCBOR);
   if(QCBORDecode_GetError(&DCtx) != QCBOR_SUCCESS) {
      return 200;
   }
   if(Item.uDataType != QCBOR_TYPE_ARRAY) {
      return 201;
   }
   if(Item.val.uCount != 2) {
      return 201;
   }
   if(UsefulBuf_Compare(ReturnedEncodedCBOR, UsefulBuf_Tail(ExpMant, 2))) {
      return 205;
   }
#endif /* !QCBOR_DISABLE_TAGS */


#ifndef QCBOR_DISABLE_INDEFINITE_LENGTH_ARRAYS

   UsefulBufC DefAndIndef = UsefulBuf_FROM_BYTE_ARRAY_LITERAL(spDefAndIndef);
   QCBORDecode_Init(&DCtx, DefAndIndef, 0);
   QCBORDecode_EnterArray(&DCtx, NULL);
   QCBORDecode_GetArray(&DCtx, &Item, &ReturnedEncodedCBOR);
   if(QCBORDecode_GetError(&DCtx) != QCBOR_SUCCESS) {
      return 50;
   }
   if(UsefulBuf_Compare(ReturnedEncodedCBOR, UsefulBuf_Tail(UsefulBuf_Head(DefAndIndef, 11), 1))) {
      return 51;
   }

   QCBORDecode_Init(&DCtx, DefAndIndef, 0);
   QCBORDecode_EnterArray(&DCtx, NULL);
   QCBORDecode_EnterArray(&DCtx, NULL);
   QCBORDecode_GetArray(&DCtx, &Item, &ReturnedEncodedCBOR);
   if(QCBORDecode_GetError(&DCtx) != QCBOR_SUCCESS) {
      return 52;
   }
   if(UsefulBuf_Compare(ReturnedEncodedCBOR, UsefulBuf_Tail(UsefulBuf_Head(DefAndIndef, 10), 2))) {
      return 53;
   }

   QCBORDecode_Init(&DCtx, DefAndIndef, 0);
   QCBORDecode_EnterArray(&DCtx, NULL);
   QCBORDecode_EnterArray(&DCtx, NULL);
   QCBORDecode_EnterArray(&DCtx, NULL);
   QCBORDecode_GetArray(&DCtx, &Item, &ReturnedEncodedCBOR);
   if(QCBORDecode_GetError(&DCtx) != QCBOR_SUCCESS) {
      return 54;
   }
   if(UsefulBuf_Compare(ReturnedEncodedCBOR, UsefulBuf_Tail(UsefulBuf_Head(DefAndIndef, 9), 3))) {
      return 55;
   }
   QCBORDecode_Init(&DCtx, DefAndIndef, 0);
   QCBORDecode_EnterArray(&DCtx, NULL);
   QCBORDecode_EnterArray(&DCtx, NULL);
   QCBORDecode_EnterArray(&DCtx, NULL);
   QCBORDecode_EnterArray(&DCtx, NULL);
   QCBORDecode_GetArray(&DCtx, &Item, &ReturnedEncodedCBOR);
   if(QCBORDecode_GetError(&DCtx) != QCBOR_SUCCESS) {
      return 56;
   }
   if(UsefulBuf_Compare(ReturnedEncodedCBOR, UsefulBuf_Tail(UsefulBuf_Head(DefAndIndef, 8), 4))) {
      return 57;
   }

   QCBORDecode_Init(&DCtx, DefAndIndef, 0);
   QCBORDecode_EnterArray(&DCtx, NULL);
   QCBORDecode_EnterArray(&DCtx, NULL);
   QCBORDecode_EnterArray(&DCtx, NULL);
   QCBORDecode_EnterArray(&DCtx, NULL);
   QCBORDecode_EnterArray(&DCtx, NULL);
   QCBORDecode_VGetNextConsume(&DCtx, &Item);
   QCBORDecode_GetArray(&DCtx, &Item, &ReturnedEncodedCBOR);
   if(QCBORDecode_GetError(&DCtx) != QCBOR_SUCCESS) {
      return 58;
   }
   UsefulBufC Expected = UsefulBuf_Tail(UsefulBuf_Head(DefAndIndef, 8), 6);

   if(UsefulBuf_Compare(ReturnedEncodedCBOR, Expected)) {
      return 59;
   }


   QCBORDecode_Init(&DCtx,
                    UsefulBuf_FROM_BYTE_ARRAY_LITERAL(pValidMapIndefEncoded),
                    0);

   QCBORDecode_EnterMap(&DCtx, NULL);
   QCBORDecode_VGetNextConsume(&DCtx, &Item);
   QCBORDecode_GetArray(&DCtx, &Item, &ReturnedEncodedCBOR);
   if(QCBORDecode_GetError(&DCtx)) {
      return 60;
   }
   if(Item.val.uCount != UINT16_MAX) {
      return 61;
   }
   if(UsefulBuf_Compare(ReturnedEncodedCBOR, UsefulBuf_FROM_BYTE_ARRAY_LITERAL(spExpectedArray2sIndef))) {
      return 62;
   }

   if(Item.uLabelType != QCBOR_TYPE_TEXT_STRING ||
      UsefulBuf_Compare(Item.label.string, UsefulBuf_FROM_SZ_LITERAL("an array of two strings"))) {
      return 63;
   }

   uPosition = QCBORDecode_Tell(&DCtx);


   QCBORDecode_GetMap(&DCtx, &Item, &ReturnedEncodedCBOR);
   if(QCBORDecode_GetError(&DCtx)) {
      return 70;
   }
   if(Item.val.uCount != UINT16_MAX) {
      return 71;
   }
   if(UsefulBuf_Compare(ReturnedEncodedCBOR, UsefulBuf_FROM_BYTE_ARRAY_LITERAL(spExpectedMap4Indef))) {
      return 72;
   }


   uPosition = QCBORDecode_Tell(&DCtx);
   QCBORDecode_GetArrayFromMapSZ(&DCtx,
                                 "an array of two strings",
                                 &Item,
                                 &ReturnedEncodedCBOR);
   if(QCBORDecode_GetError(&DCtx)) {
      return 80;
   }
   if(Item.val.uCount != UINT16_MAX) {
      return 81;
   }
   if(UsefulBuf_Compare(ReturnedEncodedCBOR, UsefulBuf_FROM_BYTE_ARRAY_LITERAL(spExpectedArray2sIndef))) {
      return 82;
   }
   if(uPosition != QCBORDecode_Tell(&DCtx)) {
      return 83;
   }

   QCBORDecode_Rewind(&DCtx);

   uPosition = QCBORDecode_Tell(&DCtx);
   QCBORDecode_GetMapFromMapSZ(&DCtx, "map in a map", &Item, &ReturnedEncodedCBOR);
   if(QCBORDecode_GetError(&DCtx)) {
      return 90;
   }
   if(Item.val.uCount != UINT16_MAX) {
      return 91;
   }
   if(UsefulBuf_Compare(ReturnedEncodedCBOR, UsefulBuf_FROM_BYTE_ARRAY_LITERAL(spExpectedMap4Indef))) {
      return 92;
   }
   if(uPosition != QCBORDecode_Tell(&DCtx)) {
      return 93;
   }

   uPosition = QCBORDecode_Tell(&DCtx);
   QCBORDecode_GetArrayFromMapSZ(&DCtx, "map in a map", &Item, &ReturnedEncodedCBOR);
   if(QCBORDecode_GetError(&DCtx) != QCBOR_ERR_UNEXPECTED_TYPE) {
      return 100;
   }
   if(UINT32_MAX != QCBORDecode_Tell(&DCtx)) {
      return 101;
   }
   QCBORDecode_GetAndResetError(&DCtx);
   if(uPosition != QCBORDecode_Tell(&DCtx)) {
      return 102;
   }
#endif /* ! QCBOR_DISABLE_INDEFINITE_LENGTH_ARRAYS */

   /* Try to get map by label and fail */
   QCBORDecode_Init(&DCtx,
                    UsefulBuf_FROM_BYTE_ARRAY_LITERAL(spEmptyMap),
                    0);
   QCBORDecode_EnterMap(&DCtx, NULL);
   QCBORDecode_GetArrayFromMapSZ(&DCtx, "xx", &Item, &ReturnedEncodedCBOR);

   if(QCBORDecode_GetError(&DCtx) != QCBOR_ERR_LABEL_NOT_FOUND) {
      return 106;
   }

   /* Trying to get an array when CBOR is invalid */
   QCBORDecode_Init(&DCtx,
                    UsefulBuf_FROM_BYTE_ARRAY_LITERAL(spInvalid),
                    0);
   QCBORDecode_GetArray(&DCtx, &Item, &ReturnedEncodedCBOR);
   if(QCBORDecode_GetError(&DCtx) != QCBOR_ERR_BAD_TYPE_7) {
      return 107;
   }

   /* Trying to get an array and it's not an array */
   QCBORDecode_Init(&DCtx,
                    UsefulBuf_FROM_BYTE_ARRAY_LITERAL(spEmptyMap),
                    0);
   QCBORDecode_GetArray(&DCtx, &Item, &ReturnedEncodedCBOR);
   if(QCBORDecode_GetError(&DCtx) != QCBOR_ERR_UNEXPECTED_TYPE) {
      return 108;
   }

   QCBORDecode_Init(&DCtx,
                    UsefulBuf_FROM_BYTE_ARRAY_LITERAL(spArrayWithNotWellFormed),
                    0);
   QCBORDecode_GetArray(&DCtx, &Item, &ReturnedEncodedCBOR);
   if(QCBORDecode_GetError(&DCtx) != QCBOR_ERR_BAD_BREAK) {
      return 109;
   }

   return 0;
}
#endif /* ! QCBOR_DISABLE_NON_INTEGER_LABELS */

   
int32_t
ErrorHandlingTests(void)
{
   QCBORDecodeContext DCtx;
   QCBORItem          Item;
   QCBORError         uError;
   int64_t            integer;

   /* Test QCBORDecode_SetError() */
   QCBORDecode_Init(&DCtx,
                    UsefulBuf_FROM_BYTE_ARRAY_LITERAL(pValidMapEncoded),
                    QCBOR_DECODE_MODE_NORMAL);

   QCBORDecode_SetError(&DCtx, QCBOR_ERR_FIRST_USER_DEFINED);

   QCBORDecode_VGetNext(&DCtx, &Item);

   uError = QCBORDecode_GetError(&DCtx);

   if(uError != QCBOR_ERR_FIRST_USER_DEFINED) {
      return -1;
   }

   if(Item.uLabelType != QCBOR_TYPE_NONE ||
      Item.uDataType != QCBOR_TYPE_NONE) {
      return -2;
   }


   /* Test data type returned from previous error */
   QCBORDecode_Init(&DCtx,
                    UsefulBuf_FROM_BYTE_ARRAY_LITERAL(pValidMapEncoded),
                    QCBOR_DECODE_MODE_NORMAL);
   QCBORDecode_GetInt64(&DCtx, &integer);
   uError = QCBORDecode_GetError(&DCtx);
   if(uError != QCBOR_ERR_UNEXPECTED_TYPE) {
      return -3;
   }

   QCBORDecode_VGetNext(&DCtx, &Item);
   if(Item.uLabelType != QCBOR_TYPE_NONE ||
      Item.uDataType != QCBOR_TYPE_NONE) {
      return -2;
   }
   uError = QCBORDecode_GetError(&DCtx);
   if(uError != QCBOR_ERR_UNEXPECTED_TYPE) {
      return -3;
   }


   /* Test error classification functions */

   if(!QCBORDecode_IsUnrecoverableError(QCBOR_ERR_INDEFINITE_STRING_CHUNK)) {
      return -10;
   }
   if(QCBORDecode_IsUnrecoverableError(QCBOR_SUCCESS)) {
      return -11;
   }
   if(!QCBORDecode_IsUnrecoverableError(QCBOR_ERR_INDEFINITE_STRING_CHUNK)) {
      return -12;
   }
   if(QCBORDecode_IsUnrecoverableError(QCBOR_ERR_DUPLICATE_LABEL)) {
      return -13;
   }

   if(!QCBORDecode_IsNotWellFormedError(QCBOR_ERR_BAD_TYPE_7)) {
      return -20;
   }
   if(!QCBORDecode_IsNotWellFormedError(QCBOR_ERR_BAD_BREAK)) {
      return -21;
   }
   if(QCBORDecode_IsNotWellFormedError(QCBOR_SUCCESS)) {
      return -22;
   }
   if(QCBORDecode_IsNotWellFormedError(QCBOR_ERR_ARRAY_DECODE_TOO_LONG)) {
      return -23;
   }

   /* Test error strings */
   const char *szErrString;

   szErrString = qcbor_err_to_str(QCBOR_ERR_ARRAY_DECODE_TOO_LONG);
   if(szErrString == NULL) {
      return -100;
   }
   if(strcmp(szErrString, "QCBOR_ERR_ARRAY_DECODE_TOO_LONG")) {
      return -101;
   }

   szErrString = qcbor_err_to_str(QCBOR_SUCCESS);
   if(szErrString == NULL) {
      return -102;
   }
   if(strcmp(szErrString, "QCBOR_SUCCESS")) {
      return -103;
   }

   szErrString = qcbor_err_to_str(100);
   if(szErrString == NULL) {
      return -104;
   }
   if(strcmp(szErrString, "Unidentified QCBOR error")) {
      return -105;
   }

   szErrString = qcbor_err_to_str(200);
   if(szErrString == NULL) {
      return -106;
   }
   if(strcmp(szErrString, "USER_DEFINED_200")) {
      return -107;
   }

   QCBORDecode_Init(&DCtx,
                    UsefulBuf_FROM_BYTE_ARRAY_LITERAL(pValidMapEncoded),
                    QCBOR_DECODE_MODE_NORMAL);

   UsefulBufC Xx = QCBORDecode_RetrieveUndecodedInput(&DCtx);
   if(Xx.ptr != pValidMapEncoded) {
      return -200;
   }
   if(Xx.len != sizeof(pValidMapEncoded)) {
      return -201;
   }

   return 0;
}


int32_t TellTests(void)
{
   QCBORDecodeContext DCtx;
   QCBORItem          Item;
   uint32_t           uPosition;
   int                nIndex;
   int64_t            nDecodedInt;

   // Improvement: rewrite so this can run with only integer labels
   static const uint32_t aPos[] =
       {0, 1, 17, 42, 50, 58, 72, 85, 98, 112, 151};
   QCBORDecode_Init(&DCtx,
                    UsefulBuf_FROM_BYTE_ARRAY_LITERAL(pValidMapEncoded),
                    0);
   for(nIndex = 0; ; nIndex++) {
      uPosition = QCBORDecode_Tell(&DCtx);
      if(uPosition != aPos[nIndex]) {
         return nIndex;
      }

      if(QCBORDecode_EndCheck(&DCtx)) {
         break;
      }

      QCBORDecode_VGetNext(&DCtx, &Item);
   }

#ifndef QCBOR_DISABLE_INDEFINITE_LENGTH_ARRAYS
   static const uint32_t aPosIndef[] =
       {0, 1, 17, 42, 50, 59, 73, 86, 99, 113, 154};
   QCBORDecode_Init(&DCtx,
                    UsefulBuf_FROM_BYTE_ARRAY_LITERAL(pValidMapIndefEncoded),
                    0);

   for(nIndex = 0; ; nIndex++) {
      uPosition = QCBORDecode_Tell(&DCtx);
      if(uPosition != aPosIndef[nIndex]) {
         return nIndex + 100;
      }

      if(QCBORDecode_EndCheck(&DCtx)) {
         break;
      }

      QCBORDecode_VGetNext(&DCtx, &Item);
   }
#endif /* QCBOR_DISABLE_INDEFINITE_LENGTH_ARRAYS */

   /* Next, some tests with entered maps and arrays */
   QCBORDecode_Init(&DCtx,
                    UsefulBuf_FROM_BYTE_ARRAY_LITERAL(pValidMapEncoded),
                    0);
   QCBORDecode_EnterMap(&DCtx, &Item);
   if(QCBORDecode_Tell(&DCtx) != 1) {
      return 1001;
   }
   QCBORDecode_GetInt64InMapSZ(&DCtx, "first integer", &nDecodedInt);
   if(QCBORDecode_Tell(&DCtx) != 1) {
      return 1002;
   }
   QCBORDecode_EnterMapFromMapSZ(&DCtx, "map in a map");
   if(QCBORDecode_Tell(&DCtx) != 72) {
      return 1003;
   }

   QCBORDecode_GetInt64InMapSZ(&DCtx, "another int", &nDecodedInt);
   if(nDecodedInt != 98) {
      return 1004;
   }
   /* Getting non-aggregate types doesn't affect cursor position. */
   if(QCBORDecode_Tell(&DCtx) != 72) {
      return 1005;
   }
   QCBORDecode_VGetNext(&DCtx, &Item);
   if(QCBORDecode_Tell(&DCtx) != 85) {
      return 1006;
   }
   QCBORDecode_GetInt64InMapSZ(&DCtx, "another int", &nDecodedInt);
   if(nDecodedInt != 98) {
      return 1007;
   }
   /* Getting non-aggregate types doesn't affect cursor position. */
   if(QCBORDecode_Tell(&DCtx) != 85) {
      return 1008;
   }

   QCBORDecode_ExitMap(&DCtx);
   if(QCBORDecode_Tell(&DCtx) != 151) {
      return 1009;
   }
   if(QCBORDecode_GetNext(&DCtx, &Item) != QCBOR_ERR_NO_MORE_ITEMS) {
      return 1010;
   }

#ifndef QCBOR_DISABLE_INDEFINITE_LENGTH_ARRAYS
   /* Next, some tests with entered maps and arrays */
   QCBORDecode_Init(&DCtx,
                    UsefulBuf_FROM_BYTE_ARRAY_LITERAL(pValidMapIndefEncoded),
                    0);
   QCBORDecode_EnterMap(&DCtx, &Item);
   if(QCBORDecode_Tell(&DCtx) != 1) {
      return 2000;
   }
   QCBORDecode_GetInt64InMapSZ(&DCtx, "first integer", &nDecodedInt);
   if(QCBORDecode_Tell(&DCtx) != 1) {
      return 2001;
   }
   QCBORDecode_EnterMapFromMapSZ(&DCtx, "map in a map");
   if(QCBORDecode_Tell(&DCtx) != 73) {
      return 2002;
   }

   QCBORDecode_GetInt64InMapSZ(&DCtx, "another int", &nDecodedInt);
   if(nDecodedInt != 98) {
      return 2003;
   }
   /* Getting non-aggregate types doesn't affect cursor position. */
   if(QCBORDecode_Tell(&DCtx) != 73) {
      return 2004;
   }
   QCBORDecode_VGetNext(&DCtx, &Item);
   if(QCBORDecode_Tell(&DCtx) != 86) {
      return 2005;
   }
   QCBORDecode_GetInt64InMapSZ(&DCtx, "another int", &nDecodedInt);
   if(nDecodedInt != 98) {
      return 2006;
   }
   /* Getting non-aggregate types doesn't affect cursor position. */
   if(QCBORDecode_Tell(&DCtx) != 86) {
      return 2007;
   }

   QCBORDecode_ExitMap(&DCtx);
   if(QCBORDecode_Tell(&DCtx) != 154) {
      return 2008;
   }
   if(QCBORDecode_GetNext(&DCtx, &Item) != QCBOR_ERR_NO_MORE_ITEMS) {
      return 2010;
   }
#endif /* QCBOR_DISABLE_INDEFINITE_LENGTH_ARRAYS */



   /* Error state test */
   QCBORDecode_Init(&DCtx,
                    UsefulBuf_FROM_BYTE_ARRAY_LITERAL(pValidMapEncoded),
                    0);
   /* Cause an error */
   QCBORDecode_GetInt64InMapSZ(&DCtx, "another int", &nDecodedInt);
   if(QCBORDecode_Tell(&DCtx) != UINT32_MAX) {
      return 3000;
   }
   if(QCBORDecode_EndCheck(&DCtx) != QCBOR_ERR_MAP_NOT_ENTERED) {
      return 3001;
   }


   /* Empties tests */
   const uint8_t pMinimalCBOR[] = {0xa0}; // One empty map
   QCBORDecode_Init(&DCtx, UsefulBuf_FROM_BYTE_ARRAY_LITERAL(pMinimalCBOR),0);
   if(QCBORDecode_Tell(&DCtx) != 0) {
      return 4000;
   }
   if(QCBORDecode_EndCheck(&DCtx) != QCBOR_SUCCESS) {
      return 4008;
   }
   QCBORDecode_EnterMap(&DCtx, &Item);
   if(QCBORDecode_GetError(&DCtx) != QCBOR_SUCCESS) {
      return 4001;
   }
   if(QCBORDecode_Tell(&DCtx) != 1) {
      return 4002;
   }
   QCBORDecode_ExitMap(&DCtx);
   if(QCBORDecode_GetError(&DCtx) != QCBOR_SUCCESS) {
      return 4003;
   }
   if(QCBORDecode_Tell(&DCtx) != 1) {
      return 4004;
   }
   if(QCBORDecode_EndCheck(&DCtx) != QCBOR_ERR_NO_MORE_ITEMS) {
      return 4005;
   }
   if(QCBORDecode_GetNext(&DCtx, &Item) != QCBOR_ERR_NO_MORE_ITEMS) {
      return 4010;
   }

#ifndef QCBOR_DISABLE_INDEFINITE_LENGTH_ARRAYS
   const uint8_t pMinimalIndefCBOR[] = {0xbf, 0xff}; // One empty map
   QCBORDecode_Init(&DCtx, UsefulBuf_FROM_BYTE_ARRAY_LITERAL(pMinimalIndefCBOR),0);
   if(QCBORDecode_Tell(&DCtx) != 0) {
      return 4100;
   }
   QCBORDecode_EnterMap(&DCtx, &Item);
   if(QCBORDecode_GetError(&DCtx) != QCBOR_SUCCESS) {
      return 4101;
   }
   if(QCBORDecode_Tell(&DCtx) != 2) {
      return 4102;
   }
   QCBORDecode_ExitMap(&DCtx);
   if(QCBORDecode_GetError(&DCtx) != QCBOR_SUCCESS) {
      return 4103;
   }
   if(QCBORDecode_Tell(&DCtx) != 2) {
      return 4104;
   }
   if(QCBORDecode_EndCheck(&DCtx) != QCBOR_ERR_NO_MORE_ITEMS) {
      return 4005;
   }
   if(QCBORDecode_GetNext(&DCtx, &Item) != QCBOR_ERR_NO_MORE_ITEMS) {
      return 4110;
   }
#endif /* QCBOR_DISABLE_INDEFINITE_LENGTH_ARRAYS */

   /* Test on a CBOR sequence */
   QCBORDecode_Init(&DCtx, UsefulBuf_FROM_BYTE_ARRAY_LITERAL(spSequenceTestInput),0);
   if(QCBORDecode_Tell(&DCtx) != 0) {
      return 5000;
   }
   QCBORDecode_VGetNext(&DCtx, &Item);
   if(QCBORDecode_GetError(&DCtx) != QCBOR_SUCCESS) {
      return 5001;
   }
   if(QCBORDecode_Tell(&DCtx) != 11) {
      return 5002;
   }
   QCBORDecode_VGetNext(&DCtx, &Item);
   if(QCBORDecode_GetError(&DCtx) != QCBOR_SUCCESS) {
      return 5003;
   }
   if(QCBORDecode_Tell(&DCtx) != 12) {
      return 5004;
   }
   QCBORDecode_VGetNext(&DCtx, &Item);
   if(QCBORDecode_GetError(&DCtx) != QCBOR_SUCCESS) {
      return 5005;
   }
   if(QCBORDecode_Tell(&DCtx) != 17) {
      return 5006;
   }
   QCBORDecode_VGetNext(&DCtx, &Item);
   if(QCBORDecode_GetError(&DCtx) != QCBOR_SUCCESS) {
      return 5007;
   }
   if(QCBORDecode_Tell(&DCtx) != 20) {
      return 5008;
   }
   if(QCBORDecode_GetNext(&DCtx, &Item) != QCBOR_ERR_NO_MORE_ITEMS) {
      return 5010;
   }


   QCBORDecode_Init(&DCtx,
                    UsefulBuf_FROM_BYTE_ARRAY_LITERAL(pValidMapEncoded),
                    0);
   QCBORDecode_EnterMap(&DCtx, &Item);
   QCBORDecode_EnterArrayFromMapSZ(&DCtx, "an array of two strings");
   if(QCBORDecode_Tell(&DCtx) != 42) {
      return 6001;
   }
   QCBORDecode_VGetNext(&DCtx, &Item);
   if(QCBORDecode_Tell(&DCtx) != 50) {
      return 6002;
   }
   QCBORDecode_VGetNext(&DCtx, &Item);
   if(QCBORDecode_Tell(&DCtx) != 58) {
      return 6008;
   }
   QCBORDecode_VGetNext(&DCtx, &Item);
   (void)QCBORDecode_GetAndResetError(&DCtx);
   if(QCBORDecode_Tell(&DCtx) != 58) {
      return 6003;
   }
   QCBORDecode_ExitArray(&DCtx);
   if(QCBORDecode_Tell(&DCtx) != 58) {
      return 6004;
   }

   static const uint32_t aEmptiesPos[] =
       {0, 1, 2, 3, 4, 5, 6, 7, 8, 9, 11, 13, 15};
   QCBORDecode_Init(&DCtx,
                    UsefulBuf_FROM_BYTE_ARRAY_LITERAL(sEmpties),
                    0);
   for(nIndex = 0; ; nIndex++) {
      uPosition = QCBORDecode_Tell(&DCtx);
      if(uPosition != aEmptiesPos[nIndex]) {
         return nIndex + 200;
      }

      if(QCBORDecode_EndCheck(&DCtx)) {
         break;
      }

      QCBORDecode_VGetNext(&DCtx, &Item);
   }

#ifndef QCBOR_DISABLE_INDEFINITE_LENGTH_ARRAYS
   static const uint32_t aIndefEmptiesPos[] =
       {0, 1, 2, 4, 5, 7, 8, 10, 12, 13, 16, 19, 25};
   QCBORDecode_Init(&DCtx,
                    UsefulBuf_FROM_BYTE_ARRAY_LITERAL(sEmptiesIndef),
                    0);
   for(nIndex = 0; ; nIndex++) {
      uPosition = QCBORDecode_Tell(&DCtx);
      if(uPosition != aIndefEmptiesPos[nIndex]) {
         return nIndex + 300;
      }

      if(QCBORDecode_EndCheck(&DCtx)) {
         break;
      }

      QCBORDecode_VGetNext(&DCtx, &Item);
   }
#endif /* QCBOR_DISABLE_INDEFINITE_LENGTH_ARRAYS */

   return 0;
}




/* This fully fans out all the cases for tag number decoding.
 * There are 12 decoder configurations that each input in the
 * list below are checked against:
 *    3: tag required, not required, optional
 *    2: allow additional tags
 *    2: QCBOR v2 versus v1
 *
 * The test all use QCBORDecode_GetEpochDate() which calls into
 * QCBORDecode_Private_ProcessTagItem() which is the real target
 * of the tests. The inputs use a "tag of interest", tag 1 for
 * epoch dates and a "tag not of interest" which is 255, but
 * could be any tag except 1. All the combinations of no
 * tag number, the tag of interest and the tag not of interest
 * are in the inputs below.
 *
 * This tests has been run against the QCBOR v1 code base to confirm
 * it is the same. It the same success or fail, but not the same
 * exact error codes -- a small incompatibility between v1 and v2.
 *
 * This is for testing the spiffy decode functions to Get a
 * particular tag. This is not for testing basic tag number
 * consumption or for testing tag content decoder callbacks.
 * This is kind of the next layer above those. The Get
 * functions work both when a tag content decoder is installed,
 * in which case the tag content may already be decoded,
 * or when it is not installed, in which case the tag content
 * decoder must be called.
 */
struct TagTestCase {
   const char *szDescription;
   UsefulBufC  Input;

   QCBORError  v1[2][3]; /* Expected error or success in v1 mode */
   QCBORError  v2[2][3]; /* Expected error or success in v2 mode */
};

struct TagTestCase TagFanOutTestCases[] = {
#ifndef QCBOR_DISABLE_TAGS
   { "0. Untagged",
      {"\x03", 1},
      {{QCBOR_ERR_MISSING_TAG_NUMBER, QCBOR_SUCCESS, QCBOR_SUCCESS},
         {QCBOR_ERR_MISSING_TAG_NUMBER, QCBOR_SUCCESS, QCBOR_SUCCESS}},
      {{QCBOR_ERR_MISSING_TAG_NUMBER, QCBOR_SUCCESS, QCBOR_SUCCESS},
         {QCBOR_ERR_NOT_ALLOWED, QCBOR_ERR_NOT_ALLOWED, QCBOR_ERR_NOT_ALLOWED}},
   },
   { "1. With tag of interest",
      {"\xc1\x03", 2},
      {{QCBOR_SUCCESS, QCBOR_ERR_UNEXPECTED_TAG_NUMBER, QCBOR_SUCCESS},
         {QCBOR_SUCCESS, QCBOR_ERR_UNEXPECTED_TAG_NUMBER, QCBOR_SUCCESS}},
      {{QCBOR_SUCCESS, QCBOR_ERR_UNEXPECTED_TAG_NUMBER, QCBOR_SUCCESS},
         {QCBOR_ERR_NOT_ALLOWED, QCBOR_ERR_NOT_ALLOWED, QCBOR_ERR_NOT_ALLOWED}},
   },
   { "2. With tag NOT of interest",
      {"\xd8\xff\x03", 3},
      {{QCBOR_ERR_UNEXPECTED_TAG_NUMBER, QCBOR_ERR_UNEXPECTED_TAG_NUMBER, QCBOR_ERR_UNEXPECTED_TAG_NUMBER}, 
         {QCBOR_ERR_UNEXPECTED_TAG_NUMBER, QCBOR_SUCCESS, QCBOR_SUCCESS}},
      {{QCBOR_ERR_UNEXPECTED_TAG_NUMBER, QCBOR_ERR_UNEXPECTED_TAG_NUMBER, QCBOR_ERR_UNEXPECTED_TAG_NUMBER}, 
         {QCBOR_ERR_NOT_ALLOWED, QCBOR_ERR_NOT_ALLOWED, QCBOR_ERR_NOT_ALLOWED}},
   },
   { "3. Two tags, inner is NOT of interest",
      {"\xc1\xd8\xff\x03", 4},
      {{QCBOR_ERR_UNEXPECTED_TAG_NUMBER, QCBOR_ERR_UNEXPECTED_TAG_NUMBER, QCBOR_ERR_UNEXPECTED_TAG_NUMBER},
         {QCBOR_ERR_UNEXPECTED_TAG_NUMBER, QCBOR_SUCCESS, QCBOR_SUCCESS}},
      {{QCBOR_ERR_UNPROCESSED_TAG_NUMBER, QCBOR_ERR_UNEXPECTED_TAG_NUMBER, QCBOR_ERR_UNPROCESSED_TAG_NUMBER},
         {QCBOR_ERR_NOT_ALLOWED, QCBOR_ERR_NOT_ALLOWED, QCBOR_ERR_NOT_ALLOWED}},
   },
   { "4. Two tags, outer is NOT of interest",
      {"\xd8\xff\xc1\x03", 4},
      {{QCBOR_ERR_UNEXPECTED_TAG_NUMBER, QCBOR_ERR_UNEXPECTED_TAG_NUMBER, QCBOR_ERR_UNEXPECTED_TAG_NUMBER},
         {QCBOR_SUCCESS, QCBOR_ERR_UNEXPECTED_TAG_NUMBER, QCBOR_SUCCESS}},
      {{QCBOR_ERR_UNEXPECTED_TAG_NUMBER, QCBOR_ERR_UNEXPECTED_TAG_NUMBER, QCBOR_ERR_UNEXPECTED_TAG_NUMBER},
         {QCBOR_ERR_NOT_ALLOWED, QCBOR_ERR_NOT_ALLOWED, QCBOR_ERR_NOT_ALLOWED}},
   },
   { "5. Double tags of interest",
      {"\xc1\xc1\x03", 3},
      {{QCBOR_ERR_UNRECOVERABLE_TAG_CONTENT, QCBOR_ERR_UNRECOVERABLE_TAG_CONTENT, QCBOR_ERR_UNRECOVERABLE_TAG_CONTENT},
         {QCBOR_ERR_UNRECOVERABLE_TAG_CONTENT, QCBOR_ERR_UNRECOVERABLE_TAG_CONTENT, QCBOR_ERR_UNRECOVERABLE_TAG_CONTENT}},
      {{QCBOR_ERR_UNPROCESSED_TAG_NUMBER, QCBOR_ERR_UNEXPECTED_TAG_NUMBER, QCBOR_ERR_UNPROCESSED_TAG_NUMBER},
         {QCBOR_ERR_NOT_ALLOWED, QCBOR_ERR_NOT_ALLOWED, QCBOR_ERR_NOT_ALLOWED}},
     }
#else /* ! QCBOR_DISABLE_TAGS */
   { "0. Untagged",
      {"\x03", 1},
      {{QCBOR_ERR_TAGS_DISABLED, QCBOR_SUCCESS, QCBOR_SUCCESS},
         {QCBOR_ERR_TAGS_DISABLED, QCBOR_SUCCESS, QCBOR_SUCCESS}},
      {{QCBOR_ERR_TAGS_DISABLED, QCBOR_SUCCESS, QCBOR_SUCCESS},
         {QCBOR_ERR_NOT_ALLOWED, QCBOR_ERR_NOT_ALLOWED, QCBOR_ERR_NOT_ALLOWED}},
   },
#endif /* ! QCBOR_DISABLE_TAGS */
};

static const enum QCBORDecodeTagReq TRs[]  = {QCBOR_TAG_REQUIREMENT_TAG, QCBOR_TAG_REQUIREMENT_NOT_A_TAG, QCBOR_TAG_REQUIREMENT_OPTIONAL_TAG};
static const enum QCBORDecodeTagReq TAAs[] = {0, QCBOR_TAG_REQUIREMENT_ALLOW_ADDITIONAL_TAGS};

int32_t TagModesFanOutTest(void)
{
   unsigned            uTestCount = (int)C_ARRAY_COUNT(TagFanOutTestCases, struct TagTestCase);
   unsigned            uTestIndex;
   struct TagTestCase *pTest;
   QCBORDecodeContext  DCtx;
   int64_t             nTime;
   QCBORError          uExpectedErr;
   QCBORError          uActualErr;
   enum QCBORDecodeTagReq uTagReq;

   for(uTestIndex = 0; uTestIndex < uTestCount; uTestIndex++) {
      pTest = &TagFanOutTestCases[uTestIndex];

      if(uTestIndex == 5) {
         uActualErr = 99; /* Just a line to set a break point on */
      }

      for(unsigned i = 0; i < C_ARRAY_COUNT(TAAs, enum QCBORDecodeTagReq); i++) {
         for(unsigned j = 0; j < C_ARRAY_COUNT(TRs, enum QCBORDecodeTagReq); j++) {
            uTagReq = TRs[j] | TAAs[i];

            /* -- Test v1 behavior -- */
            QCBORDecode_Init(&DCtx, pTest->Input, 0);
            QCBORDecode_CompatibilityV1(&DCtx);

            QCBORDecode_GetEpochDate(&DCtx, uTagReq, &nTime);

            uExpectedErr = pTest->v1[i][j];
            uActualErr = QCBORDecode_GetError(&DCtx);
            if(uActualErr != uExpectedErr) {
               return MakeTestResultCode(uTestIndex, i + 10 * j + 100, uActualErr);
            }

            /* -- Test v2 behavior -- */
            QCBORDecode_Init(&DCtx, pTest->Input, 0);

            QCBORDecode_GetEpochDate(&DCtx, uTagReq, &nTime);

            uExpectedErr = pTest->v2[i][j];
            uActualErr = QCBORDecode_GetError(&DCtx);
            if(uActualErr != uExpectedErr) {
               return MakeTestResultCode(uTestIndex, i+10*j, uActualErr);
            }
         }
      }
   }

   return 0;
}<|MERGE_RESOLUTION|>--- conflicted
+++ resolved
@@ -4062,12 +4062,8 @@
    },
 
    {NULL,
-<<<<<<< HEAD
-      NULLUsefulBufCConst}
-=======
       NULLUsefulBufCConst
    }
->>>>>>> d782c3de
 };
 
 
