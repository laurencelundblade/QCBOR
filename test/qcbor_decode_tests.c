/*==============================================================================
 * Copyright (c) 2016-2018, The Linux Foundation.
 * Copyright (c) 2018-2024, Laurence Lundblade.
 * Copyright (c) 2021, Arm Limited.
 * All rights reserved.
 *
 * Redistribution and use in source and binary forms, with or without
 * modification, are permitted provided that the following conditions are
 * met:
    * Redistributions of source code must retain the above copyright
      notice, this list of conditions and the following disclaimer.
    * Redistributions in binary form must reproduce the above
      copyright notice, this list of conditions and the following
      disclaimer in the documentation and/or other materials provided
      with the distribution.
    * Neither the name of The Linux Foundation nor the names of its
      contributors, nor the name "Laurence Lundblade" may be used to
      endorse or promote products derived from this software without
      specific prior written permission.

THIS SOFTWARE IS PROVIDED "AS IS" AND ANY EXPRESS OR IMPLIED
WARRANTIES, INCLUDING, BUT NOT LIMITED TO, THE IMPLIED WARRANTIES OF
MERCHANTABILITY, FITNESS FOR A PARTICULAR PURPOSE AND NON-INFRINGEMENT
ARE DISCLAIMED.  IN NO EVENT SHALL THE COPYRIGHT OWNER OR CONTRIBUTORS
BE LIABLE FOR ANY DIRECT, INDIRECT, INCIDENTAL, SPECIAL, EXEMPLARY, OR
CONSEQUENTIAL DAMAGES (INCLUDING, BUT NOT LIMITED TO, PROCUREMENT OF
SUBSTITUTE GOODS OR SERVICES; LOSS OF USE, DATA, OR PROFITS; OR
BUSINESS INTERRUPTION) HOWEVER CAUSED AND ON ANY THEORY OF LIABILITY,
WHETHER IN CONTRACT, STRICT LIABILITY, OR TORT (INCLUDING NEGLIGENCE
OR OTHERWISE) ARISING IN ANY WAY OUT OF THE USE OF THIS SOFTWARE, EVEN
IF ADVISED OF THE POSSIBILITY OF SUCH DAMAGE.
 =============================================================================*/

#include "qcbor_decode_tests.h"
#include "qcbor/qcbor_encode.h"
#include "qcbor/qcbor_decode.h"
#include "qcbor/qcbor_spiffy_decode.h"
#include <string.h>
#include <math.h> // for fabs()
#include "not_well_formed_cbor.h"

// Handy macro to compare a UsefulBuf to a C string
#define UsefulBufCompareToSZ(x, y) \
   UsefulBuf_Compare(x, UsefulBuf_FromSZ(y))

#ifdef  PRINT_FUNCTIONS_FOR_DEBUGGING
#include <stdio.h>

static void PrintUsefulBufC(const char *szLabel, UsefulBufC Buf)
{
   if(szLabel) {
      printf("%s ", szLabel);
   }

   size_t i;
   for(i = 0; i < Buf.len; i++) {
      uint8_t Z = ((uint8_t *)Buf.ptr)[i];
      printf("%02x ", Z);
   }
   printf("\n");

   fflush(stdout);
}
#endif /* PRINT_FUNCTIONS_FOR_DEBUGGING */

/*
   [
      -9223372036854775808,
      -4294967297,
      -4294967296,
      -4294967295,
      -4294967294,
      -2147483648,
      -2147483647,
      -65538,
      -65537,
      -65536,
      -65535,
      -65534,
      -257,
      -256,
      -255,
      -254,
      -25,
      -24,
      -23,
      -1,
      0,
      0,
      1,
      22,
      23,
      24,
      25,
      26,
      254,
      255,
      256,
      257,
      65534,
      65535,
      65536,
      65537,
      65538,
      2147483647,
      2147483647,
      2147483648,
      2147483649,
      4294967294,
      4294967295,
      4294967296,
      4294967297,
      9223372036854775807,
      18446744073709551615
    ]
 */

static const uint8_t spExpectedEncodedInts[] = {
   0x98, 0x31, 0x3b, 0xff, 0xff, 0xff, 0xff, 0xff,
   0xff, 0xff, 0xff, 0x3b, 0xFf, 0xff, 0xff, 0xff, 0xff,
   0xff, 0xff, 0xfe, 0x3b, 0x7f, 0xff, 0xff, 0xff, 0xff,
   0xff, 0xff, 0xff, 0x3b, 0x00, 0x00, 0x00, 0x01,
   0x00, 0x00, 0x00, 0x00, 0x3a, 0xff, 0xff, 0xff,
   0xff, 0x3a, 0xff, 0xff, 0xff, 0xfe, 0x3a, 0xff,
   0xff, 0xff, 0xfd, 0x3a, 0x7f, 0xff, 0xff, 0xff,
   0x3a, 0x7f, 0xff, 0xff, 0xfe, 0x3a, 0x00, 0x01,
   0x00, 0x01, 0x3a, 0x00, 0x01, 0x00, 0x00, 0x39,
   0xff, 0xff, 0x39, 0xff, 0xfe, 0x39, 0xff, 0xfd,
   0x39, 0x01, 0x00, 0x38, 0xff, 0x38, 0xfe, 0x38,
   0xfd, 0x38, 0x18, 0x37, 0x36, 0x20, 0x00, 0x00,
   0x01, 0x16, 0x17, 0x18, 0x18, 0x18, 0x19, 0x18,
   0x1a, 0x18, 0xfe, 0x18, 0xff, 0x19, 0x01, 0x00,
   0x19, 0x01, 0x01, 0x19, 0xff, 0xfe, 0x19, 0xff,
   0xff, 0x1a, 0x00, 0x01, 0x00, 0x00, 0x1a, 0x00,
   0x01, 0x00, 0x01, 0x1a, 0x00, 0x01, 0x00, 0x02,
   0x1a, 0x7f, 0xff, 0xff, 0xff, 0x1a, 0x7f, 0xff,
   0xff, 0xff, 0x1a, 0x80, 0x00, 0x00, 0x00, 0x1a,
   0x80, 0x00, 0x00, 0x01, 0x1a, 0xff, 0xff, 0xff,
   0xfe, 0x1a, 0xff, 0xff, 0xff, 0xff, 0x1b, 0x00,
   0x00, 0x00, 0x01, 0x00, 0x00, 0x00, 0x00, 0x1b,
   0x00, 0x00, 0x00, 0x01, 0x00, 0x00, 0x00, 0x01,
   0x1b, 0x7f, 0xff, 0xff, 0xff, 0xff, 0xff, 0xff,
   0xff, 0x1b, 0xff, 0xff, 0xff, 0xff, 0xff, 0xff,
   0xff, 0xff};


// return CBOR error or -1 if type of value doesn't match

static int32_t IntegerValuesParseTestInternal(QCBORDecodeContext *pDCtx)
{
   QCBORItem  Item;
   QCBORError nCBORError;

   if((nCBORError = QCBORDecode_GetNext(pDCtx, &Item)))
      return (int32_t)nCBORError;
   if(Item.uDataType != QCBOR_TYPE_ARRAY)
      return -1;

   if((nCBORError = QCBORDecode_GetNext(pDCtx, &Item)))
      return (int32_t)nCBORError;
   if(Item.uDataType != QCBOR_TYPE_65BIT_NEG_INT ||
      Item.val.uint64 != 18446744073709551615ULL)
      return -1;

   if((nCBORError = QCBORDecode_GetNext(pDCtx, &Item)))
      return (int32_t)nCBORError;
   if(Item.uDataType != QCBOR_TYPE_65BIT_NEG_INT ||
      Item.val.uint64 != 18446744073709551614ULL)
      return -1;

   if((nCBORError = QCBORDecode_GetNext(pDCtx, &Item)))
      return (int32_t)nCBORError;
   if(Item.uDataType != QCBOR_TYPE_INT64 ||
      Item.val.int64 != -9223372036854775807LL - 1)
      return -1;

   if((nCBORError = QCBORDecode_GetNext(pDCtx, &Item)))
      return (int32_t)nCBORError;
   if(Item.uDataType != QCBOR_TYPE_INT64 ||
      Item.val.int64 != -4294967297)
      return -1;

   if((nCBORError = QCBORDecode_GetNext(pDCtx, &Item)))
      return (int32_t)nCBORError;
   if(Item.uDataType != QCBOR_TYPE_INT64 ||
      Item.val.int64 != -4294967296)
      return -1;

   if((nCBORError = QCBORDecode_GetNext(pDCtx, &Item)))
      return (int32_t)nCBORError;
   if(Item.uDataType != QCBOR_TYPE_INT64 ||
      Item.val.int64 != -4294967295)
      return -1;

   if((nCBORError = QCBORDecode_GetNext(pDCtx, &Item)))
      return (int32_t)nCBORError;
   if(Item.uDataType != QCBOR_TYPE_INT64 ||
      Item.val.int64 != -4294967294)
      return -1;


   if((nCBORError = QCBORDecode_GetNext(pDCtx, &Item)))
      return (int32_t)nCBORError;
   if(Item.uDataType != QCBOR_TYPE_INT64 ||
      Item.val.int64 != -2147483648)
      return -1;

   if((nCBORError = QCBORDecode_GetNext(pDCtx, &Item)))
      return (int32_t)nCBORError;
   if(Item.uDataType != QCBOR_TYPE_INT64 ||
      Item.val.int64 != -2147483647)
      return -1;

   if((nCBORError = QCBORDecode_GetNext(pDCtx, &Item)))
      return (int32_t)nCBORError;
   if(Item.uDataType != QCBOR_TYPE_INT64 ||
      Item.val.int64 != -65538)
      return  -1;

   if((nCBORError = QCBORDecode_GetNext(pDCtx, &Item)))
      return (int32_t)nCBORError;
   if(Item.uDataType != QCBOR_TYPE_INT64 ||
      Item.val.int64 != -65537)
      return  -1;

   if((nCBORError = QCBORDecode_GetNext(pDCtx, &Item)))
      return (int32_t)nCBORError;
   if(Item.uDataType != QCBOR_TYPE_INT64 ||
      Item.val.int64 != -65536)
      return  -1;


   if((   nCBORError = QCBORDecode_GetNext(pDCtx, &Item)))
      return (int32_t)nCBORError;
   if(Item.uDataType != QCBOR_TYPE_INT64 ||
      Item.val.int64 != -65535)
      return  -1;


   if((   nCBORError = QCBORDecode_GetNext(pDCtx, &Item)))
      return (int32_t)nCBORError;
   if(Item.uDataType != QCBOR_TYPE_INT64 ||
      Item.val.int64 != -65534)
      return  -1;


   if((   nCBORError = QCBORDecode_GetNext(pDCtx, &Item)))
      return (int32_t)nCBORError;
   if(Item.uDataType != QCBOR_TYPE_INT64 ||
      Item.val.int64 != -257)
      return  -1;

   if((   nCBORError = QCBORDecode_GetNext(pDCtx, &Item)))
      return (int32_t)nCBORError;
   if(Item.uDataType != QCBOR_TYPE_INT64 ||
      Item.val.int64 != -256)
      return  -1;

   if((   nCBORError = QCBORDecode_GetNext(pDCtx, &Item)))
      return (int32_t)nCBORError;
   if(Item.uDataType != QCBOR_TYPE_INT64 ||
      Item.val.int64 != -255)
      return  -1;

   if((   nCBORError = QCBORDecode_GetNext(pDCtx, &Item)))
      return (int32_t)nCBORError;
   if(Item.uDataType != QCBOR_TYPE_INT64 ||
      Item.val.int64 != -254)
      return  -1;


   if((   nCBORError = QCBORDecode_GetNext(pDCtx, &Item)))
      return (int32_t)nCBORError;
   if(Item.uDataType != QCBOR_TYPE_INT64 ||
      Item.val.int64 != -25)
      return  -1;


   if((   nCBORError = QCBORDecode_GetNext(pDCtx, &Item)))
      return (int32_t)nCBORError;
   if(Item.uDataType != QCBOR_TYPE_INT64 ||
      Item.val.int64 != -24)
      return  -1;


   if((   nCBORError = QCBORDecode_GetNext(pDCtx, &Item)))
      return (int32_t)nCBORError;
   if(Item.uDataType != QCBOR_TYPE_INT64 ||
      Item.val.int64 != -23)
      return  -1;


   if((   nCBORError = QCBORDecode_GetNext(pDCtx, &Item)))
      return (int32_t)nCBORError;
   if(Item.uDataType != QCBOR_TYPE_INT64 ||
      Item.val.int64 != -1)
      return  -1;


   if((   nCBORError = QCBORDecode_GetNext(pDCtx, &Item)))
      return (int32_t)nCBORError;
   if(Item.uDataType != QCBOR_TYPE_INT64 ||
      Item.val.int64 != 0)
      return  -1;


   if((   nCBORError = QCBORDecode_GetNext(pDCtx, &Item)))
      return (int32_t)nCBORError;
   if(Item.uDataType != QCBOR_TYPE_INT64 ||
      Item.val.int64 != 0)
      return  -1;

   if((   nCBORError = QCBORDecode_GetNext(pDCtx, &Item)))
      return (int32_t)nCBORError;
   if(Item.uDataType != QCBOR_TYPE_INT64 ||
      Item.val.int64 != 1)
      return  -1;


   if((   nCBORError = QCBORDecode_GetNext(pDCtx, &Item)))
      return (int32_t)nCBORError;
   if(Item.uDataType != QCBOR_TYPE_INT64 ||
      Item.val.int64 != 22)
      return  -1;


   if((   nCBORError = QCBORDecode_GetNext(pDCtx, &Item)))
      return (int32_t)nCBORError;
   if(Item.uDataType != QCBOR_TYPE_INT64 ||
      Item.val.int64 != 23)
      return  -1;


   if((   nCBORError = QCBORDecode_GetNext(pDCtx, &Item)))
      return (int32_t)nCBORError;
   if(Item.uDataType != QCBOR_TYPE_INT64 ||
      Item.val.int64 != 24)
      return  -1;


   if((   nCBORError = QCBORDecode_GetNext(pDCtx, &Item)))
      return (int32_t)nCBORError;
   if(Item.uDataType != QCBOR_TYPE_INT64 ||
      Item.val.int64 != 25)
      return  -1;

   if((   nCBORError = QCBORDecode_GetNext(pDCtx, &Item)))
      return (int32_t)nCBORError;
   if(Item.uDataType != QCBOR_TYPE_INT64 ||
      Item.val.int64 != 26)
      return  -1;


   if((   nCBORError = QCBORDecode_GetNext(pDCtx, &Item)))
      return (int32_t)nCBORError;
   if(Item.uDataType != QCBOR_TYPE_INT64 ||
      Item.val.int64 != 254)
      return  -1;


   if((   nCBORError = QCBORDecode_GetNext(pDCtx, &Item)))
      return (int32_t)nCBORError;
   if(Item.uDataType != QCBOR_TYPE_INT64 ||
      Item.val.int64 != 255)
      return  -1;


   if((   nCBORError = QCBORDecode_GetNext(pDCtx, &Item)))
      return (int32_t)nCBORError;
   if(Item.uDataType != QCBOR_TYPE_INT64 ||
      Item.val.int64 != 256)
      return  -1;


   if((   nCBORError = QCBORDecode_GetNext(pDCtx, &Item)))
      return (int32_t)nCBORError;
   if(Item.uDataType != QCBOR_TYPE_INT64 ||
      Item.val.int64 != 257)
      return  -1;

   if((   nCBORError = QCBORDecode_GetNext(pDCtx, &Item)))
      return (int32_t)nCBORError;
   if(Item.uDataType != QCBOR_TYPE_INT64 ||
      Item.val.int64 != 65534)
      return  -1;


   if((   nCBORError = QCBORDecode_GetNext(pDCtx, &Item)))
      return (int32_t)nCBORError;
   if(Item.uDataType != QCBOR_TYPE_INT64 ||
      Item.val.int64 != 65535)
      return  -1;


   if((   nCBORError = QCBORDecode_GetNext(pDCtx, &Item)))
      return (int32_t)nCBORError;
   if(Item.uDataType != QCBOR_TYPE_INT64 ||
      Item.val.int64 != 65536)
      return  -1;

   if((   nCBORError = QCBORDecode_GetNext(pDCtx, &Item)))
      return (int32_t)nCBORError;
   if(Item.uDataType != QCBOR_TYPE_INT64 ||
      Item.val.int64 != 65537)
      return  -1;

   if((   nCBORError = QCBORDecode_GetNext(pDCtx, &Item)))
      return (int32_t)nCBORError;
   if(Item.uDataType != QCBOR_TYPE_INT64 ||
      Item.val.int64 != 65538)
      return  -1;

   if((   nCBORError = QCBORDecode_GetNext(pDCtx, &Item)))
      return (int32_t)nCBORError;
   if(Item.uDataType != QCBOR_TYPE_INT64 ||
      Item.val.int64 != 2147483647)
      return  -1;

   if((   nCBORError = QCBORDecode_GetNext(pDCtx, &Item)))
      return (int32_t)nCBORError;
   if(Item.uDataType != QCBOR_TYPE_INT64 ||
      Item.val.int64 != 2147483647)
      return  -1;

   if((   nCBORError = QCBORDecode_GetNext(pDCtx, &Item)))
      return (int32_t)nCBORError;
   if(Item.uDataType != QCBOR_TYPE_INT64 ||
      Item.val.int64 != 2147483648)
      return  -1;

   if((   nCBORError = QCBORDecode_GetNext(pDCtx, &Item)))
      return (int32_t)nCBORError;
   if(Item.uDataType != QCBOR_TYPE_INT64 ||
      Item.val.int64 != 2147483649)
      return  -1;

   if((   nCBORError = QCBORDecode_GetNext(pDCtx, &Item)))
      return (int32_t)nCBORError;
   if(Item.uDataType != QCBOR_TYPE_INT64 ||
      Item.val.int64 != 4294967294)
      return  -1;


   if((   nCBORError = QCBORDecode_GetNext(pDCtx, &Item)))
      return (int32_t)nCBORError;
   if(Item.uDataType != QCBOR_TYPE_INT64 ||
      Item.val.int64 != 4294967295)
      return  -1;


   if((   nCBORError = QCBORDecode_GetNext(pDCtx, &Item)))
      return (int32_t)nCBORError;
   if(Item.uDataType != QCBOR_TYPE_INT64 ||
      Item.val.int64 != 4294967296)
      return  -1;


   if((   nCBORError = QCBORDecode_GetNext(pDCtx, &Item)))
      return (int32_t)nCBORError;
   if(Item.uDataType != QCBOR_TYPE_INT64 ||
      Item.val.int64 != 4294967297)
      return  -1;



   if((   nCBORError = QCBORDecode_GetNext(pDCtx, &Item)))
      return (int32_t)nCBORError;
   if(Item.uDataType != QCBOR_TYPE_INT64 ||
      Item.val.int64 != 9223372036854775807LL)
      return  -1;


   if((   nCBORError = QCBORDecode_GetNext(pDCtx, &Item)))
      return (int32_t)nCBORError;
   if(Item.uDataType != QCBOR_TYPE_UINT64 ||
      Item.val.uint64 != 18446744073709551615ULL)
      return  -1;


   if(QCBORDecode_Finish(pDCtx) != QCBOR_SUCCESS) {
      return -1;
   }

   return 0;
}



/*
   Tests the decoding of lots of different integers sizes
   and values.
 */
int32_t IntegerValuesParseTest(void)
{
   int nReturn;
   QCBORDecodeContext DCtx;

   QCBORDecode_Init(&DCtx,
                    UsefulBuf_FROM_BYTE_ARRAY_LITERAL(spExpectedEncodedInts),
                    QCBOR_DECODE_MODE_NORMAL);

   // The really big test of all successes
   nReturn = IntegerValuesParseTestInternal(&DCtx);
   if(nReturn) {
      return nReturn;
   }

   return(nReturn);
}


/*
   Creates a simple CBOR array and returns it in *pEncoded. The array is
   malloced and needs to be freed. This is used by several tests.

   Two of the inputs can be set. Two other items in the array are fixed.

 */

static uint8_t spSimpleArrayBuffer[50];

static int32_t CreateSimpleArray(int nInt1, int nInt2, uint8_t **pEncoded, size_t *pEncodedLen)
{
   QCBOREncodeContext ECtx;
   int nReturn = -1;

   *pEncoded = NULL;
   *pEncodedLen = INT32_MAX;

   // loop runs CBOR encoding twice. First with no buffer to
   // calculate the length so buffer can be allocated correctly,
   // and last with the buffer to do the actual encoding
   do {
      QCBOREncode_Init(&ECtx, (UsefulBuf){*pEncoded, *pEncodedLen});
      QCBOREncode_OpenArray(&ECtx);
      QCBOREncode_AddInt64(&ECtx, nInt1);
      QCBOREncode_AddInt64(&ECtx, nInt2);
      QCBOREncode_AddBytes(&ECtx, ((UsefulBufC) {"galactic", 8}));
      QCBOREncode_AddBytes(&ECtx, ((UsefulBufC) {"haven token", 11}));
      QCBOREncode_CloseArray(&ECtx);

      if(QCBOREncode_FinishGetSize(&ECtx, pEncodedLen))
         goto Done;

      if(*pEncoded != NULL) {
         nReturn = 0;
         goto Done;
      }

      // Use static buffer to avoid dependency on malloc()
      if(*pEncodedLen > sizeof(spSimpleArrayBuffer)) {
         goto Done;
      }
      *pEncoded = spSimpleArrayBuffer;

   } while(1);

Done:
   return nReturn;
}


/*
 Some basic CBOR with map and array used in a lot of tests.
 The map labels are all strings

   {
      "first integer": 42,
      "an array of two strings": [
         "string1", "string2"
      ],
      "map in a map": {
         "bytes 1": h'78787878',
         "bytes 2": h'79797979',
         "another int": 98,
         "text 2": "lies, damn lies and statistics"
      }
   }
 */
static const uint8_t pValidMapEncoded[] = {
   0xa3, 0x6d, 0x66, 0x69, 0x72, 0x73, 0x74, 0x20,
   0x69, 0x6e, 0x74, 0x65, 0x67, 0x65, 0x72, 0x18,
   0x2a, 0x77, 0x61, 0x6e, 0x20, 0x61, 0x72, 0x72,
   0x61, 0x79, 0x20, 0x6f, 0x66, 0x20, 0x74, 0x77,
   0x6f, 0x20, 0x73, 0x74, 0x72, 0x69, 0x6e, 0x67,
   0x73, 0x82, 0x67, 0x73, 0x74, 0x72, 0x69, 0x6e,
   0x67, 0x31, 0x67, 0x73, 0x74, 0x72, 0x69, 0x6e,
   0x67, 0x32, 0x6c, 0x6d, 0x61, 0x70, 0x20, 0x69,
   0x6e, 0x20, 0x61, 0x20, 0x6d, 0x61, 0x70, 0xa4,
   0x67, 0x62, 0x79, 0x74, 0x65, 0x73, 0x20, 0x31,
   0x44, 0x78, 0x78, 0x78, 0x78, 0x67, 0x62, 0x79,
   0x74, 0x65, 0x73, 0x20, 0x32, 0x44, 0x79, 0x79,
   0x79, 0x79, 0x6b, 0x61, 0x6e, 0x6f, 0x74, 0x68,
   0x65, 0x72, 0x20, 0x69, 0x6e, 0x74, 0x18, 0x62,
   0x66, 0x74, 0x65, 0x78, 0x74, 0x20, 0x32, 0x78,
   0x1e, 0x6c, 0x69, 0x65, 0x73, 0x2c, 0x20, 0x64,
   0x61, 0x6d, 0x6e, 0x20, 0x6c, 0x69, 0x65, 0x73,
   0x20, 0x61, 0x6e, 0x64, 0x20, 0x73, 0x74, 0x61,
   0x74, 0x69, 0x73, 0x74, 0x69, 0x63, 0x73 };


#ifndef QCBOR_DISABLE_INDEFINITE_LENGTH_ARRAYS
// Same as above, but with indefinite lengths.
static const uint8_t pValidMapIndefEncoded[] = {
   0xbf, 0x6d, 0x66, 0x69, 0x72, 0x73, 0x74, 0x20,
   0x69, 0x6e, 0x74, 0x65, 0x67, 0x65, 0x72, 0x18,
   0x2a, 0x77, 0x61, 0x6e, 0x20, 0x61, 0x72, 0x72,
   0x61, 0x79, 0x20, 0x6f, 0x66, 0x20, 0x74, 0x77,
   0x6f, 0x20, 0x73, 0x74, 0x72, 0x69, 0x6e, 0x67,
   0x73, 0x9f, 0x67, 0x73, 0x74, 0x72, 0x69, 0x6e,
   0x67, 0x31, 0x67, 0x73, 0x74, 0x72, 0x69, 0x6e,
   0x67, 0x32, 0xff, 0x6c, 0x6d, 0x61, 0x70, 0x20,
   0x69, 0x6e, 0x20, 0x61, 0x20, 0x6d, 0x61, 0x70,
   0xbf, 0x67, 0x62, 0x79, 0x74, 0x65, 0x73, 0x20,
   0x31, 0x44, 0x78, 0x78, 0x78, 0x78, 0x67, 0x62,
   0x79, 0x74, 0x65, 0x73, 0x20, 0x32, 0x44, 0x79,
   0x79, 0x79, 0x79, 0x6b, 0x61, 0x6e, 0x6f, 0x74,
   0x68, 0x65, 0x72, 0x20, 0x69, 0x6e, 0x74, 0x18,
   0x62, 0x66, 0x74, 0x65, 0x78, 0x74, 0x20, 0x32,
   0x78, 0x1e, 0x6c, 0x69, 0x65, 0x73, 0x2c, 0x20,
   0x64, 0x61, 0x6d, 0x6e, 0x20, 0x6c, 0x69, 0x65,
   0x73, 0x20, 0x61, 0x6e, 0x64, 0x20, 0x73, 0x74,
   0x61, 0x74, 0x69, 0x73, 0x74, 0x69, 0x63, 0x73,
   0xff, 0xff};
#endif /* QCBOR_DISABLE_INDEFINITE_LENGTH_ARRAYS */


static int32_t ParseOrderedArray(const uint8_t *pEncoded,
                                 size_t nLen,
                                 int64_t *pInt1,
                                 int64_t *pInt2,
                                 const uint8_t **pBuf3,
                                 size_t *pBuf3Len,
                                 const uint8_t **pBuf4,
                                 size_t *pBuf4Len)
{
   QCBORDecodeContext DCtx;
   QCBORItem          Item;
   int                nReturn = -1; // assume error until success

   QCBORDecode_Init(&DCtx,
                    (UsefulBufC){pEncoded, nLen},
                    QCBOR_DECODE_MODE_NORMAL);

   // Make sure the first thing is a map
   if(QCBORDecode_GetNext(&DCtx, &Item) != 0 ||
      Item.uDataType != QCBOR_TYPE_ARRAY) {
      goto Done;
   }

   // First integer
   if(QCBORDecode_GetNext(&DCtx, &Item) != 0 ||
      Item.uDataType != QCBOR_TYPE_INT64) {
      goto Done;
   }
   *pInt1 = Item.val.int64;

   // Second integer
   if(QCBORDecode_GetNext(&DCtx, &Item) != 0 ||
      Item.uDataType != QCBOR_TYPE_INT64) {
      goto Done;
   }
   *pInt2 = Item.val.int64;

   // First string
   if(QCBORDecode_GetNext(&DCtx, &Item) != 0 ||
      Item.uDataType != QCBOR_TYPE_BYTE_STRING) {
      goto Done;
   }
   *pBuf3 = Item.val.string.ptr;
   *pBuf3Len = Item.val.string.len;

   // Second string
   if(QCBORDecode_GetNext(&DCtx, &Item) != 0 ||
      Item.uDataType != QCBOR_TYPE_BYTE_STRING) {
      goto Done;
   }
   *pBuf4 = Item.val.string.ptr;
   *pBuf4Len = Item.val.string.len;

   nReturn = 0;

Done:
   return(nReturn);
}




int32_t SimpleArrayTest(void)
{
   uint8_t *pEncoded;
   size_t  nEncodedLen;

   int64_t i1=0, i2=0;
   size_t i3=0, i4=0;
   const uint8_t *s3= (uint8_t *)"";
   const uint8_t *s4= (uint8_t *)"";


   if(CreateSimpleArray(23, 6000, &pEncoded, &nEncodedLen) < 0) {
      return(-1);
   }

   ParseOrderedArray(pEncoded, nEncodedLen, &i1, &i2, &s3, &i3, &s4, &i4);

   if(i1 != 23 ||
      i2 != 6000 ||
      i3 != 8 ||
      i4 != 11 ||
      memcmp("galactic", s3, 8) !=0 ||
      memcmp("haven token", s4, 11) !=0) {
      return(-1);
   }

   return(0);
}


/*
 [
    0,
    [],
    [
       [],
       [
          0
       ],
       {},
       {
          1: {},
          2: {},
          3: []
       }
    ]
 ]
 */
static uint8_t sEmpties[] = {
   0x83, 0x00, 0x80, 0x84, 0x80, 0x81, 0x00, 0xa0,
   0xa3, 0x01, 0xa0, 0x02, 0xa0, 0x03, 0x80};

#ifndef QCBOR_DISABLE_INDEFINITE_LENGTH_ARRAYS
/* Same as above, but with indefinte lengths */
static const uint8_t sEmptiesIndef[] = {
0x9F,
   0x00,
   0x9F,
      0xFF,
   0x9F,
      0x9F,
         0xFF,
      0x9F,
         0x00,
         0xFF,
      0xBF,
         0xFF,
      0xBF,
         0x01,
         0xBF,
            0xFF,
         0x02,
         0xBF,
            0xFF,
         0x03,
         0x9F,
            0xFF,
         0xFF,
      0xFF,
   0xFF};
#endif /* QCBOR_DISABLE_INDEFINITE_LENGTH_ARRAYS */


static int32_t CheckEmpties(UsefulBufC input, bool bCheckCounts)
{
   QCBORDecodeContext DCtx;
   QCBORItem Item;

   QCBORDecode_Init(&DCtx,
                    input,
                    QCBOR_DECODE_MODE_NORMAL);

   // Array with 3 items
   if(QCBORDecode_GetNext(&DCtx, &Item) != 0 ||
      Item.uDataType != QCBOR_TYPE_ARRAY ||
      Item.uNestingLevel != 0 ||
      Item.uNextNestLevel != 1 ||
      (bCheckCounts && Item.val.uCount != 3)) {
      return -1;
   }

   // An integer 0
   if(QCBORDecode_GetNext(&DCtx, &Item) != 0 ||
      Item.uDataType != QCBOR_TYPE_INT64 ||
      Item.uNestingLevel != 1 ||
      Item.uNextNestLevel != 1 ||
      Item.val.uint64 != 0) {
      return -2;
   }

   // An empty array
   if(QCBORDecode_GetNext(&DCtx, &Item) != 0 ||
      Item.uDataType != QCBOR_TYPE_ARRAY ||
      Item.uNestingLevel != 1 ||
      Item.uNextNestLevel != 1 ||
      (bCheckCounts && Item.val.uCount != 0)) {
      return -3;
   }

   // An array with 4 items
   if(QCBORDecode_GetNext(&DCtx, &Item) != 0 ||
      Item.uDataType != QCBOR_TYPE_ARRAY ||
      Item.uNestingLevel != 1 ||
      Item.uNextNestLevel != 2 ||
      (bCheckCounts && Item.val.uCount != 4)) {
      return -4;
   }

   // An empty array
   if(QCBORDecode_GetNext(&DCtx, &Item) != 0 ||
      Item.uDataType != QCBOR_TYPE_ARRAY ||
      Item.uNestingLevel != 2 ||
      Item.uNextNestLevel != 2 ||
      (bCheckCounts && Item.val.uCount != 0)) {
      return -5;
   }

   // An array with 1 item
   if(QCBORDecode_GetNext(&DCtx, &Item) != 0 ||
      Item.uDataType != QCBOR_TYPE_ARRAY ||
      Item.uNestingLevel != 2 ||
      Item.uNextNestLevel != 3 ||
      (bCheckCounts && Item.val.uCount != 1)) {
      return -6;
   }

   // An integer 0
   if(QCBORDecode_GetNext(&DCtx, &Item) != 0 ||
      Item.uDataType != QCBOR_TYPE_INT64 ||
      Item.uNestingLevel != 3 ||
      Item.uNextNestLevel != 2 ||
      Item.val.uint64 != 0) {
      return -7;
   }

   // An empty map
   if(QCBORDecode_GetNext(&DCtx, &Item) != 0 ||
      Item.uDataType != QCBOR_TYPE_MAP ||
      Item.uNestingLevel != 2 ||
      Item.uNextNestLevel != 2 ||
      (bCheckCounts && Item.val.uCount != 0)) {
      return -8;
   }

   // A map with 3 items
   if(QCBORDecode_GetNext(&DCtx, &Item) != 0 ||
      Item.uDataType != QCBOR_TYPE_MAP ||
      Item.uNestingLevel != 2 ||
      Item.uNextNestLevel != 3 ||
      (bCheckCounts && Item.val.uCount != 3)) {
      return -9;
   }

   // An empty map
   if(QCBORDecode_GetNext(&DCtx, &Item) != 0 ||
      Item.uDataType != QCBOR_TYPE_MAP ||
      Item.uNestingLevel != 3 ||
      Item.uNextNestLevel != 3 ||
      (bCheckCounts && Item.val.uCount != 0)) {
      return -10;
   }

   // An empty map
   if(QCBORDecode_GetNext(&DCtx, &Item) != 0 ||
      Item.uDataType != QCBOR_TYPE_MAP ||
      Item.uNestingLevel != 3 ||
      Item.uNextNestLevel != 3 ||
      (bCheckCounts && Item.val.uCount != 0)) {
      return -11;
   }

   // An empty array
   if(QCBORDecode_GetNext(&DCtx, &Item) != 0 ||
      Item.uDataType != QCBOR_TYPE_ARRAY ||
      Item.uNestingLevel != 3 ||
      Item.uNextNestLevel != 0 ||
      (bCheckCounts && Item.val.uCount != 0)) {
      return -12;
   }

   if(QCBORDecode_Finish(&DCtx) != QCBOR_SUCCESS) {
      return -13;
   }
   return 0;
}


int32_t EmptyMapsAndArraysTest(void)
{
   int nResult;
   nResult = CheckEmpties(UsefulBuf_FROM_BYTE_ARRAY_LITERAL(sEmpties),
                     true);
   if(nResult) {
      return nResult;
   }

#ifndef QCBOR_DISABLE_INDEFINITE_LENGTH_ARRAYS
   nResult = CheckEmpties(UsefulBuf_FROM_BYTE_ARRAY_LITERAL(sEmptiesIndef),
                     false);

   if(nResult) {
      return nResult -100;
   }
#endif /* QCBOR_DISABLE_INDEFINITE_LENGTH_ARRAYS */

   return 0;
}


static const uint8_t sEmptyMap[] = {
                              0xA1,     //# map(1)
                              0x02,     //# unsigned(2)
                              0xA0,     //# map(0)
};

int32_t ParseEmptyMapInMapTest(void)
{
   QCBORDecodeContext DCtx;
   QCBORItem Item;
   int nReturn = 0;
   QCBORError uErr;

   QCBORDecode_Init(&DCtx,
                    UsefulBuf_FROM_BYTE_ARRAY_LITERAL(sEmptyMap),
                    QCBOR_DECODE_MODE_NORMAL);

   /* now open the first Map */
   uErr = QCBORDecode_GetNext(&DCtx, &Item);
    if(uErr != QCBOR_SUCCESS ||
       Item.uDataType != QCBOR_TYPE_MAP) {
      nReturn = -3;
      goto done;
    }

   if(QCBORDecode_GetNext(&DCtx, &Item) != 0) {
     nReturn = -1;
     goto done;
   }
   if(Item.uDataType != QCBOR_TYPE_MAP ||
      Item.uNestingLevel != 1 ||
      Item.label.int64 != 2) {
     nReturn = -2;
     goto done;
   }

 done:
   return(nReturn);
}


/* [[[[[[[[[[]]]]]]]]]] */
static const uint8_t spDeepArrays[] = {
   0x81, 0x81, 0x81, 0x81, 0x81, 0x81, 0x81, 0x81,
   0x81, 0x80};

int32_t ParseDeepArrayTest(void)
{
   QCBORDecodeContext DCtx;
   int nReturn = 0;
   int i;

   QCBORDecode_Init(&DCtx,
                    UsefulBuf_FROM_BYTE_ARRAY_LITERAL(spDeepArrays),
                    QCBOR_DECODE_MODE_NORMAL);

   for(i = 0; i < 10; i++) {
      QCBORItem Item;

      if(QCBORDecode_GetNext(&DCtx, &Item) != 0 ||
         Item.uDataType != QCBOR_TYPE_ARRAY ||
         Item.uNestingLevel != i) {
         nReturn = -1;
         break;
      }
   }

   return(nReturn);
}

/* Big enough to test nesting to the depth of 24
 [[[[[[[[[[[[[[[[[[[[[[[[[]]]]]]]]]]]]]]]]]]]]]]]]]
 */
static const uint8_t spTooDeepArrays[] = {
   0x81, 0x81, 0x81, 0x81, 0x81, 0x81, 0x81, 0x81,
   0x81, 0x81, 0x81, 0x81, 0x81, 0x81, 0x81, 0x81,
   0x81, 0x81, 0x81, 0x81, 0x81, 0x81, 0x81, 0x81,
   0x80};

int32_t ParseTooDeepArrayTest(void)
{
   QCBORDecodeContext DCtx;
   int nReturn = 0;
   int i;
   QCBORItem Item;


   QCBORDecode_Init(&DCtx,
                    UsefulBuf_FROM_BYTE_ARRAY_LITERAL(spTooDeepArrays),
                    QCBOR_DECODE_MODE_NORMAL);

   for(i = 0; i < QCBOR_MAX_ARRAY_NESTING; i++) {

      if(QCBORDecode_GetNext(&DCtx, &Item) != 0 ||
         Item.uDataType != QCBOR_TYPE_ARRAY ||
         Item.uNestingLevel != i) {
         nReturn = -1;
         break;
      }
   }

   if(QCBORDecode_GetNext(&DCtx, &Item) != QCBOR_ERR_ARRAY_DECODE_NESTING_TOO_DEEP)
      nReturn = -1;

   return(nReturn);
}




int32_t ShortBufferParseTest(void)
{
   int nResult = 0;

   for(size_t nNum = sizeof(spExpectedEncodedInts)-1; nNum; nNum--) {
      QCBORDecodeContext DCtx;

      QCBORDecode_Init(&DCtx,
                       (UsefulBufC){spExpectedEncodedInts, nNum},
                       QCBOR_DECODE_MODE_NORMAL);

      const int nErr = IntegerValuesParseTestInternal(&DCtx);

      if(nErr != QCBOR_ERR_HIT_END && nErr != QCBOR_ERR_NO_MORE_ITEMS) {
         nResult = -1;
         goto Done;
      }
   }
Done:
   return nResult;
}



int32_t ShortBufferParseTest2(void)
{
   uint8_t *pEncoded;
   int      nReturn;
   size_t   nEncodedLen;

   int64_t i1, i2;
   size_t i3, i4;
   const uint8_t *s3, *s4;

   nReturn = 0;

   if(CreateSimpleArray(23, 6000, &pEncoded, &nEncodedLen) < 0) {
      return(-1);
   }

   for(nEncodedLen--; nEncodedLen; nEncodedLen--) {
      int nResult = ParseOrderedArray(pEncoded, (uint32_t)nEncodedLen, &i1,
                                      &i2, &s3, &i3, &s4, &i4);
      if(nResult == 0) {
         nReturn = -1;
      }
   }

   return(nReturn);
}

/*
 Decode and thoroughly check a moderately complex
 set of maps. Can be run in QCBOR_DECODE_MODE_NORMAL or in
 QCBOR_DECODE_MODE_MAP_STRINGS_ONLY.
 */
static int32_t ParseMapTest1(QCBORDecodeMode nMode)
{
   QCBORDecodeContext DCtx;
   QCBORItem Item;
   QCBORError nCBORError;

   QCBORDecode_Init(&DCtx,
                    (UsefulBufC){pValidMapEncoded, sizeof(pValidMapEncoded)},
                    nMode);

   if((nCBORError = QCBORDecode_GetNext(&DCtx, &Item))) {
      return (int32_t)nCBORError;
   }
   if(Item.uDataType != QCBOR_TYPE_MAP ||
      Item.val.uCount != 3)
      return -1;

   if((nCBORError = QCBORDecode_GetNext(&DCtx, &Item))) {
      return (int32_t)nCBORError;
   }

   if(Item.uLabelType != QCBOR_TYPE_TEXT_STRING ||
      Item.uDataType != QCBOR_TYPE_INT64 ||
      Item.val.int64 != 42 ||
      Item.uDataAlloc ||
      Item.uLabelAlloc ||
      UsefulBufCompareToSZ(Item.label.string, "first integer")) {
      return -1;
   }

   if((nCBORError = QCBORDecode_GetNext(&DCtx, &Item))) {
      return (int32_t)nCBORError;
   }
   if(Item.uLabelType != QCBOR_TYPE_TEXT_STRING ||
      Item.uDataAlloc ||
      Item.uLabelAlloc ||
      UsefulBufCompareToSZ(Item.label.string, "an array of two strings") ||
      Item.uDataType != QCBOR_TYPE_ARRAY ||
      Item.val.uCount != 2)
      return -1;

   if((nCBORError = QCBORDecode_GetNext(&DCtx, &Item))) {
      return (int32_t)nCBORError;
   }
   if(Item.uDataType != QCBOR_TYPE_TEXT_STRING ||
      Item.uDataAlloc ||
      Item.uLabelAlloc ||
      UsefulBufCompareToSZ(Item.val.string, "string1")) {
      return -1;
   }

   if((nCBORError = QCBORDecode_GetNext(&DCtx, &Item))) {
      return (int32_t)nCBORError;
   }
   if(Item.uDataType != QCBOR_TYPE_TEXT_STRING ||
      Item.uDataAlloc ||
      Item.uLabelAlloc ||
      UsefulBufCompareToSZ(Item.val.string, "string2")) {
      return -1;
   }

   if((nCBORError = QCBORDecode_GetNext(&DCtx, &Item))) {
      return (int32_t)nCBORError;
   }
   if(Item.uLabelType != QCBOR_TYPE_TEXT_STRING ||
      Item.uDataAlloc ||
      Item.uLabelAlloc ||
      UsefulBufCompareToSZ(Item.label.string, "map in a map") ||
      Item.uDataType != QCBOR_TYPE_MAP ||
      Item.val.uCount != 4) {
      return -1;
   }

   if((nCBORError = QCBORDecode_GetNext(&DCtx, &Item))) {
      return (int32_t)nCBORError;
   }
   if(Item.uLabelType != QCBOR_TYPE_TEXT_STRING ||
      UsefulBuf_Compare(Item.label.string, UsefulBuf_FromSZ("bytes 1"))||
      Item.uDataType != QCBOR_TYPE_BYTE_STRING ||
      Item.uDataAlloc ||
      Item.uLabelAlloc ||
      UsefulBufCompareToSZ(Item.val.string, "xxxx")) {
      return -1;
   }

   if((nCBORError = QCBORDecode_GetNext(&DCtx, &Item))) {
      return (int32_t)nCBORError;
   }
   if(Item.uLabelType != QCBOR_TYPE_TEXT_STRING ||
      UsefulBufCompareToSZ(Item.label.string, "bytes 2") ||
      Item.uDataType != QCBOR_TYPE_BYTE_STRING ||
      Item.uDataAlloc ||
      Item.uLabelAlloc ||
      UsefulBufCompareToSZ(Item.val.string, "yyyy")) {
      return -1;
   }

   if((nCBORError = QCBORDecode_GetNext(&DCtx, &Item))) {
      return (int32_t)nCBORError;
   }
   if(Item.uLabelType != QCBOR_TYPE_TEXT_STRING ||
      Item.uDataAlloc ||
      Item.uLabelAlloc ||
      UsefulBufCompareToSZ(Item.label.string, "another int") ||
      Item.uDataType != QCBOR_TYPE_INT64 ||
      Item.val.int64 != 98)
      return -1;

   if((nCBORError = QCBORDecode_GetNext(&DCtx, &Item))) {
      return (int32_t)nCBORError;
   }
   if(Item.uLabelType != QCBOR_TYPE_TEXT_STRING ||
      UsefulBuf_Compare(Item.label.string, UsefulBuf_FromSZ("text 2"))||
      Item.uDataType != QCBOR_TYPE_TEXT_STRING ||
      Item.uDataAlloc ||
      Item.uLabelAlloc ||
      UsefulBufCompareToSZ(Item.val.string, "lies, damn lies and statistics")) {
      return -1;
   }

   return 0;
}


/*
 Decode and thoroughly check a moderately complex
 set of maps in the QCBOR_DECODE_MODE_MAP_AS_ARRAY mode.
 */
int32_t ParseMapAsArrayTest(void)
{
   QCBORDecodeContext DCtx;
   QCBORItem Item;
   QCBORError nCBORError;

   QCBORDecode_Init(&DCtx,
                    UsefulBuf_FROM_BYTE_ARRAY_LITERAL(pValidMapEncoded),
                    QCBOR_DECODE_MODE_MAP_AS_ARRAY);

   if((nCBORError = QCBORDecode_GetNext(&DCtx, &Item))) {
      return (int32_t)nCBORError;
   }
   if(Item.uDataType != QCBOR_TYPE_MAP_AS_ARRAY ||
      Item.val.uCount != 6) {
      return -1;
   }

   if((nCBORError = QCBORDecode_GetNext(&DCtx, &Item))) {
      return (int32_t)nCBORError;
   }
   if(Item.uDataType != QCBOR_TYPE_TEXT_STRING ||
      Item.uDataAlloc ||
      Item.uLabelAlloc ||
      Item.uLabelType != QCBOR_TYPE_NONE ||
      UsefulBufCompareToSZ(Item.val.string, "first integer")) {
      return -2;
   }

   if((nCBORError = QCBORDecode_GetNext(&DCtx, &Item))) {
      return (int32_t)nCBORError;
   }
   if(Item.uLabelType != QCBOR_TYPE_NONE ||
      Item.uDataType != QCBOR_TYPE_INT64 ||
      Item.val.int64 != 42 ||
      Item.uDataAlloc ||
      Item.uLabelAlloc) {
      return -3;
   }

   if((nCBORError = QCBORDecode_GetNext(&DCtx, &Item))) {
      return (int32_t)nCBORError;
   }
   if(Item.uLabelType != QCBOR_TYPE_NONE ||
      Item.uDataAlloc ||
      Item.uLabelAlloc ||
      UsefulBufCompareToSZ(Item.val.string, "an array of two strings") ||
      Item.uDataType != QCBOR_TYPE_TEXT_STRING) {
      return -4;
   }

   if((nCBORError = QCBORDecode_GetNext(&DCtx, &Item))) {
      return (int32_t)nCBORError;
   }
   if(Item.uLabelType != QCBOR_TYPE_NONE ||
      Item.uDataAlloc ||
      Item.uLabelAlloc ||
      Item.uDataType != QCBOR_TYPE_ARRAY ||
      Item.val.uCount != 2) {
      return -5;
   }

   if((nCBORError = QCBORDecode_GetNext(&DCtx, &Item))) {
      return (int32_t)nCBORError;
   }
   if(Item.uDataType != QCBOR_TYPE_TEXT_STRING ||
      Item.val.string.len != 7 ||
      Item.uDataAlloc ||
      Item.uLabelAlloc ||
      UsefulBuf_Compare(Item.val.string, UsefulBuf_FromSZ("string1"))) {
      return -6;
   }

   if((nCBORError = QCBORDecode_GetNext(&DCtx, &Item))) {
      return (int32_t)nCBORError;
   }
   if(Item.uDataType != QCBOR_TYPE_TEXT_STRING ||
      Item.uDataAlloc ||
      Item.uLabelAlloc ||
      UsefulBuf_Compare(Item.val.string, UsefulBuf_FromSZ("string2"))) {
      return -7;
   }


   if((nCBORError = QCBORDecode_GetNext(&DCtx, &Item))) {
      return (int32_t)nCBORError;
   }
   if(Item.uLabelType != QCBOR_TYPE_NONE ||
      Item.uDataAlloc ||
      Item.uLabelAlloc ||
      UsefulBufCompareToSZ(Item.val.string, "map in a map")) {
      return -8;
   }

   if((nCBORError = QCBORDecode_GetNext(&DCtx, &Item))) {
      return (int32_t)nCBORError;
   }
   if(Item.uLabelType != QCBOR_TYPE_NONE ||
      Item.uDataAlloc ||
      Item.uLabelAlloc ||
      Item.uDataType != QCBOR_TYPE_MAP_AS_ARRAY ||
      Item.val.uCount != 8) {
      return -9;
   }

   if((nCBORError = QCBORDecode_GetNext(&DCtx, &Item))) {
      return (int32_t)nCBORError;
   }
   if(Item.uLabelType != QCBOR_TYPE_NONE ||
      UsefulBufCompareToSZ(Item.val.string, "bytes 1") ||
      Item.uDataType != QCBOR_TYPE_TEXT_STRING ||
      Item.uDataAlloc ||
      Item.uLabelAlloc) {
      return -10;
   }

   if((nCBORError = QCBORDecode_GetNext(&DCtx, &Item))) {
      return (int32_t)nCBORError;
   }
   if(Item.uLabelType != QCBOR_TYPE_NONE ||
      Item.uDataType != QCBOR_TYPE_BYTE_STRING ||
      Item.uDataAlloc ||
      Item.uLabelAlloc ||
      UsefulBufCompareToSZ(Item.val.string, "xxxx")) {
      return -11;
   }

   if((nCBORError = QCBORDecode_GetNext(&DCtx, &Item))) {
      return (int32_t)nCBORError;
   }
   if(Item.uLabelType != QCBOR_TYPE_NONE ||
      UsefulBufCompareToSZ(Item.val.string, "bytes 2") ||
      Item.uDataType != QCBOR_TYPE_TEXT_STRING ||
      Item.uDataAlloc ||
      Item.uLabelAlloc) {
      return -12;
   }

   if((nCBORError = QCBORDecode_GetNext(&DCtx, &Item))) {
      return (int32_t)nCBORError;
   }
   if(Item.uLabelType != QCBOR_TYPE_NONE ||
      Item.uDataType != QCBOR_TYPE_BYTE_STRING ||
      Item.uDataAlloc ||
      Item.uLabelAlloc ||
      UsefulBufCompareToSZ(Item.val.string, "yyyy")) {
      return -13;
   }

   if((nCBORError = QCBORDecode_GetNext(&DCtx, &Item))) {
      return (int32_t)nCBORError;
   }
   if(Item.uLabelType != QCBOR_TYPE_NONE ||
      Item.uDataAlloc ||
      Item.uLabelAlloc ||
      UsefulBufCompareToSZ(Item.val.string, "another int") ||
      Item.uDataType != QCBOR_TYPE_TEXT_STRING) {
      return -14;
   }

   if((nCBORError = QCBORDecode_GetNext(&DCtx, &Item))) {
      return (int32_t)nCBORError;
   }
   if(Item.uLabelType != QCBOR_TYPE_NONE ||
      Item.uDataAlloc ||
      Item.uLabelAlloc ||
      Item.uDataType != QCBOR_TYPE_INT64 ||
      Item.val.int64 != 98) {
      return -15;
   }

   if((nCBORError = QCBORDecode_GetNext(&DCtx, &Item))) {
      return (int32_t)nCBORError;
   }
   if(Item.uLabelType != QCBOR_TYPE_NONE ||
      UsefulBufCompareToSZ(Item.val.string, "text 2") ||
      Item.uDataType != QCBOR_TYPE_TEXT_STRING ||
      Item.uDataAlloc ||
      Item.uLabelAlloc) {
      return -16;
   }

   if((nCBORError = QCBORDecode_GetNext(&DCtx, &Item))) {
      return (int32_t)nCBORError;
   }
   if(Item.uLabelType != QCBOR_TYPE_NONE ||
      Item.uDataType != QCBOR_TYPE_TEXT_STRING ||
      Item.uDataAlloc ||
      Item.uLabelAlloc ||
      UsefulBufCompareToSZ(Item.val.string, "lies, damn lies and statistics")) {
      return -17;
   }


   /*
    Test with map that nearly QCBOR_MAX_ITEMS_IN_ARRAY items in a
    map that when interpreted as an array will be too many. Test
    data just has the start of the map, not all the items in the map.
    */
   static const uint8_t pTooLargeMap[] = {0xb9, 0xff, 0xfd};

   QCBORDecode_Init(&DCtx,
                    UsefulBuf_FROM_BYTE_ARRAY_LITERAL(pTooLargeMap),
                    QCBOR_DECODE_MODE_MAP_AS_ARRAY);

   if((QCBOR_ERR_ARRAY_DECODE_TOO_LONG != QCBORDecode_GetNext(&DCtx, &Item))) {
      return -50;
   }

   // TODO: test decoding of labels that are arrays or such
   // TODO: test spiffy decoding of QCBOR_DECODE_MODE_MAP_AS_ARRAY

   return 0;
}


/*
 Fully or partially decode pValidMapEncoded. When
 partially decoding check for the right error code.
 How much partial decoding depends on nLevel.

 The partial decodes test error conditions of
 incomplete encoded input.

 This could be combined with the above test
 and made prettier and maybe a little more
 thorough.
 */
static int32_t ExtraBytesTest(int nLevel)
{
   QCBORDecodeContext DCtx;
   QCBORItem Item;
   QCBORError nCBORError;

   QCBORDecode_Init(&DCtx,
                    (UsefulBufC){pValidMapEncoded, sizeof(pValidMapEncoded)},
                    QCBOR_DECODE_MODE_NORMAL);

   if(nLevel < 1) {
      if(QCBORDecode_Finish(&DCtx) != QCBOR_ERR_EXTRA_BYTES) {
         return -1;
      } else {
         return 0;
      }
   }


   if((nCBORError = QCBORDecode_GetNext(&DCtx, &Item))) {
      return (int32_t)nCBORError;
   }
   if(Item.uDataType != QCBOR_TYPE_MAP ||
      Item.val.uCount != 3)
      return -2;

   if(nLevel < 2) {
      if(QCBORDecode_Finish(&DCtx) != QCBOR_ERR_ARRAY_OR_MAP_UNCONSUMED) {
         return -3;
      } else {
         return 0;
      }
   }


   if((nCBORError = QCBORDecode_GetNext(&DCtx, &Item))) {
      return (int32_t)nCBORError;
   }
   if(Item.uLabelType != QCBOR_TYPE_TEXT_STRING ||
      Item.uDataType != QCBOR_TYPE_INT64 ||
      Item.val.uCount != 42 ||
      UsefulBufCompareToSZ(Item.label.string, "first integer")) {
      return -4;
   }

   if(nLevel < 3) {
      if(QCBORDecode_Finish(&DCtx) != QCBOR_ERR_ARRAY_OR_MAP_UNCONSUMED) {
         return -5;
      } else {
         return 0;
      }
   }

   if((nCBORError = QCBORDecode_GetNext(&DCtx, &Item))) {
      return (int32_t)nCBORError;
   }
   if(Item.uLabelType != QCBOR_TYPE_TEXT_STRING ||
      UsefulBufCompareToSZ(Item.label.string, "an array of two strings") ||
      Item.uDataType != QCBOR_TYPE_ARRAY ||
      Item.val.uCount != 2) {
      return -6;
   }


   if(nLevel < 4) {
      if(QCBORDecode_Finish(&DCtx) != QCBOR_ERR_ARRAY_OR_MAP_UNCONSUMED) {
         return -7;
      } else {
         return 0;
      }
   }


   if((nCBORError = QCBORDecode_GetNext(&DCtx, &Item))) {
      return (int32_t)nCBORError;
   }
   if(Item.uDataType != QCBOR_TYPE_TEXT_STRING ||
      UsefulBufCompareToSZ(Item.val.string, "string1")) {
      return -8;
   }

   if(nLevel < 5) {
      if(QCBORDecode_Finish(&DCtx) != QCBOR_ERR_ARRAY_OR_MAP_UNCONSUMED) {
         return -9;
      } else {
         return 0;
      }
   }

   if((nCBORError = QCBORDecode_GetNext(&DCtx, &Item))) {
      return (int32_t)nCBORError;
   }
   if(Item.uDataType != QCBOR_TYPE_TEXT_STRING ||
      UsefulBufCompareToSZ(Item.val.string, "string2")) {
      return -10;
   }

   if(nLevel < 6) {
      if(QCBORDecode_Finish(&DCtx) != QCBOR_ERR_ARRAY_OR_MAP_UNCONSUMED) {
         return -11;
      } else {
         return 0;
      }
   }

   if((nCBORError = QCBORDecode_GetNext(&DCtx, &Item))) {
      return (int32_t)nCBORError;
   }
   if(Item.uLabelType != QCBOR_TYPE_TEXT_STRING ||
      UsefulBufCompareToSZ(Item.label.string, "map in a map") ||
      Item.uDataType != QCBOR_TYPE_MAP ||
      Item.val.uCount != 4)
      return -12;

   if(nLevel < 7) {
      if(QCBORDecode_Finish(&DCtx) != QCBOR_ERR_ARRAY_OR_MAP_UNCONSUMED) {
         return -13;
      } else {
         return 0;
      }
   }

   if((nCBORError = QCBORDecode_GetNext(&DCtx, &Item))) {
      return (int32_t)nCBORError;
   }
   if(Item.uLabelType != QCBOR_TYPE_TEXT_STRING ||
      UsefulBufCompareToSZ(Item.label.string, "bytes 1") ||
      Item.uDataType != QCBOR_TYPE_BYTE_STRING ||
      UsefulBufCompareToSZ(Item.val.string, "xxxx")) {
      return -14;
   }

   if(nLevel < 8) {
      if(QCBORDecode_Finish(&DCtx) != QCBOR_ERR_ARRAY_OR_MAP_UNCONSUMED) {
         return -15;
      } else {
         return 0;
      }
   }

   if((nCBORError = QCBORDecode_GetNext(&DCtx, &Item))) {
      return (int32_t)nCBORError;
   }
   if(Item.uLabelType != QCBOR_TYPE_TEXT_STRING ||
      UsefulBufCompareToSZ(Item.label.string, "bytes 2") ||
      Item.uDataType != QCBOR_TYPE_BYTE_STRING ||
      UsefulBufCompareToSZ(Item.val.string, "yyyy")) {
      return -16;
   }

   if(nLevel < 9) {
      if(QCBORDecode_Finish(&DCtx) != QCBOR_ERR_ARRAY_OR_MAP_UNCONSUMED) {
         return -17;
      } else {
         return 0;
      }
   }

   if((nCBORError = QCBORDecode_GetNext(&DCtx, &Item))) {
      return (int32_t)nCBORError;
   }
   if(Item.uLabelType != QCBOR_TYPE_TEXT_STRING ||
      UsefulBufCompareToSZ(Item.label.string, "another int") ||
      Item.uDataType != QCBOR_TYPE_INT64 ||
      Item.val.int64 != 98)
      return -18;

   if(nLevel < 10) {
      if(QCBORDecode_Finish(&DCtx) != QCBOR_ERR_ARRAY_OR_MAP_UNCONSUMED) {
         return -19;
      } else {
         return 0;
      }
   }

   if((nCBORError = QCBORDecode_GetNext(&DCtx, &Item))) {
      return (int32_t)nCBORError;
   }
   if(Item.uLabelType != QCBOR_TYPE_TEXT_STRING ||
      UsefulBuf_Compare(Item.label.string, UsefulBuf_FromSZ("text 2"))||
      Item.uDataType != QCBOR_TYPE_TEXT_STRING ||
      UsefulBufCompareToSZ(Item.val.string, "lies, damn lies and statistics")) {
      return -20;
   }

   if(QCBORDecode_Finish(&DCtx)) {
      return -21;
   }

   return 0;
}




int32_t ParseMapTest(void)
{
   // Parse a moderatly complex map structure very thoroughly
   int32_t nResult = ParseMapTest1(QCBOR_DECODE_MODE_NORMAL);
   if(nResult) {
      return nResult;
   }

   // Again, but in strings-only mode. It should succeed since the input
   // map has only string labels.
   nResult = ParseMapTest1(QCBOR_DECODE_MODE_MAP_STRINGS_ONLY);
   if(nResult) {
      return nResult;
   }

   // Again, but try to finish the decoding before the end of the
   // input at 10 different place and see that the right error code
   // is returned.
   for(int i = 0; i < 10; i++) {
      nResult = ExtraBytesTest(i);
      if(nResult) {
         break;
      }
   }

   return nResult;
}


/* The simple-values including some not well formed */
static const uint8_t spSimpleValues[] = {
   0x8a, 0xf4, 0xf5, 0xf6, 0xf7, 0xff, 0xe0, 0xf3,
   0xf8, 0x00, 0xf8, 0x13, 0xf8, 0x1f, 0xf8, 0x20,
   0xf8, 0xff};

int32_t ParseSimpleTest(void)
{
   QCBORDecodeContext DCtx;
   QCBORItem Item;
   QCBORError nCBORError;


   QCBORDecode_Init(&DCtx,
                    UsefulBuf_FROM_BYTE_ARRAY_LITERAL(spSimpleValues),
                    QCBOR_DECODE_MODE_NORMAL);


   if((nCBORError = QCBORDecode_GetNext(&DCtx, &Item)))
      return (int32_t)nCBORError;
   if(Item.uDataType != QCBOR_TYPE_ARRAY ||
      Item.val.uCount != 10)
      return -1;

   if((nCBORError = QCBORDecode_GetNext(&DCtx, &Item)))
      return (int32_t)nCBORError;
   if(Item.uDataType != QCBOR_TYPE_FALSE)
      return -1;

   if((nCBORError = QCBORDecode_GetNext(&DCtx, &Item)))
      return (int32_t)nCBORError;
   if(Item.uDataType != QCBOR_TYPE_TRUE)
      return -1;

   if((nCBORError = QCBORDecode_GetNext(&DCtx, &Item)))
      return (int32_t)nCBORError;
   if(Item.uDataType != QCBOR_TYPE_NULL)
      return -1;

   if((nCBORError = QCBORDecode_GetNext(&DCtx, &Item)))
      return (int32_t)nCBORError;
   if(Item.uDataType != QCBOR_TYPE_UNDEF)
      return -1;

   // A break
   if(QCBORDecode_GetNext(&DCtx, &Item) != QCBOR_ERR_BAD_BREAK)
      return -1;

   if((nCBORError = QCBORDecode_GetNext(&DCtx, &Item)))
      return (int32_t)nCBORError;
   if(Item.uDataType != QCBOR_TYPE_UKNOWN_SIMPLE || Item.val.uSimple != 0)
      return -1;

   if((nCBORError = QCBORDecode_GetNext(&DCtx, &Item)))
      return (int32_t)nCBORError;
   if(Item.uDataType != QCBOR_TYPE_UKNOWN_SIMPLE || Item.val.uSimple != 19)
      return -1;

   if(QCBORDecode_GetNext(&DCtx, &Item) != QCBOR_ERR_BAD_TYPE_7)
      return -1;

   if(QCBORDecode_GetNext(&DCtx, &Item) != QCBOR_ERR_BAD_TYPE_7)
      return -1;

   if(QCBORDecode_GetNext(&DCtx, &Item) != QCBOR_ERR_BAD_TYPE_7)
      return -1;

   if((nCBORError = QCBORDecode_GetNext(&DCtx, &Item)))
      return (int32_t)nCBORError;
   if(Item.uDataType != QCBOR_TYPE_UKNOWN_SIMPLE || Item.val.uSimple != 32)
      return -1;

   if((nCBORError = QCBORDecode_GetNext(&DCtx, &Item)))
      return (int32_t)nCBORError;
   if(Item.uDataType != QCBOR_TYPE_UKNOWN_SIMPLE || Item.val.uSimple != 255)
      return -1;

   return 0;

}


int32_t NotWellFormedTests(void)
{
   // Loop over all the not-well-formed instance of CBOR
   // that are test vectors in not_well_formed_cbor.h
   const uint16_t nArraySize = C_ARRAY_COUNT(paNotWellFormedCBOR,
                                             struct someBinaryBytes);
   for(uint16_t nIterate = 0; nIterate < nArraySize; nIterate++) {
      const struct someBinaryBytes *pBytes = &paNotWellFormedCBOR[nIterate];
      const UsefulBufC Input = (UsefulBufC){pBytes->p, pBytes->n};

      if(nIterate == 86) {
         nIterate = 86;
      }

      // Set up decoder context. String allocator needed for indefinite
      // string test cases
      QCBORDecodeContext DCtx;
      QCBORDecode_Init(&DCtx, Input, QCBOR_DECODE_MODE_NORMAL);
#ifndef QCBOR_DISABLE_INDEFINITE_LENGTH_STRINGS
      UsefulBuf_MAKE_STACK_UB(Pool, 100);
      QCBORDecode_SetMemPool(&DCtx, Pool, 0);
#endif /* QCBOR_DISABLE_INDEFINITE_LENGTH_STRINGS */

      // Loop getting items until no more to get
      QCBORError uCBORError;
      do {
         QCBORItem Item;

         uCBORError = QCBORDecode_GetNext(&DCtx, &Item);
      } while(uCBORError == QCBOR_SUCCESS);

      // Every test vector must fail with
      // a not-well-formed error. If not
      // this test fails.
      if(!QCBORDecode_IsNotWellFormedError(uCBORError) &&
         uCBORError != QCBOR_ERR_NO_MORE_ITEMS) {
         /* Return index of failure and QCBOR error in the result */
         return (int32_t)(nIterate * 100 + uCBORError);
      }
   }
   return 0;
}


struct DecodeFailTestInput {
   const char     *szDescription; /* Description of the test */
   QCBORDecodeMode DecoderMode;   /* The QCBOR Decoder Mode for test */
   UsefulBufC      Input;         /* Chunk of CBOR that cases error */
   QCBORError      nError;        /* The expected error */
};


static int32_t
ProcessDecodeFailures(const struct DecodeFailTestInput *pFailInputs, const int nNumFails)
{
   int                nIndex;
   QCBORDecodeContext DCtx;
   QCBORError         uCBORError;
   QCBORItem          Item;

   for(nIndex = 0; nIndex < nNumFails; nIndex++) {
      const struct DecodeFailTestInput *pF = &pFailInputs[nIndex];

      QCBORDecode_Init(&DCtx, pF->Input, pF->DecoderMode);

#ifndef QCBOR_DISABLE_INDEFINITE_LENGTH_STRINGS
      /* Set up the decoding context including a memory pool so that
       * indefinite length items can be checked.
       */
      UsefulBuf_MAKE_STACK_UB(Pool, 100);

      uCBORError = QCBORDecode_SetMemPool(&DCtx, Pool, 0);
      if(uCBORError != QCBOR_SUCCESS) {
         return -1;
      }
#endif /* QCBOR_DISABLE_INDEFINITE_LENGTH_STRINGS */

      if(nIndex == 8) {
         uCBORError = 9; /* For setting break points */
      }

      if(strncmp("unsorted map", pF->szDescription, 10) == 0) {
         uCBORError = 9; /* For setting break points */
      }

      /* Iterate until there is an error of some sort of error */
      do {
         /* Set to something none-zero, something other than QCBOR_TYPE_NONE */
         memset(&Item, 0x33, sizeof(Item));

         uCBORError = QCBORDecode_GetNext(&DCtx, &Item);
      } while(uCBORError == QCBOR_SUCCESS);

      /* Must get the expected error or the this test fails
       * The data and label type must also be QCBOR_TYPE_NONE.
       */
      if(uCBORError != pF->nError ||
         Item.uDataType != QCBOR_TYPE_NONE ||
         Item.uLabelType != QCBOR_TYPE_NONE) {
         return (int32_t)(nIndex * 1000 + (int)uCBORError);
      }
   }

   return 0;
}


static const struct DecodeFailTestInput Failures[] = {
   /* Most of this is copied from not_well_formed.h. Here the error
    * code returned is also checked.
    */

#ifndef QCBOR_DISABLE_INDEFINITE_LENGTH_STRINGS
   /*  Indefinite length strings must be closed off */
   { "An indefinite length byte string not closed off",
      QCBOR_DECODE_MODE_NORMAL,
      {"0x5f\x41\x00", 3},
      QCBOR_ERR_HIT_END
   },
   { "An indefinite length text string not closed off",
      QCBOR_DECODE_MODE_NORMAL,
      {"\x7f\x61\x00", 3},
      QCBOR_ERR_HIT_END
   },

   /* All the chunks in an indefinite length string must be of the
    * type of indefinite length string
    */
   { "Indefinite length byte string with text string chunk",
      QCBOR_DECODE_MODE_NORMAL,
      {"\x5f\x61\x00\xff", 4},
      QCBOR_ERR_INDEFINITE_STRING_CHUNK
   },
   { "Indefinite length text string with a byte string chunk",
      QCBOR_DECODE_MODE_NORMAL,
      {"\x7f\x41\x00\xff", 4},
      QCBOR_ERR_INDEFINITE_STRING_CHUNK
   },
   { "Indefinite length byte string with a positive integer chunk",
      QCBOR_DECODE_MODE_NORMAL,
      {"\x5f\x00\xff", 3},
      QCBOR_ERR_INDEFINITE_STRING_CHUNK
   },
   { "Indefinite length byte string with an negative integer chunk",
      QCBOR_DECODE_MODE_NORMAL,
      {"\x5f\x21\xff", 3},
      QCBOR_ERR_INDEFINITE_STRING_CHUNK
   },
   { "Indefinite length byte string with an array chunk",
      QCBOR_DECODE_MODE_NORMAL,
      {"\x5f\x80\xff", 3},
      QCBOR_ERR_INDEFINITE_STRING_CHUNK
   },
   { "Indefinite length byte string with an map chunk",
      QCBOR_DECODE_MODE_NORMAL,
      {"\x5f\xa0\xff", 3},
      QCBOR_ERR_INDEFINITE_STRING_CHUNK
   },

#ifndef QCBOR_DISABLE_TAGS
   { "Indefinite length byte string with tagged integer chunk",
      QCBOR_DECODE_MODE_NORMAL,
      {"\x5f\xc0\x00\xff", 4},
      QCBOR_ERR_INDEFINITE_STRING_CHUNK
   },
#else
   { "Indefinite length byte string with tagged integer chunk",
      QCBOR_DECODE_MODE_NORMAL,
      {"\x5f\xc0\x00\xff", 4},
      QCBOR_ERR_TAGS_DISABLED
   },
#endif /* QCBOR_DISABLE_TAGS */

   { "Indefinite length byte string with an simple type chunk",
      QCBOR_DECODE_MODE_NORMAL,
      {"\x5f\xe0\xff", 3},
      QCBOR_ERR_INDEFINITE_STRING_CHUNK
   },
   { "???",
      QCBOR_DECODE_MODE_NORMAL,
      {"\x5f\x5f\x41\x00\xff\xff", 6},
      QCBOR_ERR_INDEFINITE_STRING_CHUNK
   },
   { "indefinite length text string with indefinite string inside",
      QCBOR_DECODE_MODE_NORMAL,
      {"\x7f\x7f\x61\x00\xff\xff", 6},
      QCBOR_ERR_INDEFINITE_STRING_CHUNK
   },
#else /* QCBOR_DISABLE_INDEFINITE_LENGTH_STRINGS */

#endif /* QCBOR_DISABLE_INDEFINITE_LENGTH_STRINGS */

   /* Definte length maps and arrays must be closed by having the right number of items */
   { "A definte length array that is supposed to have 1 item, but has none",
      QCBOR_DECODE_MODE_NORMAL,
      {"\x81", 1},
      QCBOR_ERR_NO_MORE_ITEMS
   },
   { "A definte length array that is supposed to have 2 items, but has only 1",
      QCBOR_DECODE_MODE_NORMAL,
      {"\x82\x00", 2},
      QCBOR_ERR_NO_MORE_ITEMS
   },
   { "A definte length array that is supposed to have 511 items, but has only 1",
      QCBOR_DECODE_MODE_NORMAL,
      {"\x9a\x01\xff\x00", 4},
      QCBOR_ERR_HIT_END
   },
   { "A definte length map that is supposed to have 1 item, but has none",
      QCBOR_DECODE_MODE_NORMAL,
      {"\xa1", 1},
      QCBOR_ERR_NO_MORE_ITEMS
   },
   { "A definte length map that is supposed to have s item, but has only 1",
      QCBOR_DECODE_MODE_NORMAL,
      {"\xa2\x01\x02", 3},
      QCBOR_ERR_NO_MORE_ITEMS
   },
#ifndef QCBOR_DISABLE_INDEFINITE_LENGTH_ARRAYS
   /* Indefinte length maps and arrays must be ended by a break */
   { "Indefinite length array with zero items and no break",
      QCBOR_DECODE_MODE_NORMAL,
      {"\x9f", 1},
      QCBOR_ERR_NO_MORE_ITEMS },

   { "Indefinite length array with two items and no break",
      QCBOR_DECODE_MODE_NORMAL,
      {"\x9\x01\x02", 3},
      QCBOR_ERR_NO_MORE_ITEMS
   },
   { "Indefinite length map with zero items and no break",
      QCBOR_DECODE_MODE_NORMAL,
      {"\xbf", 1},
      QCBOR_ERR_NO_MORE_ITEMS
   },
   { "Indefinite length map with two items and no break",
      QCBOR_DECODE_MODE_NORMAL,
      {"\xbf\x01\x02\x01\x02", 5},
      QCBOR_ERR_NO_MORE_ITEMS
   },

   /* Nested maps and arrays must be closed off (some extra nested test vectors) */
   { "Unclosed indefinite array containing a closed definite length array",
      QCBOR_DECODE_MODE_NORMAL,
      {"\x9f\x80\x00", 3},
      QCBOR_ERR_NO_MORE_ITEMS
   },

   { "Definite length array containing an unclosed indefinite length array",
      QCBOR_DECODE_MODE_NORMAL,
      {"\x81\x9f", 2},
      QCBOR_ERR_NO_MORE_ITEMS
   },
   { "Unclosed indefinite map containing a closed definite length array",
      QCBOR_DECODE_MODE_NORMAL,
      {"\xbf\x01\x80\x00\xa0", 5},
      QCBOR_ERR_NO_MORE_ITEMS
   },
   { "Definite length map containing an unclosed indefinite length array",
      QCBOR_DECODE_MODE_NORMAL,
      {"\xa1\x02\x9f", 3},
      QCBOR_ERR_NO_MORE_ITEMS
   },
   { "Deeply nested definite length arrays with deepest one unclosed",
      QCBOR_DECODE_MODE_NORMAL,
      {"\x81\x81\x81\x81\x81\x81\x81\x81\x81", 9},
      QCBOR_ERR_NO_MORE_ITEMS
   },
   { "Deeply nested indefinite length arrays with deepest one unclosed",
      QCBOR_DECODE_MODE_NORMAL,
      {"\x9f\x9f\x9f\x9f\x9f\xff\xff\xff\xff", 9},
      QCBOR_ERR_NO_MORE_ITEMS
   },
   { "Mixed nesting with indefinite unclosed",
      QCBOR_DECODE_MODE_NORMAL,
      {"\x9f\x81\x9f\x81\x9f\x9f\xff\xff\xff", 9},
      QCBOR_ERR_NO_MORE_ITEMS },
   { "Mixed nesting with definite unclosed",
      QCBOR_DECODE_MODE_NORMAL,
      {"\x9f\x82\x9f\x81\x9f\x9f\xff\xff\xff\xff", 10},
      QCBOR_ERR_BAD_BREAK
   },
   { "Unclosed indefinite length map in definite length maps",
      QCBOR_DECODE_MODE_NORMAL,
      {"\xa1\x01\xa2\x02\xbf\xff\x02\xbf", 8},
      QCBOR_ERR_NO_MORE_ITEMS
   },
   { "Unclosed definite length map in indefinite length maps",
      QCBOR_DECODE_MODE_NORMAL,
      {"\xbf\x01\xbf\x02\xa1", 5},
      QCBOR_ERR_NO_MORE_ITEMS
   },
   { "Unclosed indefinite length array in definite length maps",
      QCBOR_DECODE_MODE_NORMAL,
      {"\xa1\x01\xa2\x02\x9f\xff\x02\x9f", 8},
      QCBOR_ERR_NO_MORE_ITEMS
   },
   { "Unclosed definite length array in indefinite length maps",
      QCBOR_DECODE_MODE_NORMAL,
      {"\xbf\x01\xbf\x02\x81", 5},
      QCBOR_ERR_NO_MORE_ITEMS
   },
   { "Unclosed indefinite length map in definite length arrays",
      QCBOR_DECODE_MODE_NORMAL,
      {"\x81\x82\xbf\xff\xbf", 5},
      QCBOR_ERR_NO_MORE_ITEMS
   },
   { "Unclosed definite length map in indefinite length arrays",
      QCBOR_DECODE_MODE_NORMAL,
      {"\x9f\x9f\xa1", 3},
      QCBOR_ERR_NO_MORE_ITEMS
   },

#endif /* QCBOR_DISABLE_INDEFINITE_LENGTH_ARRAYS */

   /* The "argument" for the data item is incomplete */
   { "Positive integer missing 1 byte argument",
      QCBOR_DECODE_MODE_NORMAL,
      {"\x18", 1},
      QCBOR_ERR_HIT_END
   },
   { "Positive integer missing 2 byte argument",
      QCBOR_DECODE_MODE_NORMAL,
      {"\x19", 1},
      QCBOR_ERR_HIT_END
   },
   { "Positive integer missing 4 byte argument",
      QCBOR_DECODE_MODE_NORMAL,
      {"\x1a", 1},
      QCBOR_ERR_HIT_END
   },
   { "Positive integer missing 8 byte argument",
      QCBOR_DECODE_MODE_NORMAL,
      {"\x1b", 1},
      QCBOR_ERR_HIT_END
   },
   { "Positive integer missing 1 byte of 2 byte argument",
      QCBOR_DECODE_MODE_NORMAL,
      {"\x19\x01", 2},
      QCBOR_ERR_HIT_END
   },
   { "Positive integer missing 2 bytes of 4 byte argument",
      QCBOR_DECODE_MODE_NORMAL,
      {"\x1a\x01\x02", 3},
      QCBOR_ERR_HIT_END
   },
   { "Positive integer missing 1 bytes of 7 byte argument",
      QCBOR_DECODE_MODE_NORMAL,
      {"\x1b\x01\x02\x03\x04\x05\x06\x07", 8},
      QCBOR_ERR_HIT_END
   },
   { "Negative integer missing 1 byte argument",
      QCBOR_DECODE_MODE_NORMAL,
      {"\x38", 1},
      QCBOR_ERR_HIT_END
   },
   { "Binary string missing 1 byte argument",
      QCBOR_DECODE_MODE_NORMAL,
      {"\x58", 1},
      QCBOR_ERR_HIT_END
   },
   { "Text string missing 1 byte argument",
      QCBOR_DECODE_MODE_NORMAL,
      {"\x78", 1},
      QCBOR_ERR_HIT_END
   },
   { "Array missing 1 byte argument",
      QCBOR_DECODE_MODE_NORMAL,
      {"\x98", 1},
      QCBOR_ERR_HIT_END
   },
   { "Map missing 1 byte argument",
      QCBOR_DECODE_MODE_NORMAL,
      {"\xb8", 1},
      QCBOR_ERR_HIT_END
   },
   { "Tag missing 1 byte argument",
      QCBOR_DECODE_MODE_NORMAL,
      {"\xd8", 1},
      QCBOR_ERR_HIT_END
   },
   { "Simple missing 1 byte argument",
      QCBOR_DECODE_MODE_NORMAL,
      {"\xf8", 1},
      QCBOR_ERR_HIT_END
   },
   { "half-precision with 1 byte argument",
      QCBOR_DECODE_MODE_NORMAL,
      {"\xf9\x00", 2},
      QCBOR_ERR_HIT_END
   },
   { "single-precision with 2 byte argument",
      QCBOR_DECODE_MODE_NORMAL,
      {"\0xfa\x00\x00", 3},
      QCBOR_ERR_HIT_END
   },
   { "double-precision with 3 byte argument",
      QCBOR_DECODE_MODE_NORMAL,
      {"\xfb\x00\x00\x00", 4},
      QCBOR_ERR_HIT_END
   },

#ifndef QCBOR_DISABLE_TAGS
   { "Tag with no content",
      QCBOR_DECODE_MODE_NORMAL,
      {"\xc0", 1},
      QCBOR_ERR_HIT_END
   },
#else /* QCBOR_DISABLE_TAGS */
   { "Tag with no content",
      QCBOR_DECODE_MODE_NORMAL,
      {"\xc0", 1},
      QCBOR_ERR_TAGS_DISABLED
   },
#endif /* QCBOR_DISABLE_TAGS */

   /* Breaks must not occur in definite length arrays and maps */
   { "Array of length 1 with sole member replaced by a break",
      QCBOR_DECODE_MODE_NORMAL,
      {"\x81\xff", 2},
      QCBOR_ERR_BAD_BREAK
   },
   { "Array of length 2 with 2nd member replaced by a break",
      QCBOR_DECODE_MODE_NORMAL,
      {"\x82\x00\xff", 3},
      QCBOR_ERR_BAD_BREAK
   },
   { "Map of length 1 with sole member label replaced by a break",
      QCBOR_DECODE_MODE_NORMAL,
      {"\xa1\xff", 2},
      QCBOR_ERR_BAD_BREAK
   },

   /* Map of length 1 with sole member label replaced by break */
   { "Alternate representation that some decoders handle differently",
      QCBOR_DECODE_MODE_NORMAL,
      {"\xa1\xff\x00", 3},
      QCBOR_ERR_BAD_BREAK
   },
   { "Array of length 1 with 2nd member value replaced by a break",
      QCBOR_DECODE_MODE_NORMAL,
      {"\xa1\x00\xff", 3},
      QCBOR_ERR_BAD_BREAK
   },
   { "Map of length 2 with 2nd member replaced by a break",
      QCBOR_DECODE_MODE_NORMAL,
      {"\xa2\x00\x00\xff", 4},
      QCBOR_ERR_BAD_BREAK
   },

   /* Breaks must not occur on their own out of an indefinite length data item */
   { "A bare break is not well formed",
      QCBOR_DECODE_MODE_NORMAL,
      {"\xff", 1},
      QCBOR_ERR_BAD_BREAK
   },
   { "A bare break after a zero length definite length array",
      QCBOR_DECODE_MODE_NORMAL,
      {"\x80\xff", 2},
      QCBOR_ERR_BAD_BREAK
   },
#ifndef QCBOR_DISABLE_INDEFINITE_LENGTH_ARRAYS
   { "A bare break after a zero length indefinite length map",
      QCBOR_DECODE_MODE_NORMAL,
      {"\x9f\xff\xff", 3},
      QCBOR_ERR_BAD_BREAK
   },
   { "A break inside a definite length array inside an indefenite length array",
      QCBOR_DECODE_MODE_NORMAL,
      {"\x9f\x81\xff", 3},
      QCBOR_ERR_BAD_BREAK
   },
   { "Complicated mixed nesting with break outside indefinite length array",
      QCBOR_DECODE_MODE_NORMAL,
      {"\x9f\x82\x9f\x81\x9f\x9f\xff\xff\xff\xff", 10},
      QCBOR_ERR_BAD_BREAK },
#endif /* QCBOR_DISABLE_INDEFINITE_LENGTH_ARRAYS */

   /* Forbidden two byte encodings of simple types */
   { "Must use 0xe0 instead",
      QCBOR_DECODE_MODE_NORMAL,
      {"\xf8\x00", 2},
      QCBOR_ERR_BAD_TYPE_7
   },
   { "Should use 0xe1 instead",
      QCBOR_DECODE_MODE_NORMAL,
      {"\xf8\x01", 2},
      QCBOR_ERR_BAD_TYPE_7
   },
   { "Should use 0xe2 instead",
      QCBOR_DECODE_MODE_NORMAL,
      {"\xf8\x02", 2},
      QCBOR_ERR_BAD_TYPE_7
   },   { "Should use 0xe3 instead",
      QCBOR_DECODE_MODE_NORMAL,
      {"\xf8\x03", 2},
      QCBOR_ERR_BAD_TYPE_7
   },
   { "Should use 0xe4 instead",
      QCBOR_DECODE_MODE_NORMAL,
      {"\xf8\x04", 2},
      QCBOR_ERR_BAD_TYPE_7
   },
   { "Should use 0xe5 instead",
      QCBOR_DECODE_MODE_NORMAL,
      {"\xf8\x05", 2},
      QCBOR_ERR_BAD_TYPE_7
   },
   { "Should use 0xe6 instead",
      QCBOR_DECODE_MODE_NORMAL,
      {"\xf8\x06", 2},
      QCBOR_ERR_BAD_TYPE_7
   },
   { "Should use 0xe7 instead",
      QCBOR_DECODE_MODE_NORMAL,
      {"\xf8\x07", 2},
      QCBOR_ERR_BAD_TYPE_7
   },
   { "Should use 0xe8 instead",
      QCBOR_DECODE_MODE_NORMAL,
      {"\xf8\x08", 2},
      QCBOR_ERR_BAD_TYPE_7
   },
   { "Should use 0xe9 instead",
      QCBOR_DECODE_MODE_NORMAL,
      {"\xf8\x09", 2},
      QCBOR_ERR_BAD_TYPE_7
   },
   { "Should use 0xea instead",
      QCBOR_DECODE_MODE_NORMAL,
      {"\xf8\x0a", 2},
      QCBOR_ERR_BAD_TYPE_7
   },
   { "Should use 0xeb instead",
      QCBOR_DECODE_MODE_NORMAL,
      {"\xf8\x0b", 2},
      QCBOR_ERR_BAD_TYPE_7
   },
   { "Should use 0xec instead",
      QCBOR_DECODE_MODE_NORMAL,
      {"\xf8\x0c", 2},
      QCBOR_ERR_BAD_TYPE_7
   },
   { "Should use 0xed instead",
      QCBOR_DECODE_MODE_NORMAL,
      {"\xf8\x0d", 2},
      QCBOR_ERR_BAD_TYPE_7
   },
   { "Should use 0xee instead",
      QCBOR_DECODE_MODE_NORMAL,
      {"\xf8\x0e", 2},
      QCBOR_ERR_BAD_TYPE_7
   },
   { "Should use 0xef instead",
      QCBOR_DECODE_MODE_NORMAL,
      {"\xf8\x0f", 2},
      QCBOR_ERR_BAD_TYPE_7
   },
   { "Should use 0xf0 instead",
      QCBOR_DECODE_MODE_NORMAL,
      {"\xf8\x10", 2},
      QCBOR_ERR_BAD_TYPE_7
   },
   { "Should use 0xf1 instead",
      QCBOR_DECODE_MODE_NORMAL,
      {"\xf8\x11", 2},
      QCBOR_ERR_BAD_TYPE_7
   },
   { "Should use 0xf2 instead",
      QCBOR_DECODE_MODE_NORMAL,
      {"\xf8\x12", 2},
      QCBOR_ERR_BAD_TYPE_7
   },
   { "Should use 0xf3 instead",
      QCBOR_DECODE_MODE_NORMAL,
      {"\xf8\x13", 2},
      QCBOR_ERR_BAD_TYPE_7
   },
   { "Should use 0xf4 instead",
      QCBOR_DECODE_MODE_NORMAL,
      {"\xf8\x14", 2},
      QCBOR_ERR_BAD_TYPE_7
   },
   { "Should use 0xf5 instead",
      QCBOR_DECODE_MODE_NORMAL,
      {"\xf8\x15", 2},
      QCBOR_ERR_BAD_TYPE_7
   },
   { "Should use 0xf6 instead",
      QCBOR_DECODE_MODE_NORMAL,
      {"\xf8\x16", 2},
      QCBOR_ERR_BAD_TYPE_7
   },
   { "Should use 0xef7 instead",
      QCBOR_DECODE_MODE_NORMAL,
      {"\xf8\x17", 2},
      QCBOR_ERR_BAD_TYPE_7
   },
   { "Should use 0xef8 instead",
      QCBOR_DECODE_MODE_NORMAL,
      {"\xf8\x18", 2},
      QCBOR_ERR_BAD_TYPE_7
   },
   { "Reserved",
      QCBOR_DECODE_MODE_NORMAL,
      {"\xf8\x18", 2},
      QCBOR_ERR_BAD_TYPE_7
   },

   /* Maps must have an even number of data items (key & value) */
   { "Map with 1 item when it should have 2",
      QCBOR_DECODE_MODE_NORMAL,
      {"\xa1\x00", 2},
      QCBOR_ERR_HIT_END
   },
   { "Map with 3 item when it should have 4",
      QCBOR_DECODE_MODE_NORMAL,
      {"\xa2\x00\x00\x00", 2},
      QCBOR_ERR_HIT_END
   },
#ifndef QCBOR_DISABLE_INDEFINITE_LENGTH_ARRAYS
   { "Map with 1 item when it should have 2",
      QCBOR_DECODE_MODE_NORMAL,
      {"\xbf\x00\xff", 3},
      QCBOR_ERR_BAD_BREAK
   },
   { "Map with 3 item when it should have 4",
      QCBOR_DECODE_MODE_NORMAL,
      {"\xbf\x00\x00\x00\xff", 5},
      QCBOR_ERR_BAD_BREAK
   },
#endif /* QCBOR_DISABLE_INDEFINITE_LENGTH_ARRAYS */


#ifndef QCBOR_DISABLE_TAGS
   /* In addition to not-well-formed, some invalid CBOR */
   { "Text-based date, with an integer",
      QCBOR_DECODE_MODE_NORMAL,
      {"\xc0\x00", 2},
      QCBOR_ERR_BAD_OPT_TAG
   },
   { "Epoch date, with an byte string",
      QCBOR_DECODE_MODE_NORMAL,
      {"\xc1\x41\x33", 3},
      QCBOR_ERR_BAD_OPT_TAG
   },
   { "tagged as both epoch and string dates",
      QCBOR_DECODE_MODE_NORMAL,
      {"\xc1\xc0\x00", 3},
      QCBOR_ERR_BAD_OPT_TAG
   },
   { "big num tagged an int, not a byte string",
      QCBOR_DECODE_MODE_NORMAL,
      {"\xc2\x00", 2},
      QCBOR_ERR_BAD_OPT_TAG
   },
#else /* QCBOR_DISABLE_TAGS */
   /* In addition to not-well-formed, some invalid CBOR */
   { "Text-based date, with an integer",
      QCBOR_DECODE_MODE_NORMAL,
      {"\xc0\x00", 2},
      QCBOR_ERR_TAGS_DISABLED
   },
   { "Epoch date, with an byte string",
      QCBOR_DECODE_MODE_NORMAL,
      {"\xc1\x41\x33", 3},
      QCBOR_ERR_TAGS_DISABLED
   },
   { "tagged as both epoch and string dates",
      QCBOR_DECODE_MODE_NORMAL,
      {"\xc1\xc0\x00", 3},
      QCBOR_ERR_TAGS_DISABLED
   },
   { "big num tagged an int, not a byte string",
      QCBOR_DECODE_MODE_NORMAL,
      {"\xc2\x00", 2},
      QCBOR_ERR_TAGS_DISABLED
   },
#endif /* QCBOR_DISABLE_TAGS */
};



int32_t
DecodeFailureTests(void)
{
   int32_t nResult;

   nResult = ProcessDecodeFailures(Failures ,C_ARRAY_COUNT(Failures, struct DecodeFailTestInput));
   if(nResult) {
      return nResult;
   }

   // Corrupt the UsefulInputBuf and see that
   // it reflected correctly for CBOR decoding
   QCBORDecodeContext DCtx;
   QCBORItem          Item;
   QCBORError         uQCBORError;

   QCBORDecode_Init(&DCtx,
                    UsefulBuf_FROM_BYTE_ARRAY_LITERAL(spSimpleValues),
                    QCBOR_DECODE_MODE_NORMAL);

   if((uQCBORError = QCBORDecode_GetNext(&DCtx, &Item))) {
      return (int32_t)uQCBORError;
   }
   if(Item.uDataType != QCBOR_TYPE_ARRAY || Item.val.uCount != 10) {
      // This wasn't supposed to happen
      return -1;
   }

   DCtx.InBuf.magic = 0; // Reach in and corrupt the UsefulInputBuf

   uQCBORError = QCBORDecode_GetNext(&DCtx, &Item);
   if(uQCBORError != QCBOR_ERR_NO_MORE_ITEMS) {
      // Did not get back the error expected
      return -2;
   }


   /*
    The max size of a string for QCBOR is SIZE_MAX - 4 so this
    tests here can be performed to see that the max length
    error check works correctly. See DecodeBytes(). If the max
    size was SIZE_MAX, it wouldn't be possible to test this.

    This test will automatocally adapt the all CPU sizes
    through the use of SIZE_MAX.
   */

   UsefulBuf_MAKE_STACK_UB(  HeadBuf, QCBOR_HEAD_BUFFER_SIZE);
   UsefulBufC             EncodedHead;

   // This makes a CBOR head with a text string that is very long
   // but doesn't fill in the bytes of the text string as that is
   // not needed to test this part of QCBOR.
   EncodedHead = QCBOREncode_EncodeHead(HeadBuf, CBOR_MAJOR_TYPE_TEXT_STRING, 0, SIZE_MAX);

   QCBORDecode_Init(&DCtx, EncodedHead, QCBOR_DECODE_MODE_NORMAL);

   if(QCBOR_ERR_STRING_TOO_LONG != QCBORDecode_GetNext(&DCtx, &Item)) {
      return -4;
   }

   return 0;
}


/* Try all 256 values of the byte at nLen including recursing for
 each of the values to try values at nLen+1 ... up to nLenMax
 */
static void ComprehensiveInputRecurser(uint8_t *pBuf, size_t nLen, size_t nLenMax)
{
   if(nLen >= nLenMax) {
      return;
   }

   for(int inputByte = 0; inputByte < 256; inputByte++) {
      // Set up the input
      pBuf[nLen] = (uint8_t)inputByte;
      const UsefulBufC Input = {pBuf, nLen+1};

      // Get ready to parse
      QCBORDecodeContext DCtx;
      QCBORDecode_Init(&DCtx, Input, QCBOR_DECODE_MODE_NORMAL);

      // Parse by getting the next item until an error occurs
      // Just about every possible decoder error can occur here
      // The goal of this test is not to check for the correct
      // error since that is not really possible. It is to
      // see that there is no crash on hostile input.
      while(1) {
         QCBORItem Item;
         QCBORError nCBORError = QCBORDecode_GetNext(&DCtx, &Item);
         if(nCBORError != QCBOR_SUCCESS) {
            break;
         }
      }

      ComprehensiveInputRecurser(pBuf, nLen+1, nLenMax);
   }
}


int32_t ComprehensiveInputTest(void)
{
   // Size 2 tests 64K inputs and runs quickly
   uint8_t pBuf[2];

   ComprehensiveInputRecurser(pBuf, 0, sizeof(pBuf));

   return 0;
}


int32_t BigComprehensiveInputTest(void)
{
   // size 3 tests 16 million inputs and runs OK
   // in seconds on fast machines. Size 4 takes
   // 10+ minutes and 5 half a day on fast
   // machines. This test is kept separate from
   // the others so as to no slow down the use
   // of them as a very frequent regression.
   uint8_t pBuf[3]; //

   ComprehensiveInputRecurser(pBuf, 0, sizeof(pBuf));

   return 0;
}


static const uint8_t spDateTestInput[] = {
   /* 1. The valid date string "1985-04-12" */
   0xc0, // tag for string date
   0x6a, '1','9','8','5','-','0','4','-','1','2', // Date string

   /* 2. An invalid date string due to wrong tag content type */
   0xc0, // tag for string date
   0x00, // Wrong type for a string date

   /* 3. A valid epoch date, 1400000000; Tue, 13 May 2014 16:53:20 GMT */
   0xc1, // tag for epoch date
   0x1a, 0x53, 0x72, 0x4E, 0x00, // Epoch date 1400000000; Tue, 13 May 2014 16:53:20 GMT

   /* 4. An invalid epoch date due to wrong tag content type */
   0xc1,
   0x62, 'h', 'i', // wrong type tagged

   /* 5. Valid epoch date tag as content for a two other nested tags */
   // CBOR_TAG_ENC_AS_B64
   0xcf, 0xd8, 0x16, 0xc1, // Epoch date with extra tags
   0x1a, 0x53, 0x72, 0x4E, 0x01,

   /* 6. Epoch date with value to large to fit into int64 */
   0xc1, // tag for epoch date
   0x1b, 0xf0, 0xf0, 0xf0, 0xf0, 0xf0, 0xf0, 0xf0, 0xf0, // Too large integer

   /* 7. Epoch date with single-precision value of 1.1. */
   0xc1, // tag for epoch date
   0xfa, 0x3f, 0x8c, 0xcc, 0xcd, // single with value 1.1

   /* 8. Epoch date with too-large single precision float */
   0xc1, // tag for epoch date
   0xfa, 0x7f, 0x7f, 0xff, 0xff, // 3.4028234663852886e+38 too large

   /* 9. Epoch date with slightly too-large double precision value */
   0xc1, // tag for epoch date
   0xfb, 0x43, 0xe0, 0x00, 0x00, 0x00, 0x00, 0x00, 0x00, // 9223372036854775808.000000 just barely too large
   //0xfa, 0x7f, 0x7f, 0xff, 0xff // 3.4028234663852886e+38 too large

   /* 10. Epoch date with largest supported double precision value */
   0xc1, // tag for epoch date
   0xfb, 0x43, 0xdf, 0xff, 0xff, 0xff, 0xff, 0xff, 0xfe, // 9223372036854773760 largest supported

   /* 11. Epoch date with single-precision NaN */
   0xc1, // tag for epoch date
   0xfa, 0x7f, 0xc0, 0x00, 0x00, // Single-precision NaN

   /* 12. Epoch date with double precision plus infinity */
   0xc1,
   0xfb, 0x7f,  0xf0,  0x00, 0x00, 0x00, 0x00, 0x00, 0x00, // +infinity

   /* 13. Epoch date with half-precision negative infinity */
   0xc1, // tag for epoch date
   0xf9, 0xfc, 0x00, // -Infinity
};



// have to check float expected only to within an epsilon
#ifndef QCBOR_DISABLE_FLOAT_HW_USE
static int CHECK_EXPECTED_DOUBLE(double val, double expected) {

   double diff = val - expected;

   diff = fabs(diff);

   return diff > 0.0000001;
}
#endif /* QCBOR_DISABLE_FLOAT_HW_USE */


/* Test date decoding using GetNext() */
int32_t DateParseTest(void)
{
   QCBORDecodeContext DCtx;
   QCBORItem          Item;
   QCBORError         uError;

   QCBORDecode_Init(&DCtx,
                    UsefulBuf_FROM_BYTE_ARRAY_LITERAL(spDateTestInput),
                    QCBOR_DECODE_MODE_NORMAL);

   /* 1. The valid date string "1985-04-12" */
   if((uError = QCBORDecode_GetNext(&DCtx, &Item))) {
      return -1;
   }
   if(Item.uDataType != QCBOR_TYPE_DATE_STRING ||
      UsefulBufCompareToSZ(Item.val.string, "1985-04-12")){
      return -2;
   }

   /* 2. An invalid date string due to wrong tag content type */
   uError = QCBORDecode_GetNext(&DCtx, &Item);
   if(uError != QCBOR_ERR_BAD_OPT_TAG) {
      return -3;
   }

   /* 3. A valid epoch date, 1400000000; Tue, 13 May 2014 16:53:20 GMT */
   uError = QCBORDecode_GetNext(&DCtx, &Item);
   if(uError != QCBOR_SUCCESS) {
      return -4;
   }
   if(uError == QCBOR_SUCCESS) {
      if(Item.uDataType != QCBOR_TYPE_DATE_EPOCH ||
         Item.val.epochDate.nSeconds != 1400000000
#ifndef USEFULBUF_DISABLE_ALL_FLOAT
         || Item.val.epochDate.fSecondsFraction != 0
#endif /* USEFULBUF_DISABLE_ALL_FLOAT */
        ) {
         return -5;
      }
   }

   /* 4. An invalid epoch date due to wrong tag content type */
   if(QCBORDecode_GetNext(&DCtx, &Item) != QCBOR_ERR_BAD_OPT_TAG) {
      return -6;
   }

   /* 5. Valid epoch date tag as content for a two other nested tags */
   // Epoch date wrapped in an CBOR_TAG_ENC_AS_B64 and an unknown tag.
   // The date is decoded and the two tags are returned. This is to
   // make sure the wrapping of epoch date in another tag works OK.
   if((uError = QCBORDecode_GetNext(&DCtx, &Item))) {
      return -7;
   }
   if(Item.uDataType != QCBOR_TYPE_DATE_EPOCH ||
      Item.val.epochDate.nSeconds != 1400000001 ||
#ifndef USEFULBUF_DISABLE_ALL_FLOAT
      Item.val.epochDate.fSecondsFraction != 0 ||
#endif /* USEFULBUF_DISABLE_ALL_FLOAT */
      !QCBORDecode_IsTagged(&DCtx, &Item, CBOR_TAG_ENC_AS_B64)) {
      return -8;
   }

   /* 6. Epoch date with value to large to fit into int64 */
   if(QCBORDecode_GetNext(&DCtx, &Item) != QCBOR_ERR_DATE_OVERFLOW) {
      return -9;
   }

   /* 7. Epoch date with single-precision value of 1.1. */
   uError = QCBORDecode_GetNext(&DCtx, &Item);
   if(uError != FLOAT_ERR_CODE_NO_FLOAT_HW(QCBOR_SUCCESS)) {
      return -10;
   }
   if(uError == QCBOR_SUCCESS) {
      if(Item.uDataType != QCBOR_TYPE_DATE_EPOCH ||
         Item.val.epochDate.nSeconds != 1
#ifndef QCBOR_DISABLE_FLOAT_HW_USE
         || CHECK_EXPECTED_DOUBLE(Item.val.epochDate.fSecondsFraction, 0.1)
#endif /* USEFULBUF_DISABLE_ALL_FLOAT */
        ) {
         return -11;
      }
   }

   /* 8. Epoch date with too-large single-precision float */
   uError = QCBORDecode_GetNext(&DCtx, &Item);
   if(uError != FLOAT_ERR_CODE_NO_FLOAT_HW(QCBOR_ERR_DATE_OVERFLOW)) {
      return -12;
   }

   /* 9. Epoch date with slightly too-large double-precision value */
   uError = QCBORDecode_GetNext(&DCtx, &Item);
   if(uError != FLOAT_ERR_CODE_NO_FLOAT_HW(QCBOR_ERR_DATE_OVERFLOW)) {
      return -13;
   }

   /* 10. Epoch date with largest supported double-precision value */
   uError = QCBORDecode_GetNext(&DCtx, &Item);
   if(uError != FLOAT_ERR_CODE_NO_FLOAT_HW(QCBOR_SUCCESS)) {
      return -14;
   }
   if(uError == QCBOR_SUCCESS) {
      if(Item.uDataType != QCBOR_TYPE_DATE_EPOCH ||
         Item.val.epochDate.nSeconds != 9223372036854773760
#ifndef QCBOR_DISABLE_FLOAT_HW_USE
         || Item.val.epochDate.fSecondsFraction != 0.0
#endif /* QCBOR_DISABLE_FLOAT_HW_USE */
      ) {
         return -14;
      }
   }

   /* 11. Epoch date with single-precision NaN */
   if(QCBORDecode_GetNext(&DCtx, &Item) != FLOAT_ERR_CODE_NO_FLOAT_HW(QCBOR_ERR_DATE_OVERFLOW)) {
      return -15;
   }

   /* 12. Epoch date with double-precision plus infinity */
   if(QCBORDecode_GetNext(&DCtx, &Item) != FLOAT_ERR_CODE_NO_FLOAT_HW(QCBOR_ERR_DATE_OVERFLOW)) {
      return -16;
   }

   /* 13. Epoch date with half-precision negative infinity */
   uError = QCBORDecode_GetNext(&DCtx, &Item);
   if(uError != FLOAT_ERR_CODE_NO_HALF_PREC_NO_FLOAT_HW(QCBOR_ERR_DATE_OVERFLOW)) {
      return -17;
   }

   return 0;
}


/*
 Test cases covered here. Some items cover more than one of these.
   positive integer (zero counts as a positive integer)
   negative integer
   half-precision float
   single-precision float
   double-precision float

   float Overflow error
   Wrong type error for epoch
   Wrong type error for date string
   float disabled error
   half-precision disabled error
   -Infinity
   Slightly too large integer
   Slightly too far from zero

   Get epoch by int
   Get string by int
   Get epoch by string
   Get string by string
   Fail to get epoch by wrong int label
   Fail to get string by wrong string label
   Fail to get epoch by string because it is invalid
   Fail to get epoch by int because it is invalid

   Untagged values
 */
static const uint8_t spSpiffyDateTestInput[] = {
   0x87, // array of 7 items

   0xa6, // Open a map for tests involving untagged items with labels.

   // Untagged integer 0
   0x08,
   0x00,

   // Utagged date string with string label y
   0x61, 0x79,
   0x6a, '2','0','8','5','-','0','4','-','1','2', // Untagged date string

   // Untagged single-precision float with value 3.14 with string label x
   0x61, 0x78,
   0xFA, 0x40, 0x48, 0xF5, 0xC3,

   // Untagged half-precision float with value -2
   0x09,
   0xF9, 0xC0, 0x00,

   /* Untagged date-only date string */
   0x18, 0x63,
   0x6A, 0x31, 0x39, 0x38, 0x35, 0x2D, 0x30, 0x34, 0x2D, 0x31, 0x32, /* "1985-04-12" */

   /* Untagged days-count epoch date */
   0x11,
   0x19, 0x0F, 0x9A, /* 3994 */

   // End of map, back to array

   0xa7, // Open map of tagged items with labels

   0x00,
   0xc0, // tag for string date
   0x6a, '1','9','8','5','-','0','4','-','1','2', // Tagged date string


   0x01,
   0xda, 0x03, 0x03, 0x03, 0x03, // An additional tag
   0xc1, // tag for epoch date
   0x1a, 0x53, 0x72, 0x4E, 0x00, // Epoch date 1400000000; Tue, 13 May 2014 16:53:20 GMT

   0x05,
   0xc1,
   0xfb, 0xc3, 0xdf, 0xff, 0xff, 0xff, 0xff, 0xff, 0xfe, // -9223372036854773760 largest negative


   0x07,
   0xc1, // tag for epoch date
   0xfb, 0x43, 0xdf, 0xff, 0xff, 0xff, 0xff, 0xff, 0xfe, // 9223372036854773760 largest supported

   /* Tagged days-count epoch date */
   0x63, 0x53, 0x44, 0x45,
   0xD8, 0x64,  /* tag(100) */
   0x39, 0x29, 0xB3, /* -10676 */

   // Untagged -1000 with label z
   0x61, 0x7a,
   0xda, 0x01, 0x01, 0x01, 0x01, // An additional tag
   0x39, 0x03, 0xe7,

   /* Tagged date-only date string */
   0x63, 0x53, 0x44, 0x53,
   0xD9, 0x03, 0xEC,
   0x6A, 0x31, 0x39, 0x38, 0x35, 0x2D, 0x30, 0x34, 0x2D, 0x31, 0x32, /* "1985-04-12" */

   // End of map of tagged items

   0xc1,
   0xfb, 0xc3, 0xdf, 0xff, 0xff, 0xff, 0xff, 0xff, 0xff, // -9.2233720368547748E+18, too negative

   0xc1, // tag for epoch date
   0x1b, 0xf0, 0xf0, 0xf0, 0xf0, 0xf0, 0xf0, 0xf0, 0xf0, // Too-large integer

   0xc1, // tag for epoch date
   0xf9, 0xfc, 0x00, // Half-precision -Infinity

   // These two at the end because they are unrecoverable errors
   0xc1, // tag for epoch date
   0x80, // Erroneous empty array as content for date

   0xc0, // tag for string date
   0xa0 // Erroneous empty map as content for date
};

int32_t SpiffyDateDecodeTest(void)
{
   QCBORDecodeContext DC;
   QCBORError         uError;
   int64_t            nEpochDate3, nEpochDate5,
                      nEpochDate4, nEpochDate6,
                      nEpochDays2;
   UsefulBufC         StringDate1, StringDate2, StringDays2;

   QCBORDecode_Init(&DC,
                    UsefulBuf_FROM_BYTE_ARRAY_LITERAL(spSpiffyDateTestInput),
                    QCBOR_DECODE_MODE_NORMAL);

   /* Items are in an array or map to test look up by label and other
    * that might not occur in isolated items. But it does make the
    * test a bit messy. */
   QCBORDecode_EnterArray(&DC, NULL);

   QCBORDecode_EnterMap(&DC, NULL);

   // A single-precision date
   QCBORDecode_GetEpochDateInMapSZ(&DC, "x", QCBOR_TAG_REQUIREMENT_OPTIONAL_TAG,
                                   &nEpochDate5);
   uError = QCBORDecode_GetAndResetError(&DC);
   if(uError != FLOAT_ERR_CODE_NO_FLOAT_HW(QCBOR_SUCCESS)) {
      return 104;
   }
   if(uError == QCBOR_SUCCESS) {
      if(nEpochDate5 != 3) {
         return 103;
      }
   }

   // A half-precision date with value -2 FFF
   QCBORDecode_GetEpochDateInMapN(&DC, 9, QCBOR_TAG_REQUIREMENT_OPTIONAL_TAG,
                                  &nEpochDate4);
   uError = QCBORDecode_GetAndResetError(&DC);
   if(uError != FLOAT_ERR_CODE_NO_HALF_PREC_NO_FLOAT_HW(QCBOR_SUCCESS)) {
      return 106;
   }
   if(uError == QCBOR_SUCCESS) {
      if(nEpochDate4 != -2) {
         return 105;
      }
   }

   // Fail to get an epoch date by string label
   QCBORDecode_GetEpochDateInMapSZ(&DC, "no-label",
                                   QCBOR_TAG_REQUIREMENT_NOT_A_TAG,
                                   &nEpochDate6);
   uError = QCBORDecode_GetAndResetError(&DC);
   if(uError != QCBOR_ERR_LABEL_NOT_FOUND) {
      return 107;
   }

   // Fail to get an epoch date by integer label
   QCBORDecode_GetEpochDateInMapN(&DC, 99999, QCBOR_TAG_REQUIREMENT_NOT_A_TAG,
                                  &nEpochDate6);
   uError = QCBORDecode_GetAndResetError(&DC);
   if(uError != QCBOR_ERR_LABEL_NOT_FOUND) {
      return 108;
   }

   // Fail to get a string date by string label
   QCBORDecode_GetDateStringInMapSZ(&DC, "no-label",
                                    QCBOR_TAG_REQUIREMENT_NOT_A_TAG,
                                    &StringDate1);
   uError = QCBORDecode_GetAndResetError(&DC);
   if(uError != QCBOR_ERR_LABEL_NOT_FOUND) {
      return 109;
   }

   // Fail to get a string date by integer label
   QCBORDecode_GetDateStringInMapN(&DC, 99999, QCBOR_TAG_REQUIREMENT_NOT_A_TAG,
                                   &StringDate1);
   uError = QCBORDecode_GetAndResetError(&DC);
   if(uError != QCBOR_ERR_LABEL_NOT_FOUND) {
      return 110;
   }

   // The rest of these succeed even if float features are disabled


   // Untagged integer 0
   QCBORDecode_GetEpochDateInMapN(&DC, 8, QCBOR_TAG_REQUIREMENT_NOT_A_TAG,
                                  &nEpochDate3);
   // Untagged date string
   QCBORDecode_GetDateStringInMapSZ(&DC, "y", QCBOR_TAG_REQUIREMENT_NOT_A_TAG,
                                    &StringDate2);

   QCBORDecode_GetDaysStringInMapN(&DC, 99, QCBOR_TAG_REQUIREMENT_NOT_A_TAG,
                                   &StringDays2);

   QCBORDecode_GetEpochDaysInMapN(&DC, 17, QCBOR_TAG_REQUIREMENT_NOT_A_TAG,
                                  &nEpochDays2);

   QCBORDecode_ExitMap(&DC);
   if(QCBORDecode_GetError(&DC) != QCBOR_SUCCESS) {
      return 3001;
   }

   // The map of tagged items
   QCBORDecode_EnterMap(&DC, NULL);

#ifndef QCBOR_DISABLE_TAGS
   int64_t            nEpochDate2,
                      nEpochDateFail,
                      nEpochDate1400000000, nEpochDays1;
   UsefulBufC         StringDays1;
   uint64_t           uTag1, uTag2;

   // Tagged date string
   QCBORDecode_GetDateStringInMapN(&DC, 0, QCBOR_TAG_REQUIREMENT_OPTIONAL_TAG,
                                   &StringDate1);

   // Epoch date 1400000000; Tue, 13 May 2014 16:53:20 GMT
   QCBORDecode_GetEpochDateInMapN(&DC,
                                  1,
                                  QCBOR_TAG_REQUIREMENT_TAG |
                                    QCBOR_TAG_REQUIREMENT_ALLOW_ADDITIONAL_TAGS,
                                  &nEpochDate1400000000);
   uTag1 = QCBORDecode_GetNthTagOfLast(&DC, 0);

   // Get largest negative double precision epoch date allowed
   QCBORDecode_GetEpochDateInMapN(&DC,
                                  5,
                                  QCBOR_TAG_REQUIREMENT_OPTIONAL_TAG |
                                    QCBOR_TAG_REQUIREMENT_ALLOW_ADDITIONAL_TAGS,
                                  &nEpochDate2);
   uError = QCBORDecode_GetAndResetError(&DC);
   if(uError != FLOAT_ERR_CODE_NO_FLOAT_HW(QCBOR_SUCCESS)) {
      return 102;
   }
   if(uError == QCBOR_SUCCESS) {
      if(nEpochDate2 != -9223372036854773760LL) {
         return 101;
      }
   }

   // Untagged -1000 with label z
   QCBORDecode_GetEpochDateInMapSZ(&DC,
                                   "z",
                                   QCBOR_TAG_REQUIREMENT_NOT_A_TAG |
                                    QCBOR_TAG_REQUIREMENT_ALLOW_ADDITIONAL_TAGS,
                                   &nEpochDate6);
   uTag2 = QCBORDecode_GetNthTagOfLast(&DC, 0);


   // Get largest double precision epoch date allowed
   QCBORDecode_GetEpochDateInMapN(&DC, 7, QCBOR_TAG_REQUIREMENT_OPTIONAL_TAG,
                                  &nEpochDate2);
   uError = QCBORDecode_GetAndResetError(&DC);
   if(uError != FLOAT_ERR_CODE_NO_FLOAT_HW(QCBOR_SUCCESS)) {
      return 112;
   }
   if(uError == QCBOR_SUCCESS) {
      if(nEpochDate2 != 9223372036854773760ULL) {
         return 111;
      }
   }

   /* The days format is much simpler than the date format
    * because it can't be a floating point value. The test
    * of the spiffy decode functions sufficiently covers
    * the test of the non-spiffy decode days date decoding.
    * There is no full fan out of the error conditions
    * and decode options as that is implemented by code
    * that is tested well by the date testing above.
    */
   QCBORDecode_GetDaysStringInMapSZ(&DC, "SDS", QCBOR_TAG_REQUIREMENT_TAG,
                                    &StringDays1);

   QCBORDecode_GetEpochDaysInMapSZ(&DC, "SDE", QCBOR_TAG_REQUIREMENT_TAG,
                                   &nEpochDays1);

   QCBORDecode_ExitMap(&DC);
   if(QCBORDecode_GetError(&DC) != QCBOR_SUCCESS) {
      return 3001;
   }

   // Too-negative float, -9.2233720368547748E+18
   QCBORDecode_GetEpochDate(&DC, QCBOR_TAG_REQUIREMENT_TAG, &nEpochDateFail);
   uError = QCBORDecode_GetAndResetError(&DC);
   if(uError != FLOAT_ERR_CODE_NO_FLOAT_HW(QCBOR_ERR_DATE_OVERFLOW)) {
      return 1111;
   }

   // Too-large integer
   QCBORDecode_GetEpochDate(&DC, QCBOR_TAG_REQUIREMENT_TAG, &nEpochDateFail);
   uError = QCBORDecode_GetAndResetError(&DC);
   if(uError != QCBOR_ERR_DATE_OVERFLOW) {
      return 1;
   }

   // Half-precision minus infinity
   QCBORDecode_GetEpochDate(&DC, QCBOR_TAG_REQUIREMENT_TAG, &nEpochDateFail);
   uError = QCBORDecode_GetAndResetError(&DC);
   if(uError != FLOAT_ERR_CODE_NO_HALF_PREC_NO_FLOAT_HW(QCBOR_ERR_DATE_OVERFLOW)) {
      return 2;
   }


   // Bad content for epoch date
   QCBORDecode_GetEpochDate(&DC, QCBOR_TAG_REQUIREMENT_TAG, &nEpochDateFail);
   uError = QCBORDecode_GetAndResetError(&DC);
   if(uError != QCBOR_ERR_UNRECOVERABLE_TAG_CONTENT) {
      return 3;
   }

   // Bad content for string date
   QCBORDecode_GetDateString(&DC, QCBOR_TAG_REQUIREMENT_TAG, &StringDate1);
   uError = QCBORDecode_GetAndResetError(&DC);
   if(uError != QCBOR_ERR_UNRECOVERABLE_TAG_CONTENT) {
      return 4;
   }

   QCBORDecode_ExitArray(&DC);
   uError = QCBORDecode_Finish(&DC);
   if(uError != QCBOR_ERR_UNRECOVERABLE_TAG_CONTENT) {
      return 1000 + (int32_t)uError;
   }
#else /* QCBOR_DISABLE_TAGS */
   QCBORDecode_GetDateStringInMapN(&DC, 0, QCBOR_TAG_REQUIREMENT_OPTIONAL_TAG,
                                   &StringDate1);
   uError = QCBORDecode_GetAndResetError(&DC);
   if(uError != QCBOR_ERR_TAGS_DISABLED) {
      return 4;
   }
#endif /* QCBOR_DISABLE_TAGS */


#ifndef QCBOR_DISABLE_TAGS

   if(nEpochDate1400000000 != 1400000000) {
      return 200;
   }

   if(uTag1 != 0x03030303) {
      return 201;
   }

   if(nEpochDays1 != -10676) {
      return 205;
   }

   if(UsefulBuf_Compare(StringDays1, UsefulBuf_FromSZ("1985-04-12"))) {
      return 207;
   }

   if(uTag2 != 0x01010101) {
      return 204;
   }

   if(nEpochDate6 != -1000) {
      return 203;
   }

   if(UsefulBuf_Compare(StringDate1, UsefulBuf_FromSZ("1985-04-12"))) {
      return 205;
   }

#endif /* QCBOR_DISABLE_TAGS */

   if(nEpochDate3 != 0) {
      return 202;
   }

   if(nEpochDays2 != 3994) {
      return 206;
   }

   if(UsefulBuf_Compare(StringDate2, UsefulBuf_FromSZ("2085-04-12"))) {
      return 206;
   }

   if(UsefulBuf_Compare(StringDays2, UsefulBuf_FromSZ("1985-04-12"))) {
      return 208;
   }

   return 0;
}


// Input for one of the tagging tests
static const uint8_t spTagInput[] = {
   0xd9, 0xd9, 0xf7, // CBOR magic number
       0x81, // Array of one
          0xd8, 0x04, // non-preferred serialization of tag 4, decimal fraction
              0x82, // Array of two that is the faction 1/3
                 0x01,
                 0x03,

   /*
    More than 4 tags on an item 225(226(227(228(229([])))))
    */
   0xd8, 0xe1,
      0xd8, 0xe2,
          0xd8, 0xe3,
              0xd8, 0xe4,
                 0xd8, 0xe5,
                    0x80,

   /* tag 10489608748473423768(
             2442302356(
                21590(
                   240(
                      []))))
    */
   0xdb, 0x91, 0x92, 0x93, 0x94, 0x95, 0x96, 0x97, 0x98,
      0xda, 0x91, 0x92, 0x93, 0x94,
         0xd9, 0x54, 0x56,
            0xd8, 0xf0,
               0x80,

   /* tag 21590(
             10489608748473423768(
                2442302357(
                   65534(
                       []))))
    */
   0xdb, 0x00, 0x00, 0x00, 0x00, 0x00, 0x00, 0x54, 0x56,
      0xdb, 0x91, 0x92, 0x93, 0x94, 0x95, 0x96, 0x97, 0x98,
         0xda, 0x91, 0x92, 0x93, 0x95,
            0xd9, 0xff, 0xfe,
               0x80,

   /* Make sure to blow past the limit of tags that must be mapped.
      works in conjuntion with entries above.
    269488144(269488145(269488146(269488147([]))))
    */
   0xda, 0x10, 0x10, 0x10, 0x10,
      0xda, 0x10, 0x10, 0x10, 0x11,
         0xda, 0x10, 0x10, 0x10, 0x12,
            0xda, 0x10, 0x10, 0x10, 0x13,
               0x80,

   /* An invalid decimal fraction with an additional tag */
   0xd9, 0xff, 0xfa,
      0xd8, 0x02, // non-preferred serialization of tag 2, a big num
         0x00, // the integer 0; should be a byte string
};

/*
 DB 9192939495969798 # tag(10489608748473423768)
   80                # array(0)
 */
static const uint8_t spEncodedLargeTag[] = {0xdb, 0x91, 0x92, 0x93, 0x94, 0x95,
                                      0x96, 0x97, 0x98, 0x80};

/*
DB 9192939495969798 # tag(10489608748473423768)
   D8 88            # tag(136)
      C6            # tag(6)
         C7         # tag(7)
            80      # array(0)
*/
static const uint8_t spLotsOfTags[] = {0xdb, 0x91, 0x92, 0x93, 0x94, 0x95, 0x96,
                                 0x97, 0x98, 0xd8, 0x88, 0xc6, 0xc7, 0x80};

/*
   55799(55799(55799({
      6(7(-23)): 5859837686836516696(7({
          7(-20): 11({
             17(-18): 17(17(17("Organization"))),
              9(-17): 773("SSG"),
                 -15: 16(17(6(7("Confusion")))),
             17(-16): 17("San Diego"),
             17(-14): 17("US")
         }),
         23(-19): 19({
             -11: 9({
              -9: -7
         }),
         90599561(90599561(90599561(-10))): 12(h'0102030405060708090A')
       })
      })),
      16(-22): 23({
         11(8(7(-5))): 8(-3)
      })
   })))
 */
static const uint8_t spCSRWithTags[] = {
   0xd9, 0xd9, 0xf7, 0xd9, 0xd9, 0xf7, 0xd9, 0xd9, 0xf7, 0xa2,
      0xc6, 0xc7, 0x36,
      0xdb, 0x51, 0x52, 0x53, 0x54, 0x55, 0x56, 0x57, 0x58, 0xc7, 0xa2,
         0xda, 0x00, 0x00, 0x00, 0x07, 0x33,
         0xcb, 0xa5,
            0xd1, 0x31,
            0xd1, 0xd1, 0xd1, 0x6c,
               0x4f, 0x72, 0x67, 0x61, 0x6e, 0x69, 0x7a, 0x61, 0x74, 0x69, 0x6f, 0x6e,
            0xc9, 0x30,
            0xd9, 0x03, 0x05, 0x63,
               0x53, 0x53, 0x47,
            0x2e,
            0xd0, 0xd1, 0xc6, 0xc7,
               0x69,
                  0x43, 0x6f, 0x6e, 0x66, 0x75, 0x73, 0x69, 0x6f, 0x6e,
            0xd1, 0x2f,
            0xd1, 0x69,
               0x53, 0x61, 0x6e, 0x20, 0x44, 0x69, 0x65, 0x67, 0x6f,
            0xd1, 0x2d,
            0xd1, 0x62,
               0x55, 0x53,
         0xd7, 0x32,
         0xd3, 0xa2,
            0x2a,
            0xc9, 0xa1,
               0x28,
               0x26,
            0xda, 0x05, 0x66, 0x70, 0x89, 0xda, 0x05, 0x66, 0x70, 0x89, 0xda, 0x05, 0x66, 0x70, 0x89, 0x29,
            0xcc, 0x4a,
               0x01, 0x02, 0x03, 0x04, 0x05, 0x06,0x07, 0x08, 0x09, 0x0a,
   0xd0, 0x35,
   0xd7, 0xa1,
      0xcb, 0xc8, 0xc7, 0x24,
      0xc8, 0x22};


static const uint8_t spSpiffyTagInput[] = {
   0x85, // Open array

   0xc0, // tag for string date
   0x6a, '1','9','8','5','-','0','4','-','1','2', // Date string

   0x6a, '1','9','8','5','-','0','4','-','1','2', // Date string

   0x4a, '1','9','8','5','-','0','4','-','1','2', // Date string in byte string

   0xd8, 0x23, // tag for regex
   0x6a, '1','9','8','5','-','0','4','-','1','2', // Date string

   0xc0, // tag for string date
   0x4a, '1','9','8','5','-','0','4','-','1','2', // Date string in byte string

   // This last case makes the array untraversable because it is
   // an uncrecoverable error. Make sure it stays last and is the only
   // instance so the other tests can work.
};


static int32_t CheckCSRMaps(QCBORDecodeContext *pDC);


int32_t OptTagParseTest(void)
{
   QCBORDecodeContext DCtx;
   QCBORItem          Item;
   QCBORError         uError;

   QCBORDecode_Init(&DCtx,
                    UsefulBuf_FROM_BYTE_ARRAY_LITERAL(spTagInput),
                    QCBOR_DECODE_MODE_NORMAL);

   /*
    This test matches the magic number tag and the fraction tag
    55799([...])
    */
   uError = QCBORDecode_GetNext(&DCtx, &Item);
   if(uError != QCBOR_SUCCESS) {
      return -2;
   }
   if(Item.uDataType != QCBOR_TYPE_ARRAY ||
      !QCBORDecode_IsTagged(&DCtx, &Item, CBOR_TAG_CBOR_MAGIC)) {
      return -3;
   }

   /*
    4([1,3])
    */
   uError = QCBORDecode_GetNext(&DCtx, &Item);
#ifdef QCBOR_DISABLE_EXP_AND_MANTISSA
   if(uError != QCBOR_SUCCESS ||
      Item.uDataType != QCBOR_TYPE_ARRAY ||
      !QCBORDecode_IsTagged(&DCtx, &Item, CBOR_TAG_DECIMAL_FRACTION) ||
      QCBORDecode_GetNthTag(&DCtx, &Item, 0) != CBOR_TAG_DECIMAL_FRACTION ||
      QCBORDecode_GetNthTag(&DCtx, &Item, 1) != CBOR_TAG_INVALID64 ||
      QCBORDecode_GetNthTag(&DCtx, &Item, 2) != CBOR_TAG_INVALID64 ||
      QCBORDecode_GetNthTag(&DCtx, &Item, 3) != CBOR_TAG_INVALID64 ||
      QCBORDecode_GetNthTag(&DCtx, &Item, 4) != CBOR_TAG_INVALID64 ||
      Item.val.uCount != 2) {
      return -4;
   }
   // consume the items in the array
   uError = QCBORDecode_GetNext(&DCtx, &Item);
   uError = QCBORDecode_GetNext(&DCtx, &Item);

#else /* QCBOR_DISABLE_EXP_AND_MANTISSA */
   if(uError != QCBOR_SUCCESS ||
      Item.uDataType != QCBOR_TYPE_DECIMAL_FRACTION ||
      QCBORDecode_GetNthTag(&DCtx, &Item, 0) != CBOR_TAG_INVALID64 ||
      QCBORDecode_GetNthTag(&DCtx, &Item, 1) != CBOR_TAG_INVALID64 ||
      QCBORDecode_GetNthTag(&DCtx, &Item, 2) != CBOR_TAG_INVALID64 ||
      QCBORDecode_GetNthTag(&DCtx, &Item, 3) != CBOR_TAG_INVALID64 ||
      QCBORDecode_GetNthTag(&DCtx, &Item, 4) != CBOR_TAG_INVALID64 ) {
      return -5;
   }
#endif /* QCBOR_DISABLE_EXP_AND_MANTISSA */

   /*
    More than 4 tags on an item 225(226(227(228(229([])))))
    */
   uError = QCBORDecode_GetNext(&DCtx, &Item);
   if(uError != QCBOR_ERR_TOO_MANY_TAGS) {
      return -6;
   }

   if(QCBORDecode_GetNthTag(&DCtx, &Item, 0) != CBOR_TAG_INVALID64) {
      return -106;
   }


   /* tag 10489608748473423768(
             2442302356(
                21590(
                   240(
                      []))))
    */
   uError = QCBORDecode_GetNext(&DCtx, &Item);
   if(uError != QCBOR_SUCCESS ||
      Item.uDataType != QCBOR_TYPE_ARRAY ||
      QCBORDecode_GetNthTag(&DCtx, &Item, 3) != 10489608748473423768ULL ||
      QCBORDecode_GetNthTag(&DCtx, &Item, 2) != 2442302356ULL ||
      QCBORDecode_GetNthTag(&DCtx, &Item, 1) != 21590ULL ||
      QCBORDecode_GetNthTag(&DCtx, &Item, 0) != 240ULL) {
      return -7;
   }

   /* tag 21590(
             10489608748473423768(
                2442302357(
                   21591(
                       []))))
    */
   uError = QCBORDecode_GetNext(&DCtx, &Item);
   if(uError != QCBOR_SUCCESS ||
      Item.uDataType != QCBOR_TYPE_ARRAY ||
      QCBORDecode_GetNthTag(&DCtx, &Item, 0) != 65534ULL ||
      QCBORDecode_GetNthTag(&DCtx, &Item, 1) != 2442302357ULL ||
      QCBORDecode_GetNthTag(&DCtx, &Item, 2) != 10489608748473423768ULL ||
      QCBORDecode_GetNthTag(&DCtx, &Item, 3) != 21590ULL) {
      return -8;
   }

   /* Make sure to blow past the limit of tags that must be mapped.
      works in conjuntion with entries above.
    269488144(269488145(269488146(269488147([]))))
    */
   uError = QCBORDecode_GetNext(&DCtx, &Item);
   if(uError != QCBOR_ERR_TOO_MANY_TAGS) {
      return -9;
   }

   uError = QCBORDecode_GetNext(&DCtx, &Item);
   if(uError == QCBOR_SUCCESS) {
      return -10;
   }

   // ----------------------------------
   // This test sets up a caller-config list that includes the very large
   // tage and then matches it. Caller-config lists are no longer
   // used or needed. This tests backwards compatibility with them.
   QCBORDecode_Init(&DCtx,
                    UsefulBuf_FROM_BYTE_ARRAY_LITERAL(spEncodedLargeTag),
                    QCBOR_DECODE_MODE_NORMAL);
   const uint64_t puList[] = {0x9192939495969798, 257};
   const QCBORTagListIn TL = {2, puList};
   QCBORDecode_SetCallerConfiguredTagList(&DCtx, &TL);

   if(QCBORDecode_GetNext(&DCtx, &Item)) {
      return -8;
   }
   if(Item.uDataType != QCBOR_TYPE_ARRAY ||
      !QCBORDecode_IsTagged(&DCtx, &Item, 0x9192939495969798) ||
      QCBORDecode_IsTagged(&DCtx, &Item, 257) ||
      QCBORDecode_IsTagged(&DCtx, &Item, CBOR_TAG_BIGFLOAT) ||
      Item.val.uCount != 0) {
      return -9;
   }

   //------------------------
   // Sets up a caller-configured list and look up something not in it
   // Another backwards compatibility test.
   const uint64_t puLongList[17] = {1,2,1};
   const QCBORTagListIn TLLong = {17, puLongList};
   QCBORDecode_Init(&DCtx,
                    UsefulBuf_FROM_BYTE_ARRAY_LITERAL(spEncodedLargeTag),
                    QCBOR_DECODE_MODE_NORMAL);
   QCBORDecode_SetCallerConfiguredTagList(&DCtx, &TLLong);
   if(QCBORDecode_GetNext(&DCtx, &Item)) {
      return -11;
   }

   uint64_t puTags[4];
   QCBORTagListOut Out = {0, 4, puTags};


   // This tests retrievel of the full tag list
   QCBORDecode_Init(&DCtx,
                    UsefulBuf_FROM_BYTE_ARRAY_LITERAL(spLotsOfTags),
                    QCBOR_DECODE_MODE_NORMAL);
   if(QCBORDecode_GetNextWithTags(&DCtx, &Item, &Out)) {
      return -12;
   }
   if(puTags[0] != 0x9192939495969798 ||
      puTags[1] != 0x88 ||
      puTags[2] != 0x06 ||
      puTags[3] != 0x07) {
      return -13;
   }

   // ----------------------
   // This tests too small of an out list
   QCBORDecode_Init(&DCtx,
                    UsefulBuf_FROM_BYTE_ARRAY_LITERAL(spLotsOfTags),
                    QCBOR_DECODE_MODE_NORMAL);
   QCBORTagListOut OutSmall = {0, 3, puTags};
   if(QCBORDecode_GetNextWithTags(&DCtx, &Item, &OutSmall) != QCBOR_ERR_TOO_MANY_TAGS) {
      return -14;
   }



   // ---------------
   // Decode a version of the "CSR" that has had a ton of tags randomly inserted
   // It is a bit of a messy test and maybe could be improved, but
   // it is retained as a backwards compatibility check.
   QCBORDecode_Init(&DCtx,
                    UsefulBuf_FROM_BYTE_ARRAY_LITERAL(spCSRWithTags),
                    QCBOR_DECODE_MODE_NORMAL);
   int n = CheckCSRMaps(&DCtx);
   if(n) {
      return n-2000;
   }

   Out = (QCBORTagListOut){0, 16, puTags};
   QCBORDecode_Init(&DCtx,
                    UsefulBuf_FROM_BYTE_ARRAY_LITERAL(spCSRWithTags),
                    QCBOR_DECODE_MODE_NORMAL);

   /* With the spiffy decode revision, this tag list is not used.
    It doesn't matter if a tag is in this list or not so some
    tests that couldn't process a tag because it isn't in this list
    now can process these unlisted tags. The tests have been
    adjusted for this. */
   const uint64_t puTagList[] = {773, 1, 90599561};
   const QCBORTagListIn TagList = {3, puTagList};
   QCBORDecode_SetCallerConfiguredTagList(&DCtx, &TagList);


   if(QCBORDecode_GetNextWithTags(&DCtx, &Item, &Out)) {
      return -100;
   }
   if(Item.uDataType != QCBOR_TYPE_MAP ||
      !QCBORDecode_IsTagged(&DCtx, &Item, CBOR_TAG_CBOR_MAGIC) ||
      QCBORDecode_IsTagged(&DCtx, &Item, 90599561) ||
      QCBORDecode_IsTagged(&DCtx, &Item, CBOR_TAG_DATE_EPOCH) ||
      Item.val.uCount != 2 ||
      puTags[0] != CBOR_TAG_CBOR_MAGIC ||
      puTags[1] != CBOR_TAG_CBOR_MAGIC ||
      puTags[2] != CBOR_TAG_CBOR_MAGIC ||
      Out.uNumUsed != 3) {
      return -101;
   }

   if(QCBORDecode_GetNextWithTags(&DCtx, &Item, &Out)) {
      return -102;
   }
   if(Item.uDataType != QCBOR_TYPE_MAP ||
      QCBORDecode_IsTagged(&DCtx, &Item, CBOR_TAG_CBOR_MAGIC) ||
      QCBORDecode_IsTagged(&DCtx, &Item, 6) ||
      !QCBORDecode_IsTagged(&DCtx, &Item, 7) ||
      Item.val.uCount != 2 ||
      puTags[0] != 5859837686836516696 ||
      puTags[1] != 7 ||
      Out.uNumUsed != 2) {
      return -103;
   }

   if(QCBORDecode_GetNextWithTags(&DCtx, &Item, &Out)) {
      return -104;
   }
   if(Item.uDataType != QCBOR_TYPE_MAP ||
      Item.val.uCount != 5 ||
      puTags[0] != 0x0b ||
      Out.uNumUsed != 1) {
      return -105;
   }

   if(QCBORDecode_GetNextWithTags(&DCtx, &Item, &Out)) {
      return -106;
   }
   if(Item.uDataType != QCBOR_TYPE_TEXT_STRING ||
      !QCBORDecode_IsTagged(&DCtx, &Item, CBOR_TAG_COSE_MAC0) ||
      Item.val.string.len != 12 ||
      puTags[0] != CBOR_TAG_COSE_MAC0 ||
      puTags[1] != CBOR_TAG_COSE_MAC0 ||
      puTags[2] != CBOR_TAG_COSE_MAC0 ||
      Out.uNumUsed != 3) {
      return -105;
   }

   if(QCBORDecode_GetNextWithTags(&DCtx, &Item, &Out)) {
      return -107;
   }
   if(Item.uDataType != QCBOR_TYPE_TEXT_STRING ||
      !QCBORDecode_IsTagged(&DCtx, &Item, 773) ||
      Item.val.string.len != 3 ||
      puTags[0] != 773 ||
      Out.uNumUsed != 1) {
      return -108;
   }

   if(QCBORDecode_GetNextWithTags(&DCtx, &Item, &Out)) {
      return -109;
   }
   if(Item.uDataType != QCBOR_TYPE_TEXT_STRING ||
      !QCBORDecode_IsTagged(&DCtx, &Item, 16) ||
      Item.val.string.len != 9 ||
      puTags[0] != 16 ||
      puTags[3] != 7 ||
      Out.uNumUsed != 4) {
      return -110;
   }

   if(QCBORDecode_GetNextWithTags(&DCtx, &Item, &Out)) {
      return -111;
   }
   if(Item.uDataType != QCBOR_TYPE_TEXT_STRING ||
      !QCBORDecode_IsTagged(&DCtx, &Item, 17) ||
      Item.val.string.len != 9 ||
      puTags[0] != 17 ||
      Out.uNumUsed != 1) {
      return -112;
   }

   if(QCBORDecode_GetNextWithTags(&DCtx, &Item, &Out)) {
      return -111;
   }
   if(Item.uDataType != QCBOR_TYPE_TEXT_STRING ||
      !QCBORDecode_IsTagged(&DCtx, &Item, 17) ||
      Item.val.string.len != 2 ||
      puTags[0] != 17 ||
      Out.uNumUsed != 1) {
      return -112;
   }

   if(QCBORDecode_GetNextWithTags(&DCtx, &Item, &Out)) {
      return -113;
   }
   if(Item.uDataType != QCBOR_TYPE_MAP ||
      !QCBORDecode_IsTagged(&DCtx, &Item, 19) ||
      Item.val.uCount != 2 ||
      puTags[0] != 19 ||
      Out.uNumUsed != 1) {
      return -114;
   }

   if(QCBORDecode_GetNextWithTags(&DCtx, &Item, &Out)) {
      return -115;
   }
   if(Item.uDataType != QCBOR_TYPE_MAP ||
      !QCBORDecode_IsTagged(&DCtx, &Item, 9) ||
      Item.val.uCount != 1 ||
      puTags[0] != 9 ||
      Out.uNumUsed != 1) {
      return -116;
   }

   if(QCBORDecode_GetNextWithTags(&DCtx, &Item, &Out)) {
      return -116;
   }
   if(Item.uDataType != QCBOR_TYPE_INT64 ||
      Item.val.int64 != -7 ||
      Out.uNumUsed != 0) {
      return -117;
   }

   if(QCBORDecode_GetNextWithTags(&DCtx, &Item, &Out)) {
      return -118;
   }
   if(Item.uDataType != QCBOR_TYPE_BYTE_STRING ||
      Item.val.string.len != 10 ||
      puTags[0] != 12 ||
      Out.uNumUsed != 1) {
      return -119;
   }

   if(QCBORDecode_GetNextWithTags(&DCtx, &Item, &Out)) {
      return -120;
   }
   if(Item.uDataType != QCBOR_TYPE_MAP ||
      !QCBORDecode_IsTagged(&DCtx, &Item, CBOR_TAG_ENC_AS_B16) ||
      Item.val.uCount != 1 ||
      puTags[0] != 0x17 ||
      Out.uNumUsed != 1) {
      return -121;
   }

   if(QCBORDecode_GetNextWithTags(&DCtx, &Item, &Out)) {
      return -122;
   }
   if(Item.uDataType != QCBOR_TYPE_INT64 ||
      !QCBORDecode_IsTagged(&DCtx, &Item, 8) ||
      Item.val.int64 != -3 ||
      puTags[0] != 8 ||
      Out.uNumUsed != 1) {
      return -123;
   }

   if(QCBORDecode_Finish(&DCtx)) {
      return -124;
   }

   UsefulBufC DateString;
   QCBORDecode_Init(&DCtx,
                    UsefulBuf_FROM_BYTE_ARRAY_LITERAL(spSpiffyTagInput),
                    QCBOR_DECODE_MODE_NORMAL);

   QCBORDecode_EnterArray(&DCtx, NULL);
   // tagged date string
   QCBORDecode_GetDateString(&DCtx, QCBOR_TAG_REQUIREMENT_TAG, &DateString);
   // untagged date string
   QCBORDecode_GetDateString(&DCtx, QCBOR_TAG_REQUIREMENT_NOT_A_TAG, &DateString);
   if(QCBORDecode_GetAndResetError(&DCtx) != QCBOR_SUCCESS) {
      return 100;
   }
   // untagged byte string
   QCBORDecode_GetDateString(&DCtx, QCBOR_TAG_REQUIREMENT_NOT_A_TAG, &DateString);
   if(QCBORDecode_GetAndResetError(&DCtx) != QCBOR_ERR_UNEXPECTED_TYPE) {
      return 101;
   }
   // tagged regex
   QCBORDecode_GetDateString(&DCtx, QCBOR_TAG_REQUIREMENT_TAG, &DateString);
   if(QCBORDecode_GetAndResetError(&DCtx) != QCBOR_ERR_UNEXPECTED_TYPE) {
      return 102;
   }
   // tagged date string with a byte string
   QCBORDecode_GetDateString(&DCtx, QCBOR_TAG_REQUIREMENT_TAG, &DateString);
   if(QCBORDecode_GetAndResetError(&DCtx) != QCBOR_ERR_UNRECOVERABLE_TAG_CONTENT) {
      return 103;
   }
   // The exit errors out because the last item, the date string with
   // bad content makes the array untraversable (the bad date string
   // could have tag content of an array or such that is not consumed
   // by the date decoding).
   QCBORDecode_ExitArray(&DCtx);
   if(QCBORDecode_Finish(&DCtx) != QCBOR_ERR_UNRECOVERABLE_TAG_CONTENT) {
      return 104;
   }


   QCBORDecode_Init(&DCtx,
                    UsefulBuf_FROM_BYTE_ARRAY_LITERAL(spSpiffyTagInput),
                    QCBOR_DECODE_MODE_NORMAL);

   QCBORDecode_EnterArray(&DCtx, NULL);
   // tagged date string
   QCBORDecode_GetDateString(&DCtx, QCBOR_TAG_REQUIREMENT_OPTIONAL_TAG, &DateString);
   // untagged date string
   QCBORDecode_GetDateString(&DCtx, QCBOR_TAG_REQUIREMENT_OPTIONAL_TAG, &DateString);
   if(QCBORDecode_GetAndResetError(&DCtx) != QCBOR_SUCCESS) {
      return 200;
   }
   // untagged byte string
   QCBORDecode_GetDateString(&DCtx, QCBOR_TAG_REQUIREMENT_OPTIONAL_TAG, &DateString);
   if(QCBORDecode_GetAndResetError(&DCtx) != QCBOR_ERR_UNEXPECTED_TYPE) {
      return 201;
   }
   // tagged regex
   QCBORDecode_GetDateString(&DCtx, QCBOR_TAG_REQUIREMENT_OPTIONAL_TAG, &DateString);
   if(QCBORDecode_GetAndResetError(&DCtx) != QCBOR_ERR_UNEXPECTED_TYPE) {
      return 202;
   }
   // tagged date string with a byte string
   QCBORDecode_GetDateString(&DCtx, QCBOR_TAG_REQUIREMENT_OPTIONAL_TAG, &DateString);
   if(QCBORDecode_GetAndResetError(&DCtx) != QCBOR_ERR_UNRECOVERABLE_TAG_CONTENT) {
      return 203;
   }
   // See comments above
   QCBORDecode_ExitArray(&DCtx);
   if(QCBORDecode_Finish(&DCtx) != QCBOR_ERR_UNRECOVERABLE_TAG_CONTENT) {
      return 204;
   }

   QCBORDecode_Init(&DCtx,
                    UsefulBuf_FROM_BYTE_ARRAY_LITERAL(spSpiffyTagInput),
                    QCBOR_DECODE_MODE_NORMAL);

   QCBORDecode_EnterArray(&DCtx, NULL);
   // tagged date string
   QCBORDecode_GetDateString(&DCtx, QCBOR_TAG_REQUIREMENT_NOT_A_TAG, &DateString);
   if(QCBORDecode_GetAndResetError(&DCtx) != QCBOR_ERR_UNEXPECTED_TYPE) {
      return 300;
   }
   // untagged date string
   QCBORDecode_GetDateString(&DCtx, QCBOR_TAG_REQUIREMENT_TAG, &DateString);
   if(QCBORDecode_GetAndResetError(&DCtx) != QCBOR_ERR_UNEXPECTED_TYPE) {
      return 301;
   }
   // untagged byte string
   QCBORDecode_GetDateString(&DCtx, QCBOR_TAG_REQUIREMENT_TAG, &DateString);
   if(QCBORDecode_GetAndResetError(&DCtx) != QCBOR_ERR_UNEXPECTED_TYPE) {
      return 302;
   }
   // tagged regex
   QCBORDecode_GetDateString(&DCtx, QCBOR_TAG_REQUIREMENT_NOT_A_TAG, &DateString);
   if(QCBORDecode_GetAndResetError(&DCtx) != QCBOR_ERR_UNEXPECTED_TYPE) {
      return 303;
   }
   // tagged date string with a byte string
   QCBORDecode_GetDateString(&DCtx, QCBOR_TAG_REQUIREMENT_NOT_A_TAG, &DateString);
   if(QCBORDecode_GetAndResetError(&DCtx) != QCBOR_ERR_UNRECOVERABLE_TAG_CONTENT) {
      return 304;
   }
   // See comments above
   QCBORDecode_ExitArray(&DCtx);
   if(QCBORDecode_Finish(&DCtx) != QCBOR_ERR_UNRECOVERABLE_TAG_CONTENT) {
      return 305;
   }

   return 0;
}

/*
 * These are showing the big numbers converted to integers.
 * The tag numbers are not shown.
 *
 * [ 18446744073709551616,
 *   -18446744073709551617,
 *   {"BN+": 18446744073709551616,
 *     64: 18446744073709551616,
 *     "BN-": -18446744073709551617,
 *     -64: -18446744073709551617
 *   }
 * ]
 */

static const uint8_t spBigNumInput[] = {
 0x83,
   0xC2, 0x49, 0x01, 0x00, 0x00, 0x00, 0x00, 0x00, 0x00, 0x00, 0x00,
   0xC3, 0x49, 0x01, 0x00, 0x00, 0x00, 0x00, 0x00, 0x00, 0x00, 0x00,
   0xA4,
     0x63, 0x42, 0x4E, 0x2B,
       0xC2, 0x49, 0x01, 0x00, 0x00, 0x00, 0x00, 0x00, 0x00, 0x00, 0x00,
     0x18, 0x40,
       0xC2, 0x49, 0x01, 0x00, 0x00, 0x00, 0x00, 0x00, 0x00, 0x00, 0x00,
    0x63, 0x42, 0x4E, 0x2D,
       0xC3, 0x49, 0x01, 0x00, 0x00, 0x00, 0x00, 0x00, 0x00, 0x00, 0x00,
    0x38, 0x3F,
       0xC3, 0x49, 0x01, 0x00, 0x00, 0x00, 0x00, 0x00, 0x00, 0x00, 0x00};

#ifndef QCBOR_DISABLE_TAGS
/* The expected big num */
static const uint8_t spBigNum[] = {
   0x01, 0x00, 0x00, 0x00, 0x00, 0x00, 0x00, 0x00,
   0x00};
#endif /* QCBOR_DISABLE_TAGS */


int32_t BignumParseTest(void)
{
   QCBORDecodeContext DCtx;
   QCBORItem Item;
   QCBORError nCBORError;

   QCBORDecode_Init(&DCtx,
                    UsefulBuf_FROM_BYTE_ARRAY_LITERAL(spBigNumInput),
                    QCBOR_DECODE_MODE_NORMAL);


   //
   if((nCBORError = QCBORDecode_GetNext(&DCtx, &Item)))
      return -1;
   if(Item.uDataType != QCBOR_TYPE_ARRAY) {
      return -2;
   }

#ifndef QCBOR_DISABLE_TAGS
   //
   if((nCBORError = QCBORDecode_GetNext(&DCtx, &Item)))
      return -3;
   if(Item.uDataType != QCBOR_TYPE_POSBIGNUM ||
      UsefulBuf_Compare(Item.val.bigNum, UsefulBuf_FROM_BYTE_ARRAY_LITERAL(spBigNum))){
      return -4;
   }

   //
   if((nCBORError = QCBORDecode_GetNext(&DCtx, &Item)))
      return -5;
   if(Item.uDataType != QCBOR_TYPE_NEGBIGNUM ||
      UsefulBuf_Compare(Item.val.bigNum, UsefulBuf_FROM_BYTE_ARRAY_LITERAL(spBigNum))){
      return -6;
   }

   //
   if((nCBORError = QCBORDecode_GetNext(&DCtx, &Item)))
      return -7;
   if(Item.uDataType != QCBOR_TYPE_MAP) {
      return -8;
   }

   if((nCBORError = QCBORDecode_GetNext(&DCtx, &Item)))
      return -9;
   if(Item.uDataType != QCBOR_TYPE_POSBIGNUM ||
      Item.uLabelType != QCBOR_TYPE_TEXT_STRING ||
      UsefulBuf_Compare(Item.val.bigNum, UsefulBuf_FROM_BYTE_ARRAY_LITERAL(spBigNum))){
      return -10;
   }

   if((nCBORError = QCBORDecode_GetNext(&DCtx, &Item)))
      return -11;
   if(Item.uDataType != QCBOR_TYPE_POSBIGNUM ||
      Item.uLabelType != QCBOR_TYPE_INT64 ||
      Item.label.int64 != 64 ||
      UsefulBuf_Compare(Item.val.bigNum, UsefulBuf_FROM_BYTE_ARRAY_LITERAL(spBigNum))){
      return -12;
   }

   if((nCBORError = QCBORDecode_GetNext(&DCtx, &Item)))
      return -13;
   if(Item.uDataType != QCBOR_TYPE_NEGBIGNUM ||
      Item.uLabelType != QCBOR_TYPE_TEXT_STRING ||
      UsefulBuf_Compare(Item.val.bigNum, UsefulBuf_FROM_BYTE_ARRAY_LITERAL(spBigNum))){
      return -14;
   }

   if((nCBORError = QCBORDecode_GetNext(&DCtx, &Item)))
      return -15;
   if(Item.uDataType != QCBOR_TYPE_NEGBIGNUM ||
      Item.uLabelType != QCBOR_TYPE_INT64 ||
      Item.label.int64 != -64 ||
      UsefulBuf_Compare(Item.val.bigNum, UsefulBuf_FROM_BYTE_ARRAY_LITERAL(spBigNum))){
      return -16;
   }
#else

   if(QCBORDecode_GetNext(&DCtx, &Item) != QCBOR_ERR_TAGS_DISABLED) {
      return -100;
   }
#endif /* QCBOR_DISABLE_TAGS */

   return 0;
}



static int32_t CheckItemWithIntLabel(QCBORDecodeContext *pCtx,
                                 uint8_t uDataType,
                                 uint8_t uNestingLevel,
                                 uint8_t uNextNest,
                                 int64_t nLabel,
                                 QCBORItem *pItem)
{
   QCBORItem Item;
   QCBORError nCBORError;

   if((nCBORError = QCBORDecode_GetNext(pCtx, &Item))) return -1;
   if(Item.uDataType != uDataType) return -1;
   if(uNestingLevel > 0) {
      if(Item.uLabelType != QCBOR_TYPE_INT64 &&
         Item.uLabelType != QCBOR_TYPE_UINT64) {
         return -1;
      }
      if(Item.uLabelType == QCBOR_TYPE_INT64) {
         if(Item.label.int64 != nLabel) return -1;
      } else  {
         if(Item.label.uint64 != (uint64_t)nLabel) return -1;
      }
   }
   if(Item.uNestingLevel != uNestingLevel) return -1;
   if(Item.uNextNestLevel != uNextNest) return -1;

   if(pItem) {
      *pItem = Item;
   }
   return 0;
}


// Same code checks definite and indefinite length versions of the map
static int32_t CheckCSRMaps(QCBORDecodeContext *pDC)
{
   if(CheckItemWithIntLabel(pDC, QCBOR_TYPE_MAP, 0, 1, 0, NULL)) return -1;

   if(CheckItemWithIntLabel(pDC, QCBOR_TYPE_MAP, 1, 2, -23, NULL)) return -2;

   if(CheckItemWithIntLabel(pDC, QCBOR_TYPE_MAP, 2, 3, -20, NULL)) return -3;

   if(CheckItemWithIntLabel(pDC, QCBOR_TYPE_TEXT_STRING, 3, 3, -18, NULL)) return -4;
   if(CheckItemWithIntLabel(pDC, QCBOR_TYPE_TEXT_STRING, 3, 3, -17, NULL)) return -5;
   if(CheckItemWithIntLabel(pDC, QCBOR_TYPE_TEXT_STRING, 3, 3, -15, NULL)) return -6;
   if(CheckItemWithIntLabel(pDC, QCBOR_TYPE_TEXT_STRING, 3, 3, -16, NULL)) return -7;
   if(CheckItemWithIntLabel(pDC, QCBOR_TYPE_TEXT_STRING, 3, 2, -14, NULL)) return -8;

   if(CheckItemWithIntLabel(pDC, QCBOR_TYPE_MAP, 2, 3, -19, NULL)) return -9;
   if(CheckItemWithIntLabel(pDC, QCBOR_TYPE_MAP, 3, 4, -11, NULL)) return -10;

   if(CheckItemWithIntLabel(pDC, QCBOR_TYPE_INT64, 4, 3, -9, NULL)) return -11;
   if(CheckItemWithIntLabel(pDC, QCBOR_TYPE_BYTE_STRING, 3, 1, -10, NULL)) return -12;

   if(CheckItemWithIntLabel(pDC, QCBOR_TYPE_MAP, 1, 2, -22, NULL)) return -13;
   if(CheckItemWithIntLabel(pDC, QCBOR_TYPE_INT64, 2, 0, -5, NULL)) return -14;

   if(QCBORDecode_Finish(pDC)) return -20;

   return 0;
}


/*
{
    -23: {
        -20: {
            -18: "Organization",
            -17: "SSG",
            -15: "Confusion",
            -16: "San Diego",
            -14: "US"
        },
        -19: {
            -11: {
                -9: -7
            },
            -10: '\u0001\u0002\u0003\u0004\u0005\u0006\a\b\t\n'
        }
    },
    -22: {
        -5: -3
    }
}
*/
static const uint8_t spCSRInput[] = {
   0xa2, 0x36, 0xa2, 0x33, 0xa5, 0x31, 0x6c, 0x4f,
   0x72, 0x67, 0x61, 0x6e, 0x69, 0x7a, 0x61, 0x74,
   0x69, 0x6f, 0x6e, 0x30, 0x63, 0x53, 0x53, 0x47,
   0x2e, 0x69, 0x43, 0x6f, 0x6e, 0x66, 0x75, 0x73,
   0x69, 0x6f, 0x6e, 0x2f, 0x69, 0x53, 0x61, 0x6e,
   0x20, 0x44, 0x69, 0x65, 0x67, 0x6f, 0x2d, 0x62,
   0x55, 0x53, 0x32, 0xa2, 0x2a, 0xa1, 0x28, 0x26,
   0x29, 0x4a, 0x01, 0x02, 0x03, 0x04, 0x05, 0x06,
   0x07, 0x08, 0x09, 0x0a, 0x35, 0xa1, 0x24, 0x22};

// Same map as above, but using indefinite lengths
static const uint8_t spCSRInputIndefLen[] = {
   0xbf, 0x36, 0xbf, 0x33, 0xbf, 0x31, 0x6c, 0x4f,
   0x72, 0x67, 0x61, 0x6e, 0x69, 0x7a, 0x61, 0x74,
   0x69, 0x6f, 0x6e, 0x30, 0x63, 0x53, 0x53, 0x47,
   0x2e, 0x69, 0x43, 0x6f, 0x6e, 0x66, 0x75, 0x73,
   0x69, 0x6f, 0x6e, 0x2f, 0x69, 0x53, 0x61, 0x6e,
   0x20, 0x44, 0x69, 0x65, 0x67, 0x6f, 0x2d, 0x62,
   0x55, 0x53, 0xff, 0x32, 0xbf, 0x2a, 0xbf, 0x28,
   0x26, 0xff, 0x29, 0x4a, 0x01, 0x02, 0x03, 0x04,
   0x05, 0x06, 0x07, 0x08, 0x09, 0x0a, 0xff, 0xff,
   0x35, 0xbf, 0x24, 0x22, 0xff, 0xff};


int32_t NestedMapTest(void)
{
   QCBORDecodeContext DCtx;

   QCBORDecode_Init(&DCtx,
                    UsefulBuf_FROM_BYTE_ARRAY_LITERAL(spCSRInput),
                    QCBOR_DECODE_MODE_NORMAL);

   return CheckCSRMaps(&DCtx);
}



int32_t StringDecoderModeFailTest(void)
{
   QCBORDecodeContext DCtx;

   QCBORDecode_Init(&DCtx,
                    UsefulBuf_FROM_BYTE_ARRAY_LITERAL(spCSRInput),
                    QCBOR_DECODE_MODE_MAP_STRINGS_ONLY);

   QCBORItem Item;
   QCBORError nCBORError;

   if(QCBORDecode_GetNext(&DCtx, &Item)) {
      return -1;
   }
   if(Item.uDataType != QCBOR_TYPE_MAP) {
      return -2;
   }

   nCBORError = QCBORDecode_GetNext(&DCtx, &Item);
   if(nCBORError != QCBOR_ERR_MAP_LABEL_TYPE) {
      return -3;
   }

   return 0;
}



int32_t NestedMapTestIndefLen(void)
{
   QCBORDecodeContext DCtx;

   QCBORDecode_Init(&DCtx,
                    UsefulBuf_FROM_BYTE_ARRAY_LITERAL(spCSRInputIndefLen),
                    QCBOR_DECODE_MODE_NORMAL);

   return CheckCSRMaps(&DCtx);
}



static UsefulBufC make_nested_indefinite_arrays(int n, UsefulBuf Storage)
{
   UsefulOutBuf UOB;
   UsefulOutBuf_Init(&UOB, Storage);

   int i;
   for(i = 0; i < n; i++) {
      UsefulOutBuf_AppendByte(&UOB, 0x9f);
   }

   for(i = 0; i < n; i++) {
      UsefulOutBuf_AppendByte(&UOB, 0xff);
   }
   return UsefulOutBuf_OutUBuf(&UOB);
}


static int32_t parse_indeflen_nested(UsefulBufC Nested, int nNestLevel)
{
   QCBORDecodeContext DC;
   QCBORDecode_Init(&DC, Nested, 0);

   int j;
   for(j = 0; j < nNestLevel; j++) {
      QCBORItem Item;
      QCBORError nReturn = QCBORDecode_GetNext(&DC, &Item);
      if(j >= QCBOR_MAX_ARRAY_NESTING) {
         // Should be in error
         if(nReturn != QCBOR_ERR_ARRAY_DECODE_NESTING_TOO_DEEP) {
            return -4;
         } else {
            return 0; // Decoding doesn't recover after an error
         }
      } else {
         // Should be no error
         if(nReturn) {
            return -9; // Should not have got an error
         }
      }
      if(Item.uDataType != QCBOR_TYPE_ARRAY) {
         return -7;
      }
   }
   QCBORError nReturn = QCBORDecode_Finish(&DC);
   if(nReturn) {
      return -3;
   }
   return 0;
}


int32_t IndefiniteLengthNestTest(void)
{
   UsefulBuf_MAKE_STACK_UB(Storage, 50);
   int i;
   for(i=1; i < QCBOR_MAX_ARRAY_NESTING+4; i++) {
      const UsefulBufC Nested = make_nested_indefinite_arrays(i, Storage);
      int nReturn = parse_indeflen_nested(Nested, i);
      if(nReturn) {
         return nReturn;
      }
   }
   return 0;
}

// [1, [2, 3]]
static const uint8_t spIndefiniteArray[]     = {0x9f, 0x01, 0x82, 0x02, 0x03, 0xff};
// No closing break
static const uint8_t spIndefiniteArrayBad1[] = {0x9f};
// Not enough closing breaks
static const uint8_t spIndefiniteArrayBad2[] = {0x9f, 0x9f, 0x02, 0xff};
// Too many closing breaks
static const uint8_t spIndefiniteArrayBad3[] = {0x9f, 0x02, 0xff, 0xff};
// Unclosed indeflen inside def len
static const uint8_t spIndefiniteArrayBad4[] = {0x81, 0x9f};
// confused tag
static const uint8_t spIndefiniteArrayBad5[] = {0x9f, 0xd1, 0xff};

int32_t IndefiniteLengthArrayMapTest(void)
{
   QCBORError nResult;
   // --- first test -----
    UsefulBufC IndefLen = UsefulBuf_FROM_BYTE_ARRAY_LITERAL(spIndefiniteArray);

    // Decode it and see if it is OK
    QCBORDecodeContext DC;
    QCBORItem Item;
    QCBORDecode_Init(&DC, IndefLen, QCBOR_DECODE_MODE_NORMAL);

    QCBORDecode_GetNext(&DC, &Item);

    if(Item.uDataType != QCBOR_TYPE_ARRAY ||
       Item.uNestingLevel != 0 ||
       Item.uNextNestLevel != 1) {
       return -111;
    }

    QCBORDecode_GetNext(&DC, &Item);
    if(Item.uDataType != QCBOR_TYPE_INT64 ||
       Item.uNestingLevel != 1 ||
       Item.uNextNestLevel != 1) {
        return -2;
    }

    QCBORDecode_GetNext(&DC, &Item);
    if(Item.uDataType != QCBOR_TYPE_ARRAY ||
       Item.uNestingLevel != 1 ||
       Item.uNextNestLevel != 2) {
        return -3;
    }

    QCBORDecode_GetNext(&DC, &Item);
    if(Item.uDataType != QCBOR_TYPE_INT64 ||
       Item.uNestingLevel != 2 ||
       Item.uNextNestLevel != 2) {
        return -4;
    }

    QCBORDecode_GetNext(&DC, &Item);
    if(Item.uDataType != QCBOR_TYPE_INT64 ||
       Item.uNestingLevel != 2 ||
       Item.uNextNestLevel != 0) {
        return -5;
    }

    if(QCBORDecode_Finish(&DC)) {
        return -6;
    }

   // --- next test -----
   IndefLen = UsefulBuf_FROM_BYTE_ARRAY_LITERAL(spIndefiniteArrayBad1);

   QCBORDecode_Init(&DC, IndefLen, QCBOR_DECODE_MODE_NORMAL);

   nResult = QCBORDecode_GetNext(&DC, &Item);
   if(nResult || Item.uDataType != QCBOR_TYPE_ARRAY) {
      return -7;
   }

   nResult = QCBORDecode_Finish(&DC);
   if(nResult != QCBOR_ERR_ARRAY_OR_MAP_UNCONSUMED) {
      return -8;
   }


   // --- next test -----
   IndefLen = UsefulBuf_FROM_BYTE_ARRAY_LITERAL(spIndefiniteArrayBad2);

   QCBORDecode_Init(&DC, IndefLen, QCBOR_DECODE_MODE_NORMAL);

   nResult = QCBORDecode_GetNext(&DC, &Item);
   if(nResult || Item.uDataType != QCBOR_TYPE_ARRAY) {
      return -9;
   }

   nResult = QCBORDecode_GetNext(&DC, &Item);
   if(nResult || Item.uDataType != QCBOR_TYPE_ARRAY) {
      return -10;
   }

   nResult = QCBORDecode_GetNext(&DC, &Item);
   if(nResult || Item.uDataType != QCBOR_TYPE_INT64) {
      return -11;
   }

   nResult = QCBORDecode_Finish(&DC);
   if(nResult != QCBOR_ERR_ARRAY_OR_MAP_UNCONSUMED) {
      return -12;
   }


   // --- next test -----
   IndefLen = UsefulBuf_FROM_BYTE_ARRAY_LITERAL(spIndefiniteArrayBad3);

   QCBORDecode_Init(&DC, IndefLen, QCBOR_DECODE_MODE_NORMAL);

   nResult = QCBORDecode_GetNext(&DC, &Item);
   if(nResult || Item.uDataType != QCBOR_TYPE_ARRAY) {
      return -13;
   }

   nResult = QCBORDecode_GetNext(&DC, &Item);
   if(nResult != QCBOR_SUCCESS) {
      return -14;
   }

   nResult = QCBORDecode_GetNext(&DC, &Item);
    if(nResult != QCBOR_ERR_BAD_BREAK) {
       return -140;
    }


   // --- next test -----
   IndefLen = UsefulBuf_FROM_BYTE_ARRAY_LITERAL(spIndefiniteArrayBad4);

   QCBORDecode_Init(&DC, IndefLen, QCBOR_DECODE_MODE_NORMAL);

   nResult = QCBORDecode_GetNext(&DC, &Item);
   if(nResult || Item.uDataType != QCBOR_TYPE_ARRAY) {
      return -15;
   }

   nResult = QCBORDecode_GetNext(&DC, &Item);
   if(nResult || Item.uDataType != QCBOR_TYPE_ARRAY) {
      return -16;
   }

   nResult = QCBORDecode_Finish(&DC);
   if(nResult != QCBOR_ERR_ARRAY_OR_MAP_UNCONSUMED) {
      return -17;
   }

   // --- next test -----
   IndefLen = UsefulBuf_FROM_BYTE_ARRAY_LITERAL(spIndefiniteArrayBad5);

   QCBORDecode_Init(&DC, IndefLen, QCBOR_DECODE_MODE_NORMAL);

   nResult = QCBORDecode_GetNext(&DC, &Item);

#ifndef QCBOR_DISABLE_TAGS
   if(nResult || Item.uDataType != QCBOR_TYPE_ARRAY) {
      return -18;
   }

   nResult = QCBORDecode_GetNext(&DC, &Item);
   if(nResult != QCBOR_ERR_BAD_BREAK) {
      return -19;
   }
#else /* QCBOR_DISABLE_TAGS */
   if(nResult != QCBOR_ERR_TAGS_DISABLED) {
      return -20;
   }
#endif /* QCBOR_DISABLE_TAGS */

    return 0;
}


#ifndef QCBOR_DISABLE_INDEFINITE_LENGTH_STRINGS

static const uint8_t spIndefiniteLenString[] = {
   0x81, // Array of length one
   0x7f, // text string marked with indefinite length
   0x65, 0x73, 0x74, 0x72, 0x65, 0x61, // first segment
   0x64, 0x6d, 0x69, 0x6e, 0x67, // second segment
   0xff // ending break
};

static const uint8_t spIndefiniteLenStringBad2[] = {
   0x81, // Array of length one
   0x7f, // text string marked with indefinite length
   0x65, 0x73, 0x74, 0x72, 0x65, 0x61, // first segment
   0x44, 0x6d, 0x69, 0x6e, 0x67, // second segment of wrong type
   0xff // ending break
};

static const uint8_t spIndefiniteLenStringBad3[] = {
   0x81, // Array of length one
   0x7f, // text string marked with indefinite length
   0x01, 0x02, // Not a string
   0xff // ending break
};

static const uint8_t spIndefiniteLenStringBad4[] = {
   0x81, // Array of length one
   0x7f, // text string marked with indefinite length
   0x65, 0x73, 0x74, 0x72, 0x65, 0x61, // first segment
   0x64, 0x6d, 0x69, 0x6e, 0x67, // second segment
   // missing end of string
};

static const uint8_t spIndefiniteLenStringLabel[] = {
   0xa1, // Array of length one
   0x7f, // text string marked with indefinite length
   0x65, 0x73, 0x74, 0x72, 0x75, 0x75, // first segment
   0x64, 0x6d, 0x69, 0x6e, 0x67, // second segment
   0xff, // ending break
   0x01 // integer being labeled.
};

/**
 Make an indefinite length string

 @param Storage Storage for string, must be 144 bytes in size
 @return The indefinite length string

 This makes an array with one indefinite length string that has 7 chunks
 from size of 1 byte up to 64 bytes.
 */
static UsefulBufC MakeIndefiniteBigBstr(UsefulBuf Storage)
{
   UsefulOutBuf UOB;

   UsefulOutBuf_Init(&UOB, Storage);
   UsefulOutBuf_AppendByte(&UOB, 0x81);
   UsefulOutBuf_AppendByte(&UOB, 0x5f);

   uint8_t uStringByte = 0;
   // Use of type int is intentional
   for(int uChunkSize = 1; uChunkSize <= 128; uChunkSize *= 2) {
      // Not using preferred encoding here, but that is OK.
      UsefulOutBuf_AppendByte(&UOB, 0x58);
      UsefulOutBuf_AppendByte(&UOB, (uint8_t)uChunkSize);
      for(int j = 0; j < uChunkSize; j++) {
         UsefulOutBuf_AppendByte(&UOB, uStringByte);
         uStringByte++;
      }
   }
   UsefulOutBuf_AppendByte(&UOB, 0xff);

   return UsefulOutBuf_OutUBuf(&UOB);
}

static int CheckBigString(UsefulBufC BigString)
{
   if(BigString.len != 255) {
      return 1;
   }

   for(uint8_t i = 0; i < 255; i++){
      if(((const uint8_t *)BigString.ptr)[i] != i) {
         return 1;
      }
   }
   return 0;
}


int32_t IndefiniteLengthStringTest(void)
{
   QCBORDecodeContext DC;
   QCBORItem Item;
   // big enough for MakeIndefiniteBigBstr() + MemPool overhead
   UsefulBuf_MAKE_STACK_UB(MemPool, 350);

   // --- Simple normal indefinite length string ------
   UsefulBufC IndefLen = UsefulBuf_FROM_BYTE_ARRAY_LITERAL(spIndefiniteLenString);
   QCBORDecode_Init(&DC, IndefLen, QCBOR_DECODE_MODE_NORMAL);

   if(QCBORDecode_SetMemPool(&DC, MemPool, false)) {
      return -1;
   }

   if(QCBORDecode_GetNext(&DC, &Item)) {
      return -2;
   }
   if(Item.uDataType != QCBOR_TYPE_ARRAY || Item.uDataAlloc) {
      return -3;
   }

   if(QCBORDecode_GetNext(&DC, &Item)) {
      return -4;
   }
   if(Item.uDataType != QCBOR_TYPE_TEXT_STRING || !Item.uDataAlloc) {
      return -5;
   }
   if(QCBORDecode_Finish(&DC)) {
      return -6;
   }

   // ----- types mismatch ---
   QCBORDecode_Init(&DC,
                    UsefulBuf_FROM_BYTE_ARRAY_LITERAL(spIndefiniteLenStringBad2),
                    QCBOR_DECODE_MODE_NORMAL);

   if(QCBORDecode_SetMemPool(&DC,  MemPool, false)) {
      return -7;
   }

   if(QCBORDecode_GetNext(&DC, &Item)) {
      return -8;
   }
   if(Item.uDataType != QCBOR_TYPE_ARRAY) {
      return -9;
   }

   if(QCBORDecode_GetNext(&DC, &Item) != QCBOR_ERR_INDEFINITE_STRING_CHUNK) {
      return -10;
   }

   // ----- not a string ---
   QCBORDecode_Init(&DC,
                    UsefulBuf_FROM_BYTE_ARRAY_LITERAL(spIndefiniteLenStringBad3),
                    QCBOR_DECODE_MODE_NORMAL);

   if(QCBORDecode_SetMemPool(&DC,  MemPool, false)) {
      return -11;
   }

   if(QCBORDecode_GetNext(&DC, &Item)) {
      return -12;
   }
   if(Item.uDataType != QCBOR_TYPE_ARRAY) {
      return -13;
   }

   if(QCBORDecode_GetNext(&DC, &Item) != QCBOR_ERR_INDEFINITE_STRING_CHUNK) {
      return -14;
   }

   // ----- no end -----
   QCBORDecode_Init(&DC,
                    UsefulBuf_FROM_BYTE_ARRAY_LITERAL(spIndefiniteLenStringBad4),
                    QCBOR_DECODE_MODE_NORMAL);

   if(QCBORDecode_SetMemPool(&DC,  MemPool, false)) {
      return -15;
   }

   if(QCBORDecode_GetNext(&DC, &Item)) {
      return -16;
   }
   if(Item.uDataType != QCBOR_TYPE_ARRAY) {
      return -17;
   }

   if(QCBORDecode_GetNext(&DC, &Item) != QCBOR_ERR_HIT_END) {
      return -18;
   }

   // ------ Don't set a string allocator and see an error -----
   QCBORDecode_Init(&DC, IndefLen, QCBOR_DECODE_MODE_NORMAL);

   QCBORDecode_GetNext(&DC, &Item);
   if(Item.uDataType != QCBOR_TYPE_ARRAY) {
      return -19;
   }

   if(QCBORDecode_GetNext(&DC, &Item) != QCBOR_ERR_NO_STRING_ALLOCATOR) {
      return -20;
   }

   // ----- Mempool is way too small -----
   UsefulBuf_MAKE_STACK_UB(MemPoolTooSmall, QCBOR_DECODE_MIN_MEM_POOL_SIZE-1);

   QCBORDecode_Init(&DC, IndefLen, QCBOR_DECODE_MODE_NORMAL);
   if(!QCBORDecode_SetMemPool(&DC,  MemPoolTooSmall, false)) {
      return -21;
   }

   // ----- Mempool is way too small -----
   UsefulBuf_MAKE_STACK_UB(BigIndefBStrStorage, 290);
   const UsefulBufC BigIndefBStr = MakeIndefiniteBigBstr(BigIndefBStrStorage);

   // 80 is big enough for MemPool overhead, but not BigIndefBStr
   UsefulBuf_MAKE_STACK_UB(MemPoolSmall, 80);

   QCBORDecode_Init(&DC, BigIndefBStr, QCBOR_DECODE_MODE_NORMAL);
   if(QCBORDecode_SetMemPool(&DC,  MemPoolSmall, false)) {
      return -22;
   }

   QCBORDecode_GetNext(&DC, &Item);
   if(Item.uDataType != QCBOR_TYPE_ARRAY) {
      return -23;
   }
   if(QCBORDecode_GetNext(&DC, &Item) != QCBOR_ERR_STRING_ALLOCATE) {
      return -24;
   }

   // ---- big bstr -----
   QCBORDecode_Init(&DC, BigIndefBStr, QCBOR_DECODE_MODE_NORMAL);

   if(QCBORDecode_SetMemPool(&DC,  MemPool, false)) {
      return -25;
   }

   if(QCBORDecode_GetNext(&DC, &Item)) {
      return -26;
   }
   if(Item.uDataType != QCBOR_TYPE_ARRAY || Item.uDataAlloc) {
      return -26;
   }

   if(QCBORDecode_GetNext(&DC, &Item)) {
      return -27;
   }
   if(Item.uDataType != QCBOR_TYPE_BYTE_STRING || !Item.uDataAlloc || Item.uNestingLevel != 1) {
      return -28;
   }
   if(CheckBigString(Item.val.string)) {
      return -3;
   }
   if(QCBORDecode_Finish(&DC)) {
      return -29;
   }

   // --- label is an indefinite length string ------
   QCBORDecode_Init(&DC, UsefulBuf_FROM_BYTE_ARRAY_LITERAL(spIndefiniteLenStringLabel), QCBOR_DECODE_MODE_NORMAL);

   if(QCBORDecode_SetMemPool(&DC,  MemPool, false)) {
      return -30;
   }

   QCBORDecode_GetNext(&DC, &Item);
   if(Item.uDataType != QCBOR_TYPE_MAP) {
      return -31;
   }

   if(QCBORDecode_GetNext(&DC, &Item)){
      return -32;
   }
   if(Item.uLabelType != QCBOR_TYPE_TEXT_STRING ||
      Item.uDataType != QCBOR_TYPE_INT64 ||
      Item.uDataAlloc || !Item.uLabelAlloc ||
      UsefulBuf_Compare(Item.label.string, UsefulBuf_FromSZ("struuming"))) {
      return -33;
   }

   if(QCBORDecode_Finish(&DC)) {
      return -34;
   }

   return 0;
}


int32_t AllocAllStringsTest(void)
{
   QCBORDecodeContext DC;
   QCBORError nCBORError;


   // First test, use the "CSRMap" as easy input and checking
   QCBORDecode_Init(&DC,
                    UsefulBuf_FROM_BYTE_ARRAY_LITERAL(spCSRInput),
                    QCBOR_DECODE_MODE_NORMAL);

   UsefulBuf_MAKE_STACK_UB(Pool, sizeof(spCSRInput) + QCBOR_DECODE_MIN_MEM_POOL_SIZE);

   nCBORError = QCBORDecode_SetMemPool(&DC, Pool, 1); // Turn on copying.
   if(nCBORError) {
      return -1;
   }

   if(CheckCSRMaps(&DC)) {
      return -2;
   }

   // Next parse, save pointers to a few strings, destroy original and
   // see all is OK.
   UsefulBuf_MAKE_STACK_UB(CopyOfStorage, sizeof(pValidMapEncoded) + QCBOR_DECODE_MIN_MEM_POOL_SIZE);
   const UsefulBufC CopyOf = UsefulBuf_Copy(CopyOfStorage, UsefulBuf_FROM_BYTE_ARRAY_LITERAL(pValidMapEncoded));

   QCBORDecode_Init(&DC, CopyOf, QCBOR_DECODE_MODE_NORMAL);
   UsefulBuf_Set(Pool, '/');
   QCBORDecode_SetMemPool(&DC, Pool, 1); // Turn on copying.

   QCBORItem Item1, Item2, Item3, Item4;
   if((nCBORError = QCBORDecode_GetNext(&DC, &Item1)))
      return (int32_t)nCBORError;
   if(Item1.uDataType != QCBOR_TYPE_MAP ||
      Item1.val.uCount != 3)
      return -3;
   if((nCBORError = QCBORDecode_GetNext(&DC, &Item1)))
      return (int32_t)nCBORError;
   if((nCBORError = QCBORDecode_GetNext(&DC, &Item2)))
      return (int32_t)nCBORError;
   if((nCBORError = QCBORDecode_GetNext(&DC, &Item3)))
      return (int32_t)nCBORError;
   if((nCBORError = QCBORDecode_GetNext(&DC, &Item4)))
      return (int32_t)nCBORError;

   UsefulBuf_Set(CopyOfStorage, '_');

   if(Item1.uLabelType != QCBOR_TYPE_TEXT_STRING ||
      Item1.uDataType != QCBOR_TYPE_INT64 ||
      Item1.val.int64 != 42 ||
      Item1.uDataAlloc != 0 ||
      Item1.uLabelAlloc == 0 ||
      UsefulBufCompareToSZ(Item1.label.string, "first integer")) {
      return -4;
   }


   if(Item2.uLabelType != QCBOR_TYPE_TEXT_STRING ||
      UsefulBufCompareToSZ(Item2.label.string, "an array of two strings") ||
      Item2.uDataType != QCBOR_TYPE_ARRAY ||
      Item2.uDataAlloc != 0 ||
      Item2.uLabelAlloc == 0 ||
      Item2.val.uCount != 2)
      return -5;

   if(Item3.uDataType != QCBOR_TYPE_TEXT_STRING ||
      Item3.uDataAlloc == 0 ||
      Item3.uLabelAlloc != 0 ||
      UsefulBufCompareToSZ(Item3.val.string, "string1")) {
      return -6;
   }

   if(Item4.uDataType != QCBOR_TYPE_TEXT_STRING ||
      Item4.uDataAlloc == 0 ||
      Item4.uLabelAlloc != 0 ||
      UsefulBufCompareToSZ(Item4.val.string, "string2")) {
      return -7;
   }

   // Next parse with a pool that is too small
   UsefulBuf_MAKE_STACK_UB(SmallPool, QCBOR_DECODE_MIN_MEM_POOL_SIZE + 1);
   QCBORDecode_Init(&DC,
                    UsefulBuf_FROM_BYTE_ARRAY_LITERAL(pValidMapEncoded),
                    QCBOR_DECODE_MODE_NORMAL);
   QCBORDecode_SetMemPool(&DC, SmallPool, 1); // Turn on copying.
   if((nCBORError = QCBORDecode_GetNext(&DC, &Item1)))
      return -8;
   if(Item1.uDataType != QCBOR_TYPE_MAP ||
      Item1.val.uCount != 3) {
      return -9;
   }
   if(!(nCBORError = QCBORDecode_GetNext(&DC, &Item1))){
      if(!(nCBORError = QCBORDecode_GetNext(&DC, &Item2))) {
         if(!(nCBORError = QCBORDecode_GetNext(&DC, &Item3))) {
            nCBORError = QCBORDecode_GetNext(&DC, &Item4);
         }
      }
   }
   if(nCBORError != QCBOR_ERR_STRING_ALLOCATE) {
      return -10;
   }

   return 0;
}


int32_t MemPoolTest(void)
{
   // Set up the decoder with a tiny bit of CBOR to parse because
   // nothing can be done with it unless that is set up.
   QCBORDecodeContext DC;
   const uint8_t pMinimalCBOR[] = {0xa0}; // One empty map
   QCBORDecode_Init(&DC, UsefulBuf_FROM_BYTE_ARRAY_LITERAL(pMinimalCBOR),0);

   // Set up an memory pool of 100 bytes
   // Then fish into the internals of the decode context
   // to get the allocator function so it can be called directly.
   // Also figure out how much pool is available for use
   // buy subtracting out the overhead.
   UsefulBuf_MAKE_STACK_UB(Pool, 100);
   QCBORError nError = QCBORDecode_SetMemPool(&DC, Pool, 0);
   if(nError) {
      return -9;
   }
   QCBORStringAllocate pAlloc = DC.StringAllocator.pfAllocator;
   void *pAllocCtx            = DC.StringAllocator.pAllocateCxt;
   size_t uAvailPool = Pool.len - QCBOR_DECODE_MIN_MEM_POOL_SIZE;

   // First test -- ask for one more byte than available and see failure
   UsefulBuf Allocated = (*pAlloc)(pAllocCtx, NULL, uAvailPool+1);
   if(!UsefulBuf_IsNULL(Allocated)) {
      return -1;
   }

   // Re do the set up for the next test that will do a successful alloc,
   // a fail, a free and then success
   QCBORDecode_SetMemPool(&DC, Pool, 0);
   pAlloc    = DC.StringAllocator.pfAllocator;
   pAllocCtx = DC.StringAllocator.pAllocateCxt;
   uAvailPool = Pool.len - QCBOR_DECODE_MIN_MEM_POOL_SIZE;

   // Allocate one byte less than available and see success
   Allocated = (pAlloc)(pAllocCtx, NULL, uAvailPool-1);
   if(UsefulBuf_IsNULL(Allocated)) { // expected to succeed
      return -2;
   }
   // Ask for some more and see failure
   UsefulBuf Allocated2 = (*pAlloc)(pAllocCtx, NULL, uAvailPool/2);
   if(!UsefulBuf_IsNULL(Allocated2)) { // expected to fail
      return -3;
   }
   // Free the first allocate, retry the second and see success
   (*pAlloc)(pAllocCtx, Allocated.ptr, 0); // Free
   Allocated = (*pAlloc)(pAllocCtx, NULL, uAvailPool/2);
   if(UsefulBuf_IsNULL(Allocated)) { // succeed because of the free
      return -4;
   }

   // Re do set up for next test that involves a successful alloc,
   // and a successful realloc and a failed realloc
   QCBORDecode_SetMemPool(&DC, Pool, 0);
   pAlloc    = DC.StringAllocator.pfAllocator;
   pAllocCtx = DC.StringAllocator.pAllocateCxt;

   // Allocate half the pool and see success
   Allocated = (*pAlloc)(pAllocCtx, NULL, uAvailPool/2);
   if(UsefulBuf_IsNULL(Allocated)) { // expected to succeed
      return -5;
   }
   // Reallocate to take up the whole pool and see success
   Allocated2 = (*pAlloc)(pAllocCtx, Allocated.ptr, uAvailPool);
   if(UsefulBuf_IsNULL(Allocated2)) {
      return -6;
   }
   // Make sure its the same pointer and the size is right
   if(Allocated2.ptr != Allocated.ptr || Allocated2.len != uAvailPool) {
      return -7;
   }
   // Try to allocate more to be sure there is failure after a realloc
   UsefulBuf Allocated3 = (*pAlloc)(pAllocCtx, Allocated.ptr, uAvailPool+1);
   if(!UsefulBuf_IsNULL(Allocated3)) {
      return -8;
   }

   return 0;
}


/* Just enough of an allocator to test configuration of one */
static UsefulBuf AllocateTestFunction(void *pCtx, void *pOldMem, size_t uNewSize)
{
   (void)pOldMem; // unused variable

   if(uNewSize) {
      // Assumes the context pointer is the buffer and
      // nothing too big will ever be asked for.
      // This is only good for this basic test!
      return (UsefulBuf) {pCtx, uNewSize};
   } else {
      return NULLUsefulBuf;
   }
}


int32_t SetUpAllocatorTest(void)
{
   // Set up the decoder with a tiny bit of CBOR to parse because
   // nothing can be done with it unless that is set up.
   QCBORDecodeContext DC;
   const uint8_t pMinimalCBOR[] = {0x62, 0x48, 0x69}; // "Hi"
   QCBORDecode_Init(&DC, UsefulBuf_FROM_BYTE_ARRAY_LITERAL(pMinimalCBOR),0);

   uint8_t pAllocatorBuffer[50];

   // This is really just to test that this call works.
   // The full functionality of string allocators is tested
   // elsewhere with the MemPool internal allocator.
   QCBORDecode_SetUpAllocator(&DC, AllocateTestFunction, pAllocatorBuffer, 1);

   QCBORItem Item;
   if(QCBORDecode_GetNext(&DC, &Item) != QCBOR_SUCCESS) {
      return -1;
   }

   if(Item.uDataAlloc == 0 ||
      Item.uDataType != QCBOR_TYPE_TEXT_STRING ||
      Item.val.string.ptr != pAllocatorBuffer) {
      return -2;
   }

   if(QCBORDecode_Finish(&DC) != QCBOR_SUCCESS) {
      return -3;
   }

   return 0;
}
#endif /* QCBOR_DISABLE_INDEFINITE_LENGTH_STRINGS */


#ifndef QCBOR_DISABLE_EXP_AND_MANTISSA

struct EaMTest {
   const char *szName;
   UsefulBufC  Input;
   uint8_t     uTagRequirement;
   bool        bHasTags;

   /* Expected values for GetNext */
   QCBORError  uExpectedErrorGN;
   uint8_t     uQCBORTypeGN;
   int64_t     nExponentGN;
   int64_t     nMantissaGN;
   UsefulBufC  MantissaGN;

   /* Expected values for GetDecimalFraction */
   QCBORError  uExpectedErrorGDF;
   int64_t     nExponentGDF;
   int64_t     nMantissaGDF;

   /* Expected values for GetDecimalFractionBig */
   QCBORError  uExpectedErrorGDFB;
   int64_t     nExponentGDFB;
   UsefulBufC  MantissaGDFB;
   bool        IsNegativeGDFB;

   /* Expected values for GetBigFloat */
   QCBORError  uExpectedErrorGBF;
   int64_t     nExponentGBF;
   int64_t     nMantissaGBF;

   /* Expected values for GetBigFloatBig */
   QCBORError  uExpectedErrorGBFB;
   int64_t     nExponentGBFB;
   UsefulBufC  MantissaGBFB;
   bool        IsNegativeGBFB;
};



static const struct EaMTest pEaMTests[] = {
   {
      "1. Untagged pair (big float or decimal fraction), no tag required",
      {(const uint8_t []){0x82, 0x20, 0x03}, 3},
      QCBOR_TAG_REQUIREMENT_NOT_A_TAG,
      false,

      QCBOR_SUCCESS, /* for GetNext */
      QCBOR_TYPE_ARRAY,
      0,
      0,
      {(const uint8_t []){0x00}, 1},

      QCBOR_SUCCESS, /* GetDecimalFraction */
      -1,
      3,

      QCBOR_SUCCESS, /* for GetDecimalFractionBig */
      -1,
      {(const uint8_t []){0x03}, 1},
      false,

      QCBOR_SUCCESS, /* for GetBigFloat */
      -1,
      3,

      QCBOR_SUCCESS, /* for GetBigFloatBig */
      -1,
      {(const uint8_t []){0x03}, 1},
      false
   },

   {
      "2. Untagged pair (big float or decimal fraction), tag required",
      {(const uint8_t []){0x82, 0x20, 0x03}, 3},
      QCBOR_TAG_REQUIREMENT_TAG,
      false,

      QCBOR_SUCCESS, /* for GetNext */
      QCBOR_TYPE_ARRAY,
      0,
      0,
      {(const uint8_t []){0x00}, 1},

      QCBOR_ERR_UNEXPECTED_TYPE, /* for GetDecimalFraction */
      0,
      0,

      QCBOR_ERR_UNEXPECTED_TYPE, /* for GetDecimalFractionBig */
      0,
      {(const uint8_t []){0x00}, 1},
      false,

      QCBOR_ERR_UNEXPECTED_TYPE, /* for GetBigFloat */
      0,
      0,

      QCBOR_ERR_UNEXPECTED_TYPE, /* for GetBigFloatBig */
      0,
      {(const uint8_t []){0x00}, 1},
      false

   },

   {
      "3. Tagged 1.5 decimal fraction, tag 4 optional",
      {(const uint8_t []){0xC4, 0x82, 0x20, 0x03}, 4},
      QCBOR_TAG_REQUIREMENT_OPTIONAL_TAG,
      true,

      QCBOR_SUCCESS, /* for GetNext */
      QCBOR_TYPE_DECIMAL_FRACTION,
      -1,
      3,
      {(const uint8_t []){0x00}, 1},


      QCBOR_SUCCESS, /* for GetDecimalFraction */
      -1,
      3,

      QCBOR_SUCCESS, /* for GetDecimalFractionBig */
      -1,
      {(const uint8_t []){0x03}, 1},
      false,

      QCBOR_ERR_UNEXPECTED_TYPE, /* for GetBigFloat */
      0,
      0,

      QCBOR_ERR_UNEXPECTED_TYPE, /* for GetBigFloatBig */
      0,
      {(const uint8_t []){0x00}, 1},
      false
   },
   {
      "4. Tagged 100 * 2^300 big float, tag 5 optional",
      {(const uint8_t []){0xC5, 0x82, 0x19, 0x01, 0x2C, 0x18, 0x64}, 7},
      QCBOR_TAG_REQUIREMENT_OPTIONAL_TAG,
      true,

      QCBOR_SUCCESS, /* for GetNext */
      QCBOR_TYPE_BIGFLOAT,
      300,
      100,
      {(const uint8_t []){0x00}, 1},


      QCBOR_ERR_UNEXPECTED_TYPE, /* for GetDecimalFraction */
      0,
      0,

      QCBOR_ERR_UNEXPECTED_TYPE, /* for GetDecimalFractionBig */
      0,
      {(const uint8_t []){0x03}, 1},
      false,

      QCBOR_SUCCESS, /* for GetBigFloat */
      300,
      100,

      QCBOR_SUCCESS, /* for GetBigFloatBig */
      300,
      {(const uint8_t []){0x64}, 1},
      false
   },

   {
      "5. Tagged 4([-20, 4759477275222530853136]) decimal fraction, tag 4 required",
      {(const uint8_t []){0xC4, 0x82, 0x33,
                          0xC2, 0x4A, 0x01, 0x02, 0x03, 0x04, 0x05, 0x06, 0x07, 0x08, 0x09, 0x10,}, 15},
      QCBOR_TAG_REQUIREMENT_TAG,
      true,

      QCBOR_SUCCESS, /* for GetNext */
      QCBOR_TYPE_DECIMAL_FRACTION_POS_BIGNUM,
      -20,
      0,
      {(const uint8_t []){0x01, 0x02, 0x03, 0x04, 0x05, 0x06, 0x07, 0x08, 0x09, 0x10}, 10},

      QCBOR_ERR_CONVERSION_UNDER_OVER_FLOW, /* for GetDecimalFraction */
      0,
      0,

      QCBOR_SUCCESS, /* for GetDecimalFractionBig */
      -20,
      {(const uint8_t []){0x01, 0x02, 0x03, 0x04, 0x05, 0x06, 0x07, 0x08, 0x09, 0x10}, 10},
      false,

      QCBOR_ERR_UNEXPECTED_TYPE, /* for GetBigFloat */
      0,
      0,

      QCBOR_ERR_UNEXPECTED_TYPE, /* for GetBigFloatBig */
      0,
      {(const uint8_t []){0x00}, 0},
      false
   },

   {
      "6. Error: Mantissa and exponent inside a Mantissa and exponent",
      {(const uint8_t []){0xC4, 0x82, 0x33,
                          0xC5, 0x82, 0x19, 0x01, 0x2C, 0x18, 0x64}, 10},
      QCBOR_TAG_REQUIREMENT_TAG,
      true,

      QCBOR_ERR_BAD_EXP_AND_MANTISSA, /* for GetNext */
      QCBOR_TYPE_DECIMAL_FRACTION_POS_BIGNUM,
      0,
      0,
      {(const uint8_t []){0x00}, 0},

      QCBOR_ERR_BAD_EXP_AND_MANTISSA, /* for GetDecimalFraction */
      0,
      0,

      QCBOR_ERR_BAD_EXP_AND_MANTISSA, /* for GetDecimalFractionBig */
      0,
      {(const uint8_t []){0x00}, 0},
      false,

      QCBOR_ERR_BAD_EXP_AND_MANTISSA, /* for GetBigFloat */
      0,
      0,

      QCBOR_ERR_BAD_EXP_AND_MANTISSA, /* for GetBigFloatBig */
      0,
      {(const uint8_t []){0x00}, 0},
      false
   },
   {
      "7. Tagged 5([-20, 4294967295]) big float, big num mantissa, tag 5 required",
      {(const uint8_t []){0xC5, 0x82, 0x33,
                          0xC2, 0x44, 0xff, 0xff, 0xff, 0xff}, 9},
      QCBOR_TAG_REQUIREMENT_TAG,
      true,

      QCBOR_SUCCESS, /* for GetNext */
      QCBOR_TYPE_BIGFLOAT_POS_BIGNUM,
      -20,
      0,
      {(const uint8_t []){0xff, 0xff, 0xff, 0xff}, 4},

      QCBOR_ERR_UNEXPECTED_TYPE, /* for GetDecimalFraction */
      0,
      0,

      QCBOR_ERR_UNEXPECTED_TYPE, /* for GetDecimalFractionBig */
      -20,
      {(const uint8_t []){0x00}, 1},
      false,

      QCBOR_SUCCESS, /* for GetBigFloat */
      -20,
      4294967295,

      QCBOR_SUCCESS, /* for GetBigFloatBig */
      -20,
      {(const uint8_t []){0xff, 0xff, 0xff, 0xff}, 4},
      false
   },

   {
      /* Special case for test 8. Don't renumber it. */
      "8. Untagged pair with big num (big float or decimal fraction), tag optional",
      {(const uint8_t []){0x82, 0x33, 0xC2, 0x4A, 0x01, 0x02, 0x03, 0x04, 0x05, 0x06, 0x07, 0x08, 0x09, 0x10}, 14},
      QCBOR_TAG_REQUIREMENT_OPTIONAL_TAG,
      true,

      QCBOR_SUCCESS, /* for GetNext */
      QCBOR_TYPE_ARRAY,
      0,
      0,
      {(const uint8_t []){0x00}, 1},

      QCBOR_ERR_CONVERSION_UNDER_OVER_FLOW, /* GetDecimalFraction */
      0,
      0,

      QCBOR_SUCCESS, /* for GetDecimalFractionBig */
      -20,
      {(const uint8_t []){0x01, 0x02, 0x03, 0x04, 0x05, 0x06, 0x07, 0x08, 0x09, 0x10}, 10},
      false,

      QCBOR_ERR_CONVERSION_UNDER_OVER_FLOW, /* for GetBigFloat */
      0,
      0,

      QCBOR_SUCCESS, /* for GetBigFloatBig */
      -20,
      {(const uint8_t []){0x01, 0x02, 0x03, 0x04, 0x05, 0x06, 0x07, 0x08, 0x09, 0x10}, 10},
      false
   },

   {
      "9. decimal fraction with large exponent and negative big num mantissa",
      {(const uint8_t []){0xC4, 0x82, 0x1B, 0x7F, 0xFF, 0xFF, 0xFF, 0xFF, 0xFF, 0xFF, 0xFF,
                                0xC3, 0x4A, 0x01, 0x02, 0x03, 0x04, 0x05, 0x06, 0x07, 0x08, 0x09, 0x10}, 23},
      QCBOR_TAG_REQUIREMENT_OPTIONAL_TAG,
      true,

      QCBOR_SUCCESS, /* for GetNext */
      QCBOR_TYPE_DECIMAL_FRACTION_NEG_BIGNUM,
      9223372036854775807,
      0,
      {(const uint8_t []){0x01, 0x02, 0x03, 0x04, 0x05, 0x06, 0x07, 0x08, 0x09, 0x10}, 10},

      QCBOR_ERR_CONVERSION_UNDER_OVER_FLOW, /* GetDecimalFraction */
      0,
      0,

      QCBOR_SUCCESS, /* for GetDecimalFractionBig */
      9223372036854775807,
      {(const uint8_t []){0x01, 0x02, 0x03, 0x04, 0x05, 0x06, 0x07, 0x08, 0x09, 0x10}, 10},
      true,

      QCBOR_ERR_UNEXPECTED_TYPE, /* for GetBigFloat */
      0,
      0,

      QCBOR_ERR_UNEXPECTED_TYPE, /* for GetBigFloatBig */
      0,
      {(const uint8_t []){0x00}, 1},
      false
   },
};



int32_t ProcessEaMTests(void)
{
   size_t                 uIndex;
   QCBORDecodeContext     DCtx;
   QCBORItem              Item;
   QCBORError             uError;
   int64_t                nMantissa, nExponent;
   MakeUsefulBufOnStack(  MantissaBuf, 200);
   UsefulBufC             Mantissa;
   bool                   bMantissaIsNegative;

   for(uIndex = 0; uIndex < C_ARRAY_COUNT(pEaMTests, struct EaMTest); uIndex++) {
      const struct EaMTest *pT = &pEaMTests[uIndex];
      /* Decode with GetNext */
      QCBORDecode_Init(&DCtx, pT->Input, 0);

      if(uIndex + 1 == 9) {
         nExponent = 99; // just to set a break point
      }

      uError = QCBORDecode_GetNext(&DCtx, &Item);
#ifdef QCBOR_DISABLE_TAGS
      /* Test 8 is a special case when tags are disabled */
      if(pT->bHasTags && uIndex + 1 != 8) {
         if(uError != QCBOR_ERR_TAGS_DISABLED) {
            return (int32_t)(1+uIndex) * 1000 + 9;
         }
      } else {
#endif
         /* Now check return code, data type, mantissa and exponent */
         if(pT->uExpectedErrorGN != uError) {
            return (int32_t)(1+uIndex) * 1000 + 1;
         }
         if(uError == QCBOR_SUCCESS && pT->uQCBORTypeGN != QCBOR_TYPE_ARRAY) {
            if(pT->uQCBORTypeGN != Item.uDataType) {
               return (int32_t)(1+uIndex) * 1000 + 2;
            }
            if(pT->nExponentGN != Item.val.expAndMantissa.nExponent) {
               return (int32_t)(1+uIndex) * 1000 + 3;
            }
            if(Item.uDataType == QCBOR_TYPE_DECIMAL_FRACTION || Item.uDataType == QCBOR_TYPE_BIGFLOAT ) {
               if(pT->nMantissaGN != Item.val.expAndMantissa.Mantissa.nInt) {
                   return (int32_t)(1+uIndex) * 1000 + 4;
                }
            } else {
               if(UsefulBuf_Compare(Item.val.expAndMantissa.Mantissa.bigNum, pT->MantissaGN)) {
                   return (int32_t)(1+uIndex) * 1000 + 5;
               }
            }
         }
#ifdef QCBOR_DISABLE_TAGS
      }
#endif

      /* Decode with GetDecimalFraction */
      QCBORDecode_Init(&DCtx, pT->Input, 0);
      QCBORDecode_GetDecimalFraction(&DCtx,
                                      pT->uTagRequirement,
                                     &nMantissa,
                                     &nExponent);
      uError = QCBORDecode_GetAndResetError(&DCtx);
#ifdef QCBOR_DISABLE_TAGS
      if(pT->bHasTags) {
         if(uError != QCBOR_ERR_TAGS_DISABLED) {
            return (int32_t)(1+uIndex) * 1000 + 39;
         }
      } else {
#endif
         /* Now check return code, mantissa and exponent */
         if(pT->uExpectedErrorGDF != uError) {
            return (int32_t)(1+uIndex) * 1000 + 31;
         }
         if(uError == QCBOR_SUCCESS) {
            if(pT->nExponentGDF != nExponent) {
               return (int32_t)(1+uIndex) * 1000 + 32;
            }
            if(pT->nMantissaGDF != nMantissa) {
                return (int32_t)(1+uIndex) * 1000 + 33;
            }
         }
#ifdef QCBOR_DISABLE_TAGS
      }
#endif

      /* Decode with GetDecimalFractionBig */
      QCBORDecode_Init(&DCtx, pT->Input, 0);
      QCBORDecode_GetDecimalFractionBig(&DCtx,
                                 pT->uTagRequirement,
                                 MantissaBuf,
                                 &Mantissa,
                                 &bMantissaIsNegative,
                                 &nExponent);
      uError = QCBORDecode_GetAndResetError(&DCtx);
#ifdef QCBOR_DISABLE_TAGS
      if(pT->bHasTags) {
         if(uError != QCBOR_ERR_TAGS_DISABLED) {
            return (int32_t)(1+uIndex) * 1000 + 49;
         }
      } else {
#endif
         /* Now check return code, mantissa (bytes and sign) and exponent */
         if(pT->uExpectedErrorGDFB != uError) {
            return (int32_t)(1+uIndex) * 1000 + 41;
         }
         if(uError == QCBOR_SUCCESS) {
            if(pT->nExponentGDFB != nExponent) {
               return (int32_t)(1+uIndex) * 1000 + 42;
            }
            if(pT->IsNegativeGDFB != bMantissaIsNegative) {
                return (int32_t)(1+uIndex) * 1000 + 43;
            }
            if(UsefulBuf_Compare(Mantissa, pT->MantissaGDFB)) {
                return (int32_t)(1+uIndex) * 1000 + 44;
            }
         }
#ifdef QCBOR_DISABLE_TAGS
      }
#endif

      /* Decode with GetBigFloat */
      QCBORDecode_Init(&DCtx, pT->Input, 0);
      QCBORDecode_GetBigFloat(&DCtx,
                              pT->uTagRequirement,
                              &nMantissa,
                              &nExponent);
      uError = QCBORDecode_GetAndResetError(&DCtx);
#ifdef QCBOR_DISABLE_TAGS
      if(pT->bHasTags) {
         if(uError != QCBOR_ERR_TAGS_DISABLED) {
            return (int32_t)(1+uIndex) * 1000 + 19;
         }
      } else {
#endif
         /* Now check return code, mantissa and exponent */
         if(pT->uExpectedErrorGBF != uError) {
            return (int32_t)(1+uIndex) * 1000 + 11;
         }
         if(uError == QCBOR_SUCCESS) {
            if(pT->nExponentGBF != nExponent) {
               return (int32_t)(1+uIndex) * 1000 + 12;
            }
            if(pT->nMantissaGBF != nMantissa) {
                return (int32_t)(1+uIndex) * 1000 + 13;
            }
         }
#ifdef QCBOR_DISABLE_TAGS
      }
#endif

      /* Decode with GetBigFloatBig */
      QCBORDecode_Init(&DCtx, pT->Input, 0);
      QCBORDecode_GetBigFloatBig(&DCtx,
                                 pT->uTagRequirement,
                                 MantissaBuf,
                                 &Mantissa,
                                 &bMantissaIsNegative,
                                 &nExponent);
      uError = QCBORDecode_GetAndResetError(&DCtx);
#ifdef QCBOR_DISABLE_TAGS
      if(pT->bHasTags) {
         if(uError != QCBOR_ERR_TAGS_DISABLED) {
            return (int32_t)(1+uIndex) * 1000 + 29;
         }
      } else {
#endif
         /* Now check return code, mantissa (bytes and sign) and exponent */
         if(pT->uExpectedErrorGBFB != uError) {
            return (int32_t)(1+uIndex) * 1000 + 21;
         }
         if(uError == QCBOR_SUCCESS) {
            if(pT->nExponentGBFB != nExponent) {
               return (int32_t)(1+uIndex) * 1000 + 22;
            }
            if(pT->IsNegativeGBFB != bMantissaIsNegative) {
                return (int32_t)(1+uIndex) * 1000 + 23;
            }
            if(UsefulBuf_Compare(Mantissa, pT->MantissaGBFB)) {
                return (int32_t)(1+uIndex) * 1000 + 24;
            }
         }
#ifdef QCBOR_DISABLE_TAGS
      }
#endif
   }

   return 0;
}


int32_t ExponentAndMantissaDecodeTestsSecondary(void)
{
#ifndef QCBOR_DISABLE_TAGS
   QCBORDecodeContext DC;
   QCBORError         uErr;
   QCBORItem          item;

   static const uint8_t spBigNumMantissa[] = {0x01, 0x02, 0x03, 0x04, 0x05,
                                              0x06, 0x07, 0x08, 0x09, 0x010};
   UsefulBufC BN = UsefulBuf_FROM_BYTE_ARRAY_LITERAL(spBigNumMantissa);



   /* Now encode some stuff and then decode it */
   uint8_t pBuf[40];
   QCBOREncodeContext EC;
   UsefulBufC Encoded;

   QCBOREncode_Init(&EC, UsefulBuf_FROM_BYTE_ARRAY(pBuf));
   QCBOREncode_OpenArray(&EC);
   QCBOREncode_AddDecimalFraction(&EC, 999, 1000); // 999 * (10 ^ 1000)
   QCBOREncode_AddBigFloat(&EC, 100, INT32_MIN);
   QCBOREncode_AddDecimalFractionBigNum(&EC, BN, false, INT32_MAX);
   QCBOREncode_CloseArray(&EC);
   QCBOREncode_Finish(&EC, &Encoded);


   QCBORDecode_Init(&DC, Encoded, QCBOR_DECODE_MODE_NORMAL);
   uErr = QCBORDecode_GetNext(&DC, &item);
   if(uErr != QCBOR_SUCCESS) {
      return 100;
   }

   uErr = QCBORDecode_GetNext(&DC, &item);
   if(uErr != QCBOR_SUCCESS) {
      return 101;
   }

   if(item.uDataType != QCBOR_TYPE_DECIMAL_FRACTION ||
      item.val.expAndMantissa.nExponent != 1000 ||
      item.val.expAndMantissa.Mantissa.nInt != 999) {
      return 102;
   }

   uErr = QCBORDecode_GetNext(&DC, &item);
   if(uErr != QCBOR_SUCCESS) {
      return 103;
   }

   if(item.uDataType != QCBOR_TYPE_BIGFLOAT ||
      item.val.expAndMantissa.nExponent != INT32_MIN ||
      item.val.expAndMantissa.Mantissa.nInt != 100) {
      return 104;
   }

   uErr = QCBORDecode_GetNext(&DC, &item);
   if(uErr != QCBOR_SUCCESS) {
      return 105;
   }

   if(item.uDataType != QCBOR_TYPE_DECIMAL_FRACTION_POS_BIGNUM ||
      item.val.expAndMantissa.nExponent != INT32_MAX ||
      UsefulBuf_Compare(item.val.expAndMantissa.Mantissa.bigNum, BN)) {
      return 106;
   }

#endif /* QCBOR_TAGS_DISABLED */

   return 0;
}


int32_t ExponentAndMantissaDecodeTests(void)
{
   int32_t rv = ProcessEaMTests();
   if(rv) {
      return rv;
   }

   return ExponentAndMantissaDecodeTestsSecondary();
}


static const struct DecodeFailTestInput ExponentAndMantissaFailures[] = {
   { "Exponent > INT64_MAX",
      QCBOR_DECODE_MODE_NORMAL,
      {"\xC4\x82\x1B\x7f\xFF\xFF\xFF\xFF\xFF\xFF\xFF\x1B\x80\xFF\xFF\xFF\xFF\xFF\xFF\xFF", 20},
      QCBOR_ERR_BAD_EXP_AND_MANTISSA
   },
   { "Mantissa > INT64_MAX",
      QCBOR_DECODE_MODE_NORMAL,
      {"\xC4\x82\x1B\x80\xFF\xFF\xFF\xFF\xFF\xFF\xFF\xC3\x4A\x01\x02\x03\x04\x05\x06\x07\x08\x09\x10", 23},
      QCBOR_ERR_BAD_EXP_AND_MANTISSA
   },
   {
      "End of input",
      QCBOR_DECODE_MODE_NORMAL,
      {"\xC4\x82", 2},
      QCBOR_ERR_NO_MORE_ITEMS
   },
   {"bad content for big num",
      QCBOR_DECODE_MODE_NORMAL,
      {"\xC4\x82\x01\xc3\x01", 5},
      QCBOR_ERR_BAD_OPT_TAG
   },
   {"bad content for big num",
      QCBOR_DECODE_MODE_NORMAL,
      {"\xC4\x82\xc2\x01\x1f", 5},
      QCBOR_ERR_BAD_INT
   },
   {"Bad integer for exponent",
      QCBOR_DECODE_MODE_NORMAL,
      {"\xC4\x82\x01\x1f", 4},
      QCBOR_ERR_BAD_INT
   },
   {"Bad integer for mantissa",
      QCBOR_DECODE_MODE_NORMAL,
      {"\xC4\x82\x1f\x01", 4},
      QCBOR_ERR_BAD_INT
   },
   {"3 items in array",
      QCBOR_DECODE_MODE_NORMAL,
    {"\xC4\x83\x03\x01\x02", 5},
    QCBOR_ERR_BAD_EXP_AND_MANTISSA},
#ifndef QCBOR_DISABLE_INDEFINITE_LENGTH_ARRAYS
   {"unterminated indefinite length array",
      QCBOR_DECODE_MODE_NORMAL,
      {"\xC4\x9f\x03\x01\x02", 5},
      QCBOR_ERR_BAD_EXP_AND_MANTISSA
   },
#else /* QCBOR_DISABLE_INDEFINITE_LENGTH_STRINGS */
   {"unterminated indefinite length array",
      QCBOR_DECODE_MODE_NORMAL,
      {"\xC4\x9f\x03\x01\x02", 5},
      QCBOR_ERR_INDEF_LEN_ARRAYS_DISABLED
   },
#endif /* QCBOR_DISABLE_INDEFINITE_LENGTH_STRINGS */
   {"Empty array",
      QCBOR_DECODE_MODE_NORMAL,
      {"\xC4\x80", 2},
      QCBOR_ERR_NO_MORE_ITEMS
   },
   {"Second is not an integer",
      QCBOR_DECODE_MODE_NORMAL,
      {"\xC4\x82\x03\x40", 4},
      QCBOR_ERR_BAD_EXP_AND_MANTISSA
   },
   {"First is not an integer",
      QCBOR_DECODE_MODE_NORMAL,
      {"\xC4\x82\x40", 3},
      QCBOR_ERR_BAD_EXP_AND_MANTISSA
   },
   {"Not an array",
      QCBOR_DECODE_MODE_NORMAL,
      {"\xC4\xA2", 2},
      QCBOR_ERR_BAD_EXP_AND_MANTISSA
   }
};


int32_t
ExponentAndMantissaDecodeFailTests(void)
{
   return ProcessDecodeFailures(ExponentAndMantissaFailures,
                                C_ARRAY_COUNT(ExponentAndMantissaFailures,
                                              struct DecodeFailTestInput));
}

#endif /* QCBOR_DISABLE_EXP_AND_MANTISSA */



/*
 Some basic CBOR with map and array used in a lot of tests.
 The map labels are all strings

 {
  "first integer": 42,
  "an array of two strings": [
      "string1", "string2"
  ],
  "map in a map": {
      "bytes 1": h'78787878',
      "bytes 2": h'79797979',
      "another int": 98,
      "text 2": "lies, damn lies and statistics"
   }
 }
 */

int32_t SpiffyDecodeBasicMap(UsefulBufC input)
{
     QCBORItem Item1, Item2, Item3;
     int64_t nDecodedInt1, nDecodedInt2;
     UsefulBufC B1, B2, S1, S2, S3;

     QCBORDecodeContext DCtx;
     QCBORError nCBORError;

     QCBORDecode_Init(&DCtx, input, 0);

     QCBORDecode_EnterMap(&DCtx, NULL);

        QCBORDecode_GetInt64InMapSZ(&DCtx, "first integer",  &nDecodedInt1);

        QCBORDecode_EnterMapFromMapSZ(&DCtx, "map in a map");
           QCBORDecode_GetInt64InMapSZ(&DCtx,  "another int",  &nDecodedInt2);
           QCBORDecode_GetByteStringInMapSZ(&DCtx, "bytes 1",  &B1);
           QCBORDecode_GetByteStringInMapSZ(&DCtx, "bytes 2",  &B2);
           QCBORDecode_GetTextStringInMapSZ(&DCtx, "text 2",  &S1);
        QCBORDecode_ExitMap(&DCtx);

        QCBORDecode_EnterArrayFromMapSZ(&DCtx, "an array of two strings");
           QCBORDecode_GetNext(&DCtx, &Item1);
           QCBORDecode_GetNext(&DCtx, &Item2);
           if(QCBORDecode_GetNext(&DCtx, &Item3) != QCBOR_ERR_NO_MORE_ITEMS) {
              return -400;
           }
        QCBORDecode_ExitArray(&DCtx);

        // Parse the same array again using GetText() instead of GetItem()
        QCBORDecode_EnterArrayFromMapSZ(&DCtx, "an array of two strings");
           QCBORDecode_GetTextString(&DCtx, &S2);
           QCBORDecode_GetTextString(&DCtx, &S3);
           if(QCBORDecode_GetError(&DCtx) != QCBOR_SUCCESS) {
              return 5000;
           }
      /*     QCBORDecode_GetText(&DCtx, &S3);
           if(QCBORDecode_GetAndResetError(&DCtx) != QCBOR_ERR_NO_MORE_ITEMS) {
               return 5001;
           } */

        QCBORDecode_ExitArray(&DCtx);

     QCBORDecode_ExitMap(&DCtx);

     nCBORError = QCBORDecode_Finish(&DCtx);

     if(nCBORError) {
        return (int32_t)nCBORError;
     }

     if(nDecodedInt1 != 42) {
        return 1001;
     }

     if(nDecodedInt2 != 98) {
        return 1002;
     }

     if(Item1.uDataType != QCBOR_TYPE_TEXT_STRING ||
        UsefulBufCompareToSZ(Item1.val.string, "string1")) {
        return 1003;
     }

     if(Item1.uDataType != QCBOR_TYPE_TEXT_STRING ||
        UsefulBufCompareToSZ(Item2.val.string, "string2")) {
        return 1004;
     }

     if(UsefulBufCompareToSZ(S1, "lies, damn lies and statistics")) {
        return 1005;
     }

     if(UsefulBuf_Compare(B1, UsefulBuf_FromSZ("xxxx"))){
        return 1006;
     }

     if(UsefulBuf_Compare(B2, UsefulBuf_FromSZ("yyyy"))){
        return 1007;
     }

     if(UsefulBuf_Compare(S2, UsefulBuf_FromSZ("string1"))){
        return 1008;
     }

     if(UsefulBuf_Compare(S3, UsefulBuf_FromSZ("string2"))){
        return 1009;
     }

   return 0;
}

/*
   {
      -75008: h'05083399',
      88: [],
      100100: {
         "sub1": {
            10: [
               0
            ],
            -75009: h'A46823990001',
            100100: {
               "json": "{ \"ueid\", \"xyz\"}",
               "subsub": {
                  100002: h'141813191001'
               }
            }
         }
      }
   }
 */

static const uint8_t spNestedCBOR[] = {
   0xa3, 0x3a, 0x00, 0x01, 0x24, 0xff, 0x44, 0x05,
   0x08, 0x33, 0x99, 0x18, 0x58, 0x80, 0x1a, 0x00,
   0x01, 0x87, 0x04, 0xa1, 0x64, 0x73, 0x75, 0x62,
   0x31, 0xa3, 0x0a, 0x81, 0x00, 0x3a, 0x00, 0x01,
   0x25, 0x00, 0x46, 0xa4, 0x68, 0x23, 0x99, 0x00,
   0x01, 0x1a, 0x00, 0x01, 0x87, 0x04, 0xa2, 0x64,
   0x6a, 0x73, 0x6f, 0x6e, 0x70, 0x7b, 0x20, 0x22,
   0x75, 0x65, 0x69, 0x64, 0x22, 0x2c, 0x20, 0x22,
   0x78, 0x79, 0x7a, 0x22, 0x7d, 0x66, 0x73, 0x75,
   0x62, 0x73, 0x75, 0x62, 0xa1, 0x1a, 0x00, 0x01,
   0x86, 0xa2, 0x46, 0x14, 0x18, 0x13, 0x19, 0x10,
   0x01
};

/*  Get item in multi-level nesting in spNestedCBOR */
static int32_t DecodeNestedGetSubSub(QCBORDecodeContext *pDCtx)
{
   UsefulBufC String;

   uint8_t test_oemid_bytes[] = {0x14, 0x18, 0x13, 0x19, 0x10, 0x01};
   const struct q_useful_buf_c test_oemid = UsefulBuf_FROM_BYTE_ARRAY_LITERAL(test_oemid_bytes);

   QCBORDecode_EnterMapFromMapN(pDCtx, 100100);
   QCBORDecode_EnterMap(pDCtx, NULL);
   QCBORDecode_EnterMapFromMapN(pDCtx, 100100);
   QCBORDecode_EnterMapFromMapSZ(pDCtx, "subsub");
   QCBORDecode_GetByteStringInMapN(pDCtx, 100002, &String);
   if(QCBORDecode_GetError(pDCtx)) {
      return 4001;
   }
   if(UsefulBuf_Compare(String, test_oemid)) {
      return 4002;
   }
   QCBORDecode_ExitMap(pDCtx);
   QCBORDecode_ExitMap(pDCtx);
   QCBORDecode_ExitMap(pDCtx);
   QCBORDecode_ExitMap(pDCtx);

   return 0;
}

/*  Iterations on the zero-length array in spNestedCBOR */
static int32_t DecodeNestedGetEmpty(QCBORDecodeContext *pDCtx)
{
   QCBORItem Item;
   QCBORError         uErr;

   QCBORDecode_EnterArrayFromMapN(pDCtx, 88);
   for(int x = 0; x < 20; x++) {
      uErr = QCBORDecode_GetNext(pDCtx, &Item);
      if(uErr != QCBOR_ERR_NO_MORE_ITEMS) {
         return 4100;

      }
   }
   QCBORDecode_ExitArray(pDCtx);
   if(QCBORDecode_GetError(pDCtx)) {
      return 4101;
   }

   return 0;
}

/* Various iterations on the array that contains a zero in spNestedCBOR */
static int32_t DecodeNestedGetZero(QCBORDecodeContext *pDCtx)
{
   QCBORError         uErr;

   QCBORDecode_EnterMapFromMapN(pDCtx, 100100);
   QCBORDecode_EnterMapFromMapSZ(pDCtx, "sub1");
   QCBORDecode_EnterArrayFromMapN(pDCtx, 10);
   int64_t nInt = 99;
   QCBORDecode_GetInt64(pDCtx, &nInt);
   if(nInt != 0) {
      return 4200;
   }
   for(int x = 0; x < 20; x++) {
      QCBORItem Item;
      uErr = QCBORDecode_GetNext(pDCtx, &Item);
      if(uErr != QCBOR_ERR_NO_MORE_ITEMS) {
         return 4201;

      }
   }
   QCBORDecode_ExitArray(pDCtx);
   if(QCBORDecode_GetAndResetError(pDCtx)) {
      return 4202;
   }
   QCBORDecode_EnterArrayFromMapN(pDCtx, 10);
   UsefulBufC dD;
   QCBORDecode_GetByteString(pDCtx, &dD);
   if(QCBORDecode_GetAndResetError(pDCtx) != QCBOR_ERR_UNEXPECTED_TYPE) {
      return 4203;
   }
   for(int x = 0; x < 20; x++) {
      QCBORDecode_GetByteString(pDCtx, &dD);
      uErr = QCBORDecode_GetAndResetError(pDCtx);
      if(uErr != QCBOR_ERR_NO_MORE_ITEMS) {
         return 4204;
      }
   }
   QCBORDecode_ExitArray(pDCtx);
   QCBORDecode_ExitMap(pDCtx);
   QCBORDecode_ExitMap(pDCtx);

   return 0;
}

/* Repeatedly enter and exit maps and arrays, go off the end of maps
 and arrays and such. */
static int32_t DecodeNestedIterate(void)
{
   QCBORDecodeContext DCtx;
   int32_t            nReturn;
   QCBORError         uErr;

   QCBORDecode_Init(&DCtx, UsefulBuf_FROM_BYTE_ARRAY_LITERAL(spNestedCBOR), 0);
   QCBORDecode_EnterMap(&DCtx, NULL);

   for(int j = 0; j < 5; j++) {
      for(int i = 0; i < 20; i++) {
         nReturn = DecodeNestedGetSubSub(&DCtx);
         if(nReturn) {
            return nReturn;
         }
      }

      for(int i = 0; i < 20; i++) {
         nReturn = DecodeNestedGetEmpty(&DCtx);
         if(nReturn ) {
            return nReturn;
         }
      }

      for(int i = 0; i < 20; i++) {
         nReturn = DecodeNestedGetZero(&DCtx);
         if(nReturn ) {
            return nReturn;
         }
      }
   }

   QCBORDecode_ExitMap(&DCtx);
   uErr = QCBORDecode_Finish(&DCtx);
   if(uErr) {
      return (int32_t)uErr + 4100;
   }

   return 0;
}


/*
   [
      23,
      6000,
      h'67616C6163746963',
      h'686176656E20746F6B656E'
   ]
 */
static const uint8_t spSimpleArray[] = {
   0x84,
   0x17,
   0x19, 0x17, 0x70,
   0x48, 0x67, 0x61, 0x6C, 0x61, 0x63, 0x74, 0x69, 0x63,
   0x4B, 0x68, 0x61, 0x76, 0x65, 0x6E, 0x20, 0x74, 0x6F, 0x6B, 0x65, 0x6E};

/* [h'', {}, [], 0] */
static const uint8_t spArrayOfEmpty[] = {0x84, 0x40, 0xa0, 0x80, 0x00};

/* {} */
static const uint8_t spEmptyMap[] = {0xa0};

#ifndef QCBOR_DISABLE_INDEFINITE_LENGTH_ARRAYS
/* {} */
static const uint8_t spEmptyInDefinteLengthMap[] = {0xbf, 0xff};


/*
   {
      0: [],
      9: [
         [],
         []
      ],
      8: {
         1: [],
         2: {},
         3: []
      },
      4: {},
      5: [],
      6: [
         [],
         []
      ]
   }
 */
static const uint8_t spMapOfEmpty[] = {
   0xa6, 0x00, 0x80, 0x09, 0x82, 0x80, 0x80, 0x08,
   0xa3, 0x01, 0x80, 0x02, 0xa0, 0x03, 0x80, 0x04,
   0xa0, 0x05, 0x9f, 0xff, 0x06, 0x9f, 0x80, 0x9f,
   0xff, 0xff};

#endif /* QCBOR_DISABLE_INDEFINITE_LENGTH_ARRAYS */


/*
 Too many tags
 Duplicate label
 Integer overflow
 Date overflow

   {
      1: 224(225(226(227(4(0))))),
      3: -18446744073709551616,
      4: 1(1.0e+300),
      5: 0,
      8: 8
    }
 */
static const uint8_t spRecoverableMapErrors[] = {
#ifndef QCBOR_DISABLE_TAGS
   0xa5,
   0x04, 0xc1, 0xfb, 0x7e, 0x37, 0xe4, 0x3c, 0x88, 0x00, 0x75, 0x9c,
   0x01, 0xd8, 0xe0, 0xd8, 0xe1, 0xd8, 0xe2, 0xd8, 0xe3, 0xd8, 0x04, 0x00,
#else
   0xa4,
#endif
   0x05, 0x00,
   0x05, 0x00,
   0x08, 0x08,
};

/* Bad break */
static const uint8_t spUnRecoverableMapError1[] = {
   0xa2, 0xff, 0x01, 0x00, 0x02, 0x00
};

#ifndef QCBOR_DISABLE_INDEFINITE_LENGTH_ARRAYS
/* No more items */
static const uint8_t spUnRecoverableMapError2[] = {
   0xbf, 0x02, 0xbf, 0xff, 0x01, 0x00, 0x02, 0x00
};

/* Hit end because string is too long */
static const uint8_t spUnRecoverableMapError3[] = {
   0xbf, 0x02, 0x69, 0x64, 0x64, 0xff
};

/* Hit end because string is too long */
static const uint8_t spUnRecoverableMapError4[] = {
   0xbf,
      0x02, 0x9f, 0x9f, 0x9f, 0x9f, 0x9f, 0x9f, 0x9f, 0x9f,
            0x9f, 0x9f, 0x9f, 0x9f, 0x9f, 0x9f, 0x9f, 0x9f,
            0xff, 0xff, 0xff, 0xff, 0xff, 0xff, 0xff, 0xff,
            0xff, 0xff, 0xff, 0xff, 0xff, 0xff, 0xff, 0xff,
   0xff
};
#endif /* QCBOR_DISABLE_INDEFINITE_LENGTH_ARRAYS */

const unsigned char not_well_formed_submod_section[] = {
   0xa1, 0x14, 0x1f,
};


/* Array of length 3, but only two items. */
const unsigned char spBadConsumeInput[] = {
   0x83, 0x00, 0x00
};

/* Tag nesting too deep. */
const unsigned char spBadConsumeInput2[] = {
   0x81,
   0xD8, 0x37,
   0xD8, 0x2C,
      0xD8, 0x21,
         0xD6,
            0xCB,
               00
};


const unsigned char spBadConsumeInput4[] = {
   0x81, 0x9f, 0x00, 0xff
};

const unsigned char spBadConsumeInput5[] = {
   0xa1, 0x80, 0x00
};

/*
 Lots of nesting for various nesting tests.
 { 1:1,
   2:{
      21:21,
      22:{
         221:[2111, 2112, 2113],
         222:222,
         223: {}
      },
      23: 23
    },
    3:3,
    4: [ {} ]
 }
 */
static const uint8_t spNested[] = {
0xA4,                            /* Map of 4                              */
   0x01, 0x01,                   /*   Map entry 1 : 1                     */
   0x02, 0xA3,                   /*   Map entry 2 : {, an array of 3      */
      0x15, 0x15,                /*     Map entry 21 : 21                 */
      0x16, 0xA3,                /*     Map entry 22 : {, a map of 3      */
         0x18, 0xDD, 0x83,       /*       Map entry 221 : [ an array of 3 */
            0x19, 0x08, 0x3F,    /*         Array item 2111               */
            0x19, 0x08, 0x40,    /*         Array item 2112               */
            0x19, 0x08, 0x41,    /*         Array item 2113               */
         0x18, 0xDE, 0x18, 0xDE, /*       Map entry 222 : 222             */
         0x18, 0xDF, 0xA0,       /*       Map entry 223 : {}              */
      0x17, 0x17,                /*     Map entry 23 : 23                 */
   0x03, 0x03,                   /*   Map entry 3 : 3                     */
   0x04, 0x81,                   /*   Map entry 4: [, an array of 1       */
      0xA0                       /*     Array entry {}, an empty map      */
};


static int32_t EnterMapCursorTest(void)
{
   QCBORDecodeContext DCtx;
   QCBORItem          Item1;
   int64_t            nInt;
   QCBORError         uErr;

   QCBORDecode_Init(&DCtx, UsefulBuf_FROM_BYTE_ARRAY_LITERAL(spNested), 0);
   QCBORDecode_EnterMap(&DCtx, NULL);
   QCBORDecode_GetInt64InMapN (&DCtx, 3, &nInt);
   uErr = QCBORDecode_GetNext(&DCtx, &Item1);
   if(uErr != QCBOR_SUCCESS) {
      return 701;
   }
   if(Item1.uDataType != QCBOR_TYPE_INT64) {
      return 700;
   }


   int i;
   for(i = 0; i < 13; i++) {
      QCBORDecode_Init(&DCtx, UsefulBuf_FROM_BYTE_ARRAY_LITERAL(spNested), 0);
      QCBORDecode_EnterMap(&DCtx, NULL);
      int j;
      /* Move travesal cursor */
      for(j = 0; j < i; j++) {
         QCBORDecode_GetNext(&DCtx, &Item1);
      }
      QCBORDecode_EnterMapFromMapN(&DCtx, 2);
      QCBORDecode_ExitMap(&DCtx);
      QCBORDecode_GetNext(&DCtx, &Item1);
      if(Item1.label.int64 != 3) {
         return 8000;
      }
   }

   for(i = 0; i < 13; i++) {
      QCBORDecode_Init(&DCtx, UsefulBuf_FROM_BYTE_ARRAY_LITERAL(spNested), 0);
      QCBORDecode_EnterMap(&DCtx, NULL);
      int j;
      /* Move travesal cursor */
      for(j = 0; j < i; j++) {
         QCBORDecode_GetNext(&DCtx, &Item1);
      }
      QCBORDecode_EnterMapFromMapN(&DCtx, 2);
      QCBORDecode_EnterMapFromMapN(&DCtx, 22);
      QCBORDecode_ExitMap(&DCtx);
      QCBORDecode_GetNext(&DCtx, &Item1);
      if(Item1.label.int64 != 23) {
         return 8000;
      }
   }

   for(i = 0; i < 13; i++) {
      QCBORDecode_Init(&DCtx, UsefulBuf_FROM_BYTE_ARRAY_LITERAL(spNested), 0);
      QCBORDecode_EnterMap(&DCtx, NULL);
      int j;
      /* Move travesal cursor */
      for(j = 0; j < i; j++) {
         QCBORDecode_GetNext(&DCtx, &Item1);
      }
      QCBORDecode_EnterMapFromMapN(&DCtx, 2);
      QCBORDecode_EnterMapFromMapN(&DCtx, 22);
      for(j = 0; j < i; j++) {
          QCBORDecode_GetNext(&DCtx, &Item1);
       }
      QCBORDecode_EnterArrayFromMapN(&DCtx, 221);
      QCBORDecode_ExitArray(&DCtx);
      QCBORDecode_ExitMap(&DCtx);
      QCBORDecode_GetNext(&DCtx, &Item1);
      if(Item1.label.int64 != 23) {
         return 8000;
      }
      QCBORDecode_ExitMap(&DCtx);
      QCBORDecode_GetNext(&DCtx, &Item1);
      if(Item1.label.int64 != 3) {
         return 8000;
      }
   }

   return 0;
}


int32_t EnterMapTest(void)
{
   QCBORItem          Item1;
   QCBORItem          ArrayItem;
   QCBORDecodeContext DCtx;
   int32_t            nReturn;
   QCBORError         uErr;

#ifndef QCBOR_DISABLE_INDEFINITE_LENGTH_ARRAYS
   QCBORDecode_Init(&DCtx, UsefulBuf_FROM_BYTE_ARRAY_LITERAL(spMapOfEmpty), 0);
   QCBORDecode_EnterMap(&DCtx, NULL);


   QCBORDecode_EnterArray(&DCtx, NULL); // Label 0
   QCBORDecode_ExitArray(&DCtx);

   QCBORDecode_EnterArray(&DCtx, NULL); // Label 9
   QCBORDecode_EnterArray(&DCtx, NULL);
   QCBORDecode_ExitArray(&DCtx);
   QCBORDecode_EnterArray(&DCtx, NULL);
   QCBORDecode_ExitArray(&DCtx);
   QCBORDecode_ExitArray(&DCtx);

   QCBORDecode_EnterMap(&DCtx, NULL);  // Label 8
   QCBORDecode_EnterArray(&DCtx, NULL);
   QCBORDecode_ExitArray(&DCtx);
   QCBORDecode_EnterMap(&DCtx, NULL);
   QCBORDecode_ExitMap(&DCtx);
   QCBORDecode_EnterArray(&DCtx, NULL);
   QCBORDecode_ExitArray(&DCtx);
   QCBORDecode_ExitMap(&DCtx);

   QCBORDecode_EnterMap(&DCtx, NULL);  // Label4
   QCBORDecode_ExitMap(&DCtx);

   QCBORDecode_EnterArray(&DCtx, NULL); // Label 5
   QCBORDecode_ExitArray(&DCtx);

   QCBORDecode_EnterArray(&DCtx, NULL); // Label 6
   QCBORDecode_EnterArray(&DCtx, NULL);
   QCBORDecode_ExitArray(&DCtx);
   QCBORDecode_EnterArray(&DCtx, NULL);
   QCBORDecode_ExitArray(&DCtx);
   QCBORDecode_ExitArray(&DCtx);

   QCBORDecode_ExitMap(&DCtx);

   uErr = QCBORDecode_Finish(&DCtx);
   if(uErr != QCBOR_SUCCESS){
      return 3011;
   }

   (void)pValidMapIndefEncoded;
   nReturn = SpiffyDecodeBasicMap(UsefulBuf_FROM_BYTE_ARRAY_LITERAL(pValidMapIndefEncoded));
   if(nReturn) {
      return nReturn + 20000;
   }
#endif /* QCBOR_DISABLE_INDEFINITE_LENGTH_ARRAYS */


   nReturn = SpiffyDecodeBasicMap(UsefulBuf_FROM_BYTE_ARRAY_LITERAL(pValidMapEncoded));
   if(nReturn) {
      return nReturn;
   }



   // These tests confirm the cursor is at the right place after entering
   // a map or array
   const UsefulBufC ValidEncodedMap = UsefulBuf_FROM_BYTE_ARRAY_LITERAL(pValidMapEncoded);

   // Confirm cursor is at right place
   QCBORDecode_Init(&DCtx, ValidEncodedMap, 0);
   QCBORDecode_EnterMap(&DCtx, NULL);
   QCBORDecode_GetNext(&DCtx, &Item1);
   if(Item1.uDataType != QCBOR_TYPE_INT64) {
      return 2001;
   }


   QCBORDecode_Init(&DCtx, ValidEncodedMap, 0);
   QCBORDecode_VGetNext(&DCtx, &Item1);
   QCBORDecode_VGetNext(&DCtx, &Item1);
   QCBORDecode_EnterArray(&DCtx, &ArrayItem);
   if(ArrayItem.uLabelType != QCBOR_TYPE_TEXT_STRING ||
      UsefulBuf_Compare(ArrayItem.label.string,
                        UsefulBuf_FROM_SZ_LITERAL("an array of two strings"))) {
      return 2051;
   }
   QCBORDecode_GetNext(&DCtx, &Item1);
   if(Item1.uDataType != QCBOR_TYPE_TEXT_STRING) {
      return 2002;
   }
   QCBORDecode_ExitArray(&DCtx);
   QCBORDecode_EnterMap(&DCtx, &ArrayItem);
   if(ArrayItem.uLabelType != QCBOR_TYPE_TEXT_STRING ||
      UsefulBuf_Compare(ArrayItem.label.string,
                        UsefulBuf_FROM_SZ_LITERAL("map in a map"))) {
      return 2052;
   }


   QCBORDecode_Init(&DCtx, ValidEncodedMap, 0);
   QCBORDecode_EnterMap(&DCtx, NULL);
   QCBORDecode_GetNext(&DCtx, &Item1);
   QCBORDecode_GetNext(&DCtx, &Item1);
   QCBORDecode_GetNext(&DCtx, &Item1);
   QCBORDecode_EnterMapFromMapSZ(&DCtx, "map in a map");
   QCBORDecode_GetNext(&DCtx, &Item1);
   if(Item1.uDataType != QCBOR_TYPE_BYTE_STRING) {
      return 2003;
   }

   QCBORDecode_Init(&DCtx, ValidEncodedMap, 0);
   QCBORDecode_EnterMap(&DCtx, NULL);
   QCBORDecode_GetNext(&DCtx, &Item1);
   QCBORDecode_GetNext(&DCtx, &Item1);
   QCBORDecode_GetNext(&DCtx, &Item1);
   QCBORDecode_GetNext(&DCtx, &Item1);
   QCBORDecode_GetNext(&DCtx, &Item1);
   QCBORDecode_GetNext(&DCtx, &Item1);
   QCBORDecode_GetNext(&DCtx, &Item1);
   QCBORDecode_EnterArrayFromMapSZ(&DCtx, "an array of two strings");
   QCBORDecode_GetNext(&DCtx, &Item1);
   if(Item1.uDataType != QCBOR_TYPE_TEXT_STRING) {
      return 2004;
   }

   QCBORDecode_Init(&DCtx, ValidEncodedMap, 0);
   QCBORDecode_EnterMap(&DCtx, NULL);
   QCBORDecode_EnterArrayFromMapSZ(&DCtx, "an array of two strings");
   QCBORDecode_ExitArray(&DCtx);
   QCBORDecode_GetNext(&DCtx, &Item1);
   if(Item1.uDataType != QCBOR_TYPE_MAP && Item1.uLabelAlloc != QCBOR_TYPE_TEXT_STRING) {
      return 2006;
   }
   QCBORDecode_ExitMap(&DCtx);
   if(QCBORDecode_GetNext(&DCtx, &Item1) != QCBOR_ERR_NO_MORE_ITEMS) {
      return 2007;
   }

   QCBORDecode_Init(&DCtx, UsefulBuf_FROM_BYTE_ARRAY_LITERAL(spSimpleArray), 0);
   QCBORDecode_EnterArray(&DCtx, NULL);
   int64_t nDecodedInt2;
   QCBORDecode_GetInt64InMapSZ(&DCtx, "another int",  &nDecodedInt2);
   uErr = QCBORDecode_GetAndResetError(&DCtx);
   if(uErr != QCBOR_ERR_MAP_NOT_ENTERED){
      return 2008;
   }
   UsefulBufC String;
   QCBORDecode_GetTextStringInMapN(&DCtx, 88, &String);
   if(uErr != QCBOR_ERR_MAP_NOT_ENTERED){
      return 2009;
   }


   QCBORDecode_Init(&DCtx, UsefulBuf_FROM_BYTE_ARRAY_LITERAL(spEmptyMap), 0);
   QCBORDecode_EnterMap(&DCtx, NULL);
   // This will fail because the map is empty.
   QCBORDecode_GetInt64InMapSZ(&DCtx, "another int",  &nDecodedInt2);
   uErr = QCBORDecode_GetAndResetError(&DCtx);
   if(uErr != QCBOR_ERR_LABEL_NOT_FOUND){
      return 2010;
   }
   QCBORDecode_ExitMap(&DCtx);
   uErr = QCBORDecode_Finish(&DCtx);
   if(uErr != QCBOR_SUCCESS){
      return 2011;
   }


#ifndef QCBOR_DISABLE_INDEFINITE_LENGTH_ARRAYS
   QCBORDecode_Init(&DCtx, UsefulBuf_FROM_BYTE_ARRAY_LITERAL(spEmptyInDefinteLengthMap), 0);
   QCBORDecode_EnterMap(&DCtx, NULL);
   // This will fail because the map is empty.
   QCBORDecode_GetInt64InMapSZ(&DCtx, "another int",  &nDecodedInt2);
   uErr = QCBORDecode_GetAndResetError(&DCtx);
   if(uErr != QCBOR_ERR_LABEL_NOT_FOUND){
      return 2012;
   }
   QCBORDecode_ExitMap(&DCtx);
   uErr = QCBORDecode_Finish(&DCtx);
   if(uErr != QCBOR_SUCCESS){
      return 2013;
   }
#endif /* QCBOR_DISABLE_INDEFINITE_LENGTH_ARRAYS */


   QCBORDecode_Init(&DCtx, UsefulBuf_FROM_BYTE_ARRAY_LITERAL(spArrayOfEmpty), 0);
   QCBORDecode_EnterArray(&DCtx, NULL);
   QCBORDecode_GetByteString(&DCtx, &String);
   QCBORDecode_EnterMap(&DCtx, NULL);
   QCBORDecode_ExitMap(&DCtx);
   QCBORDecode_EnterArray(&DCtx, NULL);
   QCBORDecode_ExitArray(&DCtx);
   QCBORDecode_GetInt64(&DCtx, &nDecodedInt2);
   QCBORDecode_ExitArray(&DCtx);
   uErr = QCBORDecode_Finish(&DCtx);
   if(uErr != QCBOR_SUCCESS) {
      return 2014;
   }

   int64_t nInt;
   QCBORDecode_Init(&DCtx, UsefulBuf_FROM_BYTE_ARRAY_LITERAL(spRecoverableMapErrors), 0);
   QCBORDecode_EnterMap(&DCtx, NULL);
#ifndef QCBOR_DISABLE_TAGS
   QCBORDecode_GetInt64InMapN(&DCtx, 0x01, &nInt);
   uErr = QCBORDecode_GetError(&DCtx);
   if(uErr != QCBOR_ERR_TOO_MANY_TAGS) {
      return 2021;
   }
   if(QCBORDecode_GetNthTagOfLast(&DCtx, 0) != CBOR_TAG_INVALID64) {
      return 2121;
   }
   (void)QCBORDecode_GetAndResetError(&DCtx);
#endif


#ifndef QCBOR_DISABLE_TAGS
   QCBORDecode_GetEpochDateInMapN(&DCtx, 0x04, QCBOR_TAG_REQUIREMENT_TAG, &nInt);
   uErr = QCBORDecode_GetAndResetError(&DCtx);
   if(uErr != FLOAT_ERR_CODE_NO_FLOAT_HW(QCBOR_ERR_DATE_OVERFLOW)) {
      return 2024;
   }
#endif

   QCBORDecode_GetInt64InMapN(&DCtx, 0x05, &nInt);
   uErr = QCBORDecode_GetAndResetError(&DCtx);
   if(uErr != QCBOR_ERR_DUPLICATE_LABEL) {
      return 2025;
   }

   QCBORDecode_GetInt64InMapN(&DCtx, 0x08, &nInt);

   QCBORDecode_ExitMap(&DCtx);
   uErr = QCBORDecode_Finish(&DCtx);
   if(uErr != QCBOR_SUCCESS) {
      return 2026;
   }

   QCBORDecode_Init(&DCtx, UsefulBuf_FROM_BYTE_ARRAY_LITERAL(spUnRecoverableMapError1), 0);
   QCBORDecode_EnterMap(&DCtx, NULL);
   QCBORDecode_GetInt64InMapN(&DCtx, 0x01, &nInt);
   uErr = QCBORDecode_GetAndResetError(&DCtx);
   if(uErr != QCBOR_ERR_BAD_BREAK) {
      return 2030;
   }

#ifndef QCBOR_DISABLE_INDEFINITE_LENGTH_ARRAYS
   QCBORDecode_Init(&DCtx, UsefulBuf_FROM_BYTE_ARRAY_LITERAL(spUnRecoverableMapError2), 0);
   QCBORDecode_EnterMap(&DCtx, NULL);
   QCBORDecode_GetInt64InMapN(&DCtx, 0x01, &nInt);
   uErr = QCBORDecode_GetAndResetError(&DCtx);
   if(uErr != QCBOR_ERR_NO_MORE_ITEMS) {
      return 2031;
   }

   QCBORDecode_Init(&DCtx, UsefulBuf_FROM_BYTE_ARRAY_LITERAL(spUnRecoverableMapError3), 0);
   QCBORDecode_EnterMap(&DCtx, NULL);
   QCBORDecode_GetInt64InMapN(&DCtx, 0x01, &nInt);
   uErr = QCBORDecode_GetAndResetError(&DCtx);
   if(uErr != QCBOR_ERR_HIT_END) {
      return 2032;
   }

   QCBORDecode_Init(&DCtx, UsefulBuf_FROM_BYTE_ARRAY_LITERAL(spUnRecoverableMapError4), 0);
   QCBORDecode_EnterMap(&DCtx, NULL);
   QCBORDecode_GetInt64InMapN(&DCtx, 0x01, &nInt);
   uErr = QCBORDecode_GetAndResetError(&DCtx);
   if(uErr != QCBOR_ERR_ARRAY_DECODE_NESTING_TOO_DEEP) {
      return 2033;
   }
#endif /* QCBOR_DISABLE_INDEFINITE_LENGTH_ARRAYS */

   QCBORDecode_Init(&DCtx, UsefulBuf_FROM_BYTE_ARRAY_LITERAL(pValidMapEncoded), 0);
   QCBORDecode_VGetNextConsume(&DCtx, &Item1);
   if(Item1.uDataType != QCBOR_TYPE_MAP) {
      return 2401;
   }
   if(QCBORDecode_GetError(&DCtx)) {
      return 2402;
   }

   QCBORDecode_Init(&DCtx, UsefulBuf_FROM_BYTE_ARRAY_LITERAL(pValidMapEncoded), 0);
   QCBORDecode_VGetNext(&DCtx, &Item1);
   if(Item1.uDataType != QCBOR_TYPE_MAP ||
      Item1.val.uCount != 3 ||
      Item1.uNextNestLevel != 1) {
      return 2403;
   }
   if(QCBORDecode_GetError(&DCtx)) {
      return 2404;
   }
   QCBORDecode_VGetNextConsume(&DCtx, &Item1);
   if(Item1.uDataType != QCBOR_TYPE_INT64 ||
      Item1.uNextNestLevel != 1 ||
      Item1.val.int64 != 42) {
      return 2405;
   }
   if(QCBORDecode_GetError(&DCtx)) {
      return 2406;
   }
   QCBORDecode_VGetNextConsume(&DCtx, &Item1);
   if(Item1.uDataType != QCBOR_TYPE_ARRAY ||
      Item1.uNestingLevel != 1 ||
      Item1.uNextNestLevel != 1 ||
      Item1.val.uCount != 2) {
      return 2407;
   }
   if(QCBORDecode_GetError(&DCtx)) {
      return 2408;
   }
   QCBORDecode_VGetNextConsume(&DCtx, &Item1);
   if(Item1.uDataType != QCBOR_TYPE_MAP ||
      Item1.uNestingLevel != 1 ||
      Item1.uNextNestLevel != 0 ||
      Item1.val.uCount != 4) {
      return 2409;
   }
   if(QCBORDecode_GetError(&DCtx)) {
      return 2410;
   }

   nReturn = DecodeNestedIterate();


   QCBORDecode_Init(&DCtx, UsefulBuf_FROM_BYTE_ARRAY_LITERAL(not_well_formed_submod_section), 0);
   QCBORDecode_EnterMap(&DCtx, NULL);
   QCBORDecode_EnterMapFromMapN(&DCtx, 20);
   if(QCBORDecode_GetError(&DCtx) != QCBOR_ERR_BAD_INT) {
      return 2500;
   }

   QCBORDecode_Init(&DCtx, UsefulBuf_FROM_BYTE_ARRAY_LITERAL(spBadConsumeInput), 0);
   QCBORDecode_VGetNextConsume(&DCtx, &Item1);
   if(QCBORDecode_GetError(&DCtx) != QCBOR_ERR_NO_MORE_ITEMS) {
      return 2600;
   }

#ifndef QCBOR_DISABLE_TAGS
   QCBORDecode_Init(&DCtx, UsefulBuf_FROM_BYTE_ARRAY_LITERAL(spBadConsumeInput2), 0);
   QCBORDecode_VGetNextConsume(&DCtx, &Item1);
   if(QCBORDecode_GetError(&DCtx) != QCBOR_SUCCESS) {
      return 2700;
   }
#endif


   QCBORDecode_Init(&DCtx, UsefulBuf_FROM_BYTE_ARRAY_LITERAL(spBadConsumeInput4), 0);
   QCBORDecode_VGetNextConsume(&DCtx, &Item1);
#ifndef QCBOR_DISABLE_INDEFINITE_LENGTH_ARRAYS
   if(QCBORDecode_GetError(&DCtx) != QCBOR_SUCCESS) {
      return 2900;
   }
#else
   if(QCBORDecode_GetError(&DCtx) != QCBOR_ERR_INDEF_LEN_ARRAYS_DISABLED) {
      return 2901;
   }
#endif

   QCBORDecode_Init(&DCtx, UsefulBuf_FROM_BYTE_ARRAY_LITERAL(spBadConsumeInput5), 0);
   QCBORDecode_VGetNextConsume(&DCtx, &Item1);
   if(QCBORDecode_GetError(&DCtx) != QCBOR_ERR_MAP_LABEL_TYPE) {
      return 3000;
   }

   nReturn = EnterMapCursorTest();

   return nReturn;
}


struct NumberConversion {
   char       *szDescription;
   UsefulBufC  CBOR;
   int64_t     nConvertedToInt64;
   QCBORError  uErrorInt64;
   uint64_t    uConvertToUInt64;
   QCBORError  uErrorUint64;
   double      dConvertToDouble;
   QCBORError  uErrorDouble;
};

#ifndef QCBOR_DISABLE_EXP_AND_MANTISSA
#define EXP_AND_MANTISSA_ERROR(x) x
#else
#define EXP_AND_MANTISSA_ERROR(x) QCBOR_ERR_UNEXPECTED_TYPE
#endif


static const struct NumberConversion NumberConversions[] = {
#ifndef QCBOR_DISABLE_TAGS
   {
      "Big float: INT64_MIN * 2e-1 to test handling of INT64_MIN",
      {(uint8_t[]){0xC5, 0x82, 0x20,
                               0x3B, 0x7f, 0xff, 0xff, 0xff, 0xff, 0x0ff, 0xff, 0xff,
                               }, 15},
      -4611686018427387904, /* INT64_MIN / 2 */
      EXP_AND_MANTISSA_ERROR(QCBOR_SUCCESS),
      0,
      EXP_AND_MANTISSA_ERROR(QCBOR_ERR_NUMBER_SIGN_CONVERSION),
      -4.6116860184273879E+18,
      FLOAT_ERR_CODE_NO_FLOAT_HW(EXP_AND_MANTISSA_ERROR(QCBOR_SUCCESS))
   },
   {
      "too large to fit into int64_t",
      {(uint8_t[]){0xc3, 0x48, 0x80, 0x00, 0x00, 0x00, 0x00, 0x00, 0x00, 0x00}, 10},
      0,
      QCBOR_ERR_CONVERSION_UNDER_OVER_FLOW,
      0,
      QCBOR_ERR_NUMBER_SIGN_CONVERSION,
      ((double)INT64_MIN) + 1 ,
      FLOAT_ERR_CODE_NO_FLOAT_HW(QCBOR_SUCCESS)
   },
   {
      "largest negative int that fits in int64_t",
      {(uint8_t[]){0xc3, 0x48, 0x7f, 0xff, 0xff, 0xff, 0xff, 0xff, 0xff, 0xff}, 10},
      INT64_MIN,
      QCBOR_SUCCESS,
      0,
      QCBOR_ERR_NUMBER_SIGN_CONVERSION,
      (double)INT64_MIN,
      FLOAT_ERR_CODE_NO_FLOAT_HW(QCBOR_SUCCESS)
   },
   {
      "negative bignum -1",
      {(uint8_t[]){0xc3, 0x41, 0x00}, 3},
      -1,
      QCBOR_SUCCESS,
      0,
      QCBOR_ERR_NUMBER_SIGN_CONVERSION,
      -1.0,
      FLOAT_ERR_CODE_NO_FLOAT_HW(QCBOR_SUCCESS)
   },
   {
      "Decimal Fraction with positive bignum 257 * 10e3",
      {(uint8_t[]){0xC4, 0x82, 0x03, 0xC2, 0x42, 0x01, 0x01}, 8},
      257000,
      EXP_AND_MANTISSA_ERROR(QCBOR_SUCCESS),
      257000,
      EXP_AND_MANTISSA_ERROR(QCBOR_SUCCESS),
      257000.0,
      FLOAT_ERR_CODE_NO_FLOAT_HW(EXP_AND_MANTISSA_ERROR(QCBOR_SUCCESS))
   },
   {
      "bigfloat with negative bignum -258 * 2e3",
      {(uint8_t[]){0xC5, 0x82, 0x03, 0xC3, 0x42, 0x01, 0x01}, 8},
      -2064,
      EXP_AND_MANTISSA_ERROR(QCBOR_SUCCESS),
      0,
      EXP_AND_MANTISSA_ERROR(QCBOR_ERR_NUMBER_SIGN_CONVERSION),
      -2064.0,
      FLOAT_ERR_CODE_NO_FLOAT_HW(EXP_AND_MANTISSA_ERROR(QCBOR_SUCCESS))
   },
   {
      "bigfloat with positive bignum 257 * 2e3",
      {(uint8_t[]){0xC5, 0x82, 0x03, 0xC2, 0x42, 0x01, 0x01}, 8},
      2056,
      EXP_AND_MANTISSA_ERROR(QCBOR_SUCCESS),
      2056,
      EXP_AND_MANTISSA_ERROR(QCBOR_SUCCESS),
      2056.0,
      FLOAT_ERR_CODE_NO_FLOAT_HW(EXP_AND_MANTISSA_ERROR(QCBOR_SUCCESS))
   },
   {
      "negative bignum 0xc349010000000000000000 -18446744073709551617",
      {(uint8_t[]){0xc3, 0x49, 0x01, 0x00, 0x00, 0x00, 0x00, 0x00, 0x00, 0x00, 0x00}, 11},
      0,
      QCBOR_ERR_CONVERSION_UNDER_OVER_FLOW,
      0,
      QCBOR_ERR_NUMBER_SIGN_CONVERSION,
      -18446744073709551617.0,
      FLOAT_ERR_CODE_NO_FLOAT_HW(QCBOR_SUCCESS)
   },
#ifndef QCBOR_DISABLE_INDEFINITE_LENGTH_STRINGS
   {
      "Positive bignum 0x01020304 indefinite length string",
      {(uint8_t[]){0xC2, 0x5f, 0x42, 0x01, 0x02, 0x41, 0x03, 0x41, 0x04, 0xff}, 10},
      0x01020304,
      QCBOR_SUCCESS,
      0x01020304,
      QCBOR_SUCCESS,
      16909060.0,
      FLOAT_ERR_CODE_NO_FLOAT_HW(QCBOR_SUCCESS)
   },
#endif /* QCBOR_DISABLE_INDEFINITE_LENGTH_STRINGS */
   {
      "Decimal Fraction with neg bignum [9223372036854775807, -4759477275222530853137]",
      {(uint8_t[]){0xC4, 0x82, 0x1B, 0x7F, 0xFF, 0xFF, 0xFF, 0xFF, 0xFF, 0xFF, 0xFF,
                               0xC3, 0x4A, 0x01, 0x02, 0x03, 0x04, 0x05, 0x06, 0x07, 0x08, 0x09, 0x10,}, 23},
      0,
      EXP_AND_MANTISSA_ERROR(QCBOR_ERR_CONVERSION_UNDER_OVER_FLOW),
      0,
      EXP_AND_MANTISSA_ERROR(QCBOR_ERR_NUMBER_SIGN_CONVERSION),
      -INFINITY,
      FLOAT_ERR_CODE_NO_FLOAT_HW(EXP_AND_MANTISSA_ERROR(QCBOR_SUCCESS))
   },
   {
      "big float [9223372036854775806,  9223372036854775806]",
      {(uint8_t[]){0xC5, 0x82, 0x1B, 0x7f, 0xFF, 0xFF, 0xFF, 0xFF, 0xFF, 0xFF, 0xFE,
                               0x1B, 0x7f, 0xFF, 0xFF, 0xFF, 0xFF, 0xFF, 0xFF, 0xFE}, 20},
      0,
      EXP_AND_MANTISSA_ERROR(QCBOR_ERR_CONVERSION_UNDER_OVER_FLOW),
      0,
      EXP_AND_MANTISSA_ERROR(QCBOR_ERR_CONVERSION_UNDER_OVER_FLOW),
      INFINITY,
      FLOAT_ERR_CODE_NO_FLOAT_HW(EXP_AND_MANTISSA_ERROR(QCBOR_SUCCESS))
   },
   {
      "Big float 3 * 2^^2",
      {(uint8_t[]){0xC5, 0x82, 0x02, 0x03}, 4},
      12,
      EXP_AND_MANTISSA_ERROR(QCBOR_SUCCESS),
      12,
      EXP_AND_MANTISSA_ERROR(QCBOR_SUCCESS),
      12.0,
      FLOAT_ERR_CODE_NO_FLOAT_HW(EXP_AND_MANTISSA_ERROR(QCBOR_SUCCESS))
   },
   {
      "Decimal fraction 3/10",
      {(uint8_t[]){0xC4, 0x82, 0x20, 0x03}, 4},
      0,
      EXP_AND_MANTISSA_ERROR(QCBOR_ERR_CONVERSION_UNDER_OVER_FLOW),
      0,
      EXP_AND_MANTISSA_ERROR(QCBOR_ERR_CONVERSION_UNDER_OVER_FLOW),
      0.30000000000000004,
      FLOAT_ERR_CODE_NO_FLOAT_HW(EXP_AND_MANTISSA_ERROR(QCBOR_SUCCESS))
   },
   {
      "extreme pos bignum",
      {(uint8_t[]){0xc2, 0x59, 0x01, 0x90,
         // 50 rows of 8 is 400 digits.
         0xf0, 0xf0, 0xf0, 0xf0, 0xf0, 0xf0, 0xf0, 0xf0,
         0xf0, 0xf0, 0xf0, 0xf0, 0xf0, 0xf0, 0xf0, 0xf0,
         0xf0, 0xf0, 0xf0, 0xf0, 0xf0, 0xf0, 0xf0, 0xf0,
         0xf0, 0xf0, 0xf0, 0xf0, 0xf0, 0xf0, 0xf0, 0xf0,
         0xf0, 0xf0, 0xf0, 0xf0, 0xf0, 0xf0, 0xf0, 0xf0,
         0xf0, 0xf0, 0xf0, 0xf0, 0xf0, 0xf0, 0xf0, 0xf0,
         0xf0, 0xf0, 0xf0, 0xf0, 0xf0, 0xf0, 0xf0, 0xf0,
         0xf0, 0xf0, 0xf0, 0xf0, 0xf0, 0xf0, 0xf0, 0xf0,
         0xf0, 0xf0, 0xf0, 0xf0, 0xf0, 0xf0, 0xf0, 0xf0,
         0xf0, 0xf0, 0xf0, 0xf0, 0xf0, 0xf0, 0xf0, 0xf0,
         0xf0, 0xf0, 0xf0, 0xf0, 0xf0, 0xf0, 0xf0, 0xf0,
         0xf0, 0xf0, 0xf0, 0xf0, 0xf0, 0xf0, 0xf0, 0xf0,
         0xf0, 0xf0, 0xf0, 0xf0, 0xf0, 0xf0, 0xf0, 0xf0,
         0xf0, 0xf0, 0xf0, 0xf0, 0xf0, 0xf0, 0xf0, 0xf0,
         0xf0, 0xf0, 0xf0, 0xf0, 0xf0, 0xf0, 0xf0, 0xf0,
         0xf0, 0xf0, 0xf0, 0xf0, 0xf0, 0xf0, 0xf0, 0xf0,
         0xf0, 0xf0, 0xf0, 0xf0, 0xf0, 0xf0, 0xf0, 0xf0,
         0xf0, 0xf0, 0xf0, 0xf0, 0xf0, 0xf0, 0xf0, 0xf0,
         0xf0, 0xf0, 0xf0, 0xf0, 0xf0, 0xf0, 0xf0, 0xf0,
         0xf0, 0xf0, 0xf0, 0xf0, 0xf0, 0xf0, 0xf0, 0xf0,
         0xf0, 0xf0, 0xf0, 0xf0, 0xf0, 0xf0, 0xf0, 0xf0,
         0xf0, 0xf0, 0xf0, 0xf0, 0xf0, 0xf0, 0xf0, 0xf0,
         0xf0, 0xf0, 0xf0, 0xf0, 0xf0, 0xf0, 0xf0, 0xf0,
         0xf0, 0xf0, 0xf0, 0xf0, 0xf0, 0xf0, 0xf0, 0xf0,
         0xf0, 0xf0, 0xf0, 0xf0, 0xf0, 0xf0, 0xf0, 0xf0,
         0xf0, 0xf0, 0xf0, 0xf0, 0xf0, 0xf0, 0xf0, 0xf0,
         0xf0, 0xf0, 0xf0, 0xf0, 0xf0, 0xf0, 0xf0, 0xf0,
         0xf0, 0xf0, 0xf0, 0xf0, 0xf0, 0xf0, 0xf0, 0xf0,
         0xf0, 0xf0, 0xf0, 0xf0, 0xf0, 0xf0, 0xf0, 0xf0,
         0xf0, 0xf0, 0xf0, 0xf0, 0xf0, 0xf0, 0xf0, 0xf0,
         0xf0, 0xf0, 0xf0, 0xf0, 0xf0, 0xf0, 0xf0, 0xf0,
         0xf0, 0xf0, 0xf0, 0xf0, 0xf0, 0xf0, 0xf0, 0xf0,
         0xf0, 0xf0, 0xf0, 0xf0, 0xf0, 0xf0, 0xf0, 0xf0,
         0xf0, 0xf0, 0xf0, 0xf0, 0xf0, 0xf0, 0xf0, 0xf0,
         0xf0, 0xf0, 0xf0, 0xf0, 0xf0, 0xf0, 0xf0, 0xf0,
         0xf0, 0xf0, 0xf0, 0xf0, 0xf0, 0xf0, 0xf0, 0xf0,
         0xf0, 0xf0, 0xf0, 0xf0, 0xf0, 0xf0, 0xf0, 0xf0,
         0xf0, 0xf0, 0xf0, 0xf0, 0xf0, 0xf0, 0xf0, 0xf0,
         0xf0, 0xf0, 0xf0, 0xf0, 0xf0, 0xf0, 0xf0, 0xf0,
         0xf0, 0xf0, 0xf0, 0xf0, 0xf0, 0xf0, 0xf0, 0xf0,
         0xf0, 0xf0, 0xf0, 0xf0, 0xf0, 0xf0, 0xf0, 0xf0,
         0xf0, 0xf0, 0xf0, 0xf0, 0xf0, 0xf0, 0xf0, 0xf0,
         0xf0, 0xf0, 0xf0, 0xf0, 0xf0, 0xf0, 0xf0, 0xf0,
         0xf0, 0xf0, 0xf0, 0xf0, 0xf0, 0xf0, 0xf0, 0xf0,
         0xf0, 0xf0, 0xf0, 0xf0, 0xf0, 0xf0, 0xf0, 0xf0,
         0xf0, 0xf0, 0xf0, 0xf0, 0xf0, 0xf0, 0xf0, 0xf0,
         0xf0, 0xf0, 0xf0, 0xf0, 0xf0, 0xf0, 0xf0, 0xf0,
         0xf0, 0xf0, 0xf0, 0xf0, 0xf0, 0xf0, 0xf0, 0xf0,
         0xf0, 0xf0, 0xf0, 0xf0, 0xf0, 0xf0, 0xf0, 0xf0,
         0xf0, 0xf0, 0xf0, 0xf0, 0xf0, 0xf0, 0xf0, 0xf0},
         404},
      0,
      QCBOR_ERR_CONVERSION_UNDER_OVER_FLOW,
      0,
      QCBOR_ERR_CONVERSION_UNDER_OVER_FLOW,
      INFINITY,
      FLOAT_ERR_CODE_NO_FLOAT_HW(QCBOR_SUCCESS),
   },

   {
      "extreme neg bignum",
      {(uint8_t[]){0xc3, 0x59, 0x01, 0x90,
         // 50 rows of 8 is 400 digits.
         0xf0, 0xf0, 0xf0, 0xf0, 0xf0, 0xf0, 0xf0, 0xf0,
         0xf0, 0xf0, 0xf0, 0xf0, 0xf0, 0xf0, 0xf0, 0xf0,
         0xf0, 0xf0, 0xf0, 0xf0, 0xf0, 0xf0, 0xf0, 0xf0,
         0xf0, 0xf0, 0xf0, 0xf0, 0xf0, 0xf0, 0xf0, 0xf0,
         0xf0, 0xf0, 0xf0, 0xf0, 0xf0, 0xf0, 0xf0, 0xf0,
         0xf0, 0xf0, 0xf0, 0xf0, 0xf0, 0xf0, 0xf0, 0xf0,
         0xf0, 0xf0, 0xf0, 0xf0, 0xf0, 0xf0, 0xf0, 0xf0,
         0xf0, 0xf0, 0xf0, 0xf0, 0xf0, 0xf0, 0xf0, 0xf0,
         0xf0, 0xf0, 0xf0, 0xf0, 0xf0, 0xf0, 0xf0, 0xf0,
         0xf0, 0xf0, 0xf0, 0xf0, 0xf0, 0xf0, 0xf0, 0xf0,
         0xf0, 0xf0, 0xf0, 0xf0, 0xf0, 0xf0, 0xf0, 0xf0,
         0xf0, 0xf0, 0xf0, 0xf0, 0xf0, 0xf0, 0xf0, 0xf0,
         0xf0, 0xf0, 0xf0, 0xf0, 0xf0, 0xf0, 0xf0, 0xf0,
         0xf0, 0xf0, 0xf0, 0xf0, 0xf0, 0xf0, 0xf0, 0xf0,
         0xf0, 0xf0, 0xf0, 0xf0, 0xf0, 0xf0, 0xf0, 0xf0,
         0xf0, 0xf0, 0xf0, 0xf0, 0xf0, 0xf0, 0xf0, 0xf0,
         0xf0, 0xf0, 0xf0, 0xf0, 0xf0, 0xf0, 0xf0, 0xf0,
         0xf0, 0xf0, 0xf0, 0xf0, 0xf0, 0xf0, 0xf0, 0xf0,
         0xf0, 0xf0, 0xf0, 0xf0, 0xf0, 0xf0, 0xf0, 0xf0,
         0xf0, 0xf0, 0xf0, 0xf0, 0xf0, 0xf0, 0xf0, 0xf0,
         0xf0, 0xf0, 0xf0, 0xf0, 0xf0, 0xf0, 0xf0, 0xf0,
         0xf0, 0xf0, 0xf0, 0xf0, 0xf0, 0xf0, 0xf0, 0xf0,
         0xf0, 0xf0, 0xf0, 0xf0, 0xf0, 0xf0, 0xf0, 0xf0,
         0xf0, 0xf0, 0xf0, 0xf0, 0xf0, 0xf0, 0xf0, 0xf0,
         0xf0, 0xf0, 0xf0, 0xf0, 0xf0, 0xf0, 0xf0, 0xf0,
         0xf0, 0xf0, 0xf0, 0xf0, 0xf0, 0xf0, 0xf0, 0xf0,
         0xf0, 0xf0, 0xf0, 0xf0, 0xf0, 0xf0, 0xf0, 0xf0,
         0xf0, 0xf0, 0xf0, 0xf0, 0xf0, 0xf0, 0xf0, 0xf0,
         0xf0, 0xf0, 0xf0, 0xf0, 0xf0, 0xf0, 0xf0, 0xf0,
         0xf0, 0xf0, 0xf0, 0xf0, 0xf0, 0xf0, 0xf0, 0xf0,
         0xf0, 0xf0, 0xf0, 0xf0, 0xf0, 0xf0, 0xf0, 0xf0,
         0xf0, 0xf0, 0xf0, 0xf0, 0xf0, 0xf0, 0xf0, 0xf0,
         0xf0, 0xf0, 0xf0, 0xf0, 0xf0, 0xf0, 0xf0, 0xf0,
         0xf0, 0xf0, 0xf0, 0xf0, 0xf0, 0xf0, 0xf0, 0xf0,
         0xf0, 0xf0, 0xf0, 0xf0, 0xf0, 0xf0, 0xf0, 0xf0,
         0xf0, 0xf0, 0xf0, 0xf0, 0xf0, 0xf0, 0xf0, 0xf0,
         0xf0, 0xf0, 0xf0, 0xf0, 0xf0, 0xf0, 0xf0, 0xf0,
         0xf0, 0xf0, 0xf0, 0xf0, 0xf0, 0xf0, 0xf0, 0xf0,
         0xf0, 0xf0, 0xf0, 0xf0, 0xf0, 0xf0, 0xf0, 0xf0,
         0xf0, 0xf0, 0xf0, 0xf0, 0xf0, 0xf0, 0xf0, 0xf0,
         0xf0, 0xf0, 0xf0, 0xf0, 0xf0, 0xf0, 0xf0, 0xf0,
         0xf0, 0xf0, 0xf0, 0xf0, 0xf0, 0xf0, 0xf0, 0xf0,
         0xf0, 0xf0, 0xf0, 0xf0, 0xf0, 0xf0, 0xf0, 0xf0,
         0xf0, 0xf0, 0xf0, 0xf0, 0xf0, 0xf0, 0xf0, 0xf0,
         0xf0, 0xf0, 0xf0, 0xf0, 0xf0, 0xf0, 0xf0, 0xf0,
         0xf0, 0xf0, 0xf0, 0xf0, 0xf0, 0xf0, 0xf0, 0xf0,
         0xf0, 0xf0, 0xf0, 0xf0, 0xf0, 0xf0, 0xf0, 0xf0,
         0xf0, 0xf0, 0xf0, 0xf0, 0xf0, 0xf0, 0xf0, 0xf0,
         0xf0, 0xf0, 0xf0, 0xf0, 0xf0, 0xf0, 0xf0, 0xf0,
         0xf0, 0xf0, 0xf0, 0xf0, 0xf0, 0xf0, 0xf0, 0xf0},
         404},
      0,
      QCBOR_ERR_CONVERSION_UNDER_OVER_FLOW,
      0,
      QCBOR_ERR_NUMBER_SIGN_CONVERSION,
      -INFINITY,
      FLOAT_ERR_CODE_NO_FLOAT_HW(QCBOR_SUCCESS)
   },

   {
      "big float underflow [9223372036854775806, -9223372036854775806]",
      {(uint8_t[]){
         0xC5, 0x82,
            0x3B, 0x7f, 0xFF, 0xFF, 0xFF, 0xFF, 0xFF, 0xFF, 0xFE,
            0x1B, 0x7f, 0xFF, 0xFF, 0xFF, 0xFF, 0xFF, 0xFF, 0xFE}, 20},
      0,
      EXP_AND_MANTISSA_ERROR(QCBOR_ERR_CONVERSION_UNDER_OVER_FLOW),
      0,
      EXP_AND_MANTISSA_ERROR(QCBOR_ERR_CONVERSION_UNDER_OVER_FLOW),
      0,
      FLOAT_ERR_CODE_NO_FLOAT_HW(EXP_AND_MANTISSA_ERROR(QCBOR_SUCCESS))
   },

   {
      "bigfloat that evaluates to -INFINITY",
      {(uint8_t[]){
         0xC5, 0x82,
            0x1B, 0x70, 0x00, 0x00, 0x00, 0x00, 0x00, 0x00, 0x03,
            0xC3, 0x42, 0x01, 0x01}, 15},
      0,
      EXP_AND_MANTISSA_ERROR(QCBOR_ERR_CONVERSION_UNDER_OVER_FLOW),
      0,
      EXP_AND_MANTISSA_ERROR(QCBOR_ERR_NUMBER_SIGN_CONVERSION),
      -INFINITY,
      FLOAT_ERR_CODE_NO_FLOAT_HW(EXP_AND_MANTISSA_ERROR(QCBOR_SUCCESS))
   },
   {
      "Positive bignum 0xffff",
      {(uint8_t[]){0xC2, 0x42, 0xff, 0xff}, 4},
      65536-1,
      QCBOR_SUCCESS,
      0xffff,
      QCBOR_SUCCESS,
      65535.0,
      FLOAT_ERR_CODE_NO_FLOAT_HW(QCBOR_SUCCESS)
   },
#endif /* QCBOR_DISABLE_TAGS */
   {
      "Positive integer 18446744073709551615",
      {(uint8_t[]){0x1b, 0xff, 0xff, 0xff, 0xff, 0xff, 0xff, 0xff, 0xff}, 9},
      0,
      QCBOR_ERR_CONVERSION_UNDER_OVER_FLOW,
      18446744073709551615ULL,
      QCBOR_SUCCESS,
      18446744073709551615.0,
      FLOAT_ERR_CODE_NO_FLOAT_HW(QCBOR_SUCCESS)
   },

   {
      "Postive integer 0",
      {(uint8_t[]){0x0}, 1},
      0LL,
      QCBOR_SUCCESS,
      0ULL,
      QCBOR_SUCCESS,
      0.0,
      FLOAT_ERR_CODE_NO_FLOAT_HW(QCBOR_SUCCESS)
   },
   {
      "Negative integer -9223372036854775808",
      {(uint8_t[]){0x3b, 0x7f, 0xff, 0xff, 0xff, 0xff, 0xff, 0xff, 0xff}, 9},
      -9223372036854775807-1, // INT64_MIN
      QCBOR_SUCCESS,
      0ULL,
      QCBOR_ERR_NUMBER_SIGN_CONVERSION,
      -9223372036854775808.0,
      FLOAT_ERR_CODE_NO_FLOAT_HW(QCBOR_SUCCESS)
   },
   {
      "Negative integer -18446744073709551616",
      {(uint8_t[]){0x3b, 0xff, 0xff, 0xff, 0xff, 0xff, 0xff, 0xff, 0xff}, 9},
      0ULL,
      QCBOR_ERR_CONVERSION_UNDER_OVER_FLOW,
      0ULL,
      QCBOR_ERR_NUMBER_SIGN_CONVERSION,
      -18446744073709551616.0,
      FLOAT_ERR_CODE_NO_FLOAT_HW(QCBOR_SUCCESS)
   },
   {
      "Double Floating point value 100.3",
      {(uint8_t[]){0xfb, 0x40, 0x59, 0x13, 0x33, 0x33, 0x33, 0x33, 0x33}, 9},
      100L,
      FLOAT_ERR_CODE_NO_FLOAT_HW(QCBOR_SUCCESS),
      100ULL,
      FLOAT_ERR_CODE_NO_FLOAT_HW(QCBOR_SUCCESS),
      100.3,
      FLOAT_ERR_CODE_NO_FLOAT(QCBOR_SUCCESS),
   },
   {
      "Floating point value NaN 0xfa7fc00000",
      {(uint8_t[]){0xfa, 0x7f, 0xc0, 0x00, 0x00}, 5},
      0,
      FLOAT_ERR_CODE_NO_FLOAT_HW(QCBOR_ERR_FLOAT_EXCEPTION),
      0,
      FLOAT_ERR_CODE_NO_FLOAT_HW(QCBOR_ERR_FLOAT_EXCEPTION),
      NAN,
      FLOAT_ERR_CODE_NO_FLOAT_HW(QCBOR_SUCCESS),
   },
   {
      "half-precision Floating point value -4",
      {(uint8_t[]){0xf9, 0xc4, 0x00}, 3},
      // Normal case with all enabled.
      -4,
      FLOAT_ERR_CODE_NO_HALF_PREC_NO_FLOAT_HW(QCBOR_SUCCESS),
      0,
      FLOAT_ERR_CODE_NO_HALF_PREC_NO_FLOAT_HW(QCBOR_ERR_NUMBER_SIGN_CONVERSION),
      -4.0,
      FLOAT_ERR_CODE_NO_HALF_PREC(QCBOR_SUCCESS)
   },
   {
      "+inifinity single precision",
      {(uint8_t[]){0xfa, 0x7f, 0x80, 0x00, 0x00}, 5},
      0,
      FLOAT_ERR_CODE_NO_FLOAT_HW(QCBOR_ERR_FLOAT_EXCEPTION),
      0,
      FLOAT_ERR_CODE_NO_FLOAT_HW(QCBOR_ERR_CONVERSION_UNDER_OVER_FLOW),
      INFINITY,
      FLOAT_ERR_CODE_NO_FLOAT_HW(QCBOR_SUCCESS)
   },

};




static int32_t SetUpDecoder(QCBORDecodeContext *DCtx, UsefulBufC CBOR, UsefulBuf Pool)
{
   QCBORDecode_Init(DCtx, CBOR, QCBOR_DECODE_MODE_NORMAL);
#ifndef QCBOR_DISABLE_INDEFINITE_LENGTH_STRINGS
   if(QCBORDecode_SetMemPool(DCtx, Pool, 0)) {
      return 1;
   }
#else /* QCBOR_DISABLE_INDEFINITE_LENGTH_STRINGS */
   (void)Pool;
#endif /* QCBOR_DISABLE_INDEFINITE_LENGTH_STRINGS */
   return 0;
}


int32_t IntegerConvertTest(void)
{
   uint64_t uInt;


   const int nNumTests = C_ARRAY_COUNT(NumberConversions,
                                       struct NumberConversion);

   for(int nIndex = 0; nIndex < nNumTests; nIndex++) {
      const struct NumberConversion *pF = &NumberConversions[nIndex];

      // Set up the decoding context including a memory pool so that
      // indefinite length items can be checked
      QCBORDecodeContext DCtx;
      UsefulBuf_MAKE_STACK_UB(Pool, 100);

      /* ----- test conversion to int64_t ------ */
      if(SetUpDecoder(&DCtx, pF->CBOR, Pool)) {
         return (int32_t)(3333+nIndex);
      }

      int64_t nInt;
      QCBORDecode_GetInt64ConvertAll(&DCtx, 0xffff, &nInt);
      if(QCBORDecode_GetError(&DCtx) != pF->uErrorInt64) {
         return (int32_t)(2000+nIndex);
      }
      if(pF->uErrorInt64 == QCBOR_SUCCESS && pF->nConvertedToInt64 != nInt) {
         return (int32_t)(3000+nIndex);
      }

      /* ----- test conversion to uint64_t ------ */
      if(SetUpDecoder(&DCtx, pF->CBOR, Pool)) {
         return (int32_t)(3333+nIndex);
      }

      QCBORDecode_GetUInt64ConvertAll(&DCtx, 0xffff, &uInt);
      if(QCBORDecode_GetError(&DCtx) != pF->uErrorUint64) {
         return (int32_t)(4000+nIndex);
      }
      if(pF->uErrorUint64 == QCBOR_SUCCESS && pF->uConvertToUInt64 != uInt) {
         return (int32_t)(5000+nIndex);
      }

      /* ----- test conversion to double ------ */
       if(SetUpDecoder(&DCtx, pF->CBOR, Pool)) {
         return (int32_t)(3333+nIndex);
      }

#ifndef USEFULBUF_DISABLE_ALL_FLOAT
      double d;
      QCBORDecode_GetDoubleConvertAll(&DCtx, 0xffff, &d);
      if(QCBORDecode_GetError(&DCtx) != pF->uErrorDouble) {
         return (int32_t)(6000+nIndex);
      }
      if(pF->uErrorDouble == QCBOR_SUCCESS) {
         if(isnan(pF->dConvertToDouble)) {
            // NaN's can't be compared for equality. A NaN is
            // never equal to anything including another NaN
            if(!isnan(d)) {
               return (int32_t)(7000+nIndex);
            }
         } else {
            if(pF->dConvertToDouble != d) {
               return (int32_t)(8000+nIndex);
            }
         }
      }
#endif /* USEFULBUF_DISABLE_ALL_FLOAT */
   }

   return 0;
}

#ifndef QCBOR_DISABLE_INDEFINITE_LENGTH_STRINGS

int32_t CBORTestIssue134(void)
{
   QCBORDecodeContext DCtx;
   QCBORItem          Item;
   QCBORError         uCBORError;
   const uint8_t      spTestIssue134[] = { 0x5F, 0x40, 0xFF };

   QCBORDecode_Init(&DCtx,
                    UsefulBuf_FROM_BYTE_ARRAY_LITERAL(spTestIssue134),
                    QCBOR_DECODE_MODE_NORMAL);

   UsefulBuf_MAKE_STACK_UB(StringBuf, 200);
   QCBORDecode_SetMemPool(&DCtx, StringBuf, false);

   do {
      uCBORError = QCBORDecode_GetNext(&DCtx, &Item);
   } while (QCBOR_SUCCESS == uCBORError);

   uCBORError = QCBORDecode_Finish(&DCtx);

   return (int32_t)uCBORError;
}

#endif /* QCBOR_DISABLE_INDEFINITE_LENGTH_STRINGS */



static const uint8_t spSequenceTestInput[] = {
   /* 1. The valid date string "1985-04-12" */
   0x6a, '1','9','8','5','-','0','4','-','1','2', // Date string

   /* 2. */
   0x00,

   /* 3. A valid epoch date, 1400000000; Tue, 13 May 2014 16:53:20 GMT */
   0x1a, 0x53, 0x72, 0x4E, 0x00,

   /* 4. */
   0x62, 'h', 'i',
};


int32_t CBORSequenceDecodeTests(void)
{
   QCBORDecodeContext DCtx;
   QCBORItem          Item;
   QCBORError         uCBORError;
   size_t             uConsumed;

   // --- Test a sequence with extra bytes ---

   QCBORDecode_Init(&DCtx,
                    UsefulBuf_FROM_BYTE_ARRAY_LITERAL(spSequenceTestInput),
                    QCBOR_DECODE_MODE_NORMAL);

   // Get 1.
   uCBORError = QCBORDecode_GetNext(&DCtx, &Item);
   if(uCBORError != QCBOR_SUCCESS) {
      return 1;
   }
   if(Item.uDataType != QCBOR_TYPE_TEXT_STRING ) {
      return 2;
   }

   uCBORError = QCBORDecode_PartialFinish(&DCtx, &uConsumed);
   if(uCBORError != QCBOR_ERR_EXTRA_BYTES ||
      uConsumed != 11) {
      return 102;
   }

   // Get 2.
   uCBORError = QCBORDecode_GetNext(&DCtx, &Item);
   if(uCBORError != QCBOR_SUCCESS) {
      return 66;
   }

   uCBORError = QCBORDecode_PartialFinish(&DCtx, &uConsumed);
   if(uCBORError != QCBOR_ERR_EXTRA_BYTES ||
      uConsumed != 12) {
      return 102;
   }

   // Get 3.
   uCBORError = QCBORDecode_GetNext(&DCtx, &Item);
   if(uCBORError != QCBOR_SUCCESS) {
      return 2;
   }
   if(Item.uDataType != QCBOR_TYPE_INT64) {
      return 3;
   }

   // A sequence can have stuff at the end that may
   // or may not be valid CBOR. The protocol decoder knows
   // when to stop by definition of the protocol, not
   // when the top-level map or array is ended.
   // Finish still has to be called to know that
   // maps and arrays (if there were any) were closed
   // off correctly. When called like this it
   // must return the error QCBOR_ERR_EXTRA_BYTES.
   uCBORError = QCBORDecode_Finish(&DCtx);
   if(uCBORError != QCBOR_ERR_EXTRA_BYTES) {
      return 4;
   }

   // --- Test an empty input ----
   uint8_t empty[1];
   UsefulBufC Empty = {empty, 0};
   QCBORDecode_Init(&DCtx,
                    Empty,
                    QCBOR_DECODE_MODE_NORMAL);

   uCBORError = QCBORDecode_Finish(&DCtx);
   if(uCBORError != QCBOR_SUCCESS) {
      return 5;
   }


   // --- Sequence with unclosed indefinite length array ---
   static const uint8_t xx[] = {0x01, 0x9f, 0x02};

   QCBORDecode_Init(&DCtx,
                    UsefulBuf_FROM_BYTE_ARRAY_LITERAL(xx),
                    QCBOR_DECODE_MODE_NORMAL);

   // Get the first item
   uCBORError = QCBORDecode_GetNext(&DCtx, &Item);
   if(uCBORError != QCBOR_SUCCESS) {
      return 7;
   }
   if(Item.uDataType != QCBOR_TYPE_INT64) {
      return 8;
   }

   // Get a second item
   uCBORError = QCBORDecode_GetNext(&DCtx, &Item);
#ifndef QCBOR_DISABLE_INDEFINITE_LENGTH_ARRAYS
   if(uCBORError != QCBOR_SUCCESS) {
      return 9;
   }
   if(Item.uDataType != QCBOR_TYPE_ARRAY) {
      return 10;
   }

   // Try to finish before consuming all bytes to confirm
   // that the still-open error is returned.
   uCBORError = QCBORDecode_Finish(&DCtx);
   if(uCBORError != QCBOR_ERR_ARRAY_OR_MAP_UNCONSUMED) {
      return 11;
   }
#else /* QCBOR_DISABLE_INDEFINITE_LENGTH_STRINGS */
   if(uCBORError != QCBOR_ERR_INDEF_LEN_ARRAYS_DISABLED) {
      return 20;
   }
#endif /* QCBOR_DISABLE_INDEFINITE_LENGTH_STRINGS */


   // --- Sequence with a closed indefinite length array ---
   static const uint8_t yy[] = {0x01, 0x9f, 0xff};

   QCBORDecode_Init(&DCtx,
                    UsefulBuf_FROM_BYTE_ARRAY_LITERAL(yy),
                    QCBOR_DECODE_MODE_NORMAL);

   // Get the first item
   uCBORError = QCBORDecode_GetNext(&DCtx, &Item);
   if(uCBORError != QCBOR_SUCCESS) {
      return 12;
   }
   if(Item.uDataType != QCBOR_TYPE_INT64) {
      return 13;
   }

   // Get a second item
   uCBORError = QCBORDecode_GetNext(&DCtx, &Item);
#ifndef QCBOR_DISABLE_INDEFINITE_LENGTH_ARRAYS

   if(uCBORError != QCBOR_SUCCESS) {
      return 14;
   }
   if(Item.uDataType != QCBOR_TYPE_ARRAY) {
      return 15;
   }

   // Try to finish before consuming all bytes to confirm
   // that the still-open error is returned.
   uCBORError = QCBORDecode_Finish(&DCtx);
   if(uCBORError != QCBOR_SUCCESS) {
      return 16;
   }
#else /* QCBOR_DISABLE_INDEFINITE_LENGTH_STRINGS */
   if(uCBORError != QCBOR_ERR_INDEF_LEN_ARRAYS_DISABLED) {
      return 20;
   }
#endif /* QCBOR_DISABLE_INDEFINITE_LENGTH_STRINGS */


   return 0;
}



int32_t IntToTests(void)
{
   int nErrCode;
   int32_t n32;
   int16_t n16;
   int8_t n8;
   uint32_t u32;
   uint16_t u16;
   uint8_t u8;
   uint64_t u64;

   nErrCode = QCBOR_Int64ToInt32(1, &n32);
   if(nErrCode == -1 || n32 != 1) {
      return 1;
   }

   nErrCode = QCBOR_Int64ToInt32((int64_t)INT32_MAX, &n32);
   if(nErrCode == -1 || n32 != INT32_MAX) {
      return 2;
   }

   nErrCode = QCBOR_Int64ToInt32((int64_t)INT32_MIN, &n32);
   if(nErrCode == -1 || n32 != INT32_MIN) {
      return 3;
   }

   nErrCode = QCBOR_Int64ToInt32(((int64_t)INT32_MAX)+1, &n32);
   if(nErrCode != -1) {
      return 4;
   }

   nErrCode = QCBOR_Int64ToInt32(((int64_t)INT32_MIN)-1, &n32);
   if(nErrCode != -1) {
      return 5;
   }


   nErrCode = QCBOR_Int64ToInt16((int64_t)INT16_MAX, &n16);
   if(nErrCode == -1 || n16 != INT16_MAX) {
      return 6;
   }

   nErrCode = QCBOR_Int64ToInt16((int64_t)INT16_MIN, &n16);
   if(nErrCode == -1 || n16 != INT16_MIN) {
      return 7;
   }

   nErrCode = QCBOR_Int64ToInt16(1, &n16);
   if(nErrCode == -1 || n16 != 1) {
      return 8;
   }

   nErrCode = QCBOR_Int64ToInt16(((int64_t)INT16_MAX)+1, &n16);
   if(nErrCode != -1) {
      return 9;
   }

   nErrCode = QCBOR_Int64ToInt16(((int64_t)INT16_MIN)-1, &n16);
   if(nErrCode != -1) {
      return 10;
   }


   nErrCode = QCBOR_Int64ToInt8(1, &n8);
   if(nErrCode == -1 || n8 != 1) {
      return 11;
   }

   nErrCode = QCBOR_Int64ToInt8((int64_t)INT8_MAX, &n8);
   if(nErrCode == -1 || n8 != INT8_MAX) {
      return 12;
   }

   nErrCode = QCBOR_Int64ToInt8((int64_t)INT8_MIN, &n8);
   if(nErrCode == -1 || n8 != INT8_MIN) {
      return 13;
   }

   nErrCode = QCBOR_Int64ToInt8(((int64_t)INT8_MAX)+1, &n8);
   if(nErrCode != -1) {
      return 14;
   }

   nErrCode = QCBOR_Int64ToInt8(((int64_t)INT8_MIN)-1, &n8);
   if(nErrCode != -1) {
      return 15;
   }


   nErrCode = QCBOR_Int64ToUInt32(1, &u32);
   if(nErrCode == -1 || u32 != 1) {
      return 16;
   }

   nErrCode = QCBOR_Int64ToUInt32((int64_t)UINT32_MAX, &u32);
   if(nErrCode == -1 || u32 != UINT32_MAX) {
      return 17;
   }

   nErrCode = QCBOR_Int64ToUInt32((int64_t)0, &u32);
   if(nErrCode == -1 || u32 != 0) {
      return 18;
   }

   nErrCode = QCBOR_Int64ToUInt32(((int64_t)UINT32_MAX)+1, &u32);
   if(nErrCode != -1) {
      return 19;
   }

   nErrCode = QCBOR_Int64ToUInt32((int64_t)-1, &u32);
   if(nErrCode != -1) {
      return 20;
   }


   nErrCode = QCBOR_Int64UToInt16((int64_t)UINT16_MAX, &u16);
   if(nErrCode == -1 || u16 != UINT16_MAX) {
      return 21;
   }

   nErrCode = QCBOR_Int64UToInt16((int64_t)0, &u16);
   if(nErrCode == -1 || u16 != 0) {
      return 22;
   }

   nErrCode = QCBOR_Int64UToInt16(1, &u16);
   if(nErrCode == -1 || u16 != 1) {
      return 23;
   }

   nErrCode = QCBOR_Int64UToInt16(((int64_t)UINT16_MAX)+1, &u16);
   if(nErrCode != -1) {
      return 24;
   }

   nErrCode = QCBOR_Int64UToInt16((int64_t)-1, &u16);
   if(nErrCode != -1) {
      return 25;
   }


   nErrCode = QCBOR_Int64ToUInt8((int64_t)UINT8_MAX, &u8);
   if(nErrCode == -1 || u8 != UINT8_MAX) {
      return 26;
   }

   nErrCode = QCBOR_Int64ToUInt8((int64_t)0, &u8);
   if(nErrCode == -1 || u8 != 0) {
      return 27;
   }

   nErrCode = QCBOR_Int64ToUInt8(1, &u8);
   if(nErrCode == -1 || u8 != 1) {
      return 28;
   }

   nErrCode = QCBOR_Int64ToUInt8(((int64_t)UINT16_MAX)+1, &u8);
   if(nErrCode != -1) {
      return 29;
   }

   nErrCode = QCBOR_Int64ToUInt8((int64_t)-1, &u8);
   if(nErrCode != -1) {
      return 30;
   }


   nErrCode = QCBOR_Int64ToUInt64(1, &u64);
   if(nErrCode == -1 || u64 != 1) {
      return 31;
   }

   nErrCode = QCBOR_Int64ToUInt64(INT64_MAX, &u64);
   if(nErrCode == -1 || u64 != INT64_MAX) {
      return 32;
   }

   nErrCode = QCBOR_Int64ToUInt64((int64_t)0, &u64);
   if(nErrCode == -1 || u64 != 0) {
      return 33;
   }

   nErrCode = QCBOR_Int64ToUInt64((int64_t)-1, &u64);
   if(nErrCode != -1) {
      return 34;
   }

   return 0;
}




/*
A sequence with
  A wrapping bstr
    containing a map
      1
      2
    A wrapping bstr
       containing an array
          3
          wrapping bstr
             4
          5
    6
  array
     7
     8
 */

static UsefulBufC EncodeBstrWrapTestData(UsefulBuf OutputBuffer)
{
   UsefulBufC         Encoded;
   QCBOREncodeContext EC;
   QCBORError         uErr;

   QCBOREncode_Init(&EC, OutputBuffer);

   QCBOREncode_BstrWrap(&EC);
     QCBOREncode_OpenMap(&EC);
       QCBOREncode_AddInt64ToMapN(&EC, 100, 1);
       QCBOREncode_AddInt64ToMapN(&EC, 200, 2);
     QCBOREncode_CloseMap(&EC);
     QCBOREncode_BstrWrap(&EC);
       QCBOREncode_OpenArray(&EC);
         QCBOREncode_AddInt64(&EC, 3);
         QCBOREncode_BstrWrap(&EC);
           QCBOREncode_AddInt64(&EC, 4);
         QCBOREncode_CloseBstrWrap(&EC, NULL);
         QCBOREncode_AddInt64(&EC, 5);
       QCBOREncode_CloseArray(&EC);
     QCBOREncode_CloseBstrWrap(&EC, NULL);
     QCBOREncode_AddInt64(&EC, 6);
   QCBOREncode_CloseBstrWrap(&EC, NULL);
   QCBOREncode_OpenArray(&EC);
     QCBOREncode_AddInt64(&EC, 7);
     QCBOREncode_AddInt64(&EC, 8);
   QCBOREncode_CloseArray(&EC);

   uErr = QCBOREncode_Finish(&EC, &Encoded);
   if(uErr) {
      Encoded = NULLUsefulBufC;
   }

   return Encoded;
}

/* h'FF' */
static const uint8_t spBreakInByteString[] = {
   0x41, 0xff
};


int32_t EnterBstrTest(void)
{
   UsefulBuf_MAKE_STACK_UB(OutputBuffer, 100);

   QCBORDecodeContext DC;

   QCBORDecode_Init(&DC, EncodeBstrWrapTestData(OutputBuffer), 0);

   int64_t n1, n2, n3, n4, n5, n6, n7, n8;


   QCBORDecode_EnterBstrWrapped(&DC, QCBOR_TAG_REQUIREMENT_NOT_A_TAG, NULL);
     QCBORDecode_EnterMap(&DC, NULL);
       QCBORDecode_GetInt64InMapN(&DC, 100, &n1);
       QCBORDecode_GetInt64InMapN(&DC, 200, &n2);
     QCBORDecode_ExitMap(&DC);
     QCBORDecode_EnterBstrWrapped(&DC, QCBOR_TAG_REQUIREMENT_NOT_A_TAG, NULL);
       QCBORDecode_EnterArray(&DC, NULL);
         QCBORDecode_GetInt64(&DC, &n3);
         QCBORDecode_EnterBstrWrapped(&DC, QCBOR_TAG_REQUIREMENT_NOT_A_TAG, NULL);
           QCBORDecode_GetInt64(&DC, &n4);
         QCBORDecode_ExitBstrWrapped(&DC);
         QCBORDecode_GetInt64(&DC, &n5);
       QCBORDecode_ExitArray(&DC);
     QCBORDecode_ExitBstrWrapped(&DC);
     QCBORDecode_GetInt64(&DC, &n6);
   QCBORDecode_ExitBstrWrapped(&DC);
   QCBORDecode_EnterArray(&DC, NULL);
     QCBORDecode_GetInt64(&DC, &n7);
     QCBORDecode_GetInt64(&DC, &n8);
   QCBORDecode_ExitArray(&DC);

   QCBORError uErr = QCBORDecode_Finish(&DC);
   if(uErr) {
      return (int32_t)uErr;
   }


   /* Enter and exit byte string wrapped CBOR that is bad. It has just a break.
    * Successful because no items are fetched from byte string.
    */
   QCBORDecode_Init(&DC,
                    UsefulBuf_FROM_BYTE_ARRAY_LITERAL(spBreakInByteString),
                    0);
   QCBORDecode_EnterBstrWrapped(&DC, QCBOR_TAG_REQUIREMENT_NOT_A_TAG, NULL);
   uErr = QCBORDecode_GetError(&DC);
   if(uErr) {
      return 100 + (int32_t)uErr;
   }

   QCBORDecode_ExitBstrWrapped(&DC);
   uErr = QCBORDecode_GetError(&DC);
   if(uErr) {
      return 200 + (int32_t)uErr;
   }

   /* Try to get item that is a break out of a byte string wrapped CBOR.
    * It fails because there should be no break.
    */
   QCBORDecode_Init(&DC,
                    UsefulBuf_FROM_BYTE_ARRAY_LITERAL(spBreakInByteString),
                    0);
   QCBORDecode_EnterBstrWrapped(&DC, QCBOR_TAG_REQUIREMENT_NOT_A_TAG, NULL);
   QCBORItem Item;
   uErr = QCBORDecode_GetNext(&DC, &Item);
   if(uErr != QCBOR_ERR_BAD_BREAK) {
      return 300 + (int32_t)uErr;
   }

   return 0;
}




static const uint8_t spTaggedTypes[] = {
   0xb2,

      // Date string
      0x00,
      0xc0, 0x74, 0x32, 0x30, 0x30, 0x33, 0x2D, 0x31, 0x32, 0x2D,
      0x31, 0x33, 0x54, 0x31, 0x38, 0x3A, 0x33, 0x30, 0x3A, 0x30,
      0x32, 0x5A,

      0x01,
      0x74, 0x32, 0x30, 0x30, 0x33, 0x2D, 0x31, 0x32, 0x2D, 0x31,
      0x33, 0x54, 0x31, 0x38, 0x3A, 0x33, 0x30, 0x3A, 0x30, 0x32,
      0x5A,

      // Bignum
      10,
      0xC2, 0x4A, 0x01, 0x02, 0x03, 0x04, 0x05, 0x06, 0x07, 0x08,
      0x09, 0x10,

      11,
      0xC3, 0x4A, 0x01, 0x02, 0x03, 0x04, 0x05, 0x06, 0x07, 0x08,
      0x09, 0x10,

      // URL
      20,
      0xd8, 0x20, 0x6f, 0x68, 0x74, 0x74, 0x70, 0x3A, 0x2F, 0x2F,
      0x63, 0x62, 0x6F, 0x72, 0x2E, 0x6D, 0x65, 0x2F,

      21,
      0x6f, 0x68, 0x74, 0x74, 0x70, 0x3A, 0x2F, 0x2F, 0x63, 0x62,
      0x6F, 0x72, 0x2E, 0x6D, 0x65, 0x2F,

      // B64
      0x18, 0x1e,
      0xd8, 0x22, 0x6c, 0x63, 0x47, 0x78, 0x6C, 0x59, 0x58, 0x4E,
      0x31, 0x63, 0x6D, 0x55, 0x75,

      0x18, 0x1f,
      0x6c, 0x63, 0x47, 0x78, 0x6C, 0x59, 0x58, 0x4E, 0x31, 0x63,
      0x6D, 0x55, 0x75,

      // B64URL
      0x18, 0x28,
      0xd8, 0x21, 0x6c, 0x63, 0x47, 0x78, 0x6C, 0x59, 0x58, 0x4E,
      0x31, 0x63, 0x6D, 0x55, 0x75,

      0x18, 0x29,
      0x6c, 0x63, 0x47, 0x78, 0x6C, 0x59, 0x58, 0x4E, 0x31, 0x63,
      0x6D, 0x55, 0x75,

      // Regex
      0x18, 0x32,
      0xd8, 0x23, 0x68, 0x31, 0x30, 0x30, 0x5C, 0x73, 0x2A, 0x6D,
      0x6B,

      0x18, 0x33,
      0x68, 0x31, 0x30, 0x30, 0x5C, 0x73, 0x2A, 0x6D, 0x6B,

      // MIME
      0x18, 0x3c,
      0xd8, 0x24, 0x72, 0x4D, 0x49, 0x4D, 0x45, 0x2D, 0x56, 0x65,
      0x72, 0x73, 0x69, 0x6F, 0x6E, 0x3A, 0x20, 0x31, 0x2E, 0x30,
      0x0A,

      0x18, 0x3d,
      0x72, 0x4D, 0x49, 0x4D, 0x45, 0x2D, 0x56, 0x65, 0x72, 0x73,
      0x69, 0x6F, 0x6E, 0x3A, 0x20, 0x31, 0x2E, 0x30, 0x0A,

      0x18, 0x3e,
      0xd9, 0x01, 0x01, 0x52, 0x4D, 0x49, 0x4D, 0x45, 0x2D, 0x56,
      0x65, 0x72, 0x73, 0x69, 0x6F, 0x6E, 0x3A, 0x20, 0x31, 0x2E,
      0x30, 0x0A,

      0x18, 0x3f,
      0x52, 0x4D, 0x49, 0x4D, 0x45, 0x2D, 0x56, 0x65, 0x72, 0x73,
      0x69, 0x6F, 0x6E, 0x3A, 0x20, 0x31, 0x2E, 0x30, 0x0A,

      // UUID
      0x18, 0x46,
      0xd8, 0x25, 0x50, 0x53, 0x4D, 0x41, 0x52, 0x54, 0x43, 0x53,
      0x4C, 0x54, 0x54, 0x43, 0x46, 0x49, 0x43, 0x41, 0x32,

      0x18, 0x47,
      0x50, 0x53, 0x4D, 0x41, 0x52, 0x54, 0x43, 0x53, 0x4C, 0x54,
      0x54, 0x43, 0x46, 0x49, 0x43, 0x41, 0x32
};

int32_t DecodeTaggedTypeTests(void)
{
   QCBORDecodeContext DC;
   QCBORError         uErr;

   QCBORDecode_Init(&DC, UsefulBuf_FROM_BYTE_ARRAY_LITERAL(spTaggedTypes), 0);

   UsefulBufC String;
   bool       bNeg;

   QCBORDecode_EnterMap(&DC, NULL);
   QCBORDecode_GetDateStringInMapN(&DC, 0, QCBOR_TAG_REQUIREMENT_TAG, &String);
   QCBORDecode_GetDateStringInMapN(&DC, 0, QCBOR_TAG_REQUIREMENT_OPTIONAL_TAG, &String);
   if(QCBORDecode_GetError(&DC) != QCBOR_SUCCESS) {
      return 1;
   }
   QCBORDecode_GetDateStringInMapN(&DC, 0, QCBOR_TAG_REQUIREMENT_NOT_A_TAG, &String);
   if(QCBORDecode_GetAndResetError(&DC) != QCBOR_ERR_UNEXPECTED_TYPE) {
      return 2;
   }
   QCBORDecode_GetDateStringInMapN(&DC, 1, QCBOR_TAG_REQUIREMENT_TAG, &String);
   if(QCBORDecode_GetAndResetError(&DC) != QCBOR_ERR_UNEXPECTED_TYPE) {
      return 3;
   }
   QCBORDecode_GetDateStringInMapN(&DC, 1, QCBOR_TAG_REQUIREMENT_OPTIONAL_TAG, &String);
   QCBORDecode_GetDateStringInMapN(&DC, 1, QCBOR_TAG_REQUIREMENT_NOT_A_TAG, &String);
   if(QCBORDecode_GetAndResetError(&DC) != QCBOR_SUCCESS) {
      return 4;
   }
   QCBORDecode_GetDateStringInMapSZ(&DC, "xxx", QCBOR_TAG_REQUIREMENT_OPTIONAL_TAG, &String);
   if(QCBORDecode_GetAndResetError(&DC) != QCBOR_ERR_LABEL_NOT_FOUND) {
      return 5;
   }

   QCBORDecode_GetBignumInMapN(&DC, 10, QCBOR_TAG_REQUIREMENT_TAG, &String, &bNeg);
   if(QCBORDecode_GetAndResetError(&DC) != QCBOR_SUCCESS ||
      bNeg != false) {
      return 10;
   }
   QCBORDecode_GetBignumInMapN(&DC, 11, QCBOR_TAG_REQUIREMENT_TAG, &String, &bNeg);
   if(QCBORDecode_GetAndResetError(&DC) != QCBOR_SUCCESS ||
      bNeg != true) {
      return 11;
   }
   QCBORDecode_GetBignumInMapN(&DC, 11, QCBOR_TAG_REQUIREMENT_NOT_A_TAG, &String, &bNeg);
   if(QCBORDecode_GetAndResetError(&DC) != QCBOR_ERR_UNEXPECTED_TYPE) {
      return 12;
   }
   QCBORDecode_GetBignumInMapN(&DC, 14, QCBOR_TAG_REQUIREMENT_NOT_A_TAG, &String, &bNeg);
   if(QCBORDecode_GetAndResetError(&DC) != QCBOR_ERR_LABEL_NOT_FOUND) {
      return 13;
   }
   QCBORDecode_GetBignumInMapSZ(&DC, "xxx", QCBOR_TAG_REQUIREMENT_NOT_A_TAG, &String, &bNeg);
   if(QCBORDecode_GetAndResetError(&DC) != QCBOR_ERR_LABEL_NOT_FOUND) {
      return 14;
   }

   QCBORDecode_GetURIInMapN(&DC, 20, QCBOR_TAG_REQUIREMENT_TAG, &String);
   if(QCBORDecode_GetAndResetError(&DC) != QCBOR_SUCCESS) {
      return 20;
   }
   QCBORDecode_GetURIInMapN(&DC, 21, QCBOR_TAG_REQUIREMENT_NOT_A_TAG, &String);
   if(QCBORDecode_GetAndResetError(&DC) != QCBOR_SUCCESS) {
      return 21;
   }
   QCBORDecode_GetURIInMapN(&DC, 22, QCBOR_TAG_REQUIREMENT_TAG, &String);
   if(QCBORDecode_GetAndResetError(&DC) != QCBOR_ERR_LABEL_NOT_FOUND) {
      return 22;
   }
   QCBORDecode_GetURIInMapSZ(&DC, "xxx", QCBOR_TAG_REQUIREMENT_TAG, &String);
   if(QCBORDecode_GetAndResetError(&DC) != QCBOR_ERR_LABEL_NOT_FOUND) {
      return 23;
   }

#ifndef QCBOR_DISABLE_UNCOMMON_TAGS
   QCBORDecode_GetB64InMapN(&DC, 30, QCBOR_TAG_REQUIREMENT_TAG, &String);
   if(QCBORDecode_GetAndResetError(&DC) != QCBOR_SUCCESS) {
      return 30;
   }
#endif
   QCBORDecode_GetB64InMapN(&DC, 31, QCBOR_TAG_REQUIREMENT_NOT_A_TAG, &String);
   if(QCBORDecode_GetAndResetError(&DC) != QCBOR_SUCCESS) {
      return 31;
   }
   QCBORDecode_GetB64InMapN(&DC, 32, QCBOR_TAG_REQUIREMENT_NOT_A_TAG, &String);
   if(QCBORDecode_GetAndResetError(&DC) != QCBOR_ERR_LABEL_NOT_FOUND) {
      return 32;
   }
   QCBORDecode_GetB64InMapSZ(&DC, "xxx", QCBOR_TAG_REQUIREMENT_NOT_A_TAG, &String);
   if(QCBORDecode_GetAndResetError(&DC) != QCBOR_ERR_LABEL_NOT_FOUND) {
      return 33;
   }

#ifndef QCBOR_DISABLE_UNCOMMON_TAGS
   QCBORDecode_GetB64URLInMapN(&DC, 40, QCBOR_TAG_REQUIREMENT_TAG, &String);
   if(QCBORDecode_GetAndResetError(&DC) != QCBOR_SUCCESS) {
      return 40;
   }
#endif
   QCBORDecode_GetB64URLInMapN(&DC, 41, QCBOR_TAG_REQUIREMENT_NOT_A_TAG, &String);
   if(QCBORDecode_GetAndResetError(&DC) != QCBOR_SUCCESS) {
      return 41;
   }
   QCBORDecode_GetB64URLInMapN(&DC, 42, QCBOR_TAG_REQUIREMENT_NOT_A_TAG, &String);
   if(QCBORDecode_GetAndResetError(&DC) != QCBOR_ERR_LABEL_NOT_FOUND) {
      return 42;
   }
   QCBORDecode_GetB64URLInMapSZ(&DC, "xxx", QCBOR_TAG_REQUIREMENT_NOT_A_TAG, &String);
   if(QCBORDecode_GetAndResetError(&DC) != QCBOR_ERR_LABEL_NOT_FOUND) {
      return 43;
   }

#ifndef QCBOR_DISABLE_UNCOMMON_TAGS
   QCBORDecode_GetRegexInMapN(&DC, 50, QCBOR_TAG_REQUIREMENT_TAG, &String);
   if(QCBORDecode_GetAndResetError(&DC) != QCBOR_SUCCESS) {
      return 50;
   }
#endif
   QCBORDecode_GetRegexInMapN(&DC, 51, QCBOR_TAG_REQUIREMENT_NOT_A_TAG, &String);
   if(QCBORDecode_GetAndResetError(&DC) != QCBOR_SUCCESS) {
      return 51;
   }
   QCBORDecode_GetRegexInMapN(&DC, 52, QCBOR_TAG_REQUIREMENT_TAG, &String);
   if(QCBORDecode_GetAndResetError(&DC) != QCBOR_ERR_LABEL_NOT_FOUND) {
      return 52;
   }
   QCBORDecode_GetRegexInMapSZ(&DC, "xxx", QCBOR_TAG_REQUIREMENT_TAG, &String);
   if(QCBORDecode_GetAndResetError(&DC) != QCBOR_ERR_LABEL_NOT_FOUND) {
      return 53;
   }

#ifndef QCBOR_DISABLE_UNCOMMON_TAGS
   // MIME
   bool bIsNot7Bit;
   QCBORDecode_GetMIMEMessageInMapN(&DC, 60, QCBOR_TAG_REQUIREMENT_TAG, &String, &bIsNot7Bit);
   if(QCBORDecode_GetAndResetError(&DC) != QCBOR_SUCCESS ||
      bIsNot7Bit == true) {
      return 60;
   }
   QCBORDecode_GetMIMEMessageInMapN(&DC, 61, QCBOR_TAG_REQUIREMENT_NOT_A_TAG, &String, &bIsNot7Bit);
   if(QCBORDecode_GetAndResetError(&DC) != QCBOR_SUCCESS ||
      bIsNot7Bit == true) {
      return 61;
   }
   QCBORDecode_GetMIMEMessageInMapN(&DC, 62, QCBOR_TAG_REQUIREMENT_TAG, &String, &bIsNot7Bit);
   if(QCBORDecode_GetAndResetError(&DC) != QCBOR_SUCCESS ||
      bIsNot7Bit == false) {
      return 62;
   }
   QCBORDecode_GetMIMEMessageInMapN(&DC, 63, QCBOR_TAG_REQUIREMENT_NOT_A_TAG, &String, &bIsNot7Bit);
   if(QCBORDecode_GetAndResetError(&DC) != QCBOR_SUCCESS ||
      bIsNot7Bit == false) {
      return 63;
   }
   QCBORDecode_GetMIMEMessageInMapN(&DC, 64, QCBOR_TAG_REQUIREMENT_TAG, &String, &bNeg);
   if(QCBORDecode_GetAndResetError(&DC) != QCBOR_ERR_LABEL_NOT_FOUND) {
      return 64;
   }
   QCBORDecode_GetMIMEMessageInMapSZ(&DC, "zzz", QCBOR_TAG_REQUIREMENT_TAG, &String, &bNeg);
   if(QCBORDecode_GetAndResetError(&DC) != QCBOR_ERR_LABEL_NOT_FOUND) {
      return 65;
   }


   QCBORDecode_GetBinaryUUIDInMapN(&DC, 70, QCBOR_TAG_REQUIREMENT_TAG, &String);
   if(QCBORDecode_GetAndResetError(&DC) != QCBOR_SUCCESS) {
      return 70;
   }
#endif /* #ifndef QCBOR_DISABLE_UNCOMMON_TAGS */

   QCBORDecode_GetBinaryUUIDInMapN(&DC, 71, QCBOR_TAG_REQUIREMENT_NOT_A_TAG, &String);
   if(QCBORDecode_GetAndResetError(&DC) != QCBOR_SUCCESS) {
      return 71;
   }
   QCBORDecode_GetBinaryUUIDInMapN(&DC, 72, QCBOR_TAG_REQUIREMENT_TAG, &String);
   if(QCBORDecode_GetAndResetError(&DC) != QCBOR_ERR_LABEL_NOT_FOUND) {
      return 72;
   }
   QCBORDecode_GetBinaryUUIDInMapSZ(&DC, "xxx", QCBOR_TAG_REQUIREMENT_TAG, &String);
   if(QCBORDecode_GetAndResetError(&DC) != QCBOR_ERR_LABEL_NOT_FOUND) {
      return 73;
   }

   // Improvement: add some more error test cases

   QCBORDecode_ExitMap(&DC);

   uErr = QCBORDecode_Finish(&DC);
   if(uErr != QCBOR_SUCCESS) {
      return 100;
   }

   return 0;
}




/*
   [
      "aaaaaaaaaa",
      {}
   ]
 */
static const uint8_t spTooLarge1[] = {
   0x9f,
   0x6a, 0x61, 0x61, 0x61, 0x61, 0x61, 0x61, 0x61, 0x61, 0x61, 0x61,
   0xa0,
   0xff
};

/*
   [
      {
         0: "aaaaaaaaaa"
      }
    ]
 */
static const uint8_t spTooLarge2[] = {
   0x9f,
   0xa1,
   0x00,
   0x6a, 0x61, 0x61, 0x61, 0x61, 0x61, 0x61, 0x61, 0x61, 0x61, 0x61,
   0xff
};

/*
   h'A1006A61616161616161616161'

   {
      0: "aaaaaaaaaa"
   }
 */
static const uint8_t spTooLarge3[] = {
   0x4d,
   0xa1,
   0x00,
   0x6a, 0x61, 0x61, 0x61, 0x61, 0x61, 0x61, 0x61, 0x61, 0x61, 0x61,
};

int32_t TooLargeInputTest(void)
{
   QCBORDecodeContext DC;
   QCBORError         uErr;
   UsefulBufC         String;

   // These tests require a build with QCBOR_MAX_DECODE_INPUT_SIZE set
   // to 10 There's not really any way to test this error
   // condition. The error condition is not complex, so setting
   // QCBOR_MAX_DECODE_INPUT_SIZE gives an OK test.

   // The input CBOR is only too large because the
   // QCBOR_MAX_DECODE_INPUT_SIZE is 10.
   //
   // This test is disabled for the normal test runs because of the
   // special build requirement.


   // Tests the start of a map being too large
   QCBORDecode_Init(&DC, UsefulBuf_FROM_BYTE_ARRAY_LITERAL(spTooLarge1), QCBOR_DECODE_MODE_NORMAL);
   QCBORDecode_EnterArray(&DC, NULL);
   QCBORDecode_GetTextString(&DC, &String);
   uErr = QCBORDecode_GetError(&DC);
   if(uErr != QCBOR_SUCCESS) {
      return 1;
   }
   QCBORDecode_EnterMap(&DC, NULL);
   uErr = QCBORDecode_GetError(&DC);
   if(uErr != QCBOR_ERR_INPUT_TOO_LARGE) {
      return 2;
   }

   // Tests the end of a map being too large
   QCBORDecode_Init(&DC, UsefulBuf_FROM_BYTE_ARRAY_LITERAL(spTooLarge2), QCBOR_DECODE_MODE_NORMAL);
   QCBORDecode_EnterArray(&DC, NULL);
   QCBORDecode_EnterMap(&DC, NULL);
   uErr = QCBORDecode_GetError(&DC);
   if(uErr != QCBOR_SUCCESS) {
      return 3;
   }
   QCBORDecode_ExitMap(&DC);
   uErr = QCBORDecode_GetError(&DC);
   if(uErr != QCBOR_ERR_INPUT_TOO_LARGE) {
      return 4;
   }

   // Tests the entire input CBOR being too large when processing bstr wrapping
   QCBORDecode_Init(&DC, UsefulBuf_FROM_BYTE_ARRAY_LITERAL(spTooLarge3), QCBOR_DECODE_MODE_NORMAL);
   QCBORDecode_EnterBstrWrapped(&DC, QCBOR_TAG_REQUIREMENT_NOT_A_TAG, NULL);
   uErr = QCBORDecode_GetError(&DC);
   if(uErr != QCBOR_ERR_INPUT_TOO_LARGE) {
      return 5;
   }

   return 0;
}


#ifndef QCBOR_DISABLE_INDEFINITE_LENGTH_STRINGS

/*
 An array of three map entries
 1) Indefinite length string label for indefinite lenght byte string
 2) Indefinite length string label for an integer
 3) Indefinite length string label for an indefinite-length negative big num
 */
static const uint8_t spMapWithIndefLenStrings[] = {
   0xa3,
      0x7f, 0x61, 'l', 0x64, 'a', 'b', 'e', 'l' , 0x61, '1', 0xff,
      0x5f, 0x42, 0x01, 0x02, 0x43, 0x03, 0x04, 0x05, 0xff,
      0x7f, 0x62, 'd', 'y', 0x61, 'm', 0x61, 'o', 0xff,
      0x03,
      0x7f, 0x62, 'l', 'a', 0x63, 'b', 'e', 'l', 0x61, '2', 0xff,
      0xc3,
          0x5f, 0x42, 0x00, 0x01, 0x42, 0x00, 0x01, 0x41, 0x01, 0xff,
};

int32_t SpiffyIndefiniteLengthStringsTests(void)
{
   QCBORDecodeContext DCtx;

   QCBORDecode_Init(&DCtx,
                    UsefulBuf_FROM_BYTE_ARRAY_LITERAL(spMapWithIndefLenStrings),
                    QCBOR_DECODE_MODE_NORMAL);

   UsefulBuf_MAKE_STACK_UB(StringBuf, 200);
   QCBORDecode_SetMemPool(&DCtx, StringBuf, false);

   UsefulBufC ByteString;
   QCBORDecode_EnterMap(&DCtx, NULL);
   QCBORDecode_GetByteStringInMapSZ(&DCtx, "label1", &ByteString);

#ifndef QCBOR_DISABLE_TAGS
   if(QCBORDecode_GetAndResetError(&DCtx)) {
      return 1;
   }

   const uint8_t pExectedBytes[] = {0x01, 0x02, 0x03, 0x04, 0x05};
   if(UsefulBuf_Compare(ByteString, UsefulBuf_FROM_BYTE_ARRAY_LITERAL(pExectedBytes))) {
      return 2;
   }

   uint64_t uInt;
   QCBORDecode_GetUInt64InMapSZ(&DCtx, "dymo", &uInt);
   if(QCBORDecode_GetAndResetError(&DCtx)) {
      return 3;
   }
   if(uInt != 3) {
      return 4;
   }

#ifndef USEFULBUF_DISABLE_ALL_FLOAT
   double uDouble;
   QCBORDecode_GetDoubleConvertAllInMapSZ(&DCtx,
                                          "label2",
                                          0xff,
                                          &uDouble);

#ifndef QCBOR_DISABLE_FLOAT_HW_USE
   if(QCBORDecode_GetAndResetError(&DCtx)) {
      return 5;
   }
   if(uDouble != -16777474) {
      return 6;
   }
#else /* QCBOR_DISABLE_FLOAT_HW_USE */
   if(QCBORDecode_GetAndResetError(&DCtx) != QCBOR_ERR_HW_FLOAT_DISABLED) {
      return 7;
   }
#endif /* QCBOR_DISABLE_FLOAT_HW_USE */
#endif /* USEFULBUF_DISABLE_ALL_FLOAT */

   QCBORDecode_ExitMap(&DCtx);

   if(QCBORDecode_Finish(&DCtx)) {
      return 99;
   }

#else /* QCBOR_DISABLE_TAGS */
   /* The big num in the input is a CBOR tag and you can't do
    * map lookups in a map with a tag so this test does very little
    * when tags are disabled. That is OK, the test coverage is still
    * good when they are not.
    */
   if(QCBORDecode_GetAndResetError(&DCtx) != QCBOR_ERR_TAGS_DISABLED) {
      return 1002;
   }
#endif /*QCBOR_DISABLE_TAGS */

   return 0;
}
#endif /* QCBOR_DISABLE_INDEFINITE_LENGTH_STRINGS */


/*
 * An array of an integer and an array. The second array contains
 * a bstr-wrapped map.
 *
 * [7, [h'A36D6669... (see next lines) 73']]
 *
 * {"first integer": 42,
 *   "an array of two strings": ["string1", "string2"],
 *    "map in a map":
 *      { "bytes 1": h'78787878',
 *        "bytes 2": h'79797979',
 *        "another int": 98,
 *        "text 2": "lies, damn lies and statistics"
 *      }
 *   }
 */

static const uint8_t pValidWrappedMapEncoded[] = {
   0x82, 0x07, 0x81, 0x58, 0x97,
   0xa3, 0x6d, 0x66, 0x69, 0x72, 0x73, 0x74, 0x20, 0x69, 0x6e,
   0x74, 0x65, 0x67, 0x65, 0x72, 0x18, 0x2a, 0x77, 0x61, 0x6e,
   0x20, 0x61, 0x72, 0x72, 0x61, 0x79, 0x20, 0x6f, 0x66, 0x20,
   0x74, 0x77, 0x6f, 0x20, 0x73, 0x74, 0x72, 0x69, 0x6e, 0x67,
   0x73, 0x82, 0x67, 0x73, 0x74, 0x72, 0x69, 0x6e, 0x67, 0x31,
   0x67, 0x73, 0x74, 0x72, 0x69, 0x6e, 0x67, 0x32, 0x6c, 0x6d,
   0x61, 0x70, 0x20, 0x69, 0x6e, 0x20, 0x61, 0x20, 0x6d, 0x61,
   0x70, 0xa4, 0x67, 0x62, 0x79, 0x74, 0x65, 0x73, 0x20, 0x31,
   0x44, 0x78, 0x78, 0x78, 0x78, 0x67, 0x62, 0x79, 0x74, 0x65,
   0x73, 0x20, 0x32, 0x44, 0x79, 0x79, 0x79, 0x79, 0x6b, 0x61,
   0x6e, 0x6f, 0x74, 0x68, 0x65, 0x72, 0x20, 0x69, 0x6e, 0x74,
   0x18, 0x62, 0x66, 0x74, 0x65, 0x78, 0x74, 0x20, 0x32, 0x78,
   0x1e, 0x6c, 0x69, 0x65, 0x73, 0x2c, 0x20, 0x64, 0x61, 0x6d,
   0x6e, 0x20, 0x6c, 0x69, 0x65, 0x73, 0x20, 0x61, 0x6e, 0x64,
   0x20, 0x73, 0x74, 0x61, 0x74, 0x69, 0x73, 0x74, 0x69, 0x63,
   0x73
};

#ifndef QCBOR_DISABLE_INDEFINITE_LENGTH_ARRAYS

/* As above, but the arrays are indefinite length */
static const uint8_t pValidIndefWrappedMapEncoded[] = {
   0x9f, 0x07, 0x9f, 0x58, 0x97,
   0xa3, 0x6d, 0x66, 0x69, 0x72, 0x73, 0x74, 0x20, 0x69, 0x6e,
   0x74, 0x65, 0x67, 0x65, 0x72, 0x18, 0x2a, 0x77, 0x61, 0x6e,
   0x20, 0x61, 0x72, 0x72, 0x61, 0x79, 0x20, 0x6f, 0x66, 0x20,
   0x74, 0x77, 0x6f, 0x20, 0x73, 0x74, 0x72, 0x69, 0x6e, 0x67,
   0x73, 0x82, 0x67, 0x73, 0x74, 0x72, 0x69, 0x6e, 0x67, 0x31,
   0x67, 0x73, 0x74, 0x72, 0x69, 0x6e, 0x67, 0x32, 0x6c, 0x6d,
   0x61, 0x70, 0x20, 0x69, 0x6e, 0x20, 0x61, 0x20, 0x6d, 0x61,
   0x70, 0xa4, 0x67, 0x62, 0x79, 0x74, 0x65, 0x73, 0x20, 0x31,
   0x44, 0x78, 0x78, 0x78, 0x78, 0x67, 0x62, 0x79, 0x74, 0x65,
   0x73, 0x20, 0x32, 0x44, 0x79, 0x79, 0x79, 0x79, 0x6b, 0x61,
   0x6e, 0x6f, 0x74, 0x68, 0x65, 0x72, 0x20, 0x69, 0x6e, 0x74,
   0x18, 0x62, 0x66, 0x74, 0x65, 0x78, 0x74, 0x20, 0x32, 0x78,
   0x1e, 0x6c, 0x69, 0x65, 0x73, 0x2c, 0x20, 0x64, 0x61, 0x6d,
   0x6e, 0x20, 0x6c, 0x69, 0x65, 0x73, 0x20, 0x61, 0x6e, 0x64,
   0x20, 0x73, 0x74, 0x61, 0x74, 0x69, 0x73, 0x74, 0x69, 0x63,
   0x73,
   0xff, 0xff
};
#endif


static const uint8_t pWithEmptyMap[] = {0x82, 0x18, 0x64, 0xa0};

#ifndef QCBOR_DISABLE_INDEFINITE_LENGTH_ARRAYS
static const uint8_t pWithEmptyMapInDef[] = {0x9f, 0x18, 0x64, 0xbf, 0xff, 0xff};
#endif /* QCBOR_DISABLE_INDEFINITE_LENGTH_ARRAYS */

#ifndef QCBOR_DISABLE_INDEFINITE_LENGTH_STRINGS
/*
 * An array of one that contains a byte string that is an indefinite
 * length string that CBOR wraps an array of three numbers [42, 43,
 * 44]. The byte string is an implicit tag 24.
 *
 * [
 *   (_ h'83', h'18', h'2A182B', h'182C')
 * ]
 */
static const uint8_t pWrappedByIndefiniteLength[] = {
   0x81,
   0x5f,
   0x41, 0x83,
   0x41, 0x18,
   0x43, 0x2A, 0x18, 0x2B,
   0x42, 0x18, 0x2C,
   0xff
};
#endif /* QCBOR_DISABLE_INDEFINITE_LENGTH_STRINGS */


int32_t PeekAndRewindTest(void)
{
   QCBORItem          Item;
   QCBORError         nCBORError;
   QCBORDecodeContext DCtx;

   QCBORDecode_Init(&DCtx, UsefulBuf_FROM_BYTE_ARRAY_LITERAL(pValidMapEncoded), 0);

   if((nCBORError = QCBORDecode_PeekNext(&DCtx, &Item))) {
      return 100+(int32_t)nCBORError;
   }
   if(Item.uDataType != QCBOR_TYPE_MAP || Item.val.uCount != 3) {
      return 200;
   }

   QCBORDecode_VPeekNext(&DCtx, &Item);
   if((nCBORError = QCBORDecode_GetError(&DCtx))) {
      return 150+(int32_t)nCBORError;
   }
   if(Item.uDataType != QCBOR_TYPE_MAP || Item.val.uCount != 3) {
      return 250;
   }

   if((nCBORError = QCBORDecode_PeekNext(&DCtx, &Item))) {
      return (int32_t)nCBORError;
   }
   if(Item.uDataType != QCBOR_TYPE_MAP || Item.val.uCount != 3) {
      return 300;
   }

   if((nCBORError = QCBORDecode_PeekNext(&DCtx, &Item))) {
      return 400 + (int32_t)nCBORError;
   }
   if(Item.uDataType != QCBOR_TYPE_MAP || Item.val.uCount != 3) {
      return 500;
   }

   if((nCBORError = QCBORDecode_GetNext(&DCtx, &Item))) {
      return (int32_t)nCBORError;
   }
   if(Item.uDataType != QCBOR_TYPE_MAP || Item.val.uCount != 3) {
      return 600;
   }

   if((nCBORError = QCBORDecode_PeekNext(&DCtx, &Item))) {
      return 900 + (int32_t)nCBORError;
   }
   if(Item.uLabelType != QCBOR_TYPE_TEXT_STRING ||
      Item.uDataType != QCBOR_TYPE_INT64 ||
      Item.val.int64 != 42 ||
      Item.uDataAlloc ||
      Item.uLabelAlloc ||
      UsefulBufCompareToSZ(Item.label.string, "first integer")) {
      return 1000;
   }

   if((nCBORError = QCBORDecode_GetNext(&DCtx, &Item))) {
      return 1100 + (int32_t)nCBORError;
   }

   if(Item.uLabelType != QCBOR_TYPE_TEXT_STRING ||
      Item.uDataType != QCBOR_TYPE_INT64 ||
      Item.val.int64 != 42 ||
      Item.uDataAlloc ||
      Item.uLabelAlloc ||
      UsefulBufCompareToSZ(Item.label.string, "first integer")) {
      return 1200;
   }


   if((nCBORError = QCBORDecode_GetNext(&DCtx, &Item))) {
      return 1300 + (int32_t)nCBORError;
   }
   if(Item.uLabelType != QCBOR_TYPE_TEXT_STRING ||
      Item.uDataAlloc ||
      Item.uLabelAlloc ||
      UsefulBufCompareToSZ(Item.label.string, "an array of two strings") ||
      Item.uDataType != QCBOR_TYPE_ARRAY ||
      Item.val.uCount != 2) {
      return 1400;
   }

   if((nCBORError = QCBORDecode_GetNext(&DCtx, &Item))) {
      return 1500 + (int32_t)nCBORError;
   }
   if(Item.uDataType != QCBOR_TYPE_TEXT_STRING ||
      Item.uDataAlloc ||
      Item.uLabelAlloc ||
      UsefulBufCompareToSZ(Item.val.string, "string1")) {
      return 1600;
   }

   if((nCBORError = QCBORDecode_PeekNext(&DCtx, &Item))) {
      return 1700 + (int32_t)nCBORError;
   }
   if(Item.uDataType != QCBOR_TYPE_TEXT_STRING ||
      Item.uDataAlloc ||
      Item.uLabelAlloc ||
      UsefulBufCompareToSZ(Item.val.string, "string2")) {
      return 1800;
   }

   if((nCBORError = QCBORDecode_PeekNext(&DCtx, &Item))) {
      return (int32_t)nCBORError;
   }
   if(Item.uDataType != QCBOR_TYPE_TEXT_STRING ||
      Item.uDataAlloc ||
      Item.uLabelAlloc ||
      UsefulBufCompareToSZ(Item.val.string, "string2")) {
      return 1900;
   }

   if((nCBORError = QCBORDecode_GetNext(&DCtx, &Item))) {
      return (int32_t)nCBORError;
   }
   if(Item.uDataType != QCBOR_TYPE_TEXT_STRING ||
      Item.uDataAlloc ||
      Item.uLabelAlloc ||
      UsefulBufCompareToSZ(Item.val.string, "string2")) {
      return 2000;
   }


   if((nCBORError = QCBORDecode_GetNext(&DCtx, &Item))) {
      return 2100 + (int32_t)nCBORError;
   }
   if(Item.uLabelType != QCBOR_TYPE_TEXT_STRING ||
      Item.uDataAlloc ||
      Item.uLabelAlloc ||
      UsefulBufCompareToSZ(Item.label.string, "map in a map") ||
      Item.uDataType != QCBOR_TYPE_MAP ||
      Item.val.uCount != 4) {
      return 2100;
   }

   if((nCBORError = QCBORDecode_GetNext(&DCtx, &Item))) {
      return 2200 + (int32_t)nCBORError;
   }
   if(Item.uLabelType != QCBOR_TYPE_TEXT_STRING ||
      UsefulBuf_Compare(Item.label.string, UsefulBuf_FromSZ("bytes 1"))||
      Item.uDataType != QCBOR_TYPE_BYTE_STRING ||
      Item.uDataAlloc ||
      Item.uLabelAlloc ||
      UsefulBufCompareToSZ(Item.val.string, "xxxx")) {
      return 2300;
   }

   if((nCBORError = QCBORDecode_PeekNext(&DCtx, &Item))) {
      return 2400 + (int32_t)nCBORError;
   }
   if(Item.uLabelType != QCBOR_TYPE_TEXT_STRING ||
      UsefulBufCompareToSZ(Item.label.string, "bytes 2") ||
      Item.uDataType != QCBOR_TYPE_BYTE_STRING ||
      Item.uDataAlloc ||
      Item.uLabelAlloc ||
      UsefulBufCompareToSZ(Item.val.string, "yyyy")) {
      return 2500;
   }

   if((nCBORError = QCBORDecode_GetNext(&DCtx, &Item))) {
      return 2600 + (int32_t)nCBORError;
   }
   if(Item.uLabelType != QCBOR_TYPE_TEXT_STRING ||
      UsefulBufCompareToSZ(Item.label.string, "bytes 2") ||
      Item.uDataType != QCBOR_TYPE_BYTE_STRING ||
      Item.uDataAlloc ||
      Item.uLabelAlloc ||
      UsefulBufCompareToSZ(Item.val.string, "yyyy")) {
      return 2700;
   }

   if((nCBORError = QCBORDecode_GetNext(&DCtx, &Item))) {
      return 2800 + (int32_t)nCBORError;
   }
   if(Item.uLabelType != QCBOR_TYPE_TEXT_STRING ||
      Item.uDataAlloc ||
      Item.uLabelAlloc ||
      UsefulBufCompareToSZ(Item.label.string, "another int") ||
      Item.uDataType != QCBOR_TYPE_INT64 ||
      Item.val.int64 != 98) {
      return 2900;
   }

   if((nCBORError = QCBORDecode_PeekNext(&DCtx, &Item))) {
      return 3000 + (int32_t)nCBORError;
   }
   if(Item.uLabelType != QCBOR_TYPE_TEXT_STRING ||
      UsefulBuf_Compare(Item.label.string, UsefulBuf_FromSZ("text 2"))||
      Item.uDataType != QCBOR_TYPE_TEXT_STRING ||
      Item.uDataAlloc ||
      Item.uLabelAlloc ||
      UsefulBufCompareToSZ(Item.val.string, "lies, damn lies and statistics")) {
      return 3100;
   }

   if((nCBORError = QCBORDecode_GetNext(&DCtx, &Item))) {
      return 3200 + (int32_t)nCBORError;
   }
   if(Item.uLabelType != QCBOR_TYPE_TEXT_STRING ||
      UsefulBuf_Compare(Item.label.string, UsefulBuf_FromSZ("text 2"))||
      Item.uDataType != QCBOR_TYPE_TEXT_STRING ||
      Item.uDataAlloc ||
      Item.uLabelAlloc ||
      UsefulBufCompareToSZ(Item.val.string, "lies, damn lies and statistics")) {
      return 3300;
   }

   nCBORError = QCBORDecode_PeekNext(&DCtx, &Item);
   if(nCBORError != QCBOR_ERR_NO_MORE_ITEMS) {
      return 3300 + (int32_t)nCBORError;
   }

   QCBORDecode_VPeekNext(&DCtx, &Item);
   nCBORError = QCBORDecode_GetError(&DCtx);
   if(nCBORError != QCBOR_ERR_NO_MORE_ITEMS) {
      return 3400 + (int32_t)nCBORError;
   }

   QCBORDecode_VPeekNext(&DCtx, &Item);
   nCBORError = QCBORDecode_GetError(&DCtx);
   if(nCBORError != QCBOR_ERR_NO_MORE_ITEMS) {
      return 3500 + (int32_t)nCBORError;
   }


   // Rewind to top level after entering several maps
   QCBORDecode_Init(&DCtx, UsefulBuf_FROM_BYTE_ARRAY_LITERAL(pValidMapEncoded), 0);

   if((nCBORError = QCBORDecode_GetNext(&DCtx, &Item))) {
       return (int32_t)nCBORError;
    }
    if(Item.uDataType != QCBOR_TYPE_MAP ||
       Item.val.uCount != 3) {
       return 400;
    }

    if((nCBORError = QCBORDecode_GetNext(&DCtx, &Item))) {
       return 4000+(int32_t)nCBORError;
    }

    if(Item.uLabelType != QCBOR_TYPE_TEXT_STRING ||
       Item.uDataType != QCBOR_TYPE_INT64 ||
       Item.val.int64 != 42 ||
       Item.uDataAlloc ||
       Item.uLabelAlloc ||
       UsefulBufCompareToSZ(Item.label.string, "first integer")) {
       return 4100;
    }

    if((nCBORError = QCBORDecode_GetNext(&DCtx, &Item))) {
       return 4100+(int32_t)nCBORError;
    }
    if(Item.uLabelType != QCBOR_TYPE_TEXT_STRING ||
       Item.uDataAlloc ||
       Item.uLabelAlloc ||
       UsefulBufCompareToSZ(Item.label.string, "an array of two strings") ||
       Item.uDataType != QCBOR_TYPE_ARRAY ||
       Item.val.uCount != 2) {
       return 4200;
    }

    if((nCBORError = QCBORDecode_GetNext(&DCtx, &Item))) {
       return 4200+(int32_t)nCBORError;
    }
    if(Item.uDataType != QCBOR_TYPE_TEXT_STRING ||
       Item.uDataAlloc ||
       Item.uLabelAlloc ||
       UsefulBufCompareToSZ(Item.val.string, "string1")) {
       return 4300;
    }

    if((nCBORError = QCBORDecode_GetNext(&DCtx, &Item))) {
       return 4300+(int32_t)nCBORError;
    }
    if(Item.uDataType != QCBOR_TYPE_TEXT_STRING ||
       Item.uDataAlloc ||
       Item.uLabelAlloc ||
       UsefulBufCompareToSZ(Item.val.string, "string2")) {
       return 4400;
    }

   QCBORDecode_Rewind(&DCtx);

   if((nCBORError = QCBORDecode_GetNext(&DCtx, &Item))) {
       return 4400+(int32_t)nCBORError;
    }
    if(Item.uDataType != QCBOR_TYPE_MAP ||
       Item.val.uCount != 3) {
       return 4500;
    }

    if((nCBORError = QCBORDecode_GetNext(&DCtx, &Item))) {
       return (int32_t)nCBORError;
    }

    if(Item.uLabelType != QCBOR_TYPE_TEXT_STRING ||
       Item.uDataType != QCBOR_TYPE_INT64 ||
       Item.val.int64 != 42 ||
       Item.uDataAlloc ||
       Item.uLabelAlloc ||
       UsefulBufCompareToSZ(Item.label.string, "first integer")) {
       return 4600;
    }

    if((nCBORError = QCBORDecode_GetNext(&DCtx, &Item))) {
       return (int32_t)nCBORError;
    }
    if(Item.uLabelType != QCBOR_TYPE_TEXT_STRING ||
       Item.uDataAlloc ||
       Item.uLabelAlloc ||
       UsefulBufCompareToSZ(Item.label.string, "an array of two strings") ||
       Item.uDataType != QCBOR_TYPE_ARRAY ||
       Item.val.uCount != 2) {
       return 4700;
    }

    if((nCBORError = QCBORDecode_GetNext(&DCtx, &Item))) {
       return (int32_t)nCBORError;
    }
    if(Item.uDataType != QCBOR_TYPE_TEXT_STRING ||
       Item.uDataAlloc ||
       Item.uLabelAlloc ||
       UsefulBufCompareToSZ(Item.val.string, "string1")) {
       return 4800;
    }

    if((nCBORError = QCBORDecode_GetNext(&DCtx, &Item))) {
       return 4900+(int32_t)nCBORError;
    }
    if(Item.uDataType != QCBOR_TYPE_TEXT_STRING ||
       Item.uDataAlloc ||
       Item.uLabelAlloc ||
       UsefulBufCompareToSZ(Item.val.string, "string2")) {
       return 5000;
    }


   // Rewind an entered map
   QCBORDecode_Init(&DCtx, UsefulBuf_FROM_BYTE_ARRAY_LITERAL(pValidMapEncoded), 0);

   QCBORDecode_EnterMap(&DCtx, NULL);

   if((nCBORError = QCBORDecode_GetNext(&DCtx, &Item))) {
       return 5100+(int32_t)nCBORError;
   }

   if(Item.uLabelType != QCBOR_TYPE_TEXT_STRING ||
       Item.uDataType != QCBOR_TYPE_INT64 ||
       Item.val.int64 != 42 ||
       Item.uDataAlloc ||
       Item.uLabelAlloc ||
       UsefulBufCompareToSZ(Item.label.string, "first integer")) {
       return 5200;
    }

    if((nCBORError = QCBORDecode_GetNext(&DCtx, &Item))) {
       return 5200+(int32_t)nCBORError;
    }
    if(Item.uLabelType != QCBOR_TYPE_TEXT_STRING ||
       Item.uDataAlloc ||
       Item.uLabelAlloc ||
       UsefulBufCompareToSZ(Item.label.string, "an array of two strings") ||
       Item.uDataType != QCBOR_TYPE_ARRAY ||
       Item.val.uCount != 2) {
       return -5300;
    }

   QCBORDecode_Rewind(&DCtx);

   if((nCBORError = QCBORDecode_GetNext(&DCtx, &Item))) {
       return 5300+(int32_t)nCBORError;
   }

   if(Item.uLabelType != QCBOR_TYPE_TEXT_STRING ||
      Item.uDataType != QCBOR_TYPE_INT64 ||
      Item.val.int64 != 42 ||
      Item.uDataAlloc ||
      Item.uLabelAlloc ||
      UsefulBufCompareToSZ(Item.label.string, "first integer")) {
      return 5400;
   }

   if((nCBORError = QCBORDecode_GetNext(&DCtx, &Item))) {
      return 5400+(int32_t)nCBORError;
   }
   if(Item.uLabelType != QCBOR_TYPE_TEXT_STRING ||
      Item.uDataAlloc ||
      Item.uLabelAlloc ||
      UsefulBufCompareToSZ(Item.label.string, "an array of two strings") ||
      Item.uDataType != QCBOR_TYPE_ARRAY ||
      Item.val.uCount != 2) {
      return 5500;
   }


   // Rewind and entered array inside an entered map
   QCBORDecode_Init(&DCtx, UsefulBuf_FROM_BYTE_ARRAY_LITERAL(pValidMapEncoded), 0);

   QCBORDecode_EnterMap(&DCtx, NULL);

   QCBORDecode_EnterArrayFromMapSZ(&DCtx, "an array of two strings");

   if((nCBORError = QCBORDecode_GetNext(&DCtx, &Item))) {
      return 5600+(int32_t)nCBORError;
   }
   if(Item.uDataType != QCBOR_TYPE_TEXT_STRING ||
      Item.uDataAlloc ||
      Item.uLabelAlloc ||
      UsefulBufCompareToSZ(Item.val.string, "string1")) {
      return 5700;
   }

   QCBORDecode_Rewind(&DCtx);

   if((nCBORError = QCBORDecode_GetNext(&DCtx, &Item))) {
      return 5700+(int32_t)nCBORError;
   }
   if(Item.uDataType != QCBOR_TYPE_TEXT_STRING ||
      Item.uDataAlloc ||
      Item.uLabelAlloc ||
      UsefulBufCompareToSZ(Item.val.string, "string1")) {
      return 5800;
   }

   if((nCBORError = QCBORDecode_GetNext(&DCtx, &Item))) {
      return (int32_t)nCBORError;
   }
   if(Item.uDataType != QCBOR_TYPE_TEXT_STRING ||
      Item.uDataAlloc ||
      Item.uLabelAlloc ||
      UsefulBufCompareToSZ(Item.val.string, "string2")) {
      return 5900;
   }

   QCBORDecode_Rewind(&DCtx);

   if((nCBORError = QCBORDecode_GetNext(&DCtx, &Item))) {
      return 5900+(int32_t)nCBORError;
   }
   if(Item.uDataType != QCBOR_TYPE_TEXT_STRING ||
      Item.uDataAlloc ||
      Item.uLabelAlloc ||
      UsefulBufCompareToSZ(Item.val.string, "string1")) {
      return 6000;
   }


   // Rewind a byte string inside an array inside an array
   QCBORDecode_Init(&DCtx, UsefulBuf_FROM_BYTE_ARRAY_LITERAL(pValidWrappedMapEncoded), 0);

   QCBORDecode_EnterArray(&DCtx, NULL);

   uint64_t i;
   QCBORDecode_GetUInt64(&DCtx, &i);

   QCBORDecode_EnterArray(&DCtx, NULL);

   QCBORDecode_EnterBstrWrapped(&DCtx, QCBOR_TAG_REQUIREMENT_NOT_A_TAG, NULL);
   if(QCBORDecode_GetError(&DCtx)) {
      return 6100;
   }

   if((nCBORError = QCBORDecode_GetNext(&DCtx, &Item))) {
      return (int32_t)nCBORError;
   }
   if(Item.uDataType != QCBOR_TYPE_MAP || Item.val.uCount != 3) {
      return 6200;
   }

   QCBORDecode_Rewind(&DCtx);

   if((nCBORError = QCBORDecode_GetNext(&DCtx, &Item))) {
      return 6300+(int32_t)nCBORError;
   }
   if(Item.uDataType != QCBOR_TYPE_MAP || Item.val.uCount != 3) {
      return 6400;
   }

#ifndef QCBOR_DISABLE_INDEFINITE_LENGTH_ARRAYS
   // Rewind a byte string inside an indefinite-length array inside
   // indefinite-length array

   QCBORDecode_Init(&DCtx, UsefulBuf_FROM_BYTE_ARRAY_LITERAL(pValidIndefWrappedMapEncoded), 0);

   QCBORDecode_EnterArray(&DCtx, NULL);

   QCBORDecode_GetUInt64(&DCtx, &i);

   QCBORDecode_EnterArray(&DCtx, NULL);

   QCBORDecode_EnterBstrWrapped(&DCtx, QCBOR_TAG_REQUIREMENT_NOT_A_TAG, NULL);
   if(QCBORDecode_GetError(&DCtx)) {
      return 6500;
   }

   if((nCBORError = QCBORDecode_GetNext(&DCtx, &Item))) {
      return 6600+(int32_t)nCBORError;
   }
   if(Item.uDataType != QCBOR_TYPE_MAP || Item.val.uCount != 3) {
      return 6700;
   }

   QCBORDecode_Rewind(&DCtx);

   if((nCBORError = QCBORDecode_GetNext(&DCtx, &Item))) {
      return 6800+(int32_t)nCBORError;
   }
   if(Item.uDataType != QCBOR_TYPE_MAP || Item.val.uCount != 3) {
      return 6900;
   }
#endif

   // Rewind an empty map
   // [100, {}]
   QCBORDecode_Init(&DCtx, UsefulBuf_FROM_BYTE_ARRAY_LITERAL(pWithEmptyMap), 0);
   QCBORDecode_EnterArray(&DCtx, NULL);
   QCBORDecode_GetUInt64(&DCtx, &i);
   if(i != 100) {
      return 7010;
   }
   QCBORDecode_EnterMap(&DCtx, NULL);

   /* Do it 5 times to be sure multiple rewinds work */
   for(int n = 0; n < 5; n++) {
      nCBORError = QCBORDecode_GetNext(&DCtx, &Item);
      if(nCBORError != QCBOR_ERR_NO_MORE_ITEMS) {
         return 7000 + n;
      }
      QCBORDecode_Rewind(&DCtx);
   }
   QCBORDecode_ExitMap(&DCtx);
   QCBORDecode_Rewind(&DCtx);
   QCBORDecode_GetUInt64(&DCtx, &i);
   if(i != 100) {
      return 7010;
   }
   QCBORDecode_ExitArray(&DCtx);
   QCBORDecode_Rewind(&DCtx);
   QCBORDecode_EnterArray(&DCtx, NULL);
   i = 9;
   QCBORDecode_GetUInt64(&DCtx, &i);
   if(i != 100) {
      return 7020;
   }
   if(QCBORDecode_GetError(&DCtx)){
      return 7030;
   }

   // Rewind an empty indefinite length map
#ifndef QCBOR_DISABLE_INDEFINITE_LENGTH_ARRAYS
   QCBORDecode_Init(&DCtx, UsefulBuf_FROM_BYTE_ARRAY_LITERAL(pWithEmptyMapInDef), 0);
   QCBORDecode_EnterArray(&DCtx, NULL);
   QCBORDecode_GetUInt64(&DCtx, &i);
   if(i != 100) {
      return 7810;
   }
   QCBORDecode_EnterMap(&DCtx, NULL);

   /* Do it 5 times to be sure multiple rewinds work */
   for(int n = 0; n < 5; n++) {
      nCBORError = QCBORDecode_GetNext(&DCtx, &Item);
      if(nCBORError != QCBOR_ERR_NO_MORE_ITEMS) {
         return 7800 + n;
      }
      QCBORDecode_Rewind(&DCtx);
   }
   QCBORDecode_ExitMap(&DCtx);
   QCBORDecode_Rewind(&DCtx);
   QCBORDecode_GetUInt64(&DCtx, &i);
   if(i != 100) {
      return 7810;
   }
   QCBORDecode_ExitArray(&DCtx);
   QCBORDecode_Rewind(&DCtx);
   QCBORDecode_EnterArray(&DCtx, NULL);
   i = 9;
   QCBORDecode_GetUInt64(&DCtx, &i);
   if(i != 100) {
      return 7820;
   }
   if(QCBORDecode_GetError(&DCtx)){
      return 7830;
   }
#endif /* QCBOR_DISABLE_INDEFINITE_LENGTH_ARRAYS */

   // Rewind an indefnite length byte-string wrapped sequence
#ifndef QCBOR_DISABLE_INDEFINITE_LENGTH_STRINGS
   QCBORDecode_Init(&DCtx,
                    UsefulBuf_FROM_BYTE_ARRAY_LITERAL(pWrappedByIndefiniteLength),
                    0);
   UsefulBuf_MAKE_STACK_UB(Pool, 100);
   QCBORDecode_SetMemPool(&DCtx, Pool, 0);

   QCBORDecode_EnterArray(&DCtx, NULL);
   QCBORDecode_EnterBstrWrapped(&DCtx, 2, NULL);
   if(QCBORDecode_GetError(&DCtx) != QCBOR_ERR_CANNOT_ENTER_ALLOCATED_STRING) {
      return 7300;
   }

   /*
    Improvement: Fix QCBORDecode_EnterBstrWrapped() so it can work on
    allocated strings. This is a fairly big job because of all the
    UsefulBuf internal book keeping that needs tweaking.
   QCBORDecode_GetUInt64(&DCtx, &i);
   if(i != 42) {
      return 7110;
   }
   QCBORDecode_Rewind(&DCtx);
   QCBORDecode_GetUInt64(&DCtx, &i);
   if(i != 42) {
      return 7220;
   }
    */

#endif /* QCBOR_DISABLE_INDEFINITE_LENGTH_STRINGS */


   // Rewind an indefnite length byte-string wrapped sequence

   return 0;
}




static const uint8_t spBooleansInMap[] =
{
   0xa1, 0x08, 0xf5
};

static const uint8_t spBooleansInMapWrongType[] =
{
   0xa1, 0x08, 0xf6
};

static const uint8_t spBooleansInMapNWF[] =
{
   0xa1, 0x08, 0x1a
};

static const uint8_t spNullInMap[] =
{
   0xa1, 0x08, 0xf6
};

static const uint8_t spUndefinedInMap[] =
{
   0xa1, 0x08, 0xf7
};


int32_t BoolTest(void)
{
   QCBORDecodeContext DCtx;
   bool               b;

   QCBORDecode_Init(&DCtx,
                    UsefulBuf_FROM_BYTE_ARRAY_LITERAL(spBooleansInMap),
                    0);
   QCBORDecode_EnterMap(&DCtx, NULL);
   QCBORDecode_GetBool(&DCtx, &b);
   if(QCBORDecode_GetAndResetError(&DCtx) || !b) {
      return 1;
   }

   QCBORDecode_GetBoolInMapN(&DCtx, 7, &b);
   if(QCBORDecode_GetAndResetError(&DCtx) != QCBOR_ERR_LABEL_NOT_FOUND) {
       return 2;
   }

   QCBORDecode_GetBoolInMapN(&DCtx, 8, &b);
   if(QCBORDecode_GetAndResetError(&DCtx) || !b) {
      return 3;
   }


   QCBORDecode_GetBoolInMapSZ(&DCtx, "xx", &b);
   if(QCBORDecode_GetAndResetError(&DCtx) != QCBOR_ERR_LABEL_NOT_FOUND) {
       return 4;
    }

   QCBORDecode_Init(&DCtx,
                    UsefulBuf_FROM_BYTE_ARRAY_LITERAL(spBooleansInMapWrongType),
                    0);
   QCBORDecode_EnterMap(&DCtx, NULL);
   QCBORDecode_GetBool(&DCtx, &b);
   if(QCBORDecode_GetAndResetError(&DCtx) != QCBOR_ERR_UNEXPECTED_TYPE) {
      return 5;
   }

   QCBORDecode_Init(&DCtx,
                    UsefulBuf_FROM_BYTE_ARRAY_LITERAL(spBooleansInMapNWF),
                    0);
   QCBORDecode_EnterMap(&DCtx, NULL);
   QCBORDecode_GetBool(&DCtx, &b);
   if(QCBORDecode_GetAndResetError(&DCtx) != QCBOR_ERR_HIT_END) {
      return 6;
   }


   QCBORDecode_Init(&DCtx,
                    UsefulBuf_FROM_BYTE_ARRAY_LITERAL(spNullInMap),
                    0);
   QCBORDecode_EnterMap(&DCtx, NULL);
   QCBORDecode_GetNull(&DCtx);
   if(QCBORDecode_GetAndResetError(&DCtx)) {
      return 7;
   }

   QCBORDecode_Init(&DCtx,
                    UsefulBuf_FROM_BYTE_ARRAY_LITERAL(spBooleansInMap),
                    0);
   QCBORDecode_EnterMap(&DCtx, NULL);
   QCBORDecode_GetNull(&DCtx);
   if(QCBORDecode_GetAndResetError(&DCtx) != QCBOR_ERR_UNEXPECTED_TYPE) {
      return 8;
   }

   QCBORDecode_Init(&DCtx,
                    UsefulBuf_FROM_BYTE_ARRAY_LITERAL(spNullInMap),
                    0);
   QCBORDecode_EnterMap(&DCtx, NULL);
   QCBORDecode_GetNullInMapN(&DCtx, 8);
   if(QCBORDecode_GetAndResetError(&DCtx)) {
      return 9;
   }

   QCBORDecode_Init(&DCtx,
                    UsefulBuf_FROM_BYTE_ARRAY_LITERAL(spBooleansInMap),
                    0);
   QCBORDecode_EnterMap(&DCtx, NULL);
   QCBORDecode_GetNullInMapN(&DCtx, 8);
   if(QCBORDecode_GetAndResetError(&DCtx) != QCBOR_ERR_UNEXPECTED_TYPE) {
      return 10;
   }

   QCBORDecode_Init(&DCtx,
                    UsefulBuf_FROM_BYTE_ARRAY_LITERAL(spBooleansInMapNWF),
                    0);
   QCBORDecode_EnterMap(&DCtx, NULL);
   QCBORDecode_GetUndefined(&DCtx);
   if(QCBORDecode_GetAndResetError(&DCtx) != QCBOR_ERR_HIT_END) {
      return 11;
   }

   QCBORDecode_Init(&DCtx,
                    UsefulBuf_FROM_BYTE_ARRAY_LITERAL(spUndefinedInMap),
                    0);
   QCBORDecode_EnterMap(&DCtx, NULL);
   QCBORDecode_GetUndefined(&DCtx);
   if(QCBORDecode_GetAndResetError(&DCtx)) {
      return 12;
   }

   QCBORDecode_Init(&DCtx,
                    UsefulBuf_FROM_BYTE_ARRAY_LITERAL(spBooleansInMap),
                    0);
   QCBORDecode_EnterMap(&DCtx, NULL);
   QCBORDecode_GetUndefined(&DCtx);
   if(QCBORDecode_GetAndResetError(&DCtx) != QCBOR_ERR_UNEXPECTED_TYPE) {
      return 13;
   }

   QCBORDecode_Init(&DCtx,
                    UsefulBuf_FROM_BYTE_ARRAY_LITERAL(spUndefinedInMap),
                    0);
   QCBORDecode_EnterMap(&DCtx, NULL);
   QCBORDecode_GetUndefinedInMapN(&DCtx, 8);
   if(QCBORDecode_GetAndResetError(&DCtx)) {
      return 14;
   }

   QCBORDecode_Init(&DCtx,
                    UsefulBuf_FROM_BYTE_ARRAY_LITERAL(spBooleansInMap),
                    0);
   QCBORDecode_EnterMap(&DCtx, NULL);
   QCBORDecode_GetUndefinedInMapN(&DCtx, 8);
   if(QCBORDecode_GetAndResetError(&DCtx) != QCBOR_ERR_UNEXPECTED_TYPE) {
      return 15;
   }

   QCBORDecode_Init(&DCtx,
                    UsefulBuf_FROM_BYTE_ARRAY_LITERAL(spBooleansInMapNWF),
                    0);
   QCBORDecode_EnterMap(&DCtx, NULL);
   QCBORDecode_GetUndefined(&DCtx);
   if(QCBORDecode_GetAndResetError(&DCtx) != QCBOR_ERR_HIT_END) {
      return 15;
   }

   return 0;
}


<<<<<<< HEAD
/* These are all well-formed and valid CBOR, but fail
 * conformance with preferred, CDE or dCBOR.
 *
 * There are no tests for duplicate map keys here because
 * it is not well-formed or valid CBOR. Duplicate
 * map keys are not a CDE or dCBOR error, but a general
 * CBOR error.
 */
static const struct DecodeFailTestInput DecodeConformanceFailures[] = {
   /* --- Major type 0 and 1 not shortest-form --- */
   { "zero encoded in 2 bytes",
      QCBOR_DECODE_MODE_PREFERRED,
      {"\x18\x00", 2},
      QCBOR_ERR_PREFERRED_CONFORMANCE
   },
   { "23 encoded in 2 bytes",
      QCBOR_DECODE_MODE_PREFERRED,
      {"\x18\x17", 2},
      QCBOR_ERR_PREFERRED_CONFORMANCE
   },
   { "255 encoded in 3 bytes",
      QCBOR_DECODE_MODE_PREFERRED,
      {"\x19\x00\xff", 3},
      QCBOR_ERR_PREFERRED_CONFORMANCE
   },
   { "65535 encoded in 5 bytes",
      QCBOR_DECODE_MODE_PREFERRED,
      {"\x1a\x00\x00\xff\xff", 5},
      QCBOR_ERR_PREFERRED_CONFORMANCE
   },
   { "4294967295 encoded in 9 bytes",
      QCBOR_DECODE_MODE_PREFERRED,
      {"\x1b\x00\x00\x00\x00\xff\xff\xff\xff", 9},
      QCBOR_ERR_PREFERRED_CONFORMANCE
   },
   { "-24 encoded in 2 bytes",
      QCBOR_DECODE_MODE_PREFERRED,
      {"\x38\x17", 2},
      QCBOR_ERR_PREFERRED_CONFORMANCE
   },
   { "-256 encoded in 3 bytes",
      QCBOR_DECODE_MODE_PREFERRED,
      {"\x39\x00\xff", 3},
      QCBOR_ERR_PREFERRED_CONFORMANCE
   },
   { "-65536 encoded in 5 bytes",
      QCBOR_DECODE_MODE_PREFERRED,
      {"\x3a\x00\x00\xff\xff", 5},
      QCBOR_ERR_PREFERRED_CONFORMANCE
   },
   { "-4294967296 encoded in 9 bytes",
      QCBOR_DECODE_MODE_PREFERRED,
      {"\x3b\x00\x00\x00\x00\xff\xff\xff\xff", 9},
      QCBOR_ERR_PREFERRED_CONFORMANCE
   },
   { "65-bit negative not allowed in dCBOR",
      QCBOR_DECODE_MODE_DCBOR,
      {"\x3b\xff\xff\xff\xff\xff\xff\xff\xff", 9},
      QCBOR_ERR_DCBOR_CONFORMANCE
   },

   /* --- Simple values not allowed in dCBOR --- */
   { "undefined not allowed in dCBOR",
      QCBOR_DECODE_MODE_DCBOR,
      {"\xf7", 1},
      QCBOR_ERR_DCBOR_CONFORMANCE
   },
   { "Simple value 0 not allowed in dCBOR",
      QCBOR_DECODE_MODE_DCBOR,
      {"\xe0", 1},
      QCBOR_ERR_DCBOR_CONFORMANCE
   },
   { "Simple value 19 not allowed in dCBOR",
      QCBOR_DECODE_MODE_DCBOR,
      {"\xf3", 1},
      QCBOR_ERR_DCBOR_CONFORMANCE
   },
   { "Simple value 32 not allowed in dCBOR",
      QCBOR_DECODE_MODE_DCBOR,
      {"\xF8\x20", 2},
      QCBOR_ERR_DCBOR_CONFORMANCE
   },
   { "Simple value 255 not allowed in dCBOR",
      QCBOR_DECODE_MODE_DCBOR,
      {"\xF8\xff", 2},
      QCBOR_ERR_DCBOR_CONFORMANCE
   },

   /* --- Floats not in shortest-form --- */
   { "1.5 single should be half",
      QCBOR_DECODE_MODE_PREFERRED,
      {"\xfa\x3f\xc0\x00\x00", 5},
      QCBOR_ERR_PREFERRED_CONFORMANCE
   },
   { "1.5 double should be half",
      QCBOR_DECODE_MODE_PREFERRED,
      {"\xfb\x3f\xf8\x00\x00\x00\x00\x00\x00", 9},
      QCBOR_ERR_PREFERRED_CONFORMANCE
   },
   { "8388607.0 double should be single",
      QCBOR_DECODE_MODE_PREFERRED,
      {"\xFB\x41\x5F\xFF\xFF\xC0\x00\x00\x00", 9},
      QCBOR_ERR_PREFERRED_CONFORMANCE
   },
   { "3.0517578125E-5 double should be half",
      QCBOR_DECODE_MODE_PREFERRED,
      {"\xFB\x3F\x00\x00\x00\x00\x00\x00\x00", 9},
      QCBOR_ERR_PREFERRED_CONFORMANCE
   },
   { "255.875 single should be half",
      QCBOR_DECODE_MODE_PREFERRED,
      {"\xfa\x43\x7f\xe0\x00", 5},
      QCBOR_ERR_PREFERRED_CONFORMANCE
   },
   { "INFINITY single should be half",
      QCBOR_DECODE_MODE_PREFERRED,
      {"\xfa\x7f\x80\x00\x00", 5},
      QCBOR_ERR_PREFERRED_CONFORMANCE
   },
   { "INFINITY double should be half",
      QCBOR_DECODE_MODE_PREFERRED,
      {"\xfb\x7f\xf0\x00\x00\x00\x00\x00\x00", 9},
      QCBOR_ERR_PREFERRED_CONFORMANCE
   },
   { "-INFINITY single should be half",
      QCBOR_DECODE_MODE_PREFERRED,
      {"\xfa\xff\x80\x00\x00", 5},
      QCBOR_ERR_PREFERRED_CONFORMANCE
   },
   { "-INFINITY double should be half",
      QCBOR_DECODE_MODE_PREFERRED,
      {"\xfb\xff\xf0\x00\x00\x00\x00\x00\x00", 9},
      QCBOR_ERR_PREFERRED_CONFORMANCE
   },
   { "NAN single should be half",
      QCBOR_DECODE_MODE_PREFERRED,
      {"\xfa\x7f\xc0\x00\x00", 5},
      QCBOR_ERR_PREFERRED_CONFORMANCE
   },
   { "NAN double should be half",
      QCBOR_DECODE_MODE_PREFERRED,
      {"\xfb\x7f\xf8\x00\x00\x00\x00\x00\x00", 9},
      QCBOR_ERR_PREFERRED_CONFORMANCE
   },
   { "NAN half with payload (signaling)",
      QCBOR_DECODE_MODE_DCBOR,
      {"\xf9\x7e\x01", 3},
      QCBOR_ERR_DCBOR_CONFORMANCE
   },
   { "NAN single with payload (signaling)",
      QCBOR_DECODE_MODE_DCBOR,
      {"\xfa\x7f\xc0\x00\x01", 5},
      QCBOR_ERR_DCBOR_CONFORMANCE
   },
   { "NAN double with payload (signaling)",
      QCBOR_DECODE_MODE_DCBOR,
      {"\xfb\x7f\xf8\x00\x00\x00\x00\x00\x01", 9},
      QCBOR_ERR_DCBOR_CONFORMANCE
   },
   { "NAN half with some payload",
      QCBOR_DECODE_MODE_DCBOR,
      {"\xf9\x7e\x80", 3},
      QCBOR_ERR_DCBOR_CONFORMANCE
   },
   { "NAN single with some payload",
      QCBOR_DECODE_MODE_DCBOR,
      {"\xfa\x7f\xc4\x00\x00", 5},
      QCBOR_ERR_DCBOR_CONFORMANCE
   },
   { "NAN double with some payload",
      QCBOR_DECODE_MODE_DCBOR,
      {"\xfb\x7f\xf8\x01\x01\x00\x00\x00\x00", 9},
      QCBOR_ERR_DCBOR_CONFORMANCE
   },

   /* --- Floats that should be integers --- */
   { "0 half not an integer in dCBOR",
      QCBOR_DECODE_MODE_DCBOR,
      {"\xf9\x00\x00", 3},
      QCBOR_ERR_DCBOR_CONFORMANCE
   },
   { "0 double not an integer in dCBOR",
      QCBOR_DECODE_MODE_DCBOR,
      {"\xfb\x00\x00\x00\x00\x00\x00\x00\x00", 9},
      QCBOR_ERR_DCBOR_CONFORMANCE
   },
   { "-0 half not an integer in dCBOR",
      QCBOR_DECODE_MODE_DCBOR,
      {"\xf9\x80\x00", 3},
      QCBOR_ERR_DCBOR_CONFORMANCE
   },
   { "18446744073709550000 double not an integer in dCBOR",
      QCBOR_DECODE_MODE_DCBOR,
      {"\xFB\x43\xEF\xFF\xFF\xFF\xFF\xFF\xFF", 9},
      QCBOR_ERR_DCBOR_CONFORMANCE
   },
   { "4294967295 double not an integer in dCBOR",
      QCBOR_DECODE_MODE_DCBOR,
      {"\xFB\x41\xEF\xFF\xFF\xFF\xE0\x00\x00", 9},
      QCBOR_ERR_DCBOR_CONFORMANCE
   },
   { "65535 single not an integer in dCBOR",
      QCBOR_DECODE_MODE_DCBOR,
      {"\xFA\x47\x7F\xFF\x00", 5},
      QCBOR_ERR_DCBOR_CONFORMANCE
   },
   { "255 half not an integer in dCBOR",
      QCBOR_DECODE_MODE_DCBOR,
      {"\xF9\x5C\x00", 3},
      QCBOR_ERR_DCBOR_CONFORMANCE
   },
   { "-1 half not an integer in dCBOR",
      QCBOR_DECODE_MODE_DCBOR,
      {"\xF9\xBC\x00", 3},
      QCBOR_ERR_DCBOR_CONFORMANCE
   },

   /* --- Various non-shortest-form CBOR arguments ---*/
   { "byte string length not-shortest form",
      QCBOR_DECODE_MODE_DCBOR,
      {"\x59\x00\x01\x99", 4},
      QCBOR_ERR_PREFERRED_CONFORMANCE
   },
   { "array length not-shortest form",
      QCBOR_DECODE_MODE_DCBOR,
      {"\x9a\x00\x00\x00\x02\x05\x06", 7},
      QCBOR_ERR_PREFERRED_CONFORMANCE
   },
   { "tag number not shortest-form",
      QCBOR_DECODE_MODE_DCBOR,
      {"\xd9\x00\xff\x00", 4},
      QCBOR_ERR_PREFERRED_CONFORMANCE
   },

   /* --- Indefinite lengths --- */
   { "indefinite-length byte string",
      QCBOR_DECODE_MODE_DCBOR,
      {"\x5f\x62\x68\x69\xff", 5},
      QCBOR_ERR_PREFERRED_CONFORMANCE
   },
   { "indefinite-length text string",
      QCBOR_DECODE_MODE_DCBOR,
      {"\x7f\x62\x68\x69\xff", 5},
      QCBOR_ERR_PREFERRED_CONFORMANCE
   },
   { "indefinite-length array",
      QCBOR_DECODE_MODE_DCBOR,
      {"\x9f\xff", 2},
      QCBOR_ERR_PREFERRED_CONFORMANCE
   },
   { "indefinite-length map",
      QCBOR_DECODE_MODE_DCBOR,
      {"\xbf\xff", 2},
      QCBOR_ERR_PREFERRED_CONFORMANCE
   },

#if 1 /* Haven't implemented sort checking yet */
   /* --- Unsorted maps --- */
   // TODO: more of these with different types of labels
   { "unsorted map with text labels",
      QCBOR_DECODE_MODE_CDE,
      {"\xa2\x61\x62\x00\x61\x61\x01", 7},
      QCBOR_ERR_UNSORTED
   },
   { "reverse sorted map with integer labels",
      QCBOR_DECODE_MODE_CDE,
      {"\xa5\x19\x03\xE8\xf6\x18\x64\xf6\x00\xf6\x29\xf6\x3A\x00\x01\x86\x9f\xf6", 18},
      QCBOR_ERR_UNSORTED
   },
#ifdef PERVERSE /* a legit sort test, but who handles maps with a map as label? */

   { "unsorted map with labels of all types",
      QCBOR_DECODE_MODE_CDE,
      {"\xA8\x80\x07\xC1\x18\x58\x02\x64\x74\x65\x78\x74\x03\x01\x01\xA0\x04"
       "\x42\x78\x78\x05\xF5\x06\xFB\x40\x21\x8A\x3D\x70\xA3\xD7\x0A\x07", 33},
      QCBOR_ERR_NO_MORE_ITEMS
      //QCBOR_ERR_CDE_CONFORMANCE
   }
#endif

#endif
};



int32_t DecodeConformanceTests(void)
{
   int32_t nResult;

   nResult = ProcessDecodeFailures(DecodeConformanceFailures,
                                   C_ARRAY_COUNT(DecodeConformanceFailures, struct DecodeFailTestInput));
   if(nResult) {
      return nResult;
   }

   return 0;
}





=======
#if !defined(USEFULBUF_DISABLE_ALL_FLOAT) && !defined(QCBOR_DISABLE_PREFERRED_FLOAT)

struct PreciseNumberConversion {
   char       *szDescription;
   UsefulBufC  CBOR;
   QCBORError  uError;
   uint8_t     qcborType;
   struct {
      int64_t  int64;
      uint64_t uint64;
      double   d;
   } number;
};


static const struct PreciseNumberConversion PreciseNumberConversions[] = {
   {
      "-0.00",
      {"\xf9\x80\x00", 3},
      QCBOR_SUCCESS,
      QCBOR_TYPE_INT64,
      {0, 0, 0}
   },
   {
      "NaN",
      {"\xf9\x7e\x00", 3},
      QCBOR_SUCCESS,
      QCBOR_TYPE_DOUBLE,
      {0, 0, NAN}
   },
   {
      "NaN payload",
      {"\xFB\x7F\xFF\xFF\xFF\xFF\xFF\xFF\xFF", 9},
      QCBOR_SUCCESS,
      QCBOR_TYPE_DOUBLE,
      {0, 0, NAN}
   },
   {
      "65536.0 single",
      {"\xFA\x47\x80\x00\x00", 5},
      QCBOR_SUCCESS,
      QCBOR_TYPE_INT64,
      {65536, 0, 0}
   },
   {
      "Infinity",
      {"\xf9\x7c\x00", 3},
      QCBOR_SUCCESS,
      QCBOR_TYPE_DOUBLE,
      {0, 0, INFINITY}
   },
   {
      "1.0",
      {"\xf9\x3c\x00", 3},
      QCBOR_SUCCESS,
      QCBOR_TYPE_INT64,
      {1, 0, 0}
   },
   {
      "UINT64_MAX",
      {"\x1B\xff\xff\xff\xff\xff\xff\xff\xff", 9},
      QCBOR_SUCCESS,
      QCBOR_TYPE_UINT64,
      {0, UINT64_MAX, 0}
   },
   {
      "INT64_MIN",
      {"\x3B\x7f\xff\xff\xff\xff\xff\xff\xff", 9},
      QCBOR_SUCCESS,
      QCBOR_TYPE_INT64,
      {INT64_MIN, 0, 0}
   },
   {
      "18446742974197923840",
      {"\xFB\x43\xEF\xFF\xFF\xE0\x00\x00\x00", 9},
      QCBOR_SUCCESS,
      QCBOR_TYPE_UINT64,
      {0, 18446742974197923840ULL, 0}
   },
   {
      "65-bit neg, too much precision",
      {"\x3B\x80\x00\x00\x00\x00\x00\x00\x01", 9},
      QCBOR_SUCCESS,
      QCBOR_TYPE_65BIT_NEG_INT,
      {0, 0x8000000000000001, 0}
   },
   {
      "65-bit neg lots of precision",
      {"\x3B\xff\xff\xff\xff\xff\xff\xf0\x00", 9},
      QCBOR_SUCCESS,
      QCBOR_TYPE_DOUBLE,
      {0, 0, -18446744073709547521.0}
   },
   {
      "65-bit neg very precise",
      {"\x3B\xff\xff\xff\xff\xff\xff\xf8\x00", 9},
      QCBOR_SUCCESS,
      QCBOR_TYPE_DOUBLE,
      {0, 0, -18446744073709549569.0}
   },
   {
      "65-bit neg too precise",
      {"\x3B\xff\xff\xff\xff\xff\xff\xfc\x00", 9},
      QCBOR_SUCCESS,
      QCBOR_TYPE_65BIT_NEG_INT,
      {0, 18446744073709550592ULL, 0.0}
   },
   {
      "65-bit neg, power of two",
      {"\x3B\x80\x00\x00\x00\x00\x00\x00\x00", 9},
      QCBOR_SUCCESS,
      QCBOR_TYPE_DOUBLE,
      {0, 0, -9223372036854775809.0}
   },
   {
      "Zero",
      {"\x00", 1},
      QCBOR_SUCCESS,
      QCBOR_TYPE_INT64,
      {0, 0, 0}
   },
   {
      "Pi",
      {"\xFB\x40\x09\x2A\xDB\x40\x2D\x16\xB9", 9},
      QCBOR_SUCCESS,
      QCBOR_TYPE_DOUBLE,
      {0, 0, 3.145926}
   },
   {
      "String",
      {"\x60", 1},
      QCBOR_ERR_UNEXPECTED_TYPE,
      QCBOR_TYPE_NONE,
      {0, 0, 0}
   }
};


int32_t
PreciseNumbersTest(void)
{
   int                i;
   QCBORError         uErr;
   QCBORItem          Item;
   QCBORDecodeContext DCtx;
   const struct PreciseNumberConversion *pTest;

   const int count = (int)C_ARRAY_COUNT(PreciseNumberConversions, struct PreciseNumberConversion);

   for(i = 0; i < count; i++) {
      pTest = &PreciseNumberConversions[i];

      if(i == 11) {
         uErr = 99; // For break point only
      }

      QCBORDecode_Init(&DCtx, pTest->CBOR, 0);

      QCBORDecode_GetNumberConvertPrecisely(&DCtx, &Item);

      uErr = QCBORDecode_GetError(&DCtx);

      if(uErr != pTest->uError) {
         return i * 1000 + (int)uErr;
      }

      if(pTest->qcborType != Item.uDataType) {
         return i * 1000 + 200;
      }

      if(pTest->qcborType == QCBOR_TYPE_NONE) {
         continue;
      }

      switch(pTest->qcborType) {
         case QCBOR_TYPE_INT64:
            if(Item.val.int64 != pTest->number.int64) {
               return i * 1000 + 300;
            }
            break;

         case QCBOR_TYPE_UINT64:
         case QCBOR_TYPE_65BIT_NEG_INT:
            if(Item.val.uint64 != pTest->number.uint64) {
               return i * 1000 + 400;
            }
            break;

         case QCBOR_TYPE_DOUBLE:
            if(isnan(pTest->number.d)) {
               if(!isnan(Item.val.dfnum)) {
                  return i * 1000 + 600;
               }
            } else {
               if(Item.val.dfnum != pTest->number.d) {
                  return i * 1000 + 500;
               }
            }
            break;
      }
   }
   return 0;
}

#endif /* ! USEFULBUF_DISABLE_ALL_FLOAT && ! QCBOR_DISABLE_PREFERRED_FLOAT */



static const uint8_t spExpectedArray2s[] = {
   0x82, 0x67, 0x73, 0x74, 0x72, 0x69, 0x6e, 0x67,
   0x31, 0x67, 0x73, 0x74, 0x72, 0x69, 0x6e, 0x67,
   0x32};

#ifndef QCBOR_DISABLE_INDEFINITE_LENGTH_ARRAYS
static const uint8_t spExpectedArray2sIndef[] = {
   0x9f, 0x67, 0x73, 0x74, 0x72, 0x69, 0x6e, 0x67,
   0x31, 0x67, 0x73, 0x74, 0x72, 0x69, 0x6e, 0x67,
   0x32, 0xff};
#endif

static const uint8_t spExpectedMap4[] = {
   0xa4, 0x67, 0x62, 0x79, 0x74, 0x65, 0x73, 0x20,
   0x31, 0x44, 0x78, 0x78, 0x78, 0x78, 0x67, 0x62,
   0x79, 0x74, 0x65, 0x73, 0x20, 0x32, 0x44, 0x79,
   0x79, 0x79, 0x79, 0x6b, 0x61, 0x6e, 0x6f, 0x74,
   0x68, 0x65, 0x72, 0x20, 0x69, 0x6e, 0x74, 0x18,
   0x62, 0x66, 0x74, 0x65, 0x78, 0x74, 0x20, 0x32,
   0x78, 0x1e, 0x6c, 0x69, 0x65, 0x73, 0x2c, 0x20,
   0x64, 0x61, 0x6d, 0x6e, 0x20, 0x6c, 0x69, 0x65,
   0x73, 0x20, 0x61, 0x6e, 0x64, 0x20, 0x73, 0x74,
   0x61, 0x74, 0x69, 0x73, 0x74, 0x69, 0x63, 0x73};


#ifndef QCBOR_DISABLE_INDEFINITE_LENGTH_ARRAYS

static const uint8_t spExpectedMap4Indef[] = {
   0xbf, 0x67, 0x62, 0x79, 0x74, 0x65, 0x73, 0x20,
   0x31, 0x44, 0x78, 0x78, 0x78, 0x78, 0x67, 0x62,
   0x79, 0x74, 0x65, 0x73, 0x20, 0x32, 0x44, 0x79,
   0x79, 0x79, 0x79, 0x6b, 0x61, 0x6e, 0x6f, 0x74,
   0x68, 0x65, 0x72, 0x20, 0x69, 0x6e, 0x74, 0x18,
   0x62, 0x66, 0x74, 0x65, 0x78, 0x74, 0x20, 0x32,
   0x78, 0x1e, 0x6c, 0x69, 0x65, 0x73, 0x2c, 0x20,
   0x64, 0x61, 0x6d, 0x6e, 0x20, 0x6c, 0x69, 0x65,
   0x73, 0x20, 0x61, 0x6e, 0x64, 0x20, 0x73, 0x74,
   0x61, 0x74, 0x69, 0x73, 0x74, 0x69, 0x63, 0x73,
   0xff};

/*
 * [[[[[0, []]]]], 0]
 */
static const uint8_t spDefAndIndef[] = {
   0x82,
      0x9f, 0x9f, 0x9f, 0x82, 0x00, 0x9f, 0xff, 0xff, 0xff, 0xff, 0x00
};
#endif /* !QCBOR_DISABLE_INDEFINITE_LENGTH_ARRAYS */


#ifndef QCBOR_DISABLE_TAGS
/* An exp / mant tag in two nested arrays */
static const uint8_t spExpMant[] = {0x81, 0x81, 0xC4, 0x82, 0x20, 0x03};
#endif /* !QCBOR_DISABLE_TAGS */


int32_t GetMapAndArrayTest(void)
{
   QCBORDecodeContext DCtx;
   size_t             uPosition ;
   QCBORItem          Item;
   UsefulBufC         ReturnedEncodedCBOR;


   QCBORDecode_Init(&DCtx,
                    UsefulBuf_FROM_BYTE_ARRAY_LITERAL(pValidMapEncoded),
                    0);

   QCBORDecode_EnterMap(&DCtx, NULL);
   QCBORDecode_VGetNextConsume(&DCtx, &Item);
   QCBORDecode_GetArray(&DCtx, &Item, &ReturnedEncodedCBOR);
   if(QCBORDecode_GetError(&DCtx)) {
      return 1;
   }
   if(Item.val.uCount != 2) {
      return 2;
   }
   if(UsefulBuf_Compare(ReturnedEncodedCBOR, UsefulBuf_FROM_BYTE_ARRAY_LITERAL(spExpectedArray2s))) {
      return 3;
   }

   if(Item.uLabelType != QCBOR_TYPE_TEXT_STRING ||
      UsefulBuf_Compare(Item.label.string, UsefulBuf_FROM_SZ_LITERAL("an array of two strings"))) {
      return 4;
   }

   uPosition = QCBORDecode_Tell(&DCtx);


   QCBORDecode_GetMap(&DCtx, &Item, &ReturnedEncodedCBOR);
   if(QCBORDecode_GetError(&DCtx)) {
      return 10;
   }
   if(Item.val.uCount != 4) {
      return 11;
   }
   if(UsefulBuf_Compare(ReturnedEncodedCBOR, UsefulBuf_FROM_BYTE_ARRAY_LITERAL(spExpectedMap4))) {
      return 12;
   }
   uPosition = QCBORDecode_Tell(&DCtx);
   QCBORDecode_GetArrayFromMapSZ(&DCtx,
                                 "an array of two strings",
                                 &Item,
                                 &ReturnedEncodedCBOR);
   if(QCBORDecode_GetError(&DCtx)) {
      return 20;
   }
   if(Item.val.uCount != 2) {
      return 21;
   }
   if(UsefulBuf_Compare(ReturnedEncodedCBOR, UsefulBuf_FROM_BYTE_ARRAY_LITERAL(spExpectedArray2s))) {
      return 22;
   }
   if(uPosition != QCBORDecode_Tell(&DCtx)) {
      return 23;
   }

   QCBORDecode_Rewind(&DCtx);

   uPosition = QCBORDecode_Tell(&DCtx);
   QCBORDecode_GetMapFromMapSZ(&DCtx, "map in a map", &Item, &ReturnedEncodedCBOR);
   if(QCBORDecode_GetError(&DCtx)) {
      return 30;
   }
   if(Item.val.uCount != 4) {
      return 31;
   }
   if(UsefulBuf_Compare(ReturnedEncodedCBOR, UsefulBuf_FROM_BYTE_ARRAY_LITERAL(spExpectedMap4))) {
      return 32;
   }
   if(uPosition != QCBORDecode_Tell(&DCtx)) {
      return 33;
   }

   uPosition = QCBORDecode_Tell(&DCtx);
   QCBORDecode_GetArrayFromMapSZ(&DCtx, "map in a map", &Item, &ReturnedEncodedCBOR);
   if(QCBORDecode_GetError(&DCtx) != QCBOR_ERR_UNEXPECTED_TYPE) {
      return 40;
   }
   if(UINT32_MAX != QCBORDecode_Tell(&DCtx)) {
      return 41;
   }
   QCBORDecode_GetAndResetError(&DCtx);
   if(uPosition != QCBORDecode_Tell(&DCtx)) {
      return 42;
   }


#ifndef QCBOR_DISABLE_TAGS
   UsefulBufC ExpMant = UsefulBuf_FROM_BYTE_ARRAY_LITERAL(spExpMant);
   QCBORDecode_Init(&DCtx, ExpMant, 0);
   QCBORDecode_EnterArray(&DCtx, NULL);
   QCBORDecode_EnterArray(&DCtx, NULL);
   QCBORDecode_GetArray(&DCtx, &Item, &ReturnedEncodedCBOR);
   if(QCBORDecode_GetError(&DCtx) != QCBOR_SUCCESS) {
      return 200;
   }
   if(Item.uDataType != QCBOR_TYPE_ARRAY) {
      return 201;
   }
   if(!QCBORDecode_IsTagged(&DCtx, &Item, CBOR_TAG_DECIMAL_FRACTION)) {
      return 202;
   }
   if(Item.val.uCount != 2) {
      return 201;
   }
   if(UsefulBuf_Compare(ReturnedEncodedCBOR, UsefulBuf_Tail(ExpMant, 2))) {
      return 205;
   }
#endif /* !QCBOR_DISABLE_TAGS */


#ifndef QCBOR_DISABLE_INDEFINITE_LENGTH_ARRAYS

   UsefulBufC DefAndIndef = UsefulBuf_FROM_BYTE_ARRAY_LITERAL(spDefAndIndef);
   QCBORDecode_Init(&DCtx, DefAndIndef, 0);
   QCBORDecode_EnterArray(&DCtx, NULL);
   QCBORDecode_GetArray(&DCtx, &Item, &ReturnedEncodedCBOR);
   if(QCBORDecode_GetError(&DCtx) != QCBOR_SUCCESS) {
      return 50;
   }
   if(UsefulBuf_Compare(ReturnedEncodedCBOR, UsefulBuf_Tail(UsefulBuf_Head(DefAndIndef, 11), 1))) {
      return 51;
   }

   QCBORDecode_Init(&DCtx, DefAndIndef, 0);
   QCBORDecode_EnterArray(&DCtx, NULL);
   QCBORDecode_EnterArray(&DCtx, NULL);
   QCBORDecode_GetArray(&DCtx, &Item, &ReturnedEncodedCBOR);
   if(QCBORDecode_GetError(&DCtx) != QCBOR_SUCCESS) {
      return 52;
   }
   if(UsefulBuf_Compare(ReturnedEncodedCBOR, UsefulBuf_Tail(UsefulBuf_Head(DefAndIndef, 10), 2))) {
      return 53;
   }

   QCBORDecode_Init(&DCtx, DefAndIndef, 0);
   QCBORDecode_EnterArray(&DCtx, NULL);
   QCBORDecode_EnterArray(&DCtx, NULL);
   QCBORDecode_EnterArray(&DCtx, NULL);
   QCBORDecode_GetArray(&DCtx, &Item, &ReturnedEncodedCBOR);
   if(QCBORDecode_GetError(&DCtx) != QCBOR_SUCCESS) {
      return 54;
   }
   if(UsefulBuf_Compare(ReturnedEncodedCBOR, UsefulBuf_Tail(UsefulBuf_Head(DefAndIndef, 9), 3))) {
      return 55;
   }
   QCBORDecode_Init(&DCtx, DefAndIndef, 0);
   QCBORDecode_EnterArray(&DCtx, NULL);
   QCBORDecode_EnterArray(&DCtx, NULL);
   QCBORDecode_EnterArray(&DCtx, NULL);
   QCBORDecode_EnterArray(&DCtx, NULL);
   QCBORDecode_GetArray(&DCtx, &Item, &ReturnedEncodedCBOR);
   if(QCBORDecode_GetError(&DCtx) != QCBOR_SUCCESS) {
      return 56;
   }
   if(UsefulBuf_Compare(ReturnedEncodedCBOR, UsefulBuf_Tail(UsefulBuf_Head(DefAndIndef, 8), 4))) {
      return 57;
   }

   QCBORDecode_Init(&DCtx, DefAndIndef, 0);
   QCBORDecode_EnterArray(&DCtx, NULL);
   QCBORDecode_EnterArray(&DCtx, NULL);
   QCBORDecode_EnterArray(&DCtx, NULL);
   QCBORDecode_EnterArray(&DCtx, NULL);
   QCBORDecode_EnterArray(&DCtx, NULL);
   QCBORDecode_VGetNextConsume(&DCtx, &Item);
   QCBORDecode_GetArray(&DCtx, &Item, &ReturnedEncodedCBOR);
   if(QCBORDecode_GetError(&DCtx) != QCBOR_SUCCESS) {
      return 58;
   }
   if(UsefulBuf_Compare(ReturnedEncodedCBOR, UsefulBuf_Tail(UsefulBuf_Head(DefAndIndef, 8), 6))) {
      return 59;
   }


   QCBORDecode_Init(&DCtx,
                    UsefulBuf_FROM_BYTE_ARRAY_LITERAL(pValidMapIndefEncoded),
                    0);

   QCBORDecode_EnterMap(&DCtx, NULL);
   QCBORDecode_VGetNextConsume(&DCtx, &Item);
   QCBORDecode_GetArray(&DCtx, &Item, &ReturnedEncodedCBOR);
   if(QCBORDecode_GetError(&DCtx)) {
      return 60;
   }
   if(Item.val.uCount != UINT16_MAX) {
      return 61;
   }
   if(UsefulBuf_Compare(ReturnedEncodedCBOR, UsefulBuf_FROM_BYTE_ARRAY_LITERAL(spExpectedArray2sIndef))) {
      return 62;
   }

   if(Item.uLabelType != QCBOR_TYPE_TEXT_STRING ||
      UsefulBuf_Compare(Item.label.string, UsefulBuf_FROM_SZ_LITERAL("an array of two strings"))) {
      return 63;
   }

   uPosition = QCBORDecode_Tell(&DCtx);


   QCBORDecode_GetMap(&DCtx, &Item, &ReturnedEncodedCBOR);
   if(QCBORDecode_GetError(&DCtx)) {
      return 70;
   }
   if(Item.val.uCount != UINT16_MAX) {
      return 71;
   }
   if(UsefulBuf_Compare(ReturnedEncodedCBOR, UsefulBuf_FROM_BYTE_ARRAY_LITERAL(spExpectedMap4Indef))) {
      return 72;
   }


   uPosition = QCBORDecode_Tell(&DCtx);
   QCBORDecode_GetArrayFromMapSZ(&DCtx,
                                 "an array of two strings",
                                 &Item,
                                 &ReturnedEncodedCBOR);
   if(QCBORDecode_GetError(&DCtx)) {
      return 80;
   }
   if(Item.val.uCount != UINT16_MAX) {
      return 81;
   }
   if(UsefulBuf_Compare(ReturnedEncodedCBOR, UsefulBuf_FROM_BYTE_ARRAY_LITERAL(spExpectedArray2sIndef))) {
      return 82;
   }
   if(uPosition != QCBORDecode_Tell(&DCtx)) {
      return 83;
   }

   QCBORDecode_Rewind(&DCtx);

   uPosition = QCBORDecode_Tell(&DCtx);
   QCBORDecode_GetMapFromMapSZ(&DCtx, "map in a map", &Item, &ReturnedEncodedCBOR);
   if(QCBORDecode_GetError(&DCtx)) {
      return 90;
   }
   if(Item.val.uCount != UINT16_MAX) {
      return 91;
   }
   if(UsefulBuf_Compare(ReturnedEncodedCBOR, UsefulBuf_FROM_BYTE_ARRAY_LITERAL(spExpectedMap4Indef))) {
      return 92;
   }
   if(uPosition != QCBORDecode_Tell(&DCtx)) {
      return 93;
   }

   uPosition = QCBORDecode_Tell(&DCtx);
   QCBORDecode_GetArrayFromMapSZ(&DCtx, "map in a map", &Item, &ReturnedEncodedCBOR);
   if(QCBORDecode_GetError(&DCtx) != QCBOR_ERR_UNEXPECTED_TYPE) {
      return 100;
   }
   if(UINT32_MAX != QCBORDecode_Tell(&DCtx)) {
      return 101;
   }
   QCBORDecode_GetAndResetError(&DCtx);
   if(uPosition != QCBORDecode_Tell(&DCtx)) {
      return 102;
   }
#endif /* !QCBOR_DISABLE_INDEFINITE_LENGTH_ARRAYS */

   return 0;
}

   
>>>>>>> d62b8a79
int32_t
ErrorHandlingTests(void)
{
   QCBORDecodeContext DCtx;
   QCBORItem          Item;
   QCBORError         uError;
   int64_t            integer;

   /* Test QCBORDecode_SetError() */
   QCBORDecode_Init(&DCtx,
                    UsefulBuf_FROM_BYTE_ARRAY_LITERAL(pValidMapEncoded),
                    QCBOR_DECODE_MODE_NORMAL);

   QCBORDecode_SetError(&DCtx, QCBOR_ERR_FIRST_USER_DEFINED);

   QCBORDecode_VGetNext(&DCtx, &Item);

   uError = QCBORDecode_GetError(&DCtx);

   if(uError != QCBOR_ERR_FIRST_USER_DEFINED) {
      return -1;
   }

   if(Item.uLabelType != QCBOR_TYPE_NONE ||
      Item.uDataType != QCBOR_TYPE_NONE) {
      return -2;
   }


   /* Test data type returned from previous error */
   QCBORDecode_Init(&DCtx,
                    UsefulBuf_FROM_BYTE_ARRAY_LITERAL(pValidMapEncoded),
                    QCBOR_DECODE_MODE_NORMAL);
   QCBORDecode_GetInt64(&DCtx, &integer);
   uError = QCBORDecode_GetError(&DCtx);
   if(uError != QCBOR_ERR_UNEXPECTED_TYPE) {
      return -3;
   }

   QCBORDecode_VGetNext(&DCtx, &Item);
   if(Item.uLabelType != QCBOR_TYPE_NONE ||
      Item.uDataType != QCBOR_TYPE_NONE) {
      return -2;
   }
   uError = QCBORDecode_GetError(&DCtx);
   if(uError != QCBOR_ERR_UNEXPECTED_TYPE) {
      return -3;
   }


   /* Test error classification functions */

   if(!QCBORDecode_IsUnrecoverableError(QCBOR_ERR_INDEFINITE_STRING_CHUNK)) {
      return -10;
   }
   if(QCBORDecode_IsUnrecoverableError(QCBOR_SUCCESS)) {
      return -11;
   }
   if(!QCBORDecode_IsUnrecoverableError(QCBOR_ERR_INDEFINITE_STRING_CHUNK)) {
      return -12;
   }
   if(QCBORDecode_IsUnrecoverableError(QCBOR_ERR_DUPLICATE_LABEL)) {
      return -13;
   }

   if(!QCBORDecode_IsNotWellFormedError(QCBOR_ERR_BAD_TYPE_7)) {
      return -20;
   }
   if(!QCBORDecode_IsNotWellFormedError(QCBOR_ERR_BAD_BREAK)) {
      return -21;
   }
   if(QCBORDecode_IsNotWellFormedError(QCBOR_SUCCESS)) {
      return -22;
   }
   if(QCBORDecode_IsNotWellFormedError(QCBOR_ERR_ARRAY_DECODE_TOO_LONG)) {
      return -23;
   }
   return 0;
}


int32_t TellTests(void)
{
   QCBORDecodeContext DCtx;
   QCBORItem          Item;
   uint32_t           uPosition;
   int                nIndex;
   int64_t            nDecodedInt;

   static const uint32_t aPos[] =
       {0, 1, 17, 42, 50, 58, 72, 85, 98, 112, UINT32_MAX};
   QCBORDecode_Init(&DCtx,
                    UsefulBuf_FROM_BYTE_ARRAY_LITERAL(pValidMapEncoded),
                    0);
   for(nIndex = 0; ; nIndex++) {
      uPosition = QCBORDecode_Tell(&DCtx);
      if(uPosition != aPos[nIndex]) {
         return nIndex;
      }

      if(uPosition == UINT32_MAX) {
         break;
      }

      QCBORDecode_VGetNext(&DCtx, &Item);
   }

#ifndef QCBOR_DISABLE_INDEFINITE_LENGTH_ARRAYS
   static const uint32_t aPosIndef[] =
       {0, 1, 17, 42, 50, 59, 73, 86, 99, 113, UINT32_MAX};
   QCBORDecode_Init(&DCtx,
                    UsefulBuf_FROM_BYTE_ARRAY_LITERAL(pValidMapIndefEncoded),
                    0);

   for(nIndex = 0; ; nIndex++) {
      uPosition = QCBORDecode_Tell(&DCtx);
      if(uPosition != aPosIndef[nIndex]) {
         return nIndex + 100;
      }

      if(uPosition == UINT32_MAX) {
         break;
      }

      QCBORDecode_VGetNext(&DCtx, &Item);
   }
#endif /* QCBOR_DISABLE_INDEFINITE_LENGTH_ARRAYS */

   /* Next, some tests with entered maps and arrays */
   QCBORDecode_Init(&DCtx,
                    UsefulBuf_FROM_BYTE_ARRAY_LITERAL(pValidMapEncoded),
                    0);
   QCBORDecode_EnterMap(&DCtx, &Item);
   if(QCBORDecode_Tell(&DCtx) != 1) {
      return 1001;
   }
   QCBORDecode_GetInt64InMapSZ(&DCtx, "first integer", &nDecodedInt);
   if(QCBORDecode_Tell(&DCtx) != 1) {
      return 1002;
   }
   QCBORDecode_EnterMapFromMapSZ(&DCtx, "map in a map");
   if(QCBORDecode_Tell(&DCtx) != 72) {
      return 1003;
   }

   QCBORDecode_GetInt64InMapSZ(&DCtx, "another int", &nDecodedInt);
   if(nDecodedInt != 98) {
      return 1004;
   }
   /* Getting non-aggregate types doesn't affect cursor position. */
   if(QCBORDecode_Tell(&DCtx) != 72) {
      return 1005;
   }
   QCBORDecode_VGetNext(&DCtx, &Item);
   if(QCBORDecode_Tell(&DCtx) != 85) {
      return 1006;
   }
   QCBORDecode_GetInt64InMapSZ(&DCtx, "another int", &nDecodedInt);
   if(nDecodedInt != 98) {
      return 1007;
   }
   /* Getting non-aggregate types doesn't affect cursor position. */
   if(QCBORDecode_Tell(&DCtx) != 85) {
      return 1008;
   }

   QCBORDecode_ExitMap(&DCtx);
   if(QCBORDecode_Tell(&DCtx) != UINT32_MAX) {
      return 1009;
   }
   if(QCBORDecode_GetNext(&DCtx, &Item) != QCBOR_ERR_NO_MORE_ITEMS) {
      return 1010;
   }

#ifndef QCBOR_DISABLE_INDEFINITE_LENGTH_ARRAYS
   /* Next, some tests with entered maps and arrays */
   QCBORDecode_Init(&DCtx,
                    UsefulBuf_FROM_BYTE_ARRAY_LITERAL(pValidMapIndefEncoded),
                    0);
   QCBORDecode_EnterMap(&DCtx, &Item);
   if(QCBORDecode_Tell(&DCtx) != 1) {
      return 2000;
   }
   QCBORDecode_GetInt64InMapSZ(&DCtx, "first integer", &nDecodedInt);
   if(QCBORDecode_Tell(&DCtx) != 1) {
      return 2001;
   }
   QCBORDecode_EnterMapFromMapSZ(&DCtx, "map in a map");
   if(QCBORDecode_Tell(&DCtx) != 73) {
      return 2002;
   }

   QCBORDecode_GetInt64InMapSZ(&DCtx, "another int", &nDecodedInt);
   if(nDecodedInt != 98) {
      return 2003;
   }
   /* Getting non-aggregate types doesn't affect cursor position. */
   if(QCBORDecode_Tell(&DCtx) != 73) {
      return 2004;
   }
   QCBORDecode_VGetNext(&DCtx, &Item);
   if(QCBORDecode_Tell(&DCtx) != 86) {
      return 2005;
   }
   QCBORDecode_GetInt64InMapSZ(&DCtx, "another int", &nDecodedInt);
   if(nDecodedInt != 98) {
      return 2006;
   }
   /* Getting non-aggregate types doesn't affect cursor position. */
   if(QCBORDecode_Tell(&DCtx) != 86) {
      return 2007;
   }

   QCBORDecode_ExitMap(&DCtx);
   if(QCBORDecode_Tell(&DCtx) != UINT32_MAX) {
      return 2008;
   }
   if(QCBORDecode_GetNext(&DCtx, &Item) != QCBOR_ERR_NO_MORE_ITEMS) {
      return 2010;
   }
#endif /* QCBOR_DISABLE_INDEFINITE_LENGTH_ARRAYS */



   /* Error state test */
   QCBORDecode_Init(&DCtx,
                    UsefulBuf_FROM_BYTE_ARRAY_LITERAL(pValidMapEncoded),
                    0);
   /* Cause an error */
   QCBORDecode_GetInt64InMapSZ(&DCtx, "another int", &nDecodedInt);
   if(QCBORDecode_Tell(&DCtx) != UINT32_MAX) {
      return 3000;
   }

   /* Empties tests */
   const uint8_t pMinimalCBOR[] = {0xa0}; // One empty map
   QCBORDecode_Init(&DCtx, UsefulBuf_FROM_BYTE_ARRAY_LITERAL(pMinimalCBOR),0);
   if(QCBORDecode_Tell(&DCtx) != 0) {
      return 4000;
   }
   QCBORDecode_EnterMap(&DCtx, &Item);
   if(QCBORDecode_GetError(&DCtx) != QCBOR_SUCCESS) {
      return 4001;
   }
   if(QCBORDecode_Tell(&DCtx) != UINT32_MAX) {
      return 4002;
   }
   QCBORDecode_ExitMap(&DCtx);
   if(QCBORDecode_GetError(&DCtx) != QCBOR_SUCCESS) {
      return 4001;
   }
   if(QCBORDecode_Tell(&DCtx) != UINT32_MAX) {
      return 4002;
   }
   if(QCBORDecode_GetNext(&DCtx, &Item) != QCBOR_ERR_NO_MORE_ITEMS) {
      return 4010;
   }

#ifndef QCBOR_DISABLE_INDEFINITE_LENGTH_ARRAYS
   const uint8_t pMinimalIndefCBOR[] = {0xbf, 0xff}; // One empty map
   QCBORDecode_Init(&DCtx, UsefulBuf_FROM_BYTE_ARRAY_LITERAL(pMinimalIndefCBOR),0);
   if(QCBORDecode_Tell(&DCtx) != 0) {
      return 4100;
   }
   QCBORDecode_EnterMap(&DCtx, &Item);
   if(QCBORDecode_GetError(&DCtx) != QCBOR_SUCCESS) {
      return 4101;
   }
   if(QCBORDecode_Tell(&DCtx) != UINT32_MAX) {
      return 4102;
   }
   QCBORDecode_ExitMap(&DCtx);
   if(QCBORDecode_GetError(&DCtx) != QCBOR_SUCCESS) {
      return 4101;
   }
   if(QCBORDecode_Tell(&DCtx) != UINT32_MAX) {
      return 4102;
   }
   if(QCBORDecode_GetNext(&DCtx, &Item) != QCBOR_ERR_NO_MORE_ITEMS) {
      return 4110;
   }
#endif /* QCBOR_DISABLE_INDEFINITE_LENGTH_ARRAYS */

   /* Test on a CBOR sequence */
   QCBORDecode_Init(&DCtx, UsefulBuf_FROM_BYTE_ARRAY_LITERAL(spSequenceTestInput),0);
   if(QCBORDecode_Tell(&DCtx) != 0) {
      return 5000;
   }
   QCBORDecode_VGetNext(&DCtx, &Item);
   if(QCBORDecode_GetError(&DCtx) != QCBOR_SUCCESS) {
      return 5001;
   }
   if(QCBORDecode_Tell(&DCtx) != 11) {
      return 5002;
   }
   QCBORDecode_VGetNext(&DCtx, &Item);
   if(QCBORDecode_GetError(&DCtx) != QCBOR_SUCCESS) {
      return 5003;
   }
   if(QCBORDecode_Tell(&DCtx) != 12) {
      return 5004;
   }
   QCBORDecode_VGetNext(&DCtx, &Item);
   if(QCBORDecode_GetError(&DCtx) != QCBOR_SUCCESS) {
      return 5005;
   }
   if(QCBORDecode_Tell(&DCtx) != 17) {
      return 5006;
   }
   QCBORDecode_VGetNext(&DCtx, &Item);
   if(QCBORDecode_GetError(&DCtx) != QCBOR_SUCCESS) {
      return 5007;
   }
   if(QCBORDecode_Tell(&DCtx) != UINT32_MAX) {
      return 5008;
   }
   if(QCBORDecode_GetNext(&DCtx, &Item) != QCBOR_ERR_NO_MORE_ITEMS) {
      return 5010;
   }


   QCBORDecode_Init(&DCtx,
                    UsefulBuf_FROM_BYTE_ARRAY_LITERAL(pValidMapEncoded),
                    0);
   QCBORDecode_EnterMap(&DCtx, &Item);
   QCBORDecode_EnterArrayFromMapSZ(&DCtx, "an array of two strings");
   if(QCBORDecode_Tell(&DCtx) != 42) {
      return 6001;
   }
   QCBORDecode_VGetNext(&DCtx, &Item);
   if(QCBORDecode_Tell(&DCtx) != 50) {
      return 6002;
   }
   QCBORDecode_VGetNext(&DCtx, &Item);
   if(QCBORDecode_Tell(&DCtx) != 58) {
      return 6008;
   }
   QCBORDecode_VGetNext(&DCtx, &Item);
   (void)QCBORDecode_GetAndResetError(&DCtx);
   if(QCBORDecode_Tell(&DCtx) != 58) {
      return 6003;
   }
   QCBORDecode_ExitArray(&DCtx);
   if(QCBORDecode_Tell(&DCtx) != 58) {
      return 6004;
   }

   static const uint32_t aEmptiesPos[] =
       {0, 1, 2, 3, 4, 5, 6, 7, 8, 9, 11, 13, UINT32_MAX};
   QCBORDecode_Init(&DCtx,
                    UsefulBuf_FROM_BYTE_ARRAY_LITERAL(sEmpties),
                    0);
   for(nIndex = 0; ; nIndex++) {
      uPosition = QCBORDecode_Tell(&DCtx);
      if(uPosition != aEmptiesPos[nIndex]) {
         return nIndex + 200;
      }

      if(uPosition == UINT32_MAX) {
         break;
      }

      QCBORDecode_VGetNext(&DCtx, &Item);
   }

#ifndef QCBOR_DISABLE_INDEFINITE_LENGTH_ARRAYS
   static const uint32_t aIndefEmptiesPos[] =
       {0, 1, 2, 4, 5, 7, 8, 10, 12, 13, 16, 19, UINT32_MAX};
   QCBORDecode_Init(&DCtx,
                    UsefulBuf_FROM_BYTE_ARRAY_LITERAL(sEmptiesIndef),
                    0);
   for(nIndex = 0; ; nIndex++) {
      uPosition = QCBORDecode_Tell(&DCtx);
      if(uPosition != aIndefEmptiesPos[nIndex]) {
         return nIndex + 300;
      }

      if(uPosition == UINT32_MAX) {
         break;
      }

      QCBORDecode_VGetNext(&DCtx, &Item);
   }
#endif /* QCBOR_DISABLE_INDEFINITE_LENGTH_ARRAYS */


   return 0;
}<|MERGE_RESOLUTION|>--- conflicted
+++ resolved
@@ -8837,7 +8837,6 @@
 }
 
 
-<<<<<<< HEAD
 /* These are all well-formed and valid CBOR, but fail
  * conformance with preferred, CDE or dCBOR.
  *
@@ -9140,7 +9139,6 @@
 
 
 
-=======
 #if !defined(USEFULBUF_DISABLE_ALL_FLOAT) && !defined(QCBOR_DISABLE_PREFERRED_FLOAT)
 
 struct PreciseNumberConversion {
@@ -9675,7 +9673,6 @@
 }
 
    
->>>>>>> d62b8a79
 int32_t
 ErrorHandlingTests(void)
 {
