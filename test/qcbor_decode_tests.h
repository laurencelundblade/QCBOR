--- conflicted
+++ resolved
@@ -235,14 +235,10 @@
 int SetUpAllocatorTest(void);
 
 
-<<<<<<< HEAD
 int Type4And5DecodeTests(void);
 
 
 
 int Type4And5DecodeFailTests(void);
 
-
-=======
->>>>>>> 61209746
 #endif /* defined(__QCBOR__qcbort_decode_tests__) */