--- conflicted
+++ resolved
@@ -252,16 +252,13 @@
 #endif /* QCBOR_CONFIG_DISABLE_EXP_AND_MANTISSA */
 
 
-<<<<<<< HEAD
 int32_t EnterMapTest(void);
 
 int32_t IntegerConvertTest(void);
-=======
 /*
  Tests decoding of CBOR Sequences defined in RFC 8742
  */
 int32_t CBORSequenceDecodeTests(void);
 
->>>>>>> e3553422
 
 #endif /* defined(__QCBOR__qcbort_decode_tests__) */