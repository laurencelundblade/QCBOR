--- conflicted
+++ resolved
@@ -319,15 +319,12 @@
 int32_t CBORTestIssue134(void);
 
 
-<<<<<<< HEAD
 /*
  * Test the decode checking features for dCBOR, CDE and preferred.
  */
 int32_t DecodeCheckTests(void);
-=======
 
 int32_t ErrorHandlingTests(void);
 
->>>>>>> 5c79a490
 
 #endif /* defined(__QCBOR__qcbort_decode_tests__) */