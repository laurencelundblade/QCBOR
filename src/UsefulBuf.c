/*==============================================================================
 * Copyright (c) 2016-2018, The Linux Foundation.
 * Copyright (c) 2018-2024, Laurence Lundblade.
 * All rights reserved.
 *
 * Redistribution and use in source and binary forms, with or without
 * modification, are permitted provided that the following conditions are
 * met:
 *     * Redistributions of source code must retain the above copyright
 *       notice, this list of conditions and the following disclaimer.
 *     * Redistributions in binary form must reproduce the above
 *       copyright notice, this list of conditions and the following
 *       disclaimer in the documentation and/or other materials provided
 *       with the distribution.
 *     * Neither the name of The Linux Foundation nor the names of its
 *       contributors, nor the name "Laurence Lundblade" may be used to
 *       endorse or promote products derived from this software without
 *       specific prior written permission.
 *
 * THIS SOFTWARE IS PROVIDED "AS IS" AND ANY EXPRESS OR IMPLIED
 * WARRANTIES, INCLUDING, BUT NOT LIMITED TO, THE IMPLIED WARRANTIES OF
 * MERCHANTABILITY, FITNESS FOR A PARTICULAR PURPOSE AND NON-INFRINGEMENT
 * ARE DISCLAIMED.  IN NO EVENT SHALL THE COPYRIGHT OWNER OR CONTRIBUTORS
 * BE LIABLE FOR ANY DIRECT, INDIRECT, INCIDENTAL, SPECIAL, EXEMPLARY, OR
 * CONSEQUENTIAL DAMAGES (INCLUDING, BUT NOT LIMITED TO, PROCUREMENT OF
 * SUBSTITUTE GOODS OR SERVICES; LOSS OF USE, DATA, OR PROFITS; OR
 * BUSINESS INTERRUPTION) HOWEVER CAUSED AND ON ANY THEORY OF LIABILITY,
 * WHETHER IN CONTRACT, STRICT LIABILITY, OR TORT (INCLUDING NEGLIGENCE
 * OR OTHERWISE) ARISING IN ANY WAY OUT OF THE USE OF THIS SOFTWARE, EVEN
 * IF ADVISED OF THE POSSIBILITY OF SUCH DAMAGE.
 * ========================================================================= */



/*=============================================================================
 FILE:  UsefulBuf.c

 DESCRIPTION:  General purpose input and output buffers

 EDIT HISTORY FOR FILE:

 This section contains comments describing changes made to the module.
 Notice that changes are listed in reverse chronological order.

 when        who          what, where, why
 --------    ----         ---------------------------------------------------
<<<<<<< HEAD
 8/10/2024   llundblade   Add UsefulBuf_SkipLeading().
 1/7/2024    llundblade   Add UsefulInputBuf_Compare().
=======
 08/08/2024  llundblade   Add UsefulOutBuf_SubString().
>>>>>>> 1deef677
 21/05/2024  llundblade   Comment formatting and some code tidiness.
 1/7/2024    llundblade   Add UsefulInputBuf_Compare().
 28/02/2022  llundblade   Rearrange UsefulOutBuf_Compare().
 19/11/2023  llundblade   Add UsefulOutBuf_GetOutput().
 19/11/2023  llundblade   Add UsefulOutBuf_Swap().
 19/11/2023  llundblade   Add UsefulOutBuf_Compare().
 19/12/2022  llundblade   Don't pass NULL to memmove when adding empty data.
 4/11/2022   llundblade   Add GetOutPlace and Advance to UsefulOutBuf
 3/6/2021    mcr/llundblade  Fix warnings related to --Wcast-qual
 01/28/2020  llundblade   Refine integer signedness to quiet static analysis.
 01/08/2020  llundblade   Documentation corrections & improved code formatting.
 11/08/2019  llundblade   Re check pointer math and update comments
 3/6/2019    llundblade   Add UsefulBuf_IsValue()
 09/07/17    llundbla     Fix critical bug in UsefulBuf_Find() -- a read off
                          the end of memory when the bytes to find is longer
                          than the bytes to search.
 06/27/17    llundbla     Fix UsefulBuf_Compare() bug. Only affected comparison
                          for < or > for unequal length buffers.  Added
                          UsefulBuf_Set() function.
 05/30/17    llundbla     Functions for NULL UsefulBufs and const / unconst
 11/13/16    llundbla     Initial Version.

 ============================================================================*/

#include "UsefulBuf.h"

/* used to catch use of uninitialized or corrupted UsefulOutBuf */
#define USEFUL_OUT_BUF_MAGIC  (0x0B0F)


/*
 * Public function -- see UsefulBuf.h
 */
UsefulBufC UsefulBuf_CopyOffset(UsefulBuf Dest, size_t uOffset, const UsefulBufC Src)
{
   /* Do this with subtraction so it doesn't give an erroneous
    * result if uOffset + Src.len overflows. Right side is equivalent to
    * uOffset + Src.len > Dest.len
    */
   if(uOffset > Dest.len || Src.len > Dest.len - uOffset) {
      return NULLUsefulBufC;
   }

   memcpy((uint8_t *)Dest.ptr + uOffset, Src.ptr, Src.len);

   return (UsefulBufC){Dest.ptr, Src.len + uOffset};
}


/*
 * Public function -- see UsefulBuf.h
 */
int UsefulBuf_Compare(const UsefulBufC UB1, const UsefulBufC UB2)
{
   /* Use comparisons rather than subtracting lengths to
    * return an int instead of a size_t
    */
   if(UB1.len < UB2.len) {
      return -1;
   } else if (UB1.len > UB2.len) {
      return 1;
   } /* else UB1.len == UB2.len */

   return memcmp(UB1.ptr, UB2.ptr, UB1.len);
}


/*
 * Public function -- see UsefulBuf.h
 */
size_t UsefulBuf_IsValue(const UsefulBufC UB, uint8_t uValue)
{
   if(UsefulBuf_IsNULLOrEmptyC(UB)) {
      /* Not a match */
      return 0;
   }

   const uint8_t * const pEnd = (const uint8_t *)UB.ptr + UB.len;
   for(const uint8_t *p = UB.ptr; p < pEnd; p++) {
      if(*p != uValue) {
         /* Byte didn't match */
         /* Cast from signed to unsigned. Safe because the loop increments.*/
         return (size_t)(p - (const uint8_t *)UB.ptr);
      }
   }

   /* Success. All bytes matched */
   return SIZE_MAX;
}


/*
 * Public function -- see UsefulBuf.h
 */
size_t UsefulBuf_FindBytes(UsefulBufC BytesToSearch, UsefulBufC BytesToFind)
{
   if(BytesToSearch.len < BytesToFind.len) {
      return SIZE_MAX;
   }

   for(size_t uPos = 0; uPos <= BytesToSearch.len - BytesToFind.len; uPos++) {
      UsefulBufC SearchNext;

      SearchNext.ptr = ((const uint8_t *)BytesToSearch.ptr) + uPos;
      SearchNext.len = BytesToFind.len;
      if(!UsefulBuf_Compare(SearchNext, BytesToFind)) {
         return uPos;
      }
   }

   return SIZE_MAX;
}


/*
 * Public function -- see UsefulBuf.h
 */
// TODO: test this
UsefulBufC
UsefulBuf_SkipLeading(UsefulBufC String, uint8_t uByte)
{
   while(String.len > 0) {
      if(*(const uint8_t *)String.ptr != uByte) {
         break;
      }
      String.len--;
      String.ptr = (const uint8_t *)String.ptr + 1;
   }

   return String;
}



/*
 * Public function -- see UsefulBuf.h
 *
 * Code Reviewers: THIS FUNCTION DOES POINTER MATH
 */
void UsefulOutBuf_Init(UsefulOutBuf *pMe, UsefulBuf Storage)
{
    pMe->magic  = USEFUL_OUT_BUF_MAGIC;
    UsefulOutBuf_Reset(pMe);
    pMe->UB     = Storage;

#if 0
   /* This check is off by default.
    *
    * The following check fails on ThreadX
    *
    * Sanity check on the pointer and size to be sure we are not
    * passed a buffer that goes off the end of the address space.
    * Given this test, we know that all unsigned lengths less than
    * me->size are valid and won't wrap in any pointer additions
    * based off of pStorage in the rest of this code.
    */
    const uintptr_t ptrM = UINTPTR_MAX - Storage.len;
    if(Storage.ptr && (uintptr_t)Storage.ptr > ptrM) /* Check #0 */
        me->err = 1;
#endif
}



/*
 * Public function -- see UsefulBuf.h
 *
 * The core of UsefulOutBuf -- put some bytes in the buffer without writing off
 *                             the end of it.
 *
 * Code Reviewers: THIS FUNCTION DOES POINTER MATH
 *
 * This function inserts the source buffer, NewData, into the destination
 * buffer, me->UB.ptr.
 *
 * Destination is represented as:
 *   me->UB.ptr -- start of the buffer
 *   me->UB.len -- size of the buffer UB.ptr
 *   me->data_len -- length of value data in UB
 *
 * Source is data:
 *   NewData.ptr -- start of source buffer
 *   NewData.len -- length of source buffer
 *
 * Insertion point:
 *   uInsertionPos.
 *
 * Steps:
 *
 * 0. Corruption checks on UsefulOutBuf
 *
 * 1. Figure out if the new data will fit or not
 *
 * 2. Is insertion position in the range of valid data?
 *
 * 3. If insertion point is not at the end, slide data to the right of the
 *    insertion point to the right
 *
 * 4. Put the new data in at the insertion position.
 *
 */
void UsefulOutBuf_InsertUsefulBuf(UsefulOutBuf *pMe, UsefulBufC NewData, size_t uInsertionPos)
{
   if(pMe->err) {
      /* Already in error state. */
      return;
   }

   /* 0. Sanity check the UsefulOutBuf structure
    * A "counter measure". If magic number is not the right number it
    * probably means pMe was not initialized or it was corrupted. Attackers
    * can defeat this, but it is a hurdle and does good with very
    * little code.
    */
   if(pMe->magic != USEFUL_OUT_BUF_MAGIC) {
      pMe->err = 1;
      return;  /* Magic number is wrong due to uninitalization or corrption */
   }

   /* Make sure valid data is less than buffer size. This would only occur
    * if there was corruption of me, but it is also part of the checks to
    * be sure there is no pointer arithmatic under/overflow.
    */
   if(pMe->data_len > pMe->UB.len) {  /* Check #1 */
      pMe->err = 1;
      /* Offset of valid data is off the end of the UsefulOutBuf due to
       * uninitialization or corruption
       */
      return;
   }

   /* 1. Will it fit?
    * WillItFit() is the same as: NewData.len <= (me->UB.len - me->data_len)
    * Check #1 makes sure subtraction in RoomLeft will not wrap around
    */
   if(! UsefulOutBuf_WillItFit(pMe, NewData.len)) { /* Check #2 */
      /* The new data will not fit into the the buffer. */
      pMe->err = 1;
      return;
   }

   /* 2. Check the Insertion Position
    * This, with Check #1, also confirms that uInsertionPos <= me->data_len and
    * that uInsertionPos + pMe->UB.ptr will not wrap around the end of the
    * address space.
    */
   if(uInsertionPos > pMe->data_len) { /* Check #3 */
      /* Off the end of the valid data in the buffer. */
      pMe->err = 1;
      return;
   }

   /* 3. Slide existing data to the right */
   if (!UsefulOutBuf_IsBufferNULL(pMe)) {
      uint8_t *pSourceOfMove      = ((uint8_t *)pMe->UB.ptr) + uInsertionPos; /* PtrMath #1 */
      size_t   uNumBytesToMove    = pMe->data_len - uInsertionPos; /* PtrMath #2 */
      uint8_t *pDestinationOfMove = pSourceOfMove + NewData.len; /* PtrMath #3*/

      /* To know memmove won't go off end of destination, see PtrMath #4.
       * Use memove because it handles overlapping buffers
       */
      memmove(pDestinationOfMove, pSourceOfMove, uNumBytesToMove);

      /* 4. Put the new data in */
      uint8_t *pInsertionPoint = pSourceOfMove;
      /* To know memmove won't go off end of destination, see PtrMath #5 */
      if(NewData.ptr != NULL) {
         memmove(pInsertionPoint, NewData.ptr, NewData.len);
      }
   }

   pMe->data_len += NewData.len;
}


/*
 * Rationale that describes why the above pointer math is safe
 *
 * PtrMath #1 will never wrap around over because
 *   Check #0 in UsefulOutBuf_Init that me->UB.ptr + me->UB.len doesn't wrap
 *   Check #1 makes sure me->data_len is less than me->UB.len
 *   Check #3 makes sure uInsertionPos is less than me->data_len
 *
 * PtrMath #2 will never wrap around under because
 *   Check #3 makes sure uInsertionPos is less than me->data_len
 *
 * PtrMath #3 will never wrap around over because
 *   PtrMath #1 is checked resulting in pSourceOfMove being between me->UB.ptr and me->UB.ptr + me->data_len
 *   Check #2 that NewData.len will fit in the unused space left in me->UB
 *
 * PtrMath #4 will never wrap under because
 *   Calculation for extent or memmove is uRoomInDestination  = me->UB.len - (uInsertionPos + NewData.len)
 *   Check #3 makes sure uInsertionPos is less than me->data_len
 *   Check #3 allows Check #2 to be refactored as NewData.Len > (me->size - uInsertionPos)
 *   This algebraically rearranges to me->size > uInsertionPos + NewData.len
 *
 * PtrMath #5 will never wrap under because
 *   Calculation for extent of memove is uRoomInDestination = me->UB.len - uInsertionPos;
 *   Check #1 makes sure me->data_len is less than me->size
 *   Check #3 makes sure uInsertionPos is less than me->data_len
 */


/*
 * Public function for advancing data length. See qcbor/UsefulBuf.h
 */
void UsefulOutBuf_Advance(UsefulOutBuf *pMe, size_t uAmount)
{
   /* This function is a trimmed down version of
    * UsefulOutBuf_InsertUsefulBuf(). This could be combined with the
    * code in UsefulOutBuf_InsertUsefulBuf(), but that would make
    * UsefulOutBuf_InsertUsefulBuf() bigger and this will be very
    * rarely used.
    */

   if(pMe->err) {
      /* Already in error state. */
      return;
   }

   /* 0. Sanity check the UsefulOutBuf structure
    *
    * A "counter measure". If magic number is not the right number it
    * probably means me was not initialized or it was
    * corrupted. Attackers can defeat this, but it is a hurdle and
    * does good with very little code.
    */
   if(pMe->magic != USEFUL_OUT_BUF_MAGIC) {
      pMe->err = 1;
      return;  /* Magic number is wrong due to uninitalization or corrption */
   }

   /* Make sure valid data is less than buffer size. This would only
    * occur if there was corruption of me, but it is also part of the
    * checks to be sure there is no pointer arithmatic
    * under/overflow.
    */
   if(pMe->data_len > pMe->UB.len) {  /* Check #1 */
      pMe->err = 1;
      /* Offset of valid data is off the end of the UsefulOutBuf due
       * to uninitialization or corruption.
       */
      return;
   }

   /* 1. Will it fit?
    *
    * WillItFit() is the same as: NewData.len <= (me->UB.len -
    * me->data_len) Check #1 makes sure subtraction in RoomLeft will
    * not wrap around
    */
   if(! UsefulOutBuf_WillItFit(pMe, uAmount)) { /* Check #2 */
      /* The new data will not fit into the the buffer. */
      pMe->err = 1;
      return;
   }

   pMe->data_len += uAmount;
}


/*
 * Public function -- see UsefulBuf.h
 */
UsefulBufC UsefulOutBuf_OutUBuf(UsefulOutBuf *pMe)
{
   if(pMe->err) {
      return NULLUsefulBufC;
   }

   if(pMe->magic != USEFUL_OUT_BUF_MAGIC) {
      pMe->err = 1;
      return NULLUsefulBufC;
   }

   return (UsefulBufC){pMe->UB.ptr, pMe->data_len};
}


/*
 * Public function -- see UsefulBuf.h
 *
 * Copy out the data accumulated in to the output buffer.
 */
UsefulBufC UsefulOutBuf_CopyOut(UsefulOutBuf *pMe, UsefulBuf pDest)
{
   const UsefulBufC Tmp = UsefulOutBuf_OutUBuf(pMe);
   if(UsefulBuf_IsNULLC(Tmp)) {
      return NULLUsefulBufC;
   }
   return UsefulBuf_Copy(pDest, Tmp);
}


/*
 * Public function -- see UsefulBuf.h
 *
 * Code Reviewers: THIS FUNCTION DOES POINTER MATH
 */
UsefulBufC UsefulOutBuf_SubString(UsefulOutBuf *pMe,
                                  const size_t  uStart,
                                  const size_t  uLen)
{
   const UsefulBufC Tmp = UsefulOutBuf_OutUBuf(pMe);

   if(UsefulBuf_IsNULLC(Tmp)) {
      return NULLUsefulBufC;
   }

   if(uStart > Tmp.len) {
      return NULLUsefulBufC;
   }

   if(Tmp.len - uStart < uLen) {
      return NULLUsefulBufC;
   }

   UsefulBufC SubString;
   SubString.ptr = (const uint8_t *)Tmp.ptr + uStart;
   SubString.len = uLen;

   return SubString;
}


/*
 * Public function -- see UsefulBuf.h
 *
 * The core of UsefulInputBuf -- consume bytes without going off end of buffer.
 *
 * Code Reviewers: THIS FUNCTION DOES POINTER MATH
 */
const void * UsefulInputBuf_GetBytes(UsefulInputBuf *pMe, size_t uAmount)
{
   /* Already in error state. Do nothing. */
   if(pMe->err) {
      return NULL;
   }

   if(!UsefulInputBuf_BytesAvailable(pMe, uAmount)) {
      /* Number of bytes asked for is more than available */
      pMe->err = 1;
      return NULL;
   }

   /* This is going to succeed */
   const void * const result = ((const uint8_t *)pMe->UB.ptr) + pMe->cursor;
   /* Won't overflow because of check using UsefulInputBuf_BytesAvailable() */
   pMe->cursor += uAmount;
   return result;
}


/*
 * Public function -- see UsefulBuf.h
 *
 * Code Reviewers: THIS FUNCTION DOES POINTER MATH
 */
int
UsefulInputBuf_Compare(UsefulInputBuf *pUInBuf,
                       const size_t    uOffset1,
                       const size_t    uLen1,
                       const size_t    uOffset2,
                       const size_t    uLen2)
{
   UsefulBufC UB1;
   UsefulBufC UB2;

   const size_t uInputSize = UsefulInputBuf_GetBufferLength(pUInBuf);

   /* Careful length check that works even if uLen1 + uOffset1 > SIZE_MAX */
   if(uOffset1 > uInputSize || uLen1 > uInputSize - uOffset1) {
      return 1;
   }
   UB1.ptr = (const uint8_t *)pUInBuf->UB.ptr + uOffset1;
   UB1.len = uLen1;

   /* Careful length check that works even if uLen2 + uOffset2 > SIZE_MAX */
   if(uOffset2 > uInputSize || uLen2 > uInputSize - uOffset2) {
      return -1;
   }
   UB2.ptr = (const uint8_t *)pUInBuf->UB.ptr + uOffset2;
   UB2.len = uLen2;

   return UsefulBuf_Compare(UB1, UB2);
}


/*
 * Public function -- see UsefulBuf.h
 *
 * Code Reviewers: THIS FUNCTION DOES POINTER MATH
 */
int UsefulOutBuf_Compare(UsefulOutBuf *pMe,
                         const size_t uStart1, const size_t uLen1,
                         const size_t uStart2, const size_t uLen2)
{
   const uint8_t *pBase;
   const uint8_t *pEnd;
   const uint8_t *p1;
   const uint8_t *p2;
   const uint8_t *p1End;
   const uint8_t *p2End;
   int            uComparison;

   pBase = pMe->UB.ptr;
   pEnd = (const uint8_t *)pBase + pMe->data_len;
   p1   = pBase + uStart1;
   p2   = pBase + uStart2;
   p1End = p1 + uLen1;
   p2End = p2 + uLen2;

   uComparison = 0;
   while(p1 < pEnd && p2 < pEnd && p1 < p1End && p2 < p2End) {
      uComparison = *p2 - *p1;
      if(uComparison != 0) {
         break;;
      }
      p1++;
      p2++;
   }

   if(uComparison == 0 && p1 != p1End && p2 != p2End) {
      if(uLen1 > uLen2) {
         uComparison = 1;
      } else if(uLen2 < uLen1){
         uComparison = -1;
      } else  {
         return 0;
      }
   }

   return uComparison;
}



/**
 * @brief Reverse order of bytes in a buffer.
 *
 * This reverses bytes starting at pStart, up to, but not including
 * the byte at pEnd
 */
static void
UsefulOutBuf_Private_ReverseBytes(uint8_t *pStart, uint8_t *pEnd)
{
   uint8_t uTmp;

   while(pStart < pEnd) {
      pEnd--;
      uTmp    = *pStart;
      *pStart = *pEnd;
      *pEnd   = uTmp;
      pStart++;
   }
}


/*
 * Public function -- see UsefulBuf.h
 *
 * Code Reviewers: THIS FUNCTION DOES POINTER MATH
 */
void UsefulOutBuf_Swap(UsefulOutBuf *pMe, size_t uStartOffset, size_t uPivotOffset, size_t uEndOffset)
{
   uint8_t *pBase;

   if(uStartOffset > pMe->data_len || uPivotOffset > pMe->data_len || uEndOffset > pMe->data_len) {
      return;
   }

   if(uStartOffset > uPivotOffset || uStartOffset > uEndOffset || uPivotOffset > uEndOffset) {
      return;
   }

   /* This is the "reverse" algorithm to swap two memory regions */
   pBase = pMe->UB.ptr;
   UsefulOutBuf_Private_ReverseBytes(pBase + uStartOffset, pBase + uPivotOffset);
   UsefulOutBuf_Private_ReverseBytes(pBase + uPivotOffset, pBase + uEndOffset);
   UsefulOutBuf_Private_ReverseBytes(pBase + uStartOffset, pBase + uEndOffset);
}


/*
 * Public function -- see UsefulBuf.h
 */
UsefulBufC
UsefulOutBuf_OutUBufOffset(UsefulOutBuf *pMe, size_t uOffset)
{
   UsefulBufC ReturnValue;

   ReturnValue = UsefulOutBuf_OutUBuf(pMe);

   if(UsefulBuf_IsNULLC(ReturnValue)) {
      return NULLUsefulBufC;
   }

   if(uOffset >= ReturnValue.len) {
      return NULLUsefulBufC;
   }

   ReturnValue.ptr = (const uint8_t *)ReturnValue.ptr + uOffset;
   ReturnValue.len -= uOffset;

   return ReturnValue;
}<|MERGE_RESOLUTION|>--- conflicted
+++ resolved
@@ -44,12 +44,7 @@
 
  when        who          what, where, why
  --------    ----         ---------------------------------------------------
-<<<<<<< HEAD
- 8/10/2024   llundblade   Add UsefulBuf_SkipLeading().
- 1/7/2024    llundblade   Add UsefulInputBuf_Compare().
-=======
  08/08/2024  llundblade   Add UsefulOutBuf_SubString().
->>>>>>> 1deef677
  21/05/2024  llundblade   Comment formatting and some code tidiness.
  1/7/2024    llundblade   Add UsefulInputBuf_Compare().
  28/02/2022  llundblade   Rearrange UsefulOutBuf_Compare().
