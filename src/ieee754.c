/* ==========================================================================
 * ieee754.c -- floating-point conversion for half, double & single-precision
 *
 * Copyright (c) 2018-2024, Laurence Lundblade. All rights reserved.
 * Copyright (c) 2021, Arm Limited. All rights reserved.
 *
 * SPDX-License-Identifier: BSD-3-Clause
 *
 * See BSD-3-Clause license in README.md
 *
 * Created on 7/23/18
 * ========================================================================== */

/*
 * Include before QCBOR_DISABLE_PREFERRED_FLOAT is checked as
 * QCBOR_DISABLE_PREFERRED_FLOAT might be defined in qcbor/qcbor_common.h
 */
#include "qcbor/qcbor_common.h"

#ifndef QCBOR_DISABLE_PREFERRED_FLOAT

#include "ieee754.h"
#include <string.h> /* For memcpy() */


/*
 * This has long lines and is easier to read because of
 * them. Some coding guidelines prefer 80 column lines (can they not
 * afford big displays?).
 *
 * This code works solely using shifts and masks and thus has no
 * dependency on any math libraries. It can even work if the CPU
 * doesn't have any floating-point support, though that isn't the most
 * useful thing to do.
 *
 * The memcpy() dependency is only for CopyFloatToUint32() and friends
 * which only is needed to avoid type punning when converting the
 * actual float bits to an unsigned value so the bit shifts and masks
 * can work.
 *
 * The references used to write this code:
 *
 *  IEEE 754-2008, particularly section 3.6 and 6.2.1
 *
 *  https://en.wikipedia.org/wiki/IEEE_754 and subordinate pages
 *
 *  https://stackoverflow.com/questions/19800415/why-does-ieee-754-reserve-so-many-nan-values
 *
 *  https://stackoverflow.com/questions/46073295/implicit-type-promotion-rules
 *
 *  https://stackoverflow.com/questions/589575/what-does-the-c-standard-state-the-size-of-int-long-type-to-be
 *
 * IEEE754_FloatToDouble(uint32_t uFloat) was created but is not
 * needed. It can be retrieved from github history if needed.
 */




/* ----- Half Precsion ----------- */
#define HALF_NUM_SIGNIFICAND_BITS (10)
#define HALF_NUM_EXPONENT_BITS    (5)
#define HALF_NUM_SIGN_BITS        (1)

#define HALF_SIGNIFICAND_SHIFT    (0)
#define HALF_EXPONENT_SHIFT       (HALF_NUM_SIGNIFICAND_BITS)
#define HALF_SIGN_SHIFT           (HALF_NUM_SIGNIFICAND_BITS + HALF_NUM_EXPONENT_BITS)

#define HALF_SIGNIFICAND_MASK     (0x3ffU) // The lower 10 bits
#define HALF_EXPONENT_MASK        (0x1fU << HALF_EXPONENT_SHIFT) // 0x7c00 5 bits of exponent
#define HALF_SIGN_MASK            (0x01U << HALF_SIGN_SHIFT) // 0x8000 1 bit of sign
#define HALF_QUIET_NAN_BIT        (0x01U << (HALF_NUM_SIGNIFICAND_BITS-1)) // 0x0200

/* Biased    Biased    Unbiased   Use
 *  0x00       0        -15       0 and subnormal
 *  0x01       1        -14       Smallest normal exponent
 *  0x1e      30         15       Largest normal exponent
 *  0x1F      31         16       NaN and Infinity  */
#define HALF_EXPONENT_BIAS        (15)
#define HALF_EXPONENT_MAX         (HALF_EXPONENT_BIAS)    //  15 Unbiased
#define HALF_EXPONENT_MIN         (-HALF_EXPONENT_BIAS+1) // -14 Unbiased
#define HALF_EXPONENT_ZERO        (-HALF_EXPONENT_BIAS)   // -15 Unbiased
#define HALF_EXPONENT_INF_OR_NAN  (HALF_EXPONENT_BIAS+1)  //  16 Unbiased


/* ------ Single-Precision -------- */
#define SINGLE_NUM_SIGNIFICAND_BITS (23)
#define SINGLE_NUM_EXPONENT_BITS    (8)
#define SINGLE_NUM_SIGN_BITS        (1)

#define SINGLE_SIGNIFICAND_SHIFT    (0)
#define SINGLE_EXPONENT_SHIFT       (SINGLE_NUM_SIGNIFICAND_BITS)
#define SINGLE_SIGN_SHIFT           (SINGLE_NUM_SIGNIFICAND_BITS + SINGLE_NUM_EXPONENT_BITS)

#define SINGLE_SIGNIFICAND_MASK     (0x7fffffU) // The lower 23 bits
#define SINGLE_EXPONENT_MASK        (0xffU << SINGLE_EXPONENT_SHIFT) // 8 bits of exponent
#define SINGLE_SIGN_MASK            (0x01U << SINGLE_SIGN_SHIFT) // 1 bit of sign
#define SINGLE_QUIET_NAN_BIT        (0x01U << (SINGLE_NUM_SIGNIFICAND_BITS-1))

/* Biased  Biased   Unbiased  Use
 *  0x0000     0     -127      0 and subnormal
 *  0x0001     1     -126      Smallest normal exponent
 *  0x7f     127        0      1
 *  0xfe     254      127      Largest normal exponent
 *  0xff     255      128      NaN and Infinity  */
#define SINGLE_EXPONENT_BIAS        (127)
#define SINGLE_EXPONENT_MAX         (SINGLE_EXPONENT_BIAS)
#define SINGLE_EXPONENT_MIN         (-SINGLE_EXPONENT_BIAS+1)
#define SINGLE_EXPONENT_ZERO        (-SINGLE_EXPONENT_BIAS)
#define SINGLE_EXPONENT_INF_OR_NAN  (SINGLE_EXPONENT_BIAS+1)


/* --------- Double-Precision ---------- */
#define DOUBLE_NUM_SIGNIFICAND_BITS (52)
#define DOUBLE_NUM_EXPONENT_BITS    (11)
#define DOUBLE_NUM_SIGN_BITS        (1)

#define DOUBLE_SIGNIFICAND_SHIFT    (0)
#define DOUBLE_EXPONENT_SHIFT       (DOUBLE_NUM_SIGNIFICAND_BITS)
#define DOUBLE_SIGN_SHIFT           (DOUBLE_NUM_SIGNIFICAND_BITS + DOUBLE_NUM_EXPONENT_BITS)

#define DOUBLE_SIGNIFICAND_MASK     (0xfffffffffffffULL) // The lower 52 bits
#define DOUBLE_EXPONENT_MASK        (0x7ffULL << DOUBLE_EXPONENT_SHIFT) // 11 bits of exponent
#define DOUBLE_SIGN_MASK            (0x01ULL << DOUBLE_SIGN_SHIFT) // 1 bit of sign
#define DOUBLE_QUIET_NAN_BIT        (0x01ULL << (DOUBLE_NUM_SIGNIFICAND_BITS-1))


/* Biased      Biased   Unbiased  Use
 * 0x00000000     0     -1023     0 and subnormal
 * 0x00000001     1     -1022     Smallest normal exponent
 * 0x000007fe  2046      1023     Largest normal exponent
 * 0x000007ff  2047      1024     NaN and Infinity  */
#define DOUBLE_EXPONENT_BIAS        (1023)
#define DOUBLE_EXPONENT_MAX         (DOUBLE_EXPONENT_BIAS)
#define DOUBLE_EXPONENT_MIN         (-DOUBLE_EXPONENT_BIAS+1)
#define DOUBLE_EXPONENT_ZERO        (-DOUBLE_EXPONENT_BIAS)
#define DOUBLE_EXPONENT_INF_OR_NAN  (DOUBLE_EXPONENT_BIAS+1)




/*
 * Convenient functions to avoid type punning, compiler warnings and
 * such. The optimizer reduces them to a simple assignment. This is a
 * crusty corner of C. It shouldn't be this hard.
 *
 * These are also in UsefulBuf.h under a different name. They are copied
 * here to avoid a dependency on UsefulBuf.h. There is no object code
 * size impact because these always optimze down to a simple assignment.
 */
static inline uint32_t
CopyFloatToUint32(float f)
{
   uint32_t u32;
   memcpy(&u32, &f, sizeof(uint32_t));
   return u32;
}

static inline uint64_t
CopyDoubleToUint64(double d)
{
   uint64_t u64;
   memcpy(&u64, &d, sizeof(uint64_t));
   return u64;
}

static inline double
CopyUint64ToDouble(uint64_t u64)
{
   double d;
   memcpy(&d, &u64, sizeof(uint64_t));
   return d;
}

static inline float
CopyUint32ToSingle(uint32_t u32)
{
   float f;
   memcpy(&f, &u32, sizeof(uint32_t));
   return f;
}




/**
 * @brief Assemble sign, significand and exponent into double precision float.
 *
 * @param[in] uDoubleSign              0 if positive, 1 if negative
 * @pararm[in] uDoubleSignificand      Bits of the significand
 * @param[in] nDoubleUnBiasedExponent  Exponent
 *
 * This returns the bits for a single-precision float, a binary64
 * as specified in IEEE754.
 */
static double
IEEE754_AssembleDouble(uint64_t uDoubleSign,
                       uint64_t uDoubleSignificand,
                       int64_t  nDoubleUnBiasedExponent)
{
   uint64_t uDoubleBiasedExponent;

   uDoubleBiasedExponent = (uint64_t)(nDoubleUnBiasedExponent + DOUBLE_EXPONENT_BIAS);

   return CopyUint64ToDouble(uDoubleSignificand |
                             (uDoubleBiasedExponent << DOUBLE_EXPONENT_SHIFT) |
                             (uDoubleSign << DOUBLE_SIGN_SHIFT));
}


/* Public function; see ieee754.h */
double
IEEE754_HalfToDouble(uint16_t uHalfPrecision)
{
   uint64_t uDoubleSignificand;
   int64_t  nDoubleUnBiasedExponent;
   double   dResult;

   /* Pull out the three parts of the half-precision float.  Do all
    * the work in 64 bits because that is what the end result is.  It
    * may give smaller code size and will keep static analyzers
    * happier.
    */
   const uint64_t uHalfSignificand      = uHalfPrecision & HALF_SIGNIFICAND_MASK;
   const uint64_t uHalfBiasedExponent   = (uHalfPrecision & HALF_EXPONENT_MASK) >> HALF_EXPONENT_SHIFT;
   const int64_t  nHalfUnBiasedExponent = (int64_t)uHalfBiasedExponent - HALF_EXPONENT_BIAS;
   const uint64_t uHalfSign             = (uHalfPrecision & HALF_SIGN_MASK) >> HALF_SIGN_SHIFT;

   if(nHalfUnBiasedExponent == HALF_EXPONENT_ZERO) {
      /* 0 or subnormal */
      if(uHalfSignificand) {
         /* --- SUBNORMAL --- */
         /* A half-precision subnormal can always be converted to a
          * normal double-precision float because the ranges line up.
          * The exponent of a subnormal starts out at the min exponent
          * for a normal. As the sub normal significand bits are
          * shifted, left to normalize, the exponent is
          * decremented. Shifting continues until fully normalized.
          */
          nDoubleUnBiasedExponent = HALF_EXPONENT_MIN;
          uDoubleSignificand      = uHalfSignificand;
          do {
             uDoubleSignificand <<= 1;
             nDoubleUnBiasedExponent--;
          } while ((uDoubleSignificand & (1ULL << HALF_NUM_SIGNIFICAND_BITS)) == 0);
          /* A normal has an implied 1 in the most significant
           * position that a subnormal doesn't. */
          uDoubleSignificand -= 1ULL << HALF_NUM_SIGNIFICAND_BITS;
          /* Must shift into place for a double significand */
          uDoubleSignificand <<= DOUBLE_NUM_SIGNIFICAND_BITS - HALF_NUM_SIGNIFICAND_BITS;

          dResult = IEEE754_AssembleDouble(uHalfSign,
                                           uDoubleSignificand,
                                           nDoubleUnBiasedExponent);
      } else {
         /* --- ZERO --- */
         dResult = IEEE754_AssembleDouble(uHalfSign,
                                          0,
                                          DOUBLE_EXPONENT_ZERO);
      }
   } else if(nHalfUnBiasedExponent == HALF_EXPONENT_INF_OR_NAN) {
      /* NaN or Inifinity */
      if(uHalfSignificand) {
         /* --- NaN --- */
         /* Half-precision payloads always fit into double precision
          * payloads. They are shifted left the same as a normal
          * number significand.
          */
         uDoubleSignificand = uHalfSignificand << (DOUBLE_NUM_SIGNIFICAND_BITS - HALF_NUM_SIGNIFICAND_BITS);
         dResult = IEEE754_AssembleDouble(uHalfSign,
                                          uDoubleSignificand,
                                          DOUBLE_EXPONENT_INF_OR_NAN);
      } else {
         /* --- INFINITY --- */
         dResult = IEEE754_AssembleDouble(uHalfSign,
                                          0,
                                          DOUBLE_EXPONENT_INF_OR_NAN);
      }
   } else {
      /* --- NORMAL NUMBER --- */
      uDoubleSignificand = uHalfSignificand << (DOUBLE_NUM_SIGNIFICAND_BITS - HALF_NUM_SIGNIFICAND_BITS);
      dResult = IEEE754_AssembleDouble(uHalfSign,
                                       uDoubleSignificand,
                                       nHalfUnBiasedExponent);
   }

   return dResult;
}


/**
 * @brief Assemble sign, significand and exponent into single precision float.
 *
 * @param[in] uHalfSign              0 if positive, 1 if negative
 * @pararm[in] uHalfSignificand      Bits of the significand
 * @param[in] nHalfUnBiasedExponent  Exponent
 *
 * This returns the bits for a single-precision float, a binary32 as
 * specified in IEEE754. It is returned as a uint64_t rather than a
 * uint32_t or a float for convenience of usage.
 */
static uint32_t
IEEE754_AssembleHalf(uint32_t uHalfSign,
                     uint32_t uHalfSignificand,
                     int32_t nHalfUnBiasedExponent)
{
   uint32_t uHalfUnbiasedExponent;

   uHalfUnbiasedExponent = (uint32_t)(nHalfUnBiasedExponent + HALF_EXPONENT_BIAS);

   return uHalfSignificand |
          (uHalfUnbiasedExponent << HALF_EXPONENT_SHIFT) |
          (uHalfSign << HALF_SIGN_SHIFT);
}


/*  Public function; see ieee754.h */
IEEE754_union
IEEE754_SingleToHalf(const float f, const int bNoNaNPayload)
{
   IEEE754_union result;
   uint32_t      uDroppedBits;
   int32_t       nExponentDifference;
   int32_t       nShiftAmount;
   uint32_t      uHalfSignificand;

   /* Pull the three parts out of the double-precision float Most work
    * is done with uint32_t which helps avoid integer promotions and
    * static analyzer complaints.
    */
   const uint32_t uSingle                 = CopyFloatToUint32(f);
   const uint32_t uSingleBiasedExponent   = (uSingle & SINGLE_EXPONENT_MASK) >> SINGLE_EXPONENT_SHIFT;
   const int32_t  nSingleUnbiasedExponent = (int32_t)uSingleBiasedExponent - SINGLE_EXPONENT_BIAS;
   const uint32_t uSingleSignificand      = uSingle & SINGLE_SIGNIFICAND_MASK;
   const uint32_t uSingleSign             = (uSingle & SINGLE_SIGN_MASK) >> SINGLE_SIGN_SHIFT;

   if(nSingleUnbiasedExponent == SINGLE_EXPONENT_ZERO) {
      if(uSingleSignificand == 0) {
         /* --- IS ZERO --- */
         result.uSize  = IEEE754_UNION_IS_HALF;
         result.uValue = IEEE754_AssembleHalf(uSingleSign,
                                              0,
                                              HALF_EXPONENT_ZERO);
      } else {
         /* --- IS SINGLE SUBNORMAL --- */
         /* The largest single subnormal is slightly less than the
          * largest single normal which is 2^-149 or
          * 2.2040517676619426e-38.  The smallest half subnormal is
          * 2^-14 or 5.9604644775390625E-8.  There is no overlap so
          * single subnormals can't be converted to halfs of any sort.
          */
         result.uSize   = IEEE754_UNION_IS_SINGLE;
         result.uValue  = uSingle;
      }
   } else if(nSingleUnbiasedExponent == SINGLE_EXPONENT_INF_OR_NAN) {
      if(uSingleSignificand == 0) {
         /* ---- IS INFINITY ---- */
         result.uSize  = IEEE754_UNION_IS_HALF;
         result.uValue = IEEE754_AssembleHalf(uSingleSign, 0, HALF_EXPONENT_INF_OR_NAN);
      } else {
         if(bNoNaNPayload) {
            /* --- REQUIRE CANNONICAL NAN --- */
            result.uSize  = IEEE754_UNION_IS_HALF;
            result.uValue = IEEE754_AssembleHalf(uSingleSign,
                                                 HALF_QUIET_NAN_BIT,
                                                 HALF_EXPONENT_INF_OR_NAN);
         } else {
            /* The NaN can only be converted if no payload bits are lost
             * per RFC 8949 section 4.1 that defines Preferred
             * Serializaton. Note that Deterministically Encode CBOR in
             * section 4.2 allows for some variation of this rule, but at
             * the moment this implementation is of Preferred
             * Serialization, not CDE. As of December 2023, we are also
             * expecting an update to CDE. This code may need to be
             * updated for CDE.
             */
            uDroppedBits = uSingleSignificand & (SINGLE_SIGNIFICAND_MASK >> HALF_NUM_SIGNIFICAND_BITS);
            if(uDroppedBits == 0) {
               /* --- IS CONVERTABLE NAN --- */
               uHalfSignificand = uSingleSignificand >> (SINGLE_NUM_SIGNIFICAND_BITS - HALF_NUM_SIGNIFICAND_BITS);
               result.uSize  = IEEE754_UNION_IS_HALF;
               result.uValue = IEEE754_AssembleHalf(uSingleSign,
                                                    uHalfSignificand,
                                                    HALF_EXPONENT_INF_OR_NAN);

            } else {
               /* --- IS UNCONVERTABLE NAN --- */
               result.uSize   = IEEE754_UNION_IS_SINGLE;
               result.uValue  = uSingle;
            }
         }
      }
   } else {
      /* ---- REGULAR NUMBER ---- */
      /* A regular single can be converted to a regular half if the
       * single's exponent is in the smaller range of a half and if no
       * precision is lost in the significand.
       */
      if(nSingleUnbiasedExponent >= HALF_EXPONENT_MIN &&
         nSingleUnbiasedExponent <= HALF_EXPONENT_MAX &&
        (uSingleSignificand & (SINGLE_SIGNIFICAND_MASK >> HALF_NUM_SIGNIFICAND_BITS)) == 0) {
         uHalfSignificand = uSingleSignificand >> (SINGLE_NUM_SIGNIFICAND_BITS - HALF_NUM_SIGNIFICAND_BITS);

         /* --- CONVERT TO HALF NORMAL --- */
         result.uSize  = IEEE754_UNION_IS_HALF;
         result.uValue = IEEE754_AssembleHalf(uSingleSign,
                                              uHalfSignificand,
                                              nSingleUnbiasedExponent);
      } else {
         /* Unable to convert to a half normal. See if it can be
          * converted to a half subnormal. To do that, the exponent
          * must be in range and no precision can be lost in the
          * signficand.
          *
          * This is more complicated because the number is not
          * normalized.  The signficand must be shifted proprotionally
          * to the exponent and 1 must be added in.  See
          * https://en.wikipedia.org/wiki/Single-precision_floating-point_format#Exponent_encoding
          *
          * Exponents -14 to -24 map to a shift of 0 to 10 of the
          * significand.  The largest value of a half subnormal has an
          * exponent of -14. Subnormals are not normalized like
          * normals meaning they lose precision as the numbers get
          * smaller. Normals don't lose precision because the exponent
          * allows all the bits of the significand to be significant.
          */
         /* The exponent of the largest possible half-precision
          * subnormal is HALF_EXPONENT_MIN (-14).  Exponents larger
          * than this are normal and handled above. We're going to
          * shift the significand right by at least this amount.
          */
         nExponentDifference = -(nSingleUnbiasedExponent - HALF_EXPONENT_MIN);

         /* In addition to the shift based on the exponent's value,
          * the single significand has to be shifted right to fit into
          * a half-precision significand */
         nShiftAmount = nExponentDifference + (SINGLE_NUM_SIGNIFICAND_BITS - HALF_NUM_SIGNIFICAND_BITS);

         /* Must add 1 in to the possible significand because there is
          * an implied 1 for normal values and not for subnormal
          * values. See equations here:
          * https://en.wikipedia.org/wiki/Single-precision_floating-point_format#Exponent_encoding
          */
         uHalfSignificand = (uSingleSignificand + (1 << SINGLE_NUM_SIGNIFICAND_BITS)) >> nShiftAmount;

         /* If only zero bits get shifted out, this can be converted
          * to subnormal */
         if(nSingleUnbiasedExponent < HALF_EXPONENT_MIN &&
            nSingleUnbiasedExponent >= HALF_EXPONENT_MIN - HALF_NUM_SIGNIFICAND_BITS &&
            uHalfSignificand << nShiftAmount == uSingleSignificand + (1 << SINGLE_NUM_SIGNIFICAND_BITS)) {
            /* --- CONVERTABLE TO HALF SUBNORMAL --- */
            result.uSize  = IEEE754_UNION_IS_HALF;
            result.uValue = IEEE754_AssembleHalf(uSingleSign,
                                                 uHalfSignificand,
                                                 HALF_EXPONENT_ZERO);
         } else {
            /* --- DO NOT CONVERT --- */
            result.uSize   = IEEE754_UNION_IS_SINGLE;
            result.uValue  = uSingle;
         }
      }
   }

   return result;
}


/**
 * @brief Assemble sign, significand and exponent into single precision float.
 *
 * @param[in] uSingleSign              0 if positive, 1 if negative
 * @pararm[in] uSingleSignificand      Bits of the significand
 * @param[in] nSingleUnBiasedExponent  Exponent
 *
 * This returns the bits for a single-precision float, a binary32 as
 * specified in IEEE754. It is returned as a uint64_t rather than a
 * uint32_t or a float for convenience of usage.
 */
static uint64_t
IEEE754_AssembleSingle(uint64_t uSingleSign,
                       uint64_t uSingleSignificand,
                       int64_t  nSingleUnBiasedExponent)
{
   uint64_t uSingleBiasedExponent;

   uSingleBiasedExponent = (uint64_t)(nSingleUnBiasedExponent + SINGLE_EXPONENT_BIAS);

   return uSingleSignificand |
          (uSingleBiasedExponent << SINGLE_EXPONENT_SHIFT) |
          (uSingleSign << SINGLE_SIGN_SHIFT);
}


/**
 * @brief Convert a double-precision float to single-precision.
 *
 * @param[in] d  The value to convert.
 *
 * @returns Either unconverted value or value converted to single-precision.
 *
 * This always succeeds. If the value cannot be converted without the
 * loss of precision, it is not converted.
 *
 * This handles all subnormals and NaN payloads.
 */
static IEEE754_union
IEEE754_DoubleToSingle(const double d)
{
   IEEE754_union Result;
   int64_t       nExponentDifference;
   int64_t       nShiftAmount;
   uint64_t      uSingleSignificand;
   uint64_t      uDroppedBits;


   /* Pull the three parts out of the double-precision float. Most
    * work is done with uint64_t which helps avoid integer promotions
    * and static analyzer complaints.
    */
   const uint64_t uDouble                 = CopyDoubleToUint64(d);
   const uint64_t uDoubleBiasedExponent   = (uDouble & DOUBLE_EXPONENT_MASK) >> DOUBLE_EXPONENT_SHIFT;
   const int64_t  nDoubleUnbiasedExponent = (int64_t)uDoubleBiasedExponent - DOUBLE_EXPONENT_BIAS;
   const uint64_t uDoubleSign             = (uDouble & DOUBLE_SIGN_MASK) >> DOUBLE_SIGN_SHIFT;
   const uint64_t uDoubleSignificand      = uDouble & DOUBLE_SIGNIFICAND_MASK;

    if(nDoubleUnbiasedExponent == DOUBLE_EXPONENT_ZERO) {
        if(uDoubleSignificand == 0) {
            /* --- IS ZERO --- */
            Result.uSize  = IEEE754_UNION_IS_SINGLE;
            Result.uValue = IEEE754_AssembleSingle(uDoubleSign,
                                                   0,
                                                   SINGLE_EXPONENT_ZERO);
        } else {
            /* --- IS DOUBLE SUBNORMAL --- */
            /* The largest double subnormal is slightly less than the
             * largest double normal which is 2^-1022 or
             * 2.2250738585072014e-308.  The smallest single subnormal
             * is 2^-149 or 1.401298464324817e-45.  There is no
             * overlap so double subnormals can't be converted to
             * singles of any sort.
             */
            Result.uSize   = IEEE754_UNION_IS_DOUBLE;
            Result.uValue  = uDouble;
         }
    } else if(nDoubleUnbiasedExponent == DOUBLE_EXPONENT_INF_OR_NAN) {
         if(uDoubleSignificand == 0) {
             /* ---- IS INFINITY ---- */
             Result.uSize  = IEEE754_UNION_IS_SINGLE;
             Result.uValue = IEEE754_AssembleSingle(uDoubleSign,
                                                    0,
                                                    SINGLE_EXPONENT_INF_OR_NAN);
         } else {
             /* The NaN can only be converted if no payload bits are
              * lost per RFC 8949 section 4.1 that defines Preferred
              * Serializaton. Note that Deterministically Encode CBOR
              * in section 4.2 allows for some variation of this rule,
              * but at the moment this implementation is of Preferred
              * Serialization, not CDE. As of December 2023, we are
              * also expecting an update to CDE. This code may need to
              * be updated for CDE.
              */
             uDroppedBits = uDoubleSignificand & (DOUBLE_SIGNIFICAND_MASK >> SINGLE_NUM_SIGNIFICAND_BITS);
             if(uDroppedBits == 0) {
                /* --- IS CONVERTABLE NAN --- */
                uSingleSignificand = uDoubleSignificand >> (DOUBLE_NUM_SIGNIFICAND_BITS - SINGLE_NUM_SIGNIFICAND_BITS);
                Result.uSize  = IEEE754_UNION_IS_SINGLE;
                Result.uValue = IEEE754_AssembleSingle(uDoubleSign,
                                                       uSingleSignificand,
                                                       SINGLE_EXPONENT_INF_OR_NAN);
            } else {
               /* --- IS UNCONVERTABLE NAN --- */
               Result.uSize   = IEEE754_UNION_IS_DOUBLE;
               Result.uValue  = uDouble;
            }
         }
    } else {
        /* ---- REGULAR NUMBER ---- */
        /* A regular double can be converted to a regular single if
         * the double's exponent is in the smaller range of a single
         * and if no precision is lost in the significand.
         */
        uDroppedBits = uDoubleSignificand & (DOUBLE_SIGNIFICAND_MASK >> SINGLE_NUM_SIGNIFICAND_BITS);
        if(nDoubleUnbiasedExponent >= SINGLE_EXPONENT_MIN &&
           nDoubleUnbiasedExponent <= SINGLE_EXPONENT_MAX &&
           uDroppedBits == 0) {
            /* --- IS CONVERTABLE TO SINGLE --- */
            uSingleSignificand = uDoubleSignificand >> (DOUBLE_NUM_SIGNIFICAND_BITS - SINGLE_NUM_SIGNIFICAND_BITS);
            Result.uSize  = IEEE754_UNION_IS_SINGLE;
            Result.uValue = IEEE754_AssembleSingle(uDoubleSign,
                                                   uSingleSignificand,
                                                   nDoubleUnbiasedExponent);
        } else {
            /* Unable to convert to a single normal. See if it can be
             * converted to a single subnormal. To do that, the
             * exponent must be in range and no precision can be lost
             * in the signficand.
             *
             * This is more complicated because the number is not
             * normalized.  The signficand must be shifted
             * proprotionally to the exponent and 1 must be added
             * in. See
             * https://en.wikipedia.org/wiki/Single-precision_floating-point_format#Exponent_encoding
             */
            nExponentDifference = -(nDoubleUnbiasedExponent - SINGLE_EXPONENT_MIN);
            nShiftAmount        = nExponentDifference + (DOUBLE_NUM_SIGNIFICAND_BITS - SINGLE_NUM_SIGNIFICAND_BITS);
            uSingleSignificand  = (uDoubleSignificand + (1ULL << DOUBLE_NUM_SIGNIFICAND_BITS)) >> nShiftAmount;

            if(nDoubleUnbiasedExponent < SINGLE_EXPONENT_MIN &&
               nDoubleUnbiasedExponent >= SINGLE_EXPONENT_MIN - SINGLE_NUM_SIGNIFICAND_BITS &&
               uSingleSignificand << nShiftAmount == uDoubleSignificand + (1ULL << DOUBLE_NUM_SIGNIFICAND_BITS)) {
               /* --- IS CONVERTABLE TO SINGLE SUBNORMAL --- */
               Result.uSize  = IEEE754_UNION_IS_SINGLE;
               Result.uValue = IEEE754_AssembleSingle(uDoubleSign,
                                                      uSingleSignificand,
                                                      SINGLE_EXPONENT_ZERO);
            } else {
               /* --- CAN NOT BE CONVERTED --- */
               Result.uSize   = IEEE754_UNION_IS_DOUBLE;
               Result.uValue  = uDouble;
            }
        }
    }

    return Result;
}


/* Public function; see ieee754.h */
IEEE754_union
IEEE754_DoubleToSmaller(const double d,
                        const int    bAllowHalfPrecision,
                        const int    bNoNanPayload)
{
   IEEE754_union result;

   result = IEEE754_DoubleToSingle(d);

   if(result.uSize == IEEE754_UNION_IS_SINGLE && bAllowHalfPrecision) {
      /* Cast to uint32_t is OK, because value was just successfully
       * converted to single. */
      float uSingle = CopyUint32ToSingle((uint32_t)result.uValue);
      result = IEEE754_SingleToHalf(uSingle, bNoNanPayload);
   }

   return result;
}


static int
IEEE754_Private_CountNonZeroBits(int nMax, uint64_t uTarget)
{
   int      nNonZeroBitsCount;
   uint64_t uMask;

   for(nNonZeroBitsCount = nMax; nNonZeroBitsCount > 0; nNonZeroBitsCount--) {
      uMask = (0x01UL << nMax) >> nNonZeroBitsCount;
      if(uMask & uTarget) {
         break;
      }
   }
   return nNonZeroBitsCount;
}


/* Public function; see ieee754.h */
struct IEEE754_ToInt
IEEE754_DoubleToInt(const double d)
{
   int64_t              nNonZeroBitsCount;
   struct IEEE754_ToInt Result;
   uint64_t             uInteger;

   /* Pull the three parts out of the double-precision float. Most
    * work is done with uint64_t which helps avoid integer promotions
    * and static analyzer complaints.
    */
   const uint64_t uDouble                 = CopyDoubleToUint64(d);
   const uint64_t uDoubleBiasedExponent   = (uDouble & DOUBLE_EXPONENT_MASK) >> DOUBLE_EXPONENT_SHIFT;
   /* Cast safe because of mask above; exponents < DOUBLE_EXPONENT_MAX */
   const int64_t  nDoubleUnbiasedExponent = (int64_t)uDoubleBiasedExponent - DOUBLE_EXPONENT_BIAS;
   const uint64_t uDoubleSignificand      = uDouble & DOUBLE_SIGNIFICAND_MASK;

   if(nDoubleUnbiasedExponent == DOUBLE_EXPONENT_ZERO) {
      if(uDoubleSignificand == 0) {
         /* --- POSITIVE AND NEGATIVE ZERO --- */
         Result.integer.un_signed = 0;
         Result.type              = IEEE754_ToInt_IS_UINT;
      } else {
         /* --- SUBNORMAL --- */
         Result.type = IEEE754_ToInt_NO_CONVERSION;
      }
   } else if(nDoubleUnbiasedExponent == DOUBLE_EXPONENT_INF_OR_NAN) {
      /* --- NAN or INFINITY --- */
      if(uDoubleSignificand != 0) {
         Result.type = IEEE754_To_int_NaN; /* dCBOR doesn't care about payload */
      } else  {
         Result.type = IEEE754_ToInt_NO_CONVERSION;
      }
   } else if(nDoubleUnbiasedExponent < 0 ||
             (nDoubleUnbiasedExponent >= ((uDouble & DOUBLE_SIGN_MASK) ? 63 : 64))) {
      /* --- Exponent out of range --- */
      Result.type = IEEE754_ToInt_NO_CONVERSION;
   } else {
      /* Count down from 52 to the number of bits that are not zero in
       * the significand. This counts from the least significant bit
       * until a non-zero bit is found to know if it is a whole
       * number.
       *
       * Conversion only fails when the input is too large or is not a
       * whole number, never because of lack of precision because
       * 64-bit integers always have more precision than the 52-bits
       * of a double.
       */
      nNonZeroBitsCount = IEEE754_Private_CountNonZeroBits(DOUBLE_NUM_SIGNIFICAND_BITS, uDoubleSignificand);

      if(nNonZeroBitsCount && nNonZeroBitsCount > nDoubleUnbiasedExponent) {
         /* --- Not a whole number --- */
         Result.type = IEEE754_ToInt_NO_CONVERSION;
      } else {
         /* --- CONVERTABLE WHOLE NUMBER --- */
         /* Add in the one that is implied in normal floats */
         uInteger = uDoubleSignificand + (1ULL << DOUBLE_NUM_SIGNIFICAND_BITS);
         /* Factor in the exponent */
         if(nDoubleUnbiasedExponent < DOUBLE_NUM_SIGNIFICAND_BITS) {
            /* Numbers less than 2^52 with up to 52 significant bits */
            uInteger >>= DOUBLE_NUM_SIGNIFICAND_BITS - nDoubleUnbiasedExponent;
         } else {
            /* Numbers greater than 2^52 with at most 52 significant bits */
            uInteger <<= nDoubleUnbiasedExponent - DOUBLE_NUM_SIGNIFICAND_BITS;
         }
         if(uDouble & DOUBLE_SIGN_MASK) {
            /* Cast safe because exponent range check above */
            Result.integer.is_signed = -((int64_t)uInteger);
            Result.type              = IEEE754_ToInt_IS_INT;
         } else {
            Result.integer.un_signed = uInteger;
            Result.type              = IEEE754_ToInt_IS_UINT;
         }
      }
   }

   return Result;
}


/* Public function; see ieee754.h */
struct IEEE754_ToInt
IEEE754_SingleToInt(const float f)
{
   int32_t              nNonZeroBitsCount;
   struct IEEE754_ToInt Result;
   uint64_t             uInteger;

   /* Pull the three parts out of the single-precision float. Most
    * work is done with uint32_t which helps avoid integer promotions
    * and static analyzer complaints.
    */
   const uint32_t uSingle                 = CopyFloatToUint32(f);
   const uint32_t uSingleBiasedExponent   = (uSingle & SINGLE_EXPONENT_MASK) >> SINGLE_EXPONENT_SHIFT;
   /* Cast safe because of mask above; exponents < SINGLE_EXPONENT_MAX */
   const int32_t  nSingleUnbiasedExponent = (int32_t)uSingleBiasedExponent - SINGLE_EXPONENT_BIAS;
   const uint32_t uSingleleSignificand    = uSingle & SINGLE_SIGNIFICAND_MASK;

   if(nSingleUnbiasedExponent == SINGLE_EXPONENT_ZERO) {
      if(uSingleleSignificand == 0 && !(uSingle & SINGLE_SIGN_MASK)) {
         /* --- POSITIVE AND NEGATIVE ZERO --- */
         Result.integer.un_signed = 0;
         Result.type              = IEEE754_ToInt_IS_UINT;
      } else {
         /* --- Subnormal --- */
         Result.type = IEEE754_ToInt_NO_CONVERSION;
      }
   } else if(nSingleUnbiasedExponent == SINGLE_EXPONENT_INF_OR_NAN) {
      /* --- NAN or INFINITY --- */
      if(uSingleleSignificand != 0) {
         Result.type = IEEE754_To_int_NaN; /* dCBOR doesn't care about payload */
      } else  {
         Result.type = IEEE754_ToInt_NO_CONVERSION;
      }
   } else if(nSingleUnbiasedExponent < 0 ||
             (nSingleUnbiasedExponent >= ((uSingle & SINGLE_SIGN_MASK) ? 63 : 64))) {
      /* --- Exponent out of range --- */
       Result.type = IEEE754_ToInt_NO_CONVERSION;
    } else {
      /* Count down from 23 to the number of bits that are not zero in
       * the significand. This counts from the least significant bit
       * until a non-zero bit is found.
       *
       * Conversion only fails when the input is too large or is not a
       * whole number, never because of lack of precision because
       * 64-bit integers always have more precision than the 52-bits
       * of a double.
       */
       nNonZeroBitsCount = IEEE754_Private_CountNonZeroBits(SINGLE_NUM_SIGNIFICAND_BITS, uSingleleSignificand);


      if(nNonZeroBitsCount && nNonZeroBitsCount > nSingleUnbiasedExponent) {
         /* --- Not a whole number --- */
         Result.type = IEEE754_ToInt_NO_CONVERSION;
      } else {
         /* --- CONVERTABLE WHOLE NUMBER --- */
         /* Add in the one that is implied in normal floats */
         uInteger = uSingleleSignificand + (1ULL << SINGLE_NUM_SIGNIFICAND_BITS);
        /* Factor in the exponent */
         if(nSingleUnbiasedExponent < SINGLE_NUM_SIGNIFICAND_BITS) {
            /* Numbers less than 2^23 with up to 23 significant bits */
            uInteger >>= SINGLE_NUM_SIGNIFICAND_BITS - nSingleUnbiasedExponent;
         } else {
            /* Numbers greater than 2^23 with at most 23 significant bits*/
            uInteger <<= nSingleUnbiasedExponent - SINGLE_NUM_SIGNIFICAND_BITS;
         }
         if(uSingle & SINGLE_SIGN_MASK) {
            Result.integer.is_signed = -((int64_t)uInteger);
            Result.type              = IEEE754_ToInt_IS_INT;
         } else {
            Result.integer.un_signed = uInteger;
            Result.type              = IEEE754_ToInt_IS_UINT;
         }
      }
   }

   return Result;
}


<<<<<<< HEAD
=======
int
IEEE754_IsNotStandardDoubleNaN(double d)
{
   const uint64_t uDouble                 = CopyDoubleToUint64(d);
   const uint64_t uDoubleBiasedExponent   = (uDouble & DOUBLE_EXPONENT_MASK) >> DOUBLE_EXPONENT_SHIFT;
   /* Cast safe because of mask above; exponents < DOUBLE_EXPONENT_MAX */
   const int64_t  nDoubleUnbiasedExponent = (int64_t)uDoubleBiasedExponent - DOUBLE_EXPONENT_BIAS;
   const uint64_t uDoubleSignificand      = uDouble & DOUBLE_SIGNIFICAND_MASK;

   if(nDoubleUnbiasedExponent == DOUBLE_EXPONENT_INF_OR_NAN &&
      uDoubleSignificand != 0 &&
      uDoubleSignificand != DOUBLE_QUIET_NAN_BIT) {
      return 1;
   } else {
      return 0;
   }
}



int
IEEE754_IsNotStandardSingleNaN(float f)
{
   const uint32_t uSingle                 = CopyFloatToUint32(f);
   const uint32_t uSingleBiasedExponent   = (uSingle & SINGLE_EXPONENT_MASK) >> SINGLE_EXPONENT_SHIFT;
   /* Cast safe because of mask above; exponents < SINGLE_EXPONENT_MAX */
   const int32_t  nSingleUnbiasedExponent = (int32_t)uSingleBiasedExponent - SINGLE_EXPONENT_BIAS;
   const uint32_t uSingleleSignificand    = uSingle & SINGLE_SIGNIFICAND_MASK;

   if(nSingleUnbiasedExponent == SINGLE_EXPONENT_INF_OR_NAN &&
      uSingleleSignificand != 0 &&
      uSingleleSignificand != SINGLE_QUIET_NAN_BIT) {
      return 1;
   } else {
      return 0;
   }
}

>>>>>>> 8e5f42d3
#else /* QCBOR_DISABLE_PREFERRED_FLOAT */

int ieee754_dummy_place_holder;

#endif /* QCBOR_DISABLE_PREFERRED_FLOAT */<|MERGE_RESOLUTION|>--- conflicted
+++ resolved
@@ -823,8 +823,6 @@
 }
 
 
-<<<<<<< HEAD
-=======
 int
 IEEE754_IsNotStandardDoubleNaN(double d)
 {
@@ -863,7 +861,6 @@
    }
 }
 
->>>>>>> 8e5f42d3
 #else /* QCBOR_DISABLE_PREFERRED_FLOAT */
 
 int ieee754_dummy_place_holder;
