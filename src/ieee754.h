/* ==========================================================================
 * ieee754.h -- Conversion between half, double & single-precision floats
 *
 * Copyright (c) 2018-2024, Laurence Lundblade. All rights reserved.
 *
 * SPDX-License-Identifier: BSD-3-Clause
 *
 * See BSD-3-Clause license in README.md
 *
 * Created on 7/23/18
 * ========================================================================== */


#ifndef ieee754_h
#define ieee754_h


#include <stdint.h>


/** @file ieee754.h
 *
 * This implements floating-point conversion between half, single and
 * double precision floating-point numbers, in particular convesion to
 * smaller representation (e.g., double to single) that does not lose
 * precision for CBOR preferred serialization.
 *
 * This also implements conversion of floats to whole numbers as
 * is required for dCBOR.
 *
 * This implementation works entirely with shifts and masks and does
 * not require any floating-point HW or library.
 *
 * This conforms to IEEE 754-2008, but note that it doesn't specify
 * conversions, just the encodings.
 *
 * This is complete, supporting +/- infinity, +/- zero, subnormals and
 * NaN payloads. NaN payloads are converted to smaller by dropping the
 * right most bits if they are zero and shifting to the right. If the
 * rightmost bits are not zero the conversion is not performed. When
 * converting from smaller to larger, the payload is shifted left and
 * zero-padded. This is what is specified by CBOR preferred
 * serialization and what modern HW conversion instructions do. CBOR
 * CDE handling for NaN is not clearly specified, but upcoming
 * documents may clarify this.
 *
 * There is no special handling of silent and quiet NaNs. It probably
 * isn't necessary to transmit these special NaNs as there purpose is
 * more for propgating errors up through some calculation. In many
 * cases the handlng of the NaN payload will work for silent and quiet
 * NaNs.
 *
 * A previous version of this was usable as a general library for
 * conversion. This version is reduced to what is needed for CBOR.
 */

#ifndef QCBOR_DISABLE_PREFERRED_FLOAT

/**
 * @brief Convert half-precision float to double-precision float.
 *
 * @param[in] uHalfPrecision   Half-prevision number to convert.
 *
 * @returns double-presion value.
 *
 * This is a lossless conversion because every half-precision value
 * can be represented as a double. There is no error condition.
 *
 * There is no half-precision type in C, so it is represented here as
 * a @c uint16_t. The bits of @c uHalfPrecision are as described for
 * half-precision by IEEE 754.
 */
double
IEEE754_HalfToDouble(uint16_t uHalfPrecision);


/** Holds a floating-point value that could be half, single or
 * double-precision.  The value is in a @c uint64_t that may be copied
 * to a float or double.  Simply casting uValue will usually work but
 * may generate compiler or static analyzer warnings. Using
 * UsefulBufUtil_CopyUint64ToDouble() or
 * UsefulBufUtil_CopyUint32ToFloat() will not (and will not generate
 * any extra code).
 */
typedef struct {
   enum {IEEE754_UNION_IS_HALF   = 2,
         IEEE754_UNION_IS_SINGLE = 4,
         IEEE754_UNION_IS_DOUBLE = 8,
   } uSize; /* Size of uValue */
   uint64_t uValue;
} IEEE754_union;


/** Holds result of an attempt to convert a floating-point
 * number to an int64_t or uint64_t.
 */
struct IEEE754_ToInt {
   enum {IEEE754_ToInt_IS_INT,
         IEEE754_ToInt_IS_UINT,
         IEEE754_ToInt_NO_CONVERSION,
         IEEE754_ToInt_NaN
   } type;
   union {
      uint64_t un_signed;
      int64_t  is_signed;
   } integer;
};


/**
 * @brief Convert a double to either single or half-precision.
 *
 * @param[in] d                    The value to convert.
 * @param[in] bAllowHalfPrecision  If true, convert to either half or
 *                                 single precision.
 *
 * @returns Unconverted value, or value converted to single or half-precision.
 *
 * This always succeeds. If the value cannot be converted without the
 * loss of precision, it is not converted.
 *
 * This handles all subnormals and NaN payloads.
 */
IEEE754_union
IEEE754_DoubleToSmaller(double d, int bAllowHalfPrecision, int bNoNaNPayload);


/**
 * @brief Convert a single-precision float to half-precision.
 *
 * @param[in] f  The value to convert.
 *
 * @returns Either unconverted value or value converted to half-precision.
 *
 * This always succeeds. If the value cannot be converted without the
 * loss of precision, it is not converted.
 *
 * This handles all subnormals and NaN payloads.
 */
IEEE754_union
IEEE754_SingleToHalf(float f, int bNoNanPayloads);
<<<<<<< HEAD


/**
 * @brief Convert a double-precision float to integer if whole number
 *
 * @param[in] d  The value to convert.
 *
 * @returns Either converted number or conversion status.
 *
 * If the value is a whole number that will fit either in a uint64_t
 * or an int64_t, it is converted. If it is a NaN, then there is no
 * conversion and and the fact that it is a NaN is indicated in the
 * returned structure.  If it can't be converted, then that is
 * indicated in the returned structure.
 *
 * This always returns postive numbers as a uint64_t even if they will
 * fit in an int64_t.
 *
 * This never fails becaue of precision, but may fail because of range.
 */
struct IEEE754_ToInt
IEEE754_DoubleToInt(double d);


/**
 * @brief Convert a single-precision float to integer if whole number
 *
 * @param[in] f  The value to convert.
 *
 * @returns Either converted number or conversion status.
 *
 * If the value is a whole number that will fit either in a uint64_t
 * or an int64_t, it is converted. If it is a NaN, then there is no
 * conversion and and the fact that it is a NaN is indicated in the
 * returned structure.  If it can't be converted, then that is
 * indicated in the returned structure.
 *
 * This always returns postive numbers as a uint64_t even if they will
 * fit in an int64_t.
 *
 * This never fails becaue of precision, but may fail because of range.
 */
struct IEEE754_ToInt
IEEE754_SingleToInt(float f);

#endif /* ! QCBOR_DISABLE_PREFERRED_FLOAT */


/**
 * @brief Tests whether NaN is "quiet" vs having a payload.
 *
 * @param[in] dNum   Double number to test.
 *
 * @returns 0 if a quiet NaN, 1 if it has a payload.
 *
 * A quiet NaN is usually represented as 0x7ff8000000000000. That is
 * the significand bits are 0x8000000000000. If the significand bits
 * are other than 0x8000000000000 it is considered to have a NaN
 * payload.
 *
 * Note that 0x7ff8000000000000 is not specified in a standard, but it
 * is commonly implemented and chosen by CBOR as the best way to
 * represent a NaN.
 */
int
IEEE754_IsNotStandardDoubleNaN(double dNum);



/**
=======


/**
 * @brief Convert a double-precision float to integer if whole number
 *
 * @param[in] d  The value to convert.
 *
 * @returns Either converted number or conversion status.
 *
 * If the value is a whole number that will fit either in a uint64_t
 * or an int64_t, it is converted. If it is a NaN, then there is no
 * conversion and and the fact that it is a NaN is indicated in the
 * returned structure.  If it can't be converted, then that is
 * indicated in the returned structure.
 *
 * This always returns postive numbers as a uint64_t even if they will
 * fit in an int64_t.
 *
 * This never fails becaue of precision, but may fail because of range.
 */
struct IEEE754_ToInt
IEEE754_DoubleToInt(double d);


/**
 * @brief Convert a single-precision float to integer if whole number
 *
 * @param[in] f  The value to convert.
 *
 * @returns Either converted number or conversion status.
 *
 * If the value is a whole number that will fit either in a uint64_t
 * or an int64_t, it is converted. If it is a NaN, then there is no
 * conversion and and the fact that it is a NaN is indicated in the
 * returned structure.  If it can't be converted, then that is
 * indicated in the returned structure.
 *
 * This always returns postive numbers as a uint64_t even if they will
 * fit in an int64_t.
 *
 * This never fails becaue of precision, but may fail because of range.
 */
struct IEEE754_ToInt
IEEE754_SingleToInt(float f);


/**
 * @brief Convert an unsigned integer to a double with no precision loss.
 *
 * @param[in] uInt  The value to convert.
 * @param[in] uIsNegative   0 if postive, 1 if negative.
 *
 * @returns Either the converted number or 0.5 if no conversion.
 *
 * The conversion will fail if the input can not be represented in the
 * 52 bits or precision that a double has. 0.5 is returned to indicate
 * no conversion. It is out-of-band from non-error results, because
 * all non-error results are whole integers.
 */
#define IEEE754_UINT_TO_DOUBLE_OOB 0.5
double
IEEE754_UintToDouble(uint64_t uInt, int uIsNegative);


#endif /* ! QCBOR_DISABLE_PREFERRED_FLOAT */


/**
 * @brief Tests whether NaN is "quiet" vs having a payload.
 *
 * @param[in] dNum   Double number to test.
 *
 * @returns 0 if a quiet NaN, 1 if it has a payload.
 *
 * A quiet NaN is usually represented as 0x7ff8000000000000. That is
 * the significand bits are 0x8000000000000. If the significand bits
 * are other than 0x8000000000000 it is considered to have a NaN
 * payload.
 *
 * Note that 0x7ff8000000000000 is not specified in a standard, but it
 * is commonly implemented and chosen by CBOR as the best way to
 * represent a NaN.
 */
int
IEEE754_IsNotStandardDoubleNaN(double dNum);



/**
>>>>>>> d3f07842
 * @brief Tests whether NaN is "quiet" vs having a payload.
 *
 * @param[in] fNum   Float number to test.
 *
 * @returns 0 if a quiet NaN, 1 if it has a payload.
 *
 * See IEEE754_IsNotStandardDoubleNaN(). A single precision quiet NaN
 * is 0x7fc00000.
 */
int
IEEE754_IsNotStandardSingleNaN(float fNum);


#endif /* ieee754_h */
<|MERGE_RESOLUTION|>--- conflicted
+++ resolved
@@ -139,7 +139,6 @@
  */
 IEEE754_union
 IEEE754_SingleToHalf(float f, int bNoNanPayloads);
-<<<<<<< HEAD
 
 
 /**
@@ -185,6 +184,24 @@
 struct IEEE754_ToInt
 IEEE754_SingleToInt(float f);
 
+
+/**
+ * @brief Convert an unsigned integer to a double with no precision loss.
+ *
+ * @param[in] uInt  The value to convert.
+ * @param[in] uIsNegative   0 if postive, 1 if negative.
+ *
+ * @returns Either the converted number or 0.5 if no conversion.
+ *
+ * The conversion will fail if the input can not be represented in the
+ * 52 bits or precision that a double has. 0.5 is returned to indicate
+ * no conversion. It is out-of-band from non-error results, because
+ * all non-error results are whole integers.
+ */
+#define IEEE754_UINT_TO_DOUBLE_OOB 0.5
+double
+IEEE754_UintToDouble(uint64_t uInt, int uIsNegative);
+
 #endif /* ! QCBOR_DISABLE_PREFERRED_FLOAT */
 
 
@@ -210,97 +227,6 @@
 
 
 /**
-=======
-
-
-/**
- * @brief Convert a double-precision float to integer if whole number
- *
- * @param[in] d  The value to convert.
- *
- * @returns Either converted number or conversion status.
- *
- * If the value is a whole number that will fit either in a uint64_t
- * or an int64_t, it is converted. If it is a NaN, then there is no
- * conversion and and the fact that it is a NaN is indicated in the
- * returned structure.  If it can't be converted, then that is
- * indicated in the returned structure.
- *
- * This always returns postive numbers as a uint64_t even if they will
- * fit in an int64_t.
- *
- * This never fails becaue of precision, but may fail because of range.
- */
-struct IEEE754_ToInt
-IEEE754_DoubleToInt(double d);
-
-
-/**
- * @brief Convert a single-precision float to integer if whole number
- *
- * @param[in] f  The value to convert.
- *
- * @returns Either converted number or conversion status.
- *
- * If the value is a whole number that will fit either in a uint64_t
- * or an int64_t, it is converted. If it is a NaN, then there is no
- * conversion and and the fact that it is a NaN is indicated in the
- * returned structure.  If it can't be converted, then that is
- * indicated in the returned structure.
- *
- * This always returns postive numbers as a uint64_t even if they will
- * fit in an int64_t.
- *
- * This never fails becaue of precision, but may fail because of range.
- */
-struct IEEE754_ToInt
-IEEE754_SingleToInt(float f);
-
-
-/**
- * @brief Convert an unsigned integer to a double with no precision loss.
- *
- * @param[in] uInt  The value to convert.
- * @param[in] uIsNegative   0 if postive, 1 if negative.
- *
- * @returns Either the converted number or 0.5 if no conversion.
- *
- * The conversion will fail if the input can not be represented in the
- * 52 bits or precision that a double has. 0.5 is returned to indicate
- * no conversion. It is out-of-band from non-error results, because
- * all non-error results are whole integers.
- */
-#define IEEE754_UINT_TO_DOUBLE_OOB 0.5
-double
-IEEE754_UintToDouble(uint64_t uInt, int uIsNegative);
-
-
-#endif /* ! QCBOR_DISABLE_PREFERRED_FLOAT */
-
-
-/**
- * @brief Tests whether NaN is "quiet" vs having a payload.
- *
- * @param[in] dNum   Double number to test.
- *
- * @returns 0 if a quiet NaN, 1 if it has a payload.
- *
- * A quiet NaN is usually represented as 0x7ff8000000000000. That is
- * the significand bits are 0x8000000000000. If the significand bits
- * are other than 0x8000000000000 it is considered to have a NaN
- * payload.
- *
- * Note that 0x7ff8000000000000 is not specified in a standard, but it
- * is commonly implemented and chosen by CBOR as the best way to
- * represent a NaN.
- */
-int
-IEEE754_IsNotStandardDoubleNaN(double dNum);
-
-
-
-/**
->>>>>>> d3f07842
  * @brief Tests whether NaN is "quiet" vs having a payload.
  *
  * @param[in] fNum   Float number to test.
