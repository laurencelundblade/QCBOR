/* ==========================================================================
 * ieee754.h -- Conversion between half, double & single-precision floats
 *
 * Copyright (c) 2018-2024, Laurence Lundblade. All rights reserved.
 *
 * SPDX-License-Identifier: BSD-3-Clause
 *
 * See BSD-3-Clause license in README.md
 *
 * Created on 7/23/18
 * ========================================================================== */

#ifndef QCBOR_DISABLE_PREFERRED_FLOAT

#ifndef ieee754_h
#define ieee754_h

#include <stdint.h>


/** @file ieee754.h
 *
 * This implements floating-point conversion between half, single and
 * double precision floating-point numbers, in particular convesion to
 * smaller representation (e.g., double to single) that does not lose
 * precision for CBOR preferred serialization.
 *
 * This also implements conversion of floats to whole numbers as
 * is required for dCBOR.
 *
 * This implementation works entirely with shifts and masks and does
 * not require any floating-point HW or library.
 *
 * This conforms to IEEE 754-2008, but note that it doesn't specify
 * conversions, just the encodings.
 *
 * This is complete, supporting +/- infinity, +/- zero, subnormals and
 * NaN payloads. NaN payloads are converted to smaller by dropping the
 * right most bits if they are zero and shifting to the right. If the
 * rightmost bits are not zero the conversion is not performed. When
 * converting from smaller to larger, the payload is shifted left and
 * zero-padded. This is what is specified by CBOR preferred
 * serialization and what modern HW conversion instructions do. CBOR
 * CDE handling for NaN is not clearly specified, but upcoming
 * documents may clarify this.
 *
 * There is no special handling of silent and quiet NaNs. It probably
 * isn't necessary to transmit these special NaNs as there purpose is
 * more for propgating errors up through some calculation. In many
 * cases the handlng of the NaN payload will work for silent and quiet
 * NaNs.
 *
 * A previous version of this was usable as a general library for
 * conversion. This version is reduced to what is needed for CBOR.
 */


/**
 * @brief Convert half-precision float to double-precision float.
 *
 * @param[in] uHalfPrecision   Half-prevision number to convert.
 *
 * @returns double-presion value.
 *
 * This is a lossless conversion because every half-precision value
 * can be represented as a double. There is no error condition.
 *
 * There is no half-precision type in C, so it is represented here as
 * a @c uint16_t. The bits of @c uHalfPrecision are as described for
 * half-precision by IEEE 754.
 */
double
IEEE754_HalfToDouble(uint16_t uHalfPrecision);


/** Holds a floating-point value that could be half, single or
 * double-precision.  The value is in a @c uint64_t that may be copied
 * to a float or double.  Simply casting uValue will usually work but
 * may generate compiler or static analyzer warnings. Using
 * UsefulBufUtil_CopyUint64ToDouble() or
 * UsefulBufUtil_CopyUint32ToFloat() will not (and will not generate
 * any extra code).
 */
typedef struct {
   enum {IEEE754_UNION_IS_HALF   = 2,
         IEEE754_UNION_IS_SINGLE = 4,
         IEEE754_UNION_IS_DOUBLE = 8,
   } uSize; /* Size of uValue */
   uint64_t uValue;
} IEEE754_union;


/** Holds result of an attempt to convert a floating-point
 * number to an int64_t or uint64_t.
 */
struct IEEE754_ToInt {
   enum {IEEE754_ToInt_IS_INT,
         IEEE754_ToInt_IS_UINT,
         IEEE754_ToInt_NO_CONVERSION,
         IEEE754_To_int_NaN
   } type;
   union {
      uint64_t un_signed;
      int64_t  is_signed;
   } integer;
};


/**
 * @brief Convert a double to either single or half-precision.
 *
 * @param[in] d                    The value to convert.
 * @param[in] bAllowHalfPrecision  If true, convert to either half or
 *                                 single precision.
 *
 * @returns Unconverted value, or value converted to single or half-precision.
 *
 * This always succeeds. If the value cannot be converted without the
 * loss of precision, it is not converted.
 *
 * This handles all subnormals and NaN payloads.
 */
IEEE754_union
IEEE754_DoubleToSmaller(double d, int bAllowHalfPrecision, int bNoNaNPayload);


/**
 * @brief Convert a single-precision float to half-precision.
 *
 * @param[in] f  The value to convert.
 *
 * @returns Either unconverted value or value converted to half-precision.
 *
 * This always succeeds. If the value cannot be converted without the
 * loss of precision, it is not converted.
 *
 * This handles all subnormals and NaN payloads.
 */
IEEE754_union
IEEE754_SingleToHalf(float f, int bNoNanPayloads);


/**
 * @brief Convert a double-precision float to integer if whole number
 *
 * @param[in] d  The value to convert.
 *
 * @returns Either converted number or conversion status.
 *
 * If the value is a whole number that will fit either in a uint64_t
 * or an int64_t, it is converted. If it is a NaN, then there is no
 * conversion and and the fact that it is a NaN is indicated in the
 * returned structure.  If it can't be converted, then that is
 * indicated in the returned structure.
 *
 * This always returns postive numbers as a uint64_t even if they will
 * fit in an int64_t.
 *
 * This never fails becaue of precision, but may fail because of range.
 */
struct IEEE754_ToInt
IEEE754_DoubleToInt(double d);

<<<<<<< HEAD
=======

/**
 * @brief Convert a single-precision float to integer if whole number
 *
 * @param[in] f  The value to convert.
 *
 * @returns Either converted number or conversion status.
 *
 * If the value is a whole number that will fit either in a uint64_t
 * or an int64_t, it is converted. If it is a NaN, then there is no
 * conversion and and the fact that it is a NaN is indicated in the
 * returned structure.  If it can't be converted, then that is
 * indicated in the returned structure.
 *
 * This always returns postive numbers as a uint64_t even if they will
 * fit in an int64_t.
 *
 * This never fails becaue of precision, but may fail because of range.
 */
struct IEEE754_ToInt
IEEE754_SingleToInt(float f);


int
IEEE754_IsNotStandardDoubleNaN(double dNum);




int
IEEE754_IsNotStandardSingleNaN(float fNum);
>>>>>>> 8e5f42d3

/**
 * @brief Convert a single-precision float to integer if whole number
 *
 * @param[in] f  The value to convert.
 *
 * @returns Either converted number or conversion status.
 *
 * If the value is a whole number that will fit either in a uint64_t
 * or an int64_t, it is converted. If it is a NaN, then there is no
 * conversion and and the fact that it is a NaN is indicated in the
 * returned structure.  If it can't be converted, then that is
 * indicated in the returned structure.
 *
 * This always returns postive numbers as a uint64_t even if they will
 * fit in an int64_t.
 *
 * This never fails becaue of precision, but may fail because of range.
 */
struct IEEE754_ToInt
IEEE754_SingleToInt(float f);

#endif /* ieee754_h */

#endif /* QCBOR_DISABLE_PREFERRED_FLOAT */<|MERGE_RESOLUTION|>--- conflicted
+++ resolved
@@ -161,8 +161,6 @@
 struct IEEE754_ToInt
 IEEE754_DoubleToInt(double d);
 
-<<<<<<< HEAD
-=======
 
 /**
  * @brief Convert a single-precision float to integer if whole number
@@ -194,28 +192,7 @@
 
 int
 IEEE754_IsNotStandardSingleNaN(float fNum);
->>>>>>> 8e5f42d3
 
-/**
- * @brief Convert a single-precision float to integer if whole number
- *
- * @param[in] f  The value to convert.
- *
- * @returns Either converted number or conversion status.
- *
- * If the value is a whole number that will fit either in a uint64_t
- * or an int64_t, it is converted. If it is a NaN, then there is no
- * conversion and and the fact that it is a NaN is indicated in the
- * returned structure.  If it can't be converted, then that is
- * indicated in the returned structure.
- *
- * This always returns postive numbers as a uint64_t even if they will
- * fit in an int64_t.
- *
- * This never fails becaue of precision, but may fail because of range.
- */
-struct IEEE754_ToInt
-IEEE754_SingleToInt(float f);
 
 #endif /* ieee754_h */
 
