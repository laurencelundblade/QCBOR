/* ===========================================================================
 * Copyright (c) 2016-2018, The Linux Foundation.
 * Copyright (c) 2018-2024, Laurence Lundblade.
 * Copyright (c) 2021, Arm Limited.
 * All rights reserved.
 *
 * Redistribution and use in source and binary forms, with or without
 * modification, are permitted provided that the following conditions are
 * met:
 *     * Redistributions of source code must retain the above copyright
 *       notice, this list of conditions and the following disclaimer.
 *     * Redistributions in binary form must reproduce the above
 *       copyright notice, this list of conditions and the following
 *       disclaimer in the documentation and/or other materials provided
 *       with the distribution.
 *     * Neither the name of The Linux Foundation nor the names of its
 *       contributors, nor the name "Laurence Lundblade" may be used to
 *       endorse or promote products derived from this software without
 *       specific prior written permission.
 *
 * THIS SOFTWARE IS PROVIDED "AS IS" AND ANY EXPRESS OR IMPLIED
 * WARRANTIES, INCLUDING, BUT NOT LIMITED TO, THE IMPLIED WARRANTIES OF
 * MERCHANTABILITY, FITNESS FOR A PARTICULAR PURPOSE AND NON-INFRINGEMENT
 * ARE DISCLAIMED.  IN NO EVENT SHALL THE COPYRIGHT OWNER OR CONTRIBUTORS
 * BE LIABLE FOR ANY DIRECT, INDIRECT, INCIDENTAL, SPECIAL, EXEMPLARY, OR
 * CONSEQUENTIAL DAMAGES (INCLUDING, BUT NOT LIMITED TO, PROCUREMENT OF
 * SUBSTITUTE GOODS OR SERVICES; LOSS OF USE, DATA, OR PROFITS; OR
 * BUSINESS INTERRUPTION) HOWEVER CAUSED AND ON ANY THEORY OF LIABILITY,
 * WHETHER IN CONTRACT, STRICT LIABILITY, OR TORT (INCLUDING NEGLIGENCE
 * OR OTHERWISE) ARISING IN ANY WAY OUT OF THE USE OF THIS SOFTWARE, EVEN
 * IF ADVISED OF THE POSSIBILITY OF SUCH DAMAGE.
 * ========================================================================= */


#include "qcbor/qcbor_encode.h"
#include "ieee754.h"

#ifndef QCBOR_DISABLE_PREFERRED_FLOAT
#include <math.h> /* Only for NAN definition */
#endif /* ! QCBOR_DISABLE_ENCODE_USAGE_GUARDS */


/**
 * @file qcbor_encode.c
 *
 * The entire implementation of the QCBOR encoder.
 */


/*
 * == Nesting Tracking ==
 *
 * The following functions and data type QCBORTrackNesting implement
 * the nesting management for encoding.
 *
 * CBOR's two nesting types, arrays and maps, are tracked here. There
 * is a limit of QCBOR_MAX_ARRAY_NESTING to the number of arrays and
 * maps that can be nested in one encoding so the encoding context
 * stays small enough to fit on the stack.
 *
 * When an array/map is opened, pCurrentNesting points to the element
 * in pArrays that records the type, start position and accumulates a
 * count of the number of items added. When closed the start position
 * is used to go back and fill in the type and number of items in the
 * array/map.
 *
 * Encoded output can be a CBOR Sequence (RFC 8742) in which case
 * there is no top-level array or map. It starts out with a string,
 * integer or other non-aggregate type. It may have an array or map
 * other than at the start, in which case that nesting is tracked
 * here.
 *
 * QCBOR has a special feature to allow constructing byte string
 * wrapped CBOR directly into the output buffer, so no extra buffer is
 * needed for byte string wrapping.  This is implemented as nesting
 * with the type CBOR_MAJOR_TYPE_BYTE_STRING and is tracked here. Byte
 * string wrapped CBOR is used by COSE for data that is to be hashed.
 */
static void
Nesting_Init(QCBORTrackNesting *pNesting)
{
   /* Assumes pNesting has been zeroed. */
   pNesting->pCurrentNesting = &pNesting->pArrays[0];
   /* Implied CBOR array at the top nesting level. This is never
    * returned, but makes the item count work correctly.
    */
   pNesting->pCurrentNesting->uMajorType = CBOR_MAJOR_TYPE_ARRAY;
}

static uint8_t
Nesting_Increase(QCBORTrackNesting *pNesting,
                 const uint8_t      uMajorType,
                 const uint32_t     uPos)
{
   if(pNesting->pCurrentNesting == &pNesting->pArrays[QCBOR_MAX_ARRAY_NESTING]) {
      return QCBOR_ERR_ARRAY_NESTING_TOO_DEEP;
   } else {
      pNesting->pCurrentNesting++;
      pNesting->pCurrentNesting->uCount     = 0;
      pNesting->pCurrentNesting->uStart     = uPos;
      pNesting->pCurrentNesting->uMajorType = uMajorType;
      return QCBOR_SUCCESS;
   }
}

static void
Nesting_Decrease(QCBORTrackNesting *pNesting)
{
   if(pNesting->pCurrentNesting > &pNesting->pArrays[0]) {
      pNesting->pCurrentNesting--;
   }
}

static uint8_t
Nesting_Increment(QCBORTrackNesting *pNesting)
{
#ifndef QCBOR_DISABLE_ENCODE_USAGE_GUARDS
   if(pNesting->pCurrentNesting->uCount >= QCBOR_MAX_ITEMS_IN_ARRAY) {
      return QCBOR_ERR_ARRAY_TOO_LONG;
   }
#endif /* ! QCBOR_DISABLE_ENCODE_USAGE_GUARDS */

   pNesting->pCurrentNesting->uCount++;

   return QCBOR_SUCCESS;
}

static void
Nesting_Decrement(QCBORTrackNesting *pNesting)
{
   /* No error check for going below 0 here needed because this
    * is only used by QCBOREncode_CancelBstrWrap() and it checks
    * the nesting level before calling this. */
   pNesting->pCurrentNesting->uCount--;
}

static uint16_t
Nesting_GetCount(QCBORTrackNesting *pNesting)
{
   /* The nesting count recorded is always the actual number of
    * individual data items in the array or map. For arrays CBOR uses
    * the actual item count. For maps, CBOR uses the number of pairs.
    * This function returns the number needed for the CBOR encoding,
    * so it divides the number of items by two for maps to get the
    * number of pairs.
    */
   if(pNesting->pCurrentNesting->uMajorType == CBOR_MAJOR_TYPE_MAP) {
      /* Cast back to uint16_t after integer promotion from bit shift */
      return (uint16_t)(pNesting->pCurrentNesting->uCount >> 1);
   } else {
      return pNesting->pCurrentNesting->uCount;
   }
}

static uint32_t
Nesting_GetStartPos(QCBORTrackNesting *pNesting)
{
   return pNesting->pCurrentNesting->uStart;
}

#ifndef QCBOR_DISABLE_ENCODE_USAGE_GUARDS
static uint8_t
Nesting_GetMajorType(QCBORTrackNesting *pNesting)
{
   return pNesting->pCurrentNesting->uMajorType;
}

static bool
Nesting_IsInNest(QCBORTrackNesting *pNesting)
{
   return pNesting->pCurrentNesting == &pNesting->pArrays[0] ? false : true;
}
#endif /* ! QCBOR_DISABLE_ENCODE_USAGE_GUARDS */




/*
 * == Major CBOR Types ==
 *
 * Encoding of the major CBOR types is by these functions:
 *
 * CBOR Major Type  Public Function
 * 0                QCBOREncode_AddUInt64()
 * 0, 1             QCBOREncode_AddUInt64(), QCBOREncode_AddInt64()
 * 2, 3             QCBOREncode_AddBuffer()
 * 4, 5             QCBOREncode_OpenMapOrArray(), QCBOREncode_CloseMapOrArray(),
 *                  QCBOREncode_OpenMapOrArrayIndefiniteLength(),
 *                  QCBOREncode_CloseMapOrArrayIndefiniteLength()
 * 6                QCBOREncode_AddTagNumber()
 * 7                QCBOREncode_AddDouble(), QCBOREncode_AddFloat(),
 *                  QCBOREncode_AddDoubleNoPreferred(),
 *                  QCBOREncode_AddFloatNoPreferred(), QCBOREncode_AddType7()
 *
 * Additionally, encoding of decimal fractions and bigfloats is by
 * QCBOREncode_AddExponentAndMantissa() and byte strings that wrap
 * encoded CBOR are handled by QCBOREncode_OpenMapOrArray() and
 * QCBOREncode_CloseBstrWrap2().
 *
 *
 * == Error Tracking Plan ==
 *
 * Errors are tracked internally and not returned until
 * QCBOREncode_Finish() or QCBOREncode_GetErrorState() is called. The
 * CBOR errors are in me->uError.  UsefulOutBuf also tracks whether
 * the buffer is full or not in its context.  Once either of these
 * errors is set they are never cleared. Only QCBOREncode_Init()
 * resets them. Or said another way, they must never be cleared or
 * we'll tell the caller all is good when it is not.
 *
 * Only one error code is reported by QCBOREncode_Finish() even if
 * there are multiple errors. The last one set wins. The caller might
 * have to fix one error to reveal the next one they have to fix.
 * This is OK.
 *
 * The buffer full error tracked by UsefulBuf is only pulled out of
 * UsefulBuf in QCBOREncode_Finish() so it is the one that usually
 * wins.  UsefulBuf will never go off the end of the buffer even if it
 * is called again and again when full.
 *
 * QCBOR_DISABLE_ENCODE_USAGE_GUARDS disables about half of the error
 * checks here to reduce code size by about 150 bytes leaving only the
 * checks for size to avoid buffer overflow. If the calling code is
 * completely correct, checks are completely unnecessary.  For
 * example, there is no need to check that all the opens are matched
 * by a close.
 *
 * QCBOR_DISABLE_ENCODE_USAGE_GUARDS also disables the check for more
 * than QCBOR_MAX_ITEMS_IN_ARRAY in an array. Since
 * QCBOR_MAX_ITEMS_IN_ARRAY is very large (65,534) it is very unlikely
 * to be reached. If it is reached, the count will wrap around to zero
 * and CBOR that is not well formed will be produced, but there will
 * be no buffers overrun and new security issues in the code.
 *
 * The 8 errors returned here fall into three categories:
 *
 * Sizes
 *   QCBOR_ERR_BUFFER_TOO_LARGE        -- Encoded output exceeded UINT32_MAX
 *   QCBOR_ERR_BUFFER_TOO_SMALL        -- Output buffer too small
 *   QCBOR_ERR_ARRAY_NESTING_TOO_DEEP  -- Nesting > QCBOR_MAX_ARRAY_NESTING1
 *   QCBOR_ERR_ARRAY_TOO_LONG          -- Too many items added to an array/map [1]
 *
 * Nesting constructed incorrectly
 *   QCBOR_ERR_TOO_MANY_CLOSES         -- More close calls than opens [1]
 *   QCBOR_ERR_CLOSE_MISMATCH          -- Type of close does not match open [1]
 *   QCBOR_ERR_ARRAY_OR_MAP_STILL_OPEN -- Finish called without enough closes [1]
 *
 * Would generate not-well-formed CBOR
 *   QCBOR_ERR_ENCODE_UNSUPPORTED      -- Simple type between 24 and 31 [1]
 *
 * [1] indicated disabled by QCBOR_DISABLE_ENCODE_USAGE_GUARDS
 */


/* Forward declaration for reference in QCBOREncode_Init() */
static void
QCBOREncode_Private_CloseMapUnsorted(QCBOREncodeContext *pMe);


/*
 * Public function for initialization. See qcbor/qcbor_encode.h
 */
void
QCBOREncode_Init(QCBOREncodeContext *pMe, UsefulBuf Storage)
{
   memset(pMe, 0, sizeof(QCBOREncodeContext));
   UsefulOutBuf_Init(&(pMe->OutBuf), Storage);
   Nesting_Init(&(pMe->nesting));
   pMe->pfnCloseMap = QCBOREncode_Private_CloseMapUnsorted;
}


/*
 * Public function to encode a CBOR head. See qcbor/qcbor_encode.h
 */
UsefulBufC
QCBOREncode_EncodeHead(UsefulBuf Buffer,
                       uint8_t   uMajorType,
                       uint8_t   uMinLen,
                       uint64_t  uArgument)
{
   /*
    * == Description of the CBOR Head ==
    *
    *    The head of a CBOR data item
    *  +---+-----+ +--------+ +--------+ +--------+      +--------+
    *  |M T|  A R G U M E N T . . .                               |
    *  +---+-----+ +--------+ +--------+ +--------+ ...  +--------+
    *
    * Every CBOR data item has a "head". It is made up of the "major
    * type" and the "argument".
    *
    * The major type indicates whether the data item is an integer,
    * string, array or such. It is encoded in 3 bits giving it a range
    * from 0 to 7.  0 indicates the major type is a positive integer,
    * 1 a negative integer, 2 a byte string and so on.
    *
    * These 3 bits are the first part of the "initial byte" in a data
    * item.  Every data item has an initial byte, and some only have
    * the initial byte.
    *
    * The argument is essentially a number between 0 and UINT64_MAX
    * (18446744073709551615). This number is interpreted to mean
    * different things for the different major types. For major type
    * 0, a positive integer, it is value of the data item. For major
    * type 2, a byte string, it is the length in bytes of the byte
    * string. For major type 4, an array, it is the number of data
    * items in the array.
    *
    * Special encoding is used so that the argument values less than
    * 24 can be encoded very compactly in the same byte as the major
    * type is encoded. When the lower 5 bits of the initial byte have
    * a value less than 24, then that is the value of the argument.
    *
    * If the lower 5 bits of the initial byte are less than 24, then
    * they are the value of the argument. This allows integer values 0
    * - 23 to be CBOR encoded in just one byte.
    *
    * When the value of lower 5 bits are 24, 25, 26, or 27 the
    * argument is encoded in 1, 2, 4 or 8 bytes following the initial
    * byte in network byte order (bit endian). The cases when it is
    * 28, 29 and 30 are reserved for future use. The value 31 is a
    * special indicator for indefinite length strings, arrays and
    * maps.
    *
    * The lower 5 bits are called the "additional information."
    *
    * Thus the CBOR head may be 1, 2, 3, 5 or 9 bytes long.
    *
    * It is legal in CBOR to encode the argument using any of these
    * lengths even if it could be encoded in a shorter length. For
    * example it is legal to encode a data item representing the
    * positive integer 0 in 9 bytes even though it could be encoded in
    * only 0. This is legal to allow for for very simple code or even
    * hardware-only implementations that just output a register
    * directly.
    *
    * CBOR defines preferred encoding as the encoding of the argument
    * in the smallest number of bytes needed to encode it.
    *
    * This function takes the major type and argument as inputs and
    * outputs the encoded CBOR head for them. It does conversion to
    * network byte order.  It implements CBOR preferred encoding,
    * outputting the shortest representation of the argument.
    *
    * == Endian Conversion ==
    *
    * This code does endian conversion without hton() or knowing the
    * endianness of the machine by using masks and shifts. This avoids
    * the dependency on hton() and the mess of figuring out how to
    * find the machine's endianness.
    *
    * This is a good efficient implementation on little-endian
    * machines.  A faster and smaller implementation is possible on
    * big-endian machines because CBOR/network byte order is
    * big-endian. However big-endian machines are uncommon.
    *
    * On x86, this is about 150 bytes instead of 500 bytes for the
    * original, more formal unoptimized code.
    *
    * This also does the CBOR preferred shortest encoding for integers
    * and is called to do endian conversion for floats.
    *
    * It works backwards from the least significant byte to the most
    * significant byte.
    *
    * == Floating Point ==
    *
    * When the major type is 7 and the 5 lower bits have the values
    * 25, 26 or 27, the argument is a floating-point number that is
    * half, single or double-precision. Note that it is not the
    * conversion from a floating-point value to an integer value like
    * converting 0x00 to 0.00, it is the interpretation of the bits in
    * the argument as an IEEE 754 float-point number.
    *
    * Floating-point numbers must be converted to network byte
    * order. That is accomplished here by exactly the same code that
    * converts integer arguments to network byte order.
    *
    * There is preferred encoding for floating-point numbers in CBOR,
    * but it is very different than for integers and it is not
    * implemented here.  Half-precision is preferred to
    * single-precision which is preferred to double-precision only if
    * the conversion can be performed without loss of precision. Zero
    * and infinity can always be converted to half-precision, without
    * loss but 3.141592653589 cannot.
    *
    * The way this function knows to not do preferred encoding on the
    * argument passed here when it is a floating point number is the
    * uMinLen parameter. It should be 2, 4 or 8 for half, single and
    * double precision floating point values. This prevents and the
    * incorrect removal of leading zeros when encoding arguments that
    * are floating-point numbers.
    *
    * == Use of Type int and Static Analyzers ==
    *
    * The type int is used here for several variables because of the
    * way integer promotion works in C for variables that are uint8_t
    * or uint16_t. The basic rule is that they will always be promoted
    * to int if they will fit. These integer variables here need only
    * hold values less than 255 so they will always fit into an int.
    *
    * Most of values stored are never negative, so one might think
    * that unsigned int would be more correct than int. However the C
    * integer promotion rules only promote to unsigned int if the
    * result won't fit into an int even if the promotion is for an
    * unsigned variable like uint8_t.
    *
    * By declaring these int, there are few implicit conversions and
    * fewer casts needed. Code size is reduced a little. It makes
    * static analyzers happier.
    *
    * Note also that declaring these uint8_t won't stop integer wrap
    * around if the code is wrong. It won't make the code more
    * correct.
    *
    * https://stackoverflow.com/questions/46073295/implicit-type-promotion-rules
    * https://stackoverflow.com/questions/589575/what-does-the-c-standard-state-the-size-of-int-long-type-to-be
    *
    * Code Reviewers: THIS FUNCTION DOES POINTER MATH
    */

   /* The buffer must have room for the largest CBOR HEAD + one
    * extra. The one extra is needed for this code to work as it does
    * a pre-decrement.
    */
    if(Buffer.len < QCBOR_HEAD_BUFFER_SIZE) {
        return NULLUsefulBufC;
    }

   /* Pointer to last valid byte in the buffer */
   uint8_t * const pBufferEnd = &((uint8_t *)Buffer.ptr)[QCBOR_HEAD_BUFFER_SIZE-1];

   /* Point to the last byte and work backwards */
   uint8_t *pByte = pBufferEnd;
   /* The 5 bits in the initial byte that are not the major type */
   int nAdditionalInfo;

#ifndef QCBOR_DISABLE_INDEFINITE_LENGTH_ARRAYS
   if(uMajorType > QCBOR_INDEFINITE_LEN_TYPE_MODIFIER) {
      /* Special case for start & end of indefinite length */
      uMajorType  = uMajorType - QCBOR_INDEFINITE_LEN_TYPE_MODIFIER;
      /* This takes advantage of design of CBOR where additional info
       * is 31 for both opening and closing indefinite length
       * maps and arrays.
       */
       #if CBOR_SIMPLE_BREAK != LEN_IS_INDEFINITE
       #error additional info for opening array not the same as for closing
       #endif
      nAdditionalInfo = CBOR_SIMPLE_BREAK;

   } else
#endif /* ! QCBOR_DISABLE_INDEFINITE_LENGTH_ARRAYS */
      if (uArgument < CBOR_TWENTY_FOUR && uMinLen == 0) {
      /* Simple case where argument is < 24 */
      nAdditionalInfo = (int)uArgument;

   } else  {
      /* This encodes the argument in 1,2,4 or 8 bytes. The outer loop
       * runs once for 1 byte and 4 times for 8 bytes.  The inner loop
       * runs 1, 2 or 4 times depending on outer loop counter. This
       * works backwards shifting 8 bits off the argument being
       * encoded at a time until all bits from uArgument have been
       * encoded and the minimum encoding size is reached.  Minimum
       * encoding size is for floating-point numbers that have some
       * zero-value bytes that must be output.
       */
      static const uint8_t aIterate[] = {1,1,2,4};

      /* uMinLen passed in is unsigned, but goes negative in the loop
       * so it must be converted to a signed value.
       */
      int nMinLen = (int)uMinLen;
      int i;
      for(i = 0; uArgument || nMinLen > 0; i++) {
         const int nIterations = (int)aIterate[i];
         for(int j = 0; j < nIterations; j++) {
            *--pByte = (uint8_t)(uArgument & 0xff);
            uArgument = uArgument >> 8;
         }
         nMinLen -= nIterations;
      }

      nAdditionalInfo = LEN_IS_ONE_BYTE-1 + i;
   }

   /* This expression integer-promotes to type int. The code above in
    * function guarantees that nAdditionalInfo will never be larger
    * than 0x1f. The caller may pass in a too-large uMajor type. The
    * conversion to uint8_t will cause an integer wrap around and
    * incorrect CBOR will be generated, but no security issue will
    * occur.
    */
   const int nInitialByte = (uMajorType << 5) + nAdditionalInfo;
   *--pByte = (uint8_t)nInitialByte;

#ifdef EXTRA_ENCODE_HEAD_CHECK
   /* This is a sanity check that can be turned on to verify the
    * pointer math in this function is not going wrong. Turn it on and
    * run the whole test suite to perform the check.
    */
   if(pBufferEnd - pByte > 9 || pBufferEnd - pByte < 1 || pByte < (uint8_t *)buffer.ptr) {
      return NULLUsefulBufC;
   }
#endif /* EXTRA_ENCODE_HEAD_CHECK */

   /* Length will not go negative because the loops run for at most 8 decrements
    * of pByte, only one other decrement is made, and the array is sized
    * for this.
    */
   return (UsefulBufC){pByte, (size_t)(pBufferEnd - pByte)};
}


/**
 * @brief Increment item counter for maps and arrays.
 *
 * @param pMe          QCBOR encoding context.
 *
 * This is mostly a separate function to make code more readable and
 * to have fewer occurrences of #ifndef QCBOR_DISABLE_ENCODE_USAGE_GUARDS
 */
static void
QCBOREncode_Private_IncrementMapOrArrayCount(QCBOREncodeContext *pMe)
{
#ifndef QCBOR_DISABLE_ENCODE_USAGE_GUARDS
   if(pMe->uError == QCBOR_SUCCESS) {
      pMe->uError = Nesting_Increment(&(pMe->nesting));
   }
#else
   (void)Nesting_Increment(&(pMe->nesting));
#endif /* ! QCBOR_DISABLE_ENCODE_USAGE_GUARDS */
}


/**
 * @brief Append the CBOR head, the major type and argument
 *
 * @param pMe         Encoder context.
 * @param uMajorType  Major type to insert.
 * @param uArgument   The argument (an integer value or a length).
 * @param uMinLen     Minimum number of bytes for encoding the CBOR argument.
 *
 * This formats the CBOR "head" and appends it to the output.
 *
 * This also increments the array/map item counter in most cases.
 */
void
QCBOREncode_Private_AppendCBORHead(QCBOREncodeContext *pMe,
                                   const uint8_t       uMajorType,
                                   const uint64_t      uArgument,
                                   const uint8_t       uMinLen)
{
   /* A stack buffer large enough for a CBOR head */
   UsefulBuf_MAKE_STACK_UB  (pBufferForEncodedHead, QCBOR_HEAD_BUFFER_SIZE);

   UsefulBufC EncodedHead = QCBOREncode_EncodeHead(pBufferForEncodedHead,
                                                    uMajorType,
                                                    uMinLen,
                                                    uArgument);

   /* No check for EncodedHead == NULLUsefulBufC is performed here to
    * save object code. It is very clear that pBufferForEncodedHead is
    * the correct size. If EncodedHead == NULLUsefulBufC then
    * UsefulOutBuf_AppendUsefulBuf() will do nothing so there is no
    * security hole introduced.
    */

   UsefulOutBuf_AppendUsefulBuf(&(pMe->OutBuf), EncodedHead);

   if(!(uMajorType & QCBOR_INDEFINITE_LEN_TYPE_MODIFIER || uMajorType == CBOR_MAJOR_TYPE_TAG)) {
      /* Don't increment the map count for tag or break because that is
       * not needed. Don't do it for indefinite-length arrays and maps
       * because it is done elsewhere. This is never called for definite-length
       * arrays and maps.
       */
      QCBOREncode_Private_IncrementMapOrArrayCount(pMe);
   }
}


/*
 * Public function for adding signed integers. See qcbor/qcbor_encode.h
 */
void
QCBOREncode_AddInt64(QCBOREncodeContext *pMe, const int64_t nNum)
{
   uint8_t  uMajorType;
   uint64_t uValue;

   if(nNum < 0) {
      /* In CBOR -1 encodes as 0x00 with major type negative int.
       * First add one as a signed integer because that will not
       * overflow. Then change the sign as needed for encoding (the
       * opposite order, changing the sign and subtracting, can cause
       * an overflow when encoding INT64_MIN). */
      int64_t nTmp = nNum + 1;
      uValue = (uint64_t)-nTmp;
      uMajorType = CBOR_MAJOR_TYPE_NEGATIVE_INT;
   } else {
      uValue = (uint64_t)nNum;
      uMajorType = CBOR_MAJOR_TYPE_POSITIVE_INT;
   }
   QCBOREncode_Private_AppendCBORHead(pMe, uMajorType, uValue, 0);
}


/**
 * @brief Semi-private method to add a buffer full of bytes to encoded output.
 *
 * @param[in] pMe       The encoding context to add the string to.
 * @param[in] uMajorType The CBOR major type of the bytes.
 * @param[in] Bytes      The bytes to add.
 *
 * Called by inline functions to add text and byte strings.
 *
 * (This used to support QCBOREncode_AddEncoded() and
 * QCBOREncode_AddBytesLenOnly(), but that was pulled out to make this
 * smaller. This is one of the most used methods and they are some of
 * the least used).
 */
void
QCBOREncode_Private_AddBuffer(QCBOREncodeContext *pMe,
                              const uint8_t       uMajorType,
                              const UsefulBufC    Bytes)
{
   QCBOREncode_Private_AppendCBORHead(pMe, uMajorType, Bytes.len, 0);
   UsefulOutBuf_AppendUsefulBuf(&(pMe->OutBuf), Bytes);
}


/*
 * Public function for adding raw encoded CBOR. See qcbor/qcbor_encode.h
 */
void
QCBOREncode_AddEncoded(QCBOREncodeContext *pMe, const UsefulBufC Encoded)
{
   UsefulOutBuf_AppendUsefulBuf(&(pMe->OutBuf), Encoded);
   QCBOREncode_Private_IncrementMapOrArrayCount(pMe);
}


#ifndef QCBOR_DISABLE_PREFERRED_FLOAT
/**
 * @brief Semi-private method to add a double using preferred encoding.
 *
 * @param[in] pMe   The encode context.
 * @param[in] dNum  The double to add.
 *
 * This converts the double to a float or half-precision if it can be done
 * without a loss of precision. See QCBOREncode_AddDouble().
 */
void
QCBOREncode_Private_AddPreferredDouble(QCBOREncodeContext *pMe, double dNum)
{
   IEEE754_union        FloatResult;
   bool                 bNoNaNPayload;
   struct IEEE754_ToInt IntResult;
   uint64_t             uNegValue;

#ifndef QCBOR_DISABLE_ENCODE_USAGE_GUARDS
   if(IEEE754_DoubleHasNaNPayload(dNum) && !(pMe->uAllow & QCBOR_ENCODE_ALLOW_NAN_PAYLOAD)) {
      pMe->uError = QCBOR_ERR_NOT_ALLOWED;
      return;
   }
#endif /* ! QCBOR_DISABLE_ENCODE_USAGE_GUARDS */

   if(pMe->uMode == QCBOR_ENCODE_MODE_DCBOR) {
      IntResult = IEEE754_DoubleToInt(dNum);
      switch(IntResult.type) {
         case IEEE754_ToInt_IS_INT:
            QCBOREncode_AddInt64(pMe, IntResult.integer.is_signed);
            return;
         case IEEE754_ToInt_IS_UINT:
            QCBOREncode_AddUInt64(pMe, IntResult.integer.un_signed);
            return;
         case IEEE754_ToInt_IS_65BIT_NEG:
            {
               if(IntResult.integer.un_signed == 0) {
                  uNegValue = UINT64_MAX;
               } else {
                  uNegValue = IntResult.integer.un_signed-1;
               }
               QCBOREncode_AddNegativeUInt64(pMe, uNegValue);
            }
            return;
         case IEEE754_ToInt_NaN:
            dNum = NAN;
            bNoNaNPayload = true;
            break;
         case IEEE754_ToInt_NO_CONVERSION:
            bNoNaNPayload = true;
      }
   } else  {
      bNoNaNPayload = false;
   }

   FloatResult = IEEE754_DoubleToSmaller(dNum, true, bNoNaNPayload);

   QCBOREncode_Private_AddType7(pMe, (uint8_t)FloatResult.uSize, FloatResult.uValue);
}


/**
 * @brief Semi-private method to add a float using preferred encoding.
 *
 * @param[in] pMe   The encode context.
 * @param[in] fNum  The float to add.
 *
 * This converts the float to a half-precision if it can be done
 * without a loss of precision. See QCBOREncode_AddFloat().
 */
void
QCBOREncode_Private_AddPreferredFloat(QCBOREncodeContext *pMe, float fNum)
{
   IEEE754_union        FloatResult;
   bool                 bNoNaNPayload;
   struct IEEE754_ToInt IntResult;
   uint64_t             uNegValue;

#ifndef QCBOR_DISABLE_ENCODE_USAGE_GUARDS
   if(IEEE754_SingleHasNaNPayload(fNum) && !(pMe->uAllow & QCBOR_ENCODE_ALLOW_NAN_PAYLOAD)) {
      pMe->uError = QCBOR_ERR_NOT_ALLOWED;
      return;
   }
#endif /* ! QCBOR_DISABLE_ENCODE_USAGE_GUARDS */

   if(pMe->uMode == QCBOR_ENCODE_MODE_DCBOR) {
      IntResult = IEEE754_SingleToInt(fNum);
      switch(IntResult.type) {
         case IEEE754_ToInt_IS_INT:
            QCBOREncode_AddInt64(pMe, IntResult.integer.is_signed);
            return;
         case IEEE754_ToInt_IS_UINT:
            QCBOREncode_AddUInt64(pMe, IntResult.integer.un_signed);
            return;
         case IEEE754_ToInt_IS_65BIT_NEG:
            {
               if(IntResult.integer.un_signed == 0) {
                  uNegValue = UINT64_MAX;
               } else {
                  uNegValue = IntResult.integer.un_signed-1;
               }
               QCBOREncode_AddNegativeUInt64(pMe, uNegValue);
            }
            return;
         case IEEE754_ToInt_NaN:
            fNum = NAN;
            bNoNaNPayload = true;
            break;
         case IEEE754_ToInt_NO_CONVERSION:
            bNoNaNPayload = true;
      }
   } else  {
      bNoNaNPayload = false;
   }

   FloatResult = IEEE754_SingleToHalf(fNum, bNoNaNPayload);

   QCBOREncode_Private_AddType7(pMe, (uint8_t)FloatResult.uSize, FloatResult.uValue);
}
#endif /* ! QCBOR_DISABLE_PREFERRED_FLOAT */




/**
 * @brief Convert a big number to unsigned integer.
 *
 * @param[in]  BigNumber  Big number to convert.
 *
 * @return Converted unsigned.
 *
 * The big number must be less than 8 bytes long.
 **/
static uint64_t
QCBOREncode_Private_BigNumberToUInt(const UsefulBufC BigNumber)
{
   uint64_t uInt;
   size_t   uIndex;

   uInt = 0;
   for(uIndex = 0; uIndex < BigNumber.len; uIndex++) {
      uInt = (uInt << 8) + UsefulBufC_NTH_BYTE(BigNumber, uIndex);
   }

   return uInt;
}


/**
 * @brief Is there a carry when you subtract 1 from the BigNumber.
 *
 * @param[in]  BigNumber  Big number to check for carry.
 *
 * @return If there is a carry, \c true.
 *
 * If this returns @c true, then @c BigNumber - 1 is
 * one byte shorter than @c BigNumber.
 **/
static bool
QCBOREncode_Private_BigNumberCarry(const UsefulBufC BigNumber)
{
   bool       bCarry;
   UsefulBufC SubBigNum;

   // Improvement: rework without recursion?

   if(BigNumber.len == 0) {
      return true; /* Subtracting one from zero-length string gives a carry */
   } else {
      SubBigNum = UsefulBuf_Tail(BigNumber, 1);
      bCarry = QCBOREncode_Private_BigNumberCarry(SubBigNum);
      if(UsefulBufC_NTH_BYTE(BigNumber, 0) == 0x00 && bCarry) {
         /* Subtracting one from 0 gives a carry */
         return true;
      } else {
         return false;
      }
   }
}


/*
 * @brief Output negative bignum bytes with subtraction of 1.
 *
 * @param[in] pMe              The decode context.
 * @param[in] uTagRequirement  Either @ref QCBOR_ENCODE_AS_TAG or
 *                             @ref QCBOR_ENCODE_AS_BORROWED.
 * @param[in] BigNumber        The negative big number.
 */
static void
QCBOREncode_Private_AddTNegativeBigNumber(QCBOREncodeContext *pMe,
                                          const uint8_t       uTagRequirement,
                                          const UsefulBufC    BigNumber)
{
   size_t     uLen;
   bool       bCarry;
   bool       bCopiedSomething;
   uint8_t    uByte;
   UsefulBufC SubString;
   UsefulBufC NextSubString;

   QCBOREncode_Private_BigNumberTag(pMe, uTagRequirement, true);

   /* This works on any length without the need of an additional buffer */

   /* This subtracts one, possibly making the string shorter by one
    * 0x01 -> 0x00
    * 0x01 0x00 -> 0xff
    * 0x00 0x01 0x00 -> 0x00 0xff
    * 0x02 0x00 -> 0x01 0xff
    * 0xff -> 0xfe
    * 0xff 0x00 -> 0xfe 0xff
    * 0x01 0x00 0x00 -> 0xff 0xff
    *
    * This outputs the big number a byte at a time to be able to operate on
    * a big number of any length without memory allocation.
    */

   /* Compute the length up front because it goes in the encoded head */
   bCarry = QCBOREncode_Private_BigNumberCarry(UsefulBuf_Tail(BigNumber, 1));
   uLen = BigNumber.len;
   if(bCarry && BigNumber.len > 1 && UsefulBufC_NTH_BYTE(BigNumber, 0) >= 1) {
      uLen--;
   }
   QCBOREncode_Private_AppendCBORHead(pMe, CBOR_MAJOR_TYPE_BYTE_STRING, uLen, 0);

   SubString = BigNumber;
   bCopiedSomething = false;
   while(SubString.len) {
      uByte = UsefulBufC_NTH_BYTE(SubString, 0);
      NextSubString = UsefulBuf_Tail(SubString, 1);
      bCarry = QCBOREncode_Private_BigNumberCarry(NextSubString);
      if(bCarry) {
         uByte--;
      }
      /* This avoids all but the last leading zero. See
       * QCBOREncode_Private_SkipLeadingZeros() */
      if(bCopiedSomething || NextSubString.len == 0 || uByte != 0) {
         UsefulOutBuf_AppendByte(&(pMe->OutBuf), uByte);
         bCopiedSomething = true;
      }
      SubString = NextSubString;
   }
}


/**
 * @brief Convert a negative big number to unsigned int if possible.
 *
 * @param[in] BigNumber  The negative big number.
 * @param[out] puInt     The converted negative big number.
 *
 * @return If conversion was possible, returns @c true.
 *
 * The parameters here are unsigned integers, but they always
 * represent negative numbers.
 *
 * Conversion is possible if the big number is greater than -(2^64).
 * Conversion include offset of 1 for encoding CBOR negative numbers.
 */
static bool
QCBOREncode_Private_NegativeBigNumberToUInt(const UsefulBufC BigNumber, uint64_t *puInt)
{
   bool bIs2exp64;

   static const uint8_t twoExp64[] = {0x01, 0x00, 0x00, 0x00, 0x00, 0x00, 0x00, 0x00, 0x00};

   bIs2exp64 = ! UsefulBuf_Compare(BigNumber, UsefulBuf_FROM_BYTE_ARRAY_LITERAL(twoExp64));

   if(BigNumber.len > 8 && !bIs2exp64) {
      return false;
   }

   /* Must convert to CBOR type 1, a negative integer */
   if(bIs2exp64) {
      /* 2^64 is a 9 byte big number. Since negative numbers are offset
       * by one in CBOR, it can be encoded as a type 1 negative. The
       * conversion below won't work because the uInt will overflow
       * before the subtraction of 1.
       */
      *puInt = UINT64_MAX;
   } else {
      *puInt = QCBOREncode_Private_BigNumberToUInt(BigNumber);
      (*puInt)--; /* CBOR's negative offset of 1 */
   }
   return true;
}


/**
 * @brief Remove leading zeros.
 *
 * @param[in] BigNumber  The negative big number.
 *
 * @return Big number with no leading zeros.
 *
 * If the big number is all zeros, this returns a big number
 * that is one zero rather than the empty string.
 *
 * 3.4.3 does not explicitly decoders MUST handle the empty string,
 * but does say decoders MUST handle leading zeros. So Postel's Law
 * is applied here and 0 is not encoded as an empty string.
 */
static UsefulBufC
QCBOREncode_Private_SkipLeadingZeros(const UsefulBufC BigNumber)
{
   UsefulBufC NLZ;
   NLZ = UsefulBuf_SkipLeading(BigNumber, 0x00);

   /* An all-zero string reduces to one 0, not an empty string. */
   if(NLZ.len == 0 && BigNumber.len > 0 && UsefulBufC_NTH_BYTE(BigNumber, 0) == 0x00) {
      NLZ.len++;
   }

   return NLZ;
}


/*
 * Public functions for adding a big number. See qcbor/qcbor_encode.h
 */
void
QCBOREncode_AddTBigNumber(QCBOREncodeContext *pMe,
                          const uint8_t       uTagRequirement,
                          const bool          bNegative,
                          const UsefulBufC    BigNumber)
{
   uint64_t uInt;

   const UsefulBufC BigNumberNLZ = QCBOREncode_Private_SkipLeadingZeros(BigNumber);

   /* Preferred serialization requires reduction to type 0 and 1 integers */
   if(bNegative) {
      if(QCBOREncode_Private_NegativeBigNumberToUInt(BigNumberNLZ, &uInt)) {
         /* Might be a 65-bit negative; use special add method for such */
         QCBOREncode_AddNegativeUInt64(pMe, uInt);
      } else {
         QCBOREncode_Private_AddTNegativeBigNumber(pMe, uTagRequirement, BigNumberNLZ);
      }

   } else {
      if(BigNumberNLZ.len <= sizeof(uint64_t)) {
         QCBOREncode_AddUInt64(pMe, QCBOREncode_Private_BigNumberToUInt(BigNumberNLZ));
      } else {
         QCBOREncode_AddTBigNumberRaw(pMe, bNegative, uTagRequirement, BigNumberNLZ);
      }
   }
}


/*
 * Public functions for adding a big number. See qcbor/qcbor_encode.h
 */
void
QCBOREncode_AddTBigNumberNoPreferred(QCBOREncodeContext *pMe,
                                     const uint8_t       uTagRequirement,
                                     const bool          bNegative,
                                     const UsefulBufC    BigNumber)
{
   const UsefulBufC BigNumberNLZ = QCBOREncode_Private_SkipLeadingZeros(BigNumber);

   if(bNegative) {
      QCBOREncode_Private_AddTNegativeBigNumber(pMe, uTagRequirement, BigNumberNLZ);
   } else {
      QCBOREncode_AddTBigNumberRaw(pMe, false, uTagRequirement, BigNumberNLZ);
   }
}


#ifndef QCBOR_DISABLE_EXP_AND_MANTISSA
/**
 * @brief  Semi-private method to add bigfloats and decimal fractions.
 *
 * @param[in] pMe               The encoding context to add the value to.
 * @param[in] uTagNumber               The type 6 tag indicating what this is to be.
 * @param[in] nMantissa          The @c int64_t mantissa if it is not a big number.
 * @param[in] nExponent          The exponent.
 *
 * This outputs either the @ref CBOR_TAG_DECIMAL_FRACTION or
 * @ref CBOR_TAG_BIGFLOAT tag. if @c uTag is @ref CBOR_TAG_INVALID64,
 * then this outputs the "borrowed" content format.
 *
 * The tag content output by this is an array with two members, the
 * exponent and then the mantissa. The mantissa can be either a big
 * number or an @c int64_t.
 *
 * This implementation cannot output an exponent further from 0 than
 * @c INT64_MAX.
 *
 * To output a mantissa that is between INT64_MAX and UINT64_MAX from 0,
 * it must be as a big number.
 *
 * Typically, QCBOREncode_AddTDecimalFraction(), QCBOREncode_AddTBigFloat(),
 * QCBOREncode_AddTDecimalFractionBigNum() or QCBOREncode_AddTBigFloatBigNum()
 * is called instead of this.
 */
void
QCBOREncode_Private_AddTExpIntMantissa(QCBOREncodeContext *pMe,
                                       const int           uTagRequirement,
                                       const uint64_t      uTagNumber,
                                       const int64_t       nExponent,
                                       const int64_t       nMantissa)
{
   /* This is for encoding either a big float or a decimal fraction,
    * both of which are an array of two items, an exponent and a
    * mantissa.  The difference between the two is that the exponent
    * is base-2 for big floats and base-10 for decimal fractions, but
    * that has no effect on the code here.
    */
   /* Separate from QCBOREncode_Private_AddTExpBigMantissa() because
    * linking QCBOREncode_AddTBigNumber() adds a lot because it
    * does preferred serialization of big numbers and the offset of 1
    * for CBOR negative numbers.
    */
   if(uTagRequirement == QCBOR_ENCODE_AS_TAG) {
      QCBOREncode_AddTagNumber(pMe, uTagNumber);
   }
   QCBOREncode_OpenArray(pMe);
   QCBOREncode_AddInt64(pMe, nExponent);
<<<<<<< HEAD
   QCBOREncode_AddInt64(pMe, nMantissa);
   QCBOREncode_CloseArray(pMe);
}

void
QCBOREncode_Private_AddTExpBigMantissa(QCBOREncodeContext *pMe,
                                       const int           uTagRequirement,
                                       const uint64_t      uTagNumber,
                                       const int64_t       nExponent,
                                       const UsefulBufC    BigNumMantissa,
                                       const bool          bBigNumIsNegative)
{
   /* This is for encoding either a big float or a decimal fraction,
    * both of which are an array of two items, an exponent and a
    * mantissa.  The difference between the two is that the exponent
    * is base-2 for big floats and base-10 for decimal fractions, but
    * that has no effect on the code here.
    */
   if(uTagRequirement == QCBOR_ENCODE_AS_TAG) {
      QCBOREncode_AddTag(pMe, uTagNumber);
   }
   QCBOREncode_OpenArray(pMe);
   QCBOREncode_AddInt64(pMe, nExponent);
   QCBOREncode_AddTBigNumber(pMe, QCBOR_ENCODE_AS_TAG, bBigNumIsNegative, BigNumMantissa);
   QCBOREncode_CloseArray(pMe);
}


void
QCBOREncode_Private_AddTExpBigMantissaRaw(QCBOREncodeContext *pMe,
                                          const int           uTagRequirement,
                                          const uint64_t      uTagNumber,
                                          const int64_t       nExponent,
                                          const UsefulBufC    BigNumMantissa,
                                          const bool          bBigNumIsNegative)
{
   /* This is for encoding either a big float or a decimal fraction,
    * both of which are an array of two items, an exponent and a
    * mantissa.  The difference between the two is that the exponent
    * is base-2 for big floats and base-10 for decimal fractions, but
    * that has no effect on the code here.
    */
   /* Separate from QCBOREncode_Private_AddTExpBigMantissa() because
    * linking QCBOREncode_AddTBigNumber() adds a lot because it
    * does preferred serialization of big numbers and the offset of 1
    * for CBOR negative numbers.
    */
   if(uTagRequirement == QCBOR_ENCODE_AS_TAG) {
      QCBOREncode_AddTag(pMe, uTagNumber);
=======
   if(!UsefulBuf_IsNULLC(BigNumMantissa)) {
      if(bBigNumIsNegative) {
         QCBOREncode_AddTNegativeBignum(pMe, QCBOR_ENCODE_AS_TAG, BigNumMantissa);
      } else {
         QCBOREncode_AddTPositiveBignum(pMe, QCBOR_ENCODE_AS_TAG, BigNumMantissa);
      }
   } else {
      QCBOREncode_AddInt64(pMe, nMantissa);
>>>>>>> 88ba5667
   }
   QCBOREncode_OpenArray(pMe);
   QCBOREncode_AddInt64(pMe, nExponent);
   QCBOREncode_AddTBigNumberRaw(pMe, QCBOR_ENCODE_AS_TAG, bBigNumIsNegative, BigNumMantissa);
   QCBOREncode_CloseArray(pMe);
}

#endif /* ! QCBOR_DISABLE_EXP_AND_MANTISSA */


/**
 * @brief Semi-private method to open a map, array or bstr-wrapped CBOR
 *
 * @param[in] pMe        The context to add to.
 * @param[in] uMajorType  The major CBOR type to close
 *
 * Call QCBOREncode_OpenArray(), QCBOREncode_OpenMap() or
 * QCBOREncode_BstrWrap() instead of this.
 */
void
QCBOREncode_Private_OpenMapOrArray(QCBOREncodeContext *pMe,
                                   const uint8_t       uMajorType)
{
   /* Add one item to the nesting level we are in for the new map or array */
   QCBOREncode_Private_IncrementMapOrArrayCount(pMe);

   /* The offset where the length of an array or map will get written
    * is stored in a uint32_t, not a size_t to keep stack usage
    * smaller. This checks to be sure there is no wrap around when
    * recording the offset.  Note that on 64-bit machines CBOR larger
    * than 4GB can be encoded as long as no array/map offsets occur
    * past the 4GB mark, but the public interface says that the
    * maximum is 4GB to keep the discussion simpler.
    */
   size_t uEndPosition = UsefulOutBuf_GetEndPosition(&(pMe->OutBuf));

   /* QCBOR_MAX_ARRAY_OFFSET is slightly less than UINT32_MAX so this
    * code can run on a 32-bit machine and tests can pass on a 32-bit
    * machine. If it was exactly UINT32_MAX, then this code would not
    * compile or run on a 32-bit machine and an #ifdef or some machine
    * size detection would be needed reducing portability.
    */
   if(uEndPosition >= QCBOR_MAX_ARRAY_OFFSET) {
      pMe->uError = QCBOR_ERR_BUFFER_TOO_LARGE;

   } else {
      /* Increase nesting level because this is a map or array.  Cast
       * from size_t to uin32_t is safe because of check above.
       */
      pMe->uError = Nesting_Increase(&(pMe->nesting), uMajorType, (uint32_t)uEndPosition);
   }
}


#ifndef QCBOR_DISABLE_INDEFINITE_LENGTH_ARRAYS
/**
 * @brief Semi-private method to open a map, array with indefinite length
 *
 * @param[in] pMe        The context to add to.
 * @param[in] uMajorType  The major CBOR type to close
 *
 * Call QCBOREncode_OpenArrayIndefiniteLength() or
 * QCBOREncode_OpenMapIndefiniteLength() instead of this.
 */
void
QCBOREncode_Private_OpenMapOrArrayIndefiniteLength(QCBOREncodeContext *pMe,
                                                   const uint8_t       uMajorType)
{
#ifndef QCBOR_DISABLE_ENCODE_USAGE_GUARDS
   if(pMe->uMode >= QCBOR_ENCODE_MODE_PREFERRED) {
      pMe->uError = QCBOR_ERR_NOT_PREFERRED;
      return;
   }
#endif /* ! QCBOR_DISABLE_ENCODE_USAGE_GUARDS */
   /* Insert the indefinite length marker (0x9f for arrays, 0xbf for maps) */
   QCBOREncode_Private_AppendCBORHead(pMe, uMajorType, 0, 0);

   /* Call the definite-length opener just to do the bookkeeping for
    * nesting.  It will record the position of the opening item in the
    * encoded output but this is not used when closing this open.
    */
   QCBOREncode_Private_OpenMapOrArray(pMe, uMajorType);
}
#endif /* ! QCBOR_DISABLE_INDEFINITE_LENGTH_ARRAYS */


/**
 * @brief Check for errors when decreasing nesting.
 *
 * @param pMe          QCBOR encoding context.
 * @param uMajorType  The major type of the nesting.
 *
 * Check that there is no previous error, that there is actually some
 * nesting and that the major type of the opening of the nesting
 * matches the major type of the nesting being closed.
 *
 * This is called when closing maps, arrays, byte string wrapping and
 * open/close of byte strings.
 */
static bool
QCBOREncode_Private_CheckDecreaseNesting(QCBOREncodeContext *pMe,
                                         const uint8_t       uMajorType)
{
#ifndef QCBOR_DISABLE_ENCODE_USAGE_GUARDS
   if(pMe->uError != QCBOR_SUCCESS) {
      return true;
   }

   if(!Nesting_IsInNest(&(pMe->nesting))) {
      pMe->uError = QCBOR_ERR_TOO_MANY_CLOSES;
      return true;
   }

   if(Nesting_GetMajorType(&(pMe->nesting)) != uMajorType) {
      pMe->uError = QCBOR_ERR_CLOSE_MISMATCH;
      return true;
   }

#else /* ! QCBOR_DISABLE_ENCODE_USAGE_GUARDS */
   /* None of these checks are performed if the encode guards are
    * turned off as they all relate to correct calling.
    *
    * Turning off all these checks does not turn off any checking for
    * buffer overflows or pointer issues.
    */

   (void)uMajorType;
   (void)pMe;
#endif /* ! QCBOR_DISABLE_ENCODE_USAGE_GUARDS */

   return false;
}


/**
 * @brief Insert the CBOR head for a map, array or wrapped bstr.
 *
 * @param pMe         QCBOR encoding context.
 * @param uMajorType  One of CBOR_MAJOR_TYPE_XXXX.
 * @param uLen        The length of the data item.
 *
 * When an array, map or bstr was opened, nothing was done but note
 * the position. This function goes back to that position and inserts
 * the CBOR Head with the major type and length.
 */
static void
QCBOREncode_Private_CloseAggregate(QCBOREncodeContext *pMe,
                                   uint8_t             uMajorType,
                                   size_t              uLen)
{
   if(QCBOREncode_Private_CheckDecreaseNesting(pMe, uMajorType)) {
      return;
   }

   if(uMajorType == CBOR_MAJOR_NONE_TYPE_OPEN_BSTR) {
      uMajorType = CBOR_MAJOR_TYPE_BYTE_STRING;
   }

   /* A stack buffer large enough for a CBOR head (9 bytes) */
   UsefulBuf_MAKE_STACK_UB(pBufferForEncodedHead, QCBOR_HEAD_BUFFER_SIZE);

   UsefulBufC EncodedHead = QCBOREncode_EncodeHead(pBufferForEncodedHead,
                                                   uMajorType,
                                                   0,
                                                   uLen);

   /* No check for EncodedHead == NULLUsefulBufC is performed here to
    * save object code. It is very clear that pBufferForEncodedHead is
    * the correct size. If EncodedHead == NULLUsefulBufC then
    * UsefulOutBuf_InsertUsefulBuf() will do nothing so there is no
    * security hole introduced.
    */
   UsefulOutBuf_InsertUsefulBuf(&(pMe->OutBuf),
                                EncodedHead,
                                Nesting_GetStartPos(&(pMe->nesting)));

   Nesting_Decrease(&(pMe->nesting));
}


/**
 * @brief Semi-private method to close a map, array or bstr wrapped CBOR.
 *
 * @param[in] pMe           The context to add to.
 * @param[in] uMajorType     The major CBOR type to close.
 */
void
QCBOREncode_Private_CloseMapOrArray(QCBOREncodeContext *pMe,
                                    const uint8_t       uMajorType)
{
   QCBOREncode_Private_CloseAggregate(pMe, uMajorType, Nesting_GetCount(&(pMe->nesting)));
}


/**
 * @brief Private method to close a map without sorting.
 *
 * @param[in] pMe     The encode context with map to close.
 *
 * See QCBOREncode_SerializationCDE() implemention for explantion for why
 * this exists in this form.
 */
static void
QCBOREncode_Private_CloseMapUnsorted(QCBOREncodeContext *pMe)
{
   QCBOREncode_Private_CloseMapOrArray(pMe, CBOR_MAJOR_TYPE_MAP);
}


/**
 * @brief Decode a CBOR item head.
 *
 * @param[in]   pUInBuf           UsefulInputBuf to read from.
 * @param[out]  pnMajorType       Major type of decoded head.
 * @param[out]  puArgument        Argument of decoded head.
 * @param[out]  pnAdditionalInfo  Additional info from decoded head.
 *
 * @return SUCCESS if a head was decoded
 *         HIT_END if there were not enough bytes to decode a head
 *         UNSUPPORTED if the decoded item is not one that is supported
 *
 * This is copied from qcbor_decode.c rather than referenced.  This
 * makes the core decoder 60 bytes smaller because it gets inlined.
 * It would not get inlined if it was referenced. It is important to
 * make the core decoder as small as possible. The copy here does make
 * map sorting 200 bytes bigger, but map sorting is rarely used in
 * environments that need small object code. It would also make
 * qcbor_encode.c depend on qcbor_decode.c
 *
 * This is also super stable and tested. It implements the very
 * well-defined part of CBOR that will never change.  So this won't
 * change.
 */
static QCBORError
QCBOREncodePriv_DecodeHead(UsefulInputBuf *pUInBuf,
                           int            *pnMajorType,
                           uint64_t       *puArgument,
                           int            *pnAdditionalInfo)
{
   QCBORError uReturn;

   /* Get the initial byte that every CBOR data item has and break it
    * down. */
   const int nInitialByte    = (int)UsefulInputBuf_GetByte(pUInBuf);
   const int nTmpMajorType   = nInitialByte >> 5;
   const int nAdditionalInfo = nInitialByte & 0x1f;

   /* Where the argument accumulates */
   uint64_t uArgument;

   if(nAdditionalInfo >= LEN_IS_ONE_BYTE && nAdditionalInfo <= LEN_IS_EIGHT_BYTES) {
      /* Need to get 1,2,4 or 8 additional argument bytes. Map
       * LEN_IS_ONE_BYTE..LEN_IS_EIGHT_BYTES to actual length.
       */
      static const uint8_t aIterate[] = {1,2,4,8};

      /* Loop getting all the bytes in the argument */
      uArgument = 0;
      for(int i = aIterate[nAdditionalInfo - LEN_IS_ONE_BYTE]; i; i--) {
         /* This shift and add gives the endian conversion. */
         uArgument = (uArgument << 8) + UsefulInputBuf_GetByte(pUInBuf);
      }
   } else if(nAdditionalInfo >= ADDINFO_RESERVED1 && nAdditionalInfo <= ADDINFO_RESERVED3) {
      /* The reserved and thus-far unused additional info values */
      uReturn = QCBOR_ERR_UNSUPPORTED;
      goto Done;
   } else {
      /* Less than 24, additional info is argument or 31, an
       * indefinite-length.  No more bytes to get.
       */
      uArgument = (uint64_t)nAdditionalInfo;
   }

   if(UsefulInputBuf_GetError(pUInBuf)) {
      uReturn = QCBOR_ERR_HIT_END;
      goto Done;
   }

   /* All successful if arrived here. */
   uReturn           = QCBOR_SUCCESS;
   *pnMajorType      = nTmpMajorType;
   *puArgument       = uArgument;
   *pnAdditionalInfo = nAdditionalInfo;

Done:
   return uReturn;
}


/**
 * @brief Consume the next item from a UsefulInputBuf.
 *
 * @param[in] pInBuf  UsefulInputBuf from which to consume item.
 *
 * Recursive, but stack usage is light and encoding depth limit
 */
static QCBORError
QCBOR_Private_ConsumeNext(UsefulInputBuf *pInBuf)
{
   int      nMajor;
   uint64_t uArgument;
   int      nAdditional;
   uint16_t uItemCount;
   uint16_t uMul;
   uint16_t i;
   QCBORError uCBORError;

   uCBORError = QCBOREncodePriv_DecodeHead(pInBuf, &nMajor, &uArgument, &nAdditional);
   if(uCBORError != QCBOR_SUCCESS) {
      return uCBORError;
   }

   uMul = 1;

   switch(nMajor) {
      case CBOR_MAJOR_TYPE_POSITIVE_INT: /* Major type 0 */
      case CBOR_MAJOR_TYPE_NEGATIVE_INT: /* Major type 1 */
         break;

      case CBOR_MAJOR_TYPE_SIMPLE:
         return uArgument == CBOR_SIMPLE_BREAK ? 1 : 0;
         break;

      case CBOR_MAJOR_TYPE_BYTE_STRING:
      case CBOR_MAJOR_TYPE_TEXT_STRING:
         if(nAdditional == LEN_IS_INDEFINITE) {
            /* Segments of indefinite length */
            while(QCBOR_Private_ConsumeNext(pInBuf) == 0);
         }
         (void)UsefulInputBuf_GetBytes(pInBuf, uArgument);
         break;

      case CBOR_MAJOR_TYPE_TAG:
         QCBOR_Private_ConsumeNext(pInBuf);
         break;

      case CBOR_MAJOR_TYPE_MAP:
         uMul = 2;
         /* Fallthrough */
      case CBOR_MAJOR_TYPE_ARRAY:
         uItemCount = (uint16_t)uArgument * uMul;
         if(nAdditional == LEN_IS_INDEFINITE) {
            uItemCount = UINT16_MAX;
         }
         for(i = uItemCount; i > 0; i--) {
            if(QCBOR_Private_ConsumeNext(pInBuf)) {
               /* End of indefinite length */
               break;
            }
         }
         break;
   }

   return QCBOR_SUCCESS;
}


/**
 * @brief  Decoded next item to get its lengths.
 *
 * Decode the next item in map no matter what type it is. It works
 * recursively when an item is a map or array It returns offset just
 * past the item decoded or zero there are no more items in the output
 * buffer.
 *
 * This doesn't distinguish between end of the input and an error
 * because it is used to decode stuff we encoded into a buffer, not
 * stuff that came in from outside. We still want a check for safety
 * in case of bugs here, but it is OK to report end of input on error.
 */
struct ItemLens {
   uint32_t  uLabelLen;
   uint32_t  uItemLen;
};

static struct ItemLens
QCBOREncode_Private_DecodeNextInMap(QCBOREncodeContext *pMe, uint32_t uStart)
{
   UsefulInputBuf  InBuf;
   UsefulBufC      EncodedMapBytes;
   QCBORError      uCBORError;
   struct ItemLens Result;

   Result.uLabelLen = 0;
   Result.uItemLen  = 0;

   EncodedMapBytes = UsefulOutBuf_OutUBufOffset(&(pMe->OutBuf), uStart);
   if(UsefulBuf_IsNULLC(EncodedMapBytes)) {
      return Result;
   }

   UsefulInputBuf_Init(&InBuf, EncodedMapBytes);

   /* This is always used on maps, so consume two, the label and the value */
   uCBORError = QCBOR_Private_ConsumeNext(&InBuf);
   if(uCBORError) {
      return Result;
   }

   /* Cast is safe because this is QCBOR which limits sizes to UINT32_MAX */
   Result.uLabelLen = (uint32_t)UsefulInputBuf_Tell(&InBuf);

   uCBORError = QCBOR_Private_ConsumeNext(&InBuf);
   if(uCBORError) {
      Result.uLabelLen = 0;
      return Result;
   }

   Result.uItemLen = (uint32_t)UsefulInputBuf_Tell(&InBuf);

   /* Cast is safe because this is QCBOR which limits sizes to UINT32_MAX */
   return Result;
}


/**
 * @brief Sort items lexographically by encoded labels.
 *
 * @param[in] pMe     Encoding context.
 * @param[in] uStart  Offset in outbuf of first item for sorting.
 *
 * This reaches into the UsefulOutBuf in the encoding context and
 * sorts encoded CBOR items. The byte offset start of the items is at
 * @c uStart and it goes to the end of valid bytes in the
 * UsefulOutBuf.
 */
static void
QCBOREncode_Private_SortMap(QCBOREncodeContext *pMe, uint32_t uStart)
{
   bool            bSwapped;
   int             nComparison;
   uint32_t        uStart1;
   uint32_t        uStart2;
   struct ItemLens Lens1;
   struct ItemLens Lens2;


   if(pMe->uError != QCBOR_SUCCESS) {
      return;
   }

   /* Bubble sort because the sizes of all the items are not the
    * same. It works with adjacent pairs so the swap is not too
    * difficult even though sizes are different.
    *
    * While bubble sort is n-squared, it seems OK here because n will
    * usually be small and the comparison and swap functions aren't
    * too CPU intensive.
    *
    * Another approach would be to have an array of offsets to the
    * items. However this requires memory allocation and the swap
    * operation for quick sort or such is complicated because the item
    * sizes are not the same and overlap may occur in the bytes being
    * swapped.
    */
   do { /* Loop until nothing was swapped */
      Lens1 = QCBOREncode_Private_DecodeNextInMap(pMe, uStart);
      if(Lens1.uLabelLen == 0) {
         /* It's an empty map. Nothing to do. */
         break;
      }
      uStart1 = uStart;
      uStart2 = uStart1 + Lens1.uItemLen;
      bSwapped = false;

      while(1) {
         Lens2 = QCBOREncode_Private_DecodeNextInMap(pMe, uStart2);
         if(Lens2.uLabelLen == 0) {
            break;
         }

         nComparison = UsefulOutBuf_Compare(&(pMe->OutBuf),
                                            uStart1, Lens1.uLabelLen,
                                            uStart2, Lens2.uLabelLen);
         if(nComparison < 0) {
            UsefulOutBuf_Swap(&(pMe->OutBuf), uStart1, uStart2, uStart2 + Lens2.uItemLen);
            uStart1 = uStart1 + Lens2.uItemLen; /* item 2 now in position of item 1 */
            /* Lens1 is still valid as Lens1 for the next loop */
            bSwapped = true;
         } else if(nComparison > 0) {
            uStart1 = uStart2;
            Lens1   = Lens2;
         } else /* nComparison == 0 */ {
            pMe->uError = QCBOR_ERR_DUPLICATE_LABEL;
            return;
         }
         uStart2 = uStart2 + Lens2.uItemLen;
      }
   } while(bSwapped);
}


/*
 * Public functions for closing sorted maps. See qcbor/qcbor_encode.h
 */
void
QCBOREncode_CloseAndSortMap(QCBOREncodeContext *pMe)
{
   uint32_t uStart;

   /* The Header for the map we are about to sort hasn't been
    * inserted yet, so uStart is the position of the first item
    * and the end out the UsefulOutBuf data is the end of the
    * items we are about to sort.
    */
   uStart = Nesting_GetStartPos(&(pMe->nesting));
   QCBOREncode_Private_SortMap(pMe, uStart);

   QCBOREncode_Private_CloseAggregate(pMe, CBOR_MAJOR_TYPE_MAP, Nesting_GetCount(&(pMe->nesting)));
}


#ifndef QCBOR_DISABLE_INDEFINITE_LENGTH_ARRAYS
/*
 * Public functions for closing sorted maps. See qcbor/qcbor_encode.h
 */
void
QCBOREncode_CloseAndSortMapIndef(QCBOREncodeContext *pMe)
{
   uint32_t uStart;

   uStart = Nesting_GetStartPos(&(pMe->nesting));
   QCBOREncode_Private_SortMap(pMe, uStart);

   QCBOREncode_Private_CloseMapOrArrayIndefiniteLength(pMe, CBOR_MAJOR_NONE_TYPE_MAP_INDEFINITE_LEN);
}
#endif /* ! QCBOR_DISABLE_INDEFINITE_LENGTH_ARRAYS */


/*
 * Public function for closing bstr wrapping. See qcbor/qcbor_encode.h
 */
void
QCBOREncode_CloseBstrWrap2(QCBOREncodeContext *pMe,
                           const bool          bIncludeCBORHead,
                           UsefulBufC         *pWrappedCBOR)
{
   const size_t uInsertPosition = Nesting_GetStartPos(&(pMe->nesting));
   const size_t uEndPosition    = UsefulOutBuf_GetEndPosition(&(pMe->OutBuf));

   /* This subtraction can't go negative because the UsefulOutBuf
    * always only grows and never shrinks. UsefulOutBut itself also
    * has defenses such that it won't write where it should not even
    * if given incorrect input lengths.
    */
   const size_t uBstrLen = uEndPosition - uInsertPosition;

   /* Actually insert */
   QCBOREncode_Private_CloseAggregate(pMe, CBOR_MAJOR_TYPE_BYTE_STRING, uBstrLen);

   if(pWrappedCBOR) {
      /* Return pointer and length to the enclosed encoded CBOR. The
       * intended use is for it to be hashed (e.g., SHA-256) in a COSE
       * implementation.  This must be used right away, as the pointer
       * and length go invalid on any subsequent calls to this
       * function because there might be calls to
       * InsertEncodedTypeAndNumber() that slides data to the right.
       */
      size_t uStartOfNew = uInsertPosition;
      if(!bIncludeCBORHead) {
         /* Skip over the CBOR head to just get the inserted bstr */
         const size_t uNewEndPosition = UsefulOutBuf_GetEndPosition(&(pMe->OutBuf));
         uStartOfNew += uNewEndPosition - uEndPosition;
      }
      const UsefulBufC PartialResult = UsefulOutBuf_OutUBuf(&(pMe->OutBuf));
      *pWrappedCBOR = UsefulBuf_Tail(PartialResult, uStartOfNew);
   }
}


/*
 * Public function for canceling a bstr wrap. See qcbor/qcbor_encode.h
 */
void
QCBOREncode_CancelBstrWrap(QCBOREncodeContext *pMe)
{
   if(QCBOREncode_Private_CheckDecreaseNesting(pMe, CBOR_MAJOR_TYPE_BYTE_STRING)) {
      return;
   }

#ifndef QCBOR_DISABLE_ENCODE_USAGE_GUARDS
   const size_t uCurrent = UsefulOutBuf_GetEndPosition(&(pMe->OutBuf));
   if(pMe->nesting.pCurrentNesting->uStart != uCurrent) {
      pMe->uError = QCBOR_ERR_CANNOT_CANCEL;
      return;
   }
   /* QCBOREncode_CancelBstrWrap() can't correctly undo
    * QCBOREncode_BstrWrapInMapSZ() or QCBOREncode_BstrWrapInMapN(). It
    * can't undo the labels they add. It also doesn't catch the error
    * of using it this way.  QCBOREncode_CancelBstrWrap() is used
    * infrequently and the the result is incorrect CBOR, not a
    * security hole, so no extra code or state is added to handle this
    * condition.
    */
#endif /* ! QCBOR_DISABLE_ENCODE_USAGE_GUARDS */

   Nesting_Decrease(&(pMe->nesting));
   Nesting_Decrement(&(pMe->nesting));
}


/*
 * Public function for opening a byte string. See qcbor/qcbor_encode.h
 */
void
QCBOREncode_OpenBytes(QCBOREncodeContext *pMe, UsefulBuf *pPlace)
{
   *pPlace = UsefulOutBuf_GetOutPlace(&(pMe->OutBuf));
#ifndef QCBOR_DISABLE_ENCODE_USAGE_GUARDS
   uint8_t uMajorType = Nesting_GetMajorType(&(pMe->nesting));
   if(uMajorType == CBOR_MAJOR_NONE_TYPE_OPEN_BSTR) {
      /* It's OK to nest a byte string in any type but
       * another open byte string. */
      pMe->uError = QCBOR_ERR_OPEN_BYTE_STRING;
      return;
   }
#endif /* ! QCBOR_DISABLE_ENCODE_USAGE_GUARDS */

   QCBOREncode_Private_OpenMapOrArray(pMe, CBOR_MAJOR_NONE_TYPE_OPEN_BSTR);
}


/*
 * Public function for closing a byte string. See qcbor/qcbor_encode.h
 */
void
QCBOREncode_CloseBytes(QCBOREncodeContext *pMe, const size_t uAmount)
{
   UsefulOutBuf_Advance(&(pMe->OutBuf), uAmount);
   if(UsefulOutBuf_GetError(&(pMe->OutBuf))) {
      /* Advance too far. Normal off-end error handling in effect here. */
      return;
   }

   QCBOREncode_Private_CloseAggregate(pMe, CBOR_MAJOR_NONE_TYPE_OPEN_BSTR, uAmount);
}


#ifndef QCBOR_DISABLE_INDEFINITE_LENGTH_ARRAYS
/**
 * @brief Semi-private method to close a map, array with indefinite length
 *
 * @param[in] pMe           The context to add to.
 * @param[in] uMajorType     The major CBOR type to close.
 *
 * Call QCBOREncode_CloseArrayIndefiniteLength() or
 * QCBOREncode_CloseMapIndefiniteLength() instead of this.
 */
void
QCBOREncode_Private_CloseMapOrArrayIndefiniteLength(QCBOREncodeContext *pMe,
                                                    const uint8_t       uMajorType)
{
   if(QCBOREncode_Private_CheckDecreaseNesting(pMe, uMajorType)) {
      return;
   }

   /* Append the break marker (0xff for both arrays and maps) */
   QCBOREncode_Private_AppendCBORHead(pMe, CBOR_MAJOR_NONE_TYPE_SIMPLE_BREAK, CBOR_SIMPLE_BREAK, 0);
   Nesting_Decrease(&(pMe->nesting));
}
#endif /* ! QCBOR_DISABLE_INDEFINITE_LENGTH_ARRAYS */


/*
 * Public function to finish and get the encoded result. See qcbor/qcbor_encode.h
 */
QCBORError
QCBOREncode_Finish(QCBOREncodeContext *pMe, UsefulBufC *pEncodedCBOR)
{
   if(QCBOREncode_GetErrorState(pMe) != QCBOR_SUCCESS) {
      goto Done;
   }

#ifndef QCBOR_DISABLE_ENCODE_USAGE_GUARDS
   if(Nesting_IsInNest(&(pMe->nesting))) {
      pMe->uError = QCBOR_ERR_ARRAY_OR_MAP_STILL_OPEN;
      goto Done;
   }
#endif /* ! QCBOR_DISABLE_ENCODE_USAGE_GUARDS */

   *pEncodedCBOR = UsefulOutBuf_OutUBuf(&(pMe->OutBuf));

Done:
   return pMe->uError;
}


/*
 * Public function to get size of the encoded result. See qcbor/qcbor_encode.h
 */
QCBORError
QCBOREncode_FinishGetSize(QCBOREncodeContext *pMe, size_t *puEncodedLen)
{
   UsefulBufC Enc;

   QCBORError nReturn = QCBOREncode_Finish(pMe, &Enc);

   if(nReturn == QCBOR_SUCCESS) {
      *puEncodedLen = Enc.len;
   }

   return nReturn;
}


/*
 * Public function to get substring of encoded-so-far. See qcbor/qcbor_encode.h
 */
UsefulBufC
QCBOREncode_SubString(QCBOREncodeContext *pMe, const size_t uStart)
{
   if(pMe->uError) {
      return NULLUsefulBufC;
   }

   /* An attempt was made to detect usage errors by comparing uStart
    * to offsets of open arrays and maps in pMe->nesting, but it is
    * not possible because there's not enough information in just
    * the offset. It's not possible to known if Tell() was called before
    * or after an Open(). To detect this error, the nesting level
    * would also need to be known. This is not frequently used, so
    * it is not worth adding this complexity.
    */

   const size_t uEnd = QCBOREncode_Tell(pMe);

   return UsefulOutBuf_SubString(&(pMe->OutBuf), uStart, uEnd - uStart);
}<|MERGE_RESOLUTION|>--- conflicted
+++ resolved
@@ -1059,7 +1059,6 @@
    }
    QCBOREncode_OpenArray(pMe);
    QCBOREncode_AddInt64(pMe, nExponent);
-<<<<<<< HEAD
    QCBOREncode_AddInt64(pMe, nMantissa);
    QCBOREncode_CloseArray(pMe);
 }
@@ -1109,16 +1108,6 @@
     */
    if(uTagRequirement == QCBOR_ENCODE_AS_TAG) {
       QCBOREncode_AddTag(pMe, uTagNumber);
-=======
-   if(!UsefulBuf_IsNULLC(BigNumMantissa)) {
-      if(bBigNumIsNegative) {
-         QCBOREncode_AddTNegativeBignum(pMe, QCBOR_ENCODE_AS_TAG, BigNumMantissa);
-      } else {
-         QCBOREncode_AddTPositiveBignum(pMe, QCBOR_ENCODE_AS_TAG, BigNumMantissa);
-      }
-   } else {
-      QCBOREncode_AddInt64(pMe, nMantissa);
->>>>>>> 88ba5667
    }
    QCBOREncode_OpenArray(pMe);
    QCBOREncode_AddInt64(pMe, nExponent);
