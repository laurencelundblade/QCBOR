/*==============================================================================
 Copyright (c) 2016-2018, The Linux Foundation.
 Copyright (c) 2018-2020, Laurence Lundblade.
 All rights reserved.

Redistribution and use in source and binary forms, with or without
modification, are permitted provided that the following conditions are
met:
    * Redistributions of source code must retain the above copyright
      notice, this list of conditions and the following disclaimer.
    * Redistributions in binary form must reproduce the above
      copyright notice, this list of conditions and the following
      disclaimer in the documentation and/or other materials provided
      with the distribution.
    * Neither the name of The Linux Foundation nor the names of its
      contributors, nor the name "Laurence Lundblade" may be used to
      endorse or promote products derived from this software without
      specific prior written permission.

THIS SOFTWARE IS PROVIDED "AS IS" AND ANY EXPRESS OR IMPLIED
WARRANTIES, INCLUDING, BUT NOT LIMITED TO, THE IMPLIED WARRANTIES OF
MERCHANTABILITY, FITNESS FOR A PARTICULAR PURPOSE AND NON-INFRINGEMENT
ARE DISCLAIMED.  IN NO EVENT SHALL THE COPYRIGHT OWNER OR CONTRIBUTORS
BE LIABLE FOR ANY DIRECT, INDIRECT, INCIDENTAL, SPECIAL, EXEMPLARY, OR
CONSEQUENTIAL DAMAGES (INCLUDING, BUT NOT LIMITED TO, PROCUREMENT OF
SUBSTITUTE GOODS OR SERVICES; LOSS OF USE, DATA, OR PROFITS; OR
BUSINESS INTERRUPTION) HOWEVER CAUSED AND ON ANY THEORY OF LIABILITY,
WHETHER IN CONTRACT, STRICT LIABILITY, OR TORT (INCLUDING NEGLIGENCE
OR OTHERWISE) ARISING IN ANY WAY OUT OF THE USE OF THIS SOFTWARE, EVEN
IF ADVISED OF THE POSSIBILITY OF SUCH DAMAGE.
 =============================================================================*/

/*=============================================================================
 FILE:  qcbor_encode.c

 DESCRIPTION:  This file contains the implementation of QCBOR.

 EDIT HISTORY FOR FILE:

 This section contains comments describing changes made to the module.
 Notice that changes are listed in reverse chronological order.

 when       who             what, where, why
 --------   ----            ---------------------------------------------------
 01/08/2020 llundblade      Documentation corrections & improved code formatting.
 12/30/19   llundblade      Add support for decimal fractions and bigfloats.
 8/7/19     llundblade      Prevent encoding simple type reserved values 24..31
 7/25/19    janjongboom     Add indefinite length encoding for maps and arrays
 4/6/19     llundblade      Wrapped bstr returned now includes the wrapping bstr
 12/30/18   llundblade      Small efficient clever encode of type & argument.
 11/29/18   llundblade      Rework to simpler handling of tags and labels.
 11/9/18    llundblade      Error codes are now enums.
 11/1/18    llundblade      Floating support.
 10/31/18   llundblade      Switch to one license that is almost BSD-3.
 09/28/18   llundblade      Added bstr wrapping feature for COSE implementation.
 02/05/18   llundbla        Works on CPUs which require integer alignment.
                            Requires new version of UsefulBuf.
 07/05/17   llundbla        Add bstr wrapping of maps/arrays for COSE
 03/01/17   llundbla        More data types
 11/13/16   llundbla        Integrate most TZ changes back into github version.
 09/30/16   gkanike         Porting to TZ.
 03/15/16   llundbla        Initial Version.

 =============================================================================*/

#include "qcbor.h"
#include "ieee754.h"



/*
 Nesting -- This tracks the nesting of maps and arrays.

 The following functions and data type QCBORTrackNesting implement the
 nesting management for encoding.

 CBOR's two nesting types, arrays and maps, are tracked here. There is
 a limit of QCBOR_MAX_ARRAY_NESTING to the number of arrays and maps
 that can be nested in one encoding so the encoding context stays
 small enough to fit on the stack.

 When an array / map is opened, pCurrentNesting points to the element
 in pArrays that records the type, start position and accumulates a
 count of the number of items added. When closed the start position is
 used to go back and fill in the type and number of items in the array
 / map.

 Encoded output can be just items like ints and strings that are not
 part of any array / map. That is, the first thing encoded does not
 have to be an array or a map.

 QCBOR has a special feature to allow constructing bstr-wrapped CBOR
 directly into the output buffer, so an extra buffer for it is not
 needed.  This is implemented as nesting with type
 CBOR_MAJOR_TYPE_BYTE_STRING and uses this code. Bstr-wrapped CBOR is
 used by COSE for data that is to be hashed.
 */
inline static void Nesting_Init(QCBORTrackNesting *pNesting)
{
   // Assumes pNesting has been zeroed
   pNesting->pCurrentNesting = &pNesting->pArrays[0];
   // Implied CBOR array at the top nesting level. This is never returned,
   // but makes the item count work correctly.
   pNesting->pCurrentNesting->uMajorType = CBOR_MAJOR_TYPE_ARRAY;
}

inline static QCBORError Nesting_Increase(QCBORTrackNesting *pNesting,
                                          uint8_t uMajorType,
                                          uint32_t uPos)
{
   QCBORError nReturn = QCBOR_SUCCESS;

   if(pNesting->pCurrentNesting == &pNesting->pArrays[QCBOR_MAX_ARRAY_NESTING]) {
      // Trying to open one too many
      nReturn = QCBOR_ERR_ARRAY_NESTING_TOO_DEEP;
   } else {
      pNesting->pCurrentNesting++;
      pNesting->pCurrentNesting->uCount     = 0;
      pNesting->pCurrentNesting->uStart     = uPos;
      pNesting->pCurrentNesting->uMajorType = uMajorType;
   }
   return nReturn;
}

inline static void Nesting_Decrease(QCBORTrackNesting *pNesting)
{
   pNesting->pCurrentNesting--;
}

inline static QCBORError Nesting_Increment(QCBORTrackNesting *pNesting)
{
   if(1 >= QCBOR_MAX_ITEMS_IN_ARRAY - pNesting->pCurrentNesting->uCount) {
      return QCBOR_ERR_ARRAY_TOO_LONG;
   }

   pNesting->pCurrentNesting->uCount += 1;

   return QCBOR_SUCCESS;
}

inline static uint16_t Nesting_GetCount(QCBORTrackNesting *pNesting)
{
   // The nesting count recorded is always the actual number of individiual
   // data items in the array or map. For arrays CBOR uses the actual item
   // count. For maps, CBOR uses the number of pairs.  This function returns
   // the number needed for the CBOR encoding, so it divides the number of
   // items by two for maps to get the number of pairs.  This implementation
   // takes advantage of the map major type being one larger the array major
   // type, hence uDivisor is either 1 or 2.
   const uint16_t uDivisor = pNesting->pCurrentNesting->uMajorType - CBOR_MAJOR_TYPE_ARRAY+1;

   return pNesting->pCurrentNesting->uCount / uDivisor;
}

inline static uint32_t Nesting_GetStartPos(QCBORTrackNesting *pNesting)
{
   return pNesting->pCurrentNesting->uStart;
}

inline static uint8_t Nesting_GetMajorType(QCBORTrackNesting *pNesting)
{
   return pNesting->pCurrentNesting->uMajorType;
}

inline static bool Nesting_IsInNest(QCBORTrackNesting *pNesting)
{
   return pNesting->pCurrentNesting == &pNesting->pArrays[0] ? false : true;
}




/*
 Encoding of the major CBOR types is by these functions:

 CBOR Major Type    Public Function
 0                  QCBOREncode_AddUInt64()
 0, 1               QCBOREncode_AddUInt64(), QCBOREncode_AddInt64()
 2, 3               QCBOREncode_AddBuffer(), Also QCBOREncode_OpenMapOrArray(),
                    QCBOREncode_CloseMapOrArray()
 4, 5               QCBOREncode_OpenMapOrArray(), QCBOREncode_CloseMapOrArray(),
                    QCBOREncode_OpenMapOrArrayIndefiniteLength(),
                    QCBOREncode_CloseMapOrArrayIndefiniteLength()
 6                  QCBOREncode_AddTag()
 7                  QCBOREncode_AddDouble(), QCBOREncode_AddType7()

 Additionally, encoding of decimal fractions and bigfloats is by
 QCBOREncode_AddExponentAndMantissa()
*/

/*
 Error tracking plan -- Errors are tracked internally and not returned
 until QCBOREncode_Finish is called. The CBOR errors are in me->uError.
 UsefulOutBuf also tracks whether the buffer is full or not in its
 context.  Once either of these errors is set they are never
 cleared. Only QCBOREncode_Init() resets them. Or said another way, they must
 never be cleared or we'll tell the caller all is good when it is not.

 Only one error code is reported by QCBOREncode_Finish() even if there are
 multiple errors. The last one set wins. The caller might have to fix
 one error to reveal the next one they have to fix.  This is OK.

 The buffer full error tracked by UsefulBuf is only pulled out of
 UsefulBuf in Finish() so it is the one that usually wins.  UsefulBuf
 will never go off the end of the buffer even if it is called again
 and again when full.

 It is really tempting to not check for overflow on the count in the
 number of items in an array. It would save a lot of code, it is
 extremely unlikely that any one will every put 65,000 items in an
 array, and the only bad thing that would happen is the CBOR would be
 bogus.

 Since this does not parse any input, you could in theory remove all
 error checks in this code if you knew the caller called it
 correctly. Maybe someday CDDL or some such language will be able to
 generate the code to call this and the calling code would always be
 correct. This could also automatically size some of the data
 structures like array/map nesting resulting in some stack memory
 savings.

 The 8 errors returned here fall into three categories:

 Sizes
   QCBOR_ERR_BUFFER_TOO_LARGE        -- Encoded output exceeded UINT32_MAX
   QCBOR_ERR_BUFFER_TOO_SMALL        -- Output buffer too small
   QCBOR_ERR_ARRAY_NESTING_TOO_DEEP  -- Nesting > QCBOR_MAX_ARRAY_NESTING1
   QCBOR_ERR_ARRAY_TOO_LONG          -- Too many things added to an array/map

 Nesting constructed incorrectly
   QCBOR_ERR_TOO_MANY_CLOSES         -- More close calls than opens
   QCBOR_ERR_CLOSE_MISMATCH          -- Type of close does not match open
   QCBOR_ERR_ARRAY_OR_MAP_STILL_OPEN -- Finish called without enough closes

 Would generate not-well-formed CBOR
   QCBOR_ERR_UNSUPPORTED             -- Simple type between 24 and 31
 */


/*
 Public function for initialization. See header qcbor.h
 */
void QCBOREncode_Init(QCBOREncodeContext *me, UsefulBuf Storage)
{
   memset(me, 0, sizeof(QCBOREncodeContext));
   UsefulOutBuf_Init(&(me->OutBuf), Storage);
   Nesting_Init(&(me->nesting));
}


/**
 @brief Encode a data item, the most atomic part of CBOR

 @param[in,out] me      Encoding context including output buffer
 @param[in] uMajorType  One of CBOR_MAJOR_TYPE_XX
 @param[in] nMinLen     Include zero bytes up to this length. If 0 include
                        no zero bytes. Non-zero to encode floats and doubles.
 @param[in] uNumber     The number to encode, the argument.
 @param[in] uPos        The position in the output buffer (which is inside
                        the encoding context) to insert the result. This is
                        usually at the end, an append.

 All CBOR data items have a type and an "argument". The argument is
 either the value of the item for integer types, the length of the
 content for string, byte, array and map types, a tag for major type
 6, and has several uses for major type 7.

 This function encodes the type and the argument. There are several
 encodings for the argument depending on how large it is and how it is
 used.

 Every encoding of the type and argument has at least one byte, the
 "initial byte".

 The top three bits of the initial byte are the major type for the
 CBOR data item.  The eight major types defined by the standard are
 defined as CBOR_MAJOR_TYPE_xxxx in qcbor.h.

 The remaining five bits, known as "additional information", and
 possibly more bytes encode the argument. If the argument is less than
 24, then it is encoded entirely in the five bits. This is neat
 because it allows you to encode an entire CBOR data item in 1 byte
 for many values and types (integers 0-23, true, false, and tags).

 If the argument is larger than 24, then it is encoded in 1,2,4 or 8
 additional bytes, with the number of these bytes indicated by the
 values of the 5 bits 24, 25, 25 and 27.

 It is possible to encode a particular argument in many ways with this
 representation.  This implementation always uses the smallest
 possible representation. This conforms with CBOR preferred encoding.

 This function inserts them into the output buffer at the specified
 position. AppendEncodedTypeAndNumber() appends to the end.

 This function takes care of converting to network byte order.

 This function is also used to insert floats and doubles. Before this
 function is called the float or double must be copied into a
 uint64_t. That is how they are passed in. They are then converted to
 network byte order correctly. The uMinLen parameter makes sure that
 even if all the digits of a half, float or double are 0 it is still
 correctly encoded in 2, 4 or 8 bytes.
 */
<<<<<<< HEAD
struct q_useful_buf_c QCBOREncode_Head(UsefulBuf buffer,
                                      uint8_t   uMajorType,
                                      int       nMinLen,
                                      uint64_t  uNumber)
{
    /*
     This code does endian conversion without hton or knowing the
     endianness of the machine using masks and shifts. This avoids the
     dependency on hton and the mess of figuring out how to find the
     machine's endianness.

     This is a good efficient implementation on little-endian machines.
     A faster and small implementation is possible on big-endian
     machines because CBOR/network byte order is big endian. However
     big endian machines are uncommon.

     On x86, it is about 200 bytes instead of 500 bytes for the more
     formal unoptimized code.

     This also does the CBOR preferred shortest encoding for integers
     and is called to do endian conversion for floats.

     It works backwards from the LSB to the MSB as needed.

     Code Reviewers: THIS FUNCTION DOES POINTER MATH
     */
    // Holds up to 9 bytes of type and argument
    // plus one extra so pointer always points to
    // valid bytes.
    //uint8_t bytes[sizeof(uint64_t)+2];
    // Point to the last bytes and work backwards
    const size_t max_encoded = sizeof(uint64_t)+2; // TODO: make this a public constant
    if(buffer.len < max_encoded) {
        return NULLUsefulBufC;
    }

    uint8_t * const pBuffer = (uint8_t *)buffer.ptr;

    uint8_t *pByte = &pBuffer[max_encoded];
    // This is the 5 bits in the initial byte that is not the major type
    uint8_t uAdditionalInfo;

    if (uMajorType == CBOR_MAJOR_NONE_TYPE_ARRAY_INDEFINITE_LEN) {
        uMajorType = CBOR_MAJOR_TYPE_ARRAY;
        uAdditionalInfo = LEN_IS_INDEFINITE;
    } else if (uMajorType == CBOR_MAJOR_NONE_TYPE_MAP_INDEFINITE_LEN) {
        uMajorType = CBOR_MAJOR_TYPE_MAP;
        uAdditionalInfo = LEN_IS_INDEFINITE;
    } else if (uNumber < CBOR_TWENTY_FOUR && nMinLen == 0) {
        // Simple case where argument is < 24
        uAdditionalInfo = uNumber;
    } else if (uMajorType == CBOR_MAJOR_TYPE_SIMPLE && uNumber == CBOR_SIMPLE_BREAK) {
        // Break statement can be encoded in single byte too (0xff)
        uAdditionalInfo = uNumber;
    } else  {
        /*
         Encode argument in 1,2,4 or 8 bytes. Outer loop
         runs once for 1 byte and 4 times for 8 bytes.
         Inner loop runs 1, 2 or 4 times depending on
         outer loop counter. This works backwards taking
         8 bits off the argument being encoded at a time
         until all bits from uNumber have been encoded
         and the minimum encoding size is reached.
         Minimum encoding size is for floating point
         numbers with zero bytes.
         */
        static const uint8_t aIterate[] = {1,1,2,4};
        uint8_t i;
        for(i = 0; uNumber || nMinLen > 0; i++) {
            const uint8_t uIterations = aIterate[i];
            for(int j = 0; j < uIterations; j++) {
                *--pByte = uNumber & 0xff;
                uNumber = uNumber >> 8;
            }
            nMinLen -= uIterations;
        }
        // Additional info is the encoding of the
        // number of additional bytes to encode
        // argument.
        uAdditionalInfo = LEN_IS_ONE_BYTE-1 + i;
    }
    *--pByte = (uMajorType << 5) + uAdditionalInfo;

    // TODO: check the pointer math
    return (struct q_useful_buf_c){pByte, &pBuffer[max_encoded] - pByte};
=======
static void InsertEncodedTypeAndNumber(QCBOREncodeContext *me,
                                       uint8_t             uMajorType,
                                       int                 nMinLen,
                                       uint64_t            uNumber,
                                       size_t              uPos)
{
   /*
    This code does endian conversion without hton or knowing the
    endianness of the machine using masks and shifts. This avoids the
    dependency on hton and the mess of figuring out how to find the
    machine's endianness.

    This is a good efficient implementation on little-endian machines.
    A faster and small implementation is possible on big-endian
    machines because CBOR/network byte order is big endian. However
    big endian machines are uncommon.

    On x86, it is about 200 bytes instead of 500 bytes for the more
    formal unoptimized code.

    This also does the CBOR preferred shortest encoding for integers
    and is called to do endian conversion for floats.

    It works backwards from the LSB to the MSB as needed.

    Code Reviewers: THIS FUNCTION DOES POINTER MATH
    */

   // Holds up to 9 bytes of type and argument plus one extra so pointer
   // always points to valid bytes.
   uint8_t bytes[sizeof(uint64_t)+2];
   // Point to the last bytes and work backwards
   uint8_t *pByte = &bytes[sizeof(bytes)-1];
   // This is the 5 bits in the initial byte that is not the major type
   uint8_t uAdditionalInfo;

   if (uMajorType == CBOR_MAJOR_NONE_TYPE_ARRAY_INDEFINITE_LEN) {
      uMajorType = CBOR_MAJOR_TYPE_ARRAY;
      uAdditionalInfo = LEN_IS_INDEFINITE;
   } else if (uMajorType == CBOR_MAJOR_NONE_TYPE_MAP_INDEFINITE_LEN) {
      uMajorType = CBOR_MAJOR_TYPE_MAP;
      uAdditionalInfo = LEN_IS_INDEFINITE;
   } else if (uNumber < CBOR_TWENTY_FOUR && nMinLen == 0) {
      // Simple case where argument is < 24
      uAdditionalInfo = uNumber;
   } else if (uMajorType == CBOR_MAJOR_TYPE_SIMPLE && uNumber == CBOR_SIMPLE_BREAK) {
      // Break statement can be encoded in single byte too (0xff)
      uAdditionalInfo = uNumber;
   } else  {
      /*
       Encode argument in 1,2,4 or 8 bytes. Outer loop runs once for 1
       byte and 4 times for 8 bytes.  Inner loop runs 1, 2 or 4 times
       depending on outer loop counter. This works backwards taking 8
       bits off the argument being encoded at a time until all bits
       from uNumber have been encoded and the minimum encoding size is
       reached.  Minimum encoding size is for floating-point numbers
       with zero bytes.
       */
      static const uint8_t aIterate[] = {1,1,2,4};
      uint8_t i;
      for(i = 0; uNumber || nMinLen > 0; i++) {
         const uint8_t uIterations = aIterate[i];
         for(int j = 0; j < uIterations; j++) {
            *--pByte = uNumber & 0xff;
            uNumber = uNumber >> 8;
         }
         nMinLen -= uIterations;
      }
      // Additional info is the encoding of the number of additional
      // bytes to encode argument.
      uAdditionalInfo = LEN_IS_ONE_BYTE-1 + i;
   }
   *--pByte = (uMajorType << 5) + uAdditionalInfo;

   UsefulOutBuf_InsertData(&(me->OutBuf), pByte, &bytes[sizeof(bytes)-1] - pByte, uPos);
>>>>>>> ee851741
}


/*
 Append the type and number info to the end of the buffer.

 See InsertEncodedTypeAndNumber() function above for details.
*/
inline static void AppendEncodedTypeAndNumber(QCBOREncodeContext *me,
                                              uint8_t uMajorType,
                                              uint64_t uNumber)
{
    UsefulBuf_MAKE_STACK_UB  (buffer_for_encoded_len, 10);

    UsefulBufC EncodedHead = QCBOREncode_Head(buffer_for_encoded_len,
                                             uMajorType,
                                             0,
                                             uNumber);

    // TODO: error check?
    UsefulOutBuf_AppendUsefulBuf(&(me->OutBuf), EncodedHead);
}




/*
 Public functions for closing arrays and maps. See qcbor.h
 */
void QCBOREncode_AddUInt64(QCBOREncodeContext *me, uint64_t uValue)
{
   if(me->uError == QCBOR_SUCCESS) {
      AppendEncodedTypeAndNumber(me, CBOR_MAJOR_TYPE_POSITIVE_INT, uValue);
      me->uError = Nesting_Increment(&(me->nesting));
   }
}


/*
 Public functions for closing arrays and maps. See qcbor.h
 */
void QCBOREncode_AddInt64(QCBOREncodeContext *me, int64_t nNum)
{
   if(me->uError == QCBOR_SUCCESS) {
      uint8_t      uMajorType;
      uint64_t     uValue;

      if(nNum < 0) {
         // In CBOR -1 encodes as 0x00 with major type negative int.
         uValue = (uint64_t)(-nNum - 1);
         uMajorType = CBOR_MAJOR_TYPE_NEGATIVE_INT;
      } else {
         uValue = (uint64_t)nNum;
         uMajorType = CBOR_MAJOR_TYPE_POSITIVE_INT;
      }

      AppendEncodedTypeAndNumber(me, uMajorType, uValue);
      me->uError = Nesting_Increment(&(me->nesting));
   }
}


/*
 Semi-private function. It is exposed to user of the interface, but
 they will usually call one of the inline wrappers rather than this.

 See qcbor.h

 Does the work of adding actual strings bytes to the CBOR output (as
 opposed to numbers and opening / closing aggregate types).

 There are four use cases:
   CBOR_MAJOR_TYPE_BYTE_STRING -- Byte strings
   CBOR_MAJOR_TYPE_TEXT_STRING -- Text strings
   CBOR_MAJOR_NONE_TYPE_RAW -- Already-encoded CBOR
   CBOR_MAJOR_NONE_TYPE_BSTR_LEN_ONLY -- Special case

 The first two add the type and length plus the actual bytes. The
 third just adds the bytes as the type and length are presumed to be
 in the bytes. The fourth just adds the type and length for the very
 special case of QCBOREncode_AddBytesLenOnly().
 */
void QCBOREncode_AddBuffer(QCBOREncodeContext *me, uint8_t uMajorType, UsefulBufC Bytes)
{
   if(me->uError == QCBOR_SUCCESS) {
      // If it is not Raw CBOR, add the type and the length
      if(uMajorType != CBOR_MAJOR_NONE_TYPE_RAW) {
         uint8_t uRealMajorType = uMajorType;
         if(uRealMajorType == CBOR_MAJOR_NONE_TYPE_BSTR_LEN_ONLY) {
            uRealMajorType = CBOR_MAJOR_TYPE_BYTE_STRING;
         }
         AppendEncodedTypeAndNumber(me, uRealMajorType, Bytes.len);
      }

      if(uMajorType != CBOR_MAJOR_NONE_TYPE_BSTR_LEN_ONLY) {
         // Actually add the bytes
         UsefulOutBuf_AppendUsefulBuf(&(me->OutBuf), Bytes);
      }

      // Update the array counting if there is any nesting at all
      me->uError = Nesting_Increment(&(me->nesting));
   }
}


/*
 Public functions for closing arrays and maps. See qcbor.h
 */
void QCBOREncode_AddTag(QCBOREncodeContext *me, uint64_t uTag)
{
   AppendEncodedTypeAndNumber(me, CBOR_MAJOR_TYPE_OPTIONAL, uTag);
}


/*
 Semi-private function. It is exposed to user of the interface,
 but they will usually call one of the inline wrappers rather than this.

 See header qcbor.h
 */
void QCBOREncode_AddType7(QCBOREncodeContext *me, size_t uSize, uint64_t uNum)
{
   if(me->uError == QCBOR_SUCCESS) {
      if(uNum >= CBOR_SIMPLEV_RESERVED_START && uNum <= CBOR_SIMPLEV_RESERVED_END) {
         me->uError = QCBOR_ERR_UNSUPPORTED;
      } else {
<<<<<<< HEAD
         UsefulBuf_MAKE_STACK_UB  (buffer_for_encoded_len, 10);

         // QCBOREncode_Head takes care of endian swapping for the float / double
         UsefulBufC EncodedHead = QCBOREncode_Head(buffer_for_encoded_len,
                                                   CBOR_MAJOR_TYPE_SIMPLE,
                                                   (int)uSize,
                                                   uNum);
         UsefulOutBuf_AppendUsefulBuf(&(me->OutBuf), EncodedHead);
=======
         // This call takes care of endian swapping for the float / double
         InsertEncodedTypeAndNumber(me,
                                    // The major type for floats and doubles
                                    CBOR_MAJOR_TYPE_SIMPLE,
                                    // Must pass size to ensure floats
                                    // with zero bytes encode correctly
                                    (int)uSize,
                                    // The floating-point number as a uint
                                    uNum,
                                    // end position because this is append
                                    UsefulOutBuf_GetEndPosition(&(me->OutBuf)));
>>>>>>> ee851741

         me->uError = Nesting_Increment(&(me->nesting));
      }
   }
}


/*
 Public functions for closing arrays and maps. See qcbor.h
 */
void QCBOREncode_AddDouble(QCBOREncodeContext *me, double dNum)
{
   const IEEE754_union uNum = IEEE754_DoubleToSmallest(dNum);

   QCBOREncode_AddType7(me, uNum.uSize, uNum.uValue);
}


#ifndef QCBOR_CONFIG_DISABLE_EXP_AND_MANTISSA
/*
 Semi-public function. It is exposed to the user of the interface, but
 one of the inline wrappers will usually be called rather than this.

 See qcbor.h
 */
void QCBOREncode_AddExponentAndMantissa(QCBOREncodeContext *pMe,
                                        uint64_t            uTag,
                                        UsefulBufC          BigNumMantissa,
                                        bool                bBigNumIsNegative,
                                        int64_t             nMantissa,
                                        int64_t             nExponent)
{
   /*
    This is for encoding either a big float or a decimal fraction,
    both of which are an array of two items, an exponent and a
    mantissa.  The difference between the two is that the exponent is
    base-2 for big floats and base-10 for decimal fractions, but that
    has no effect on the code here.
    */
   QCBOREncode_AddTag(pMe, uTag);
   QCBOREncode_OpenArray(pMe);
   QCBOREncode_AddInt64(pMe, nExponent);
   if(!UsefulBuf_IsNULLC(BigNumMantissa)) {
      if(bBigNumIsNegative) {
         QCBOREncode_AddNegativeBignum(pMe, BigNumMantissa);
      } else {
         QCBOREncode_AddPositiveBignum(pMe, BigNumMantissa);
      }
   } else {
      QCBOREncode_AddInt64(pMe, nMantissa);
   }
   QCBOREncode_CloseArray(pMe);
}
#endif /* QCBOR_CONFIG_DISABLE_EXP_AND_MANTISSA */


/*
 Semi-public function. It is exposed to user of the interface,
 but they will usually call one of the inline wrappers rather than this.

 See header qcbor.h
*/
void QCBOREncode_OpenMapOrArray(QCBOREncodeContext *me, uint8_t uMajorType)
{
   // Add one item to the nesting level we are in for the new map or array
   me->uError = Nesting_Increment(&(me->nesting));
   if(me->uError == QCBOR_SUCCESS) {
      /*
       The offset where the length of an array or map will get written
       is stored in a uint32_t, not a size_t to keep stack usage
       smaller. This checks to be sure there is no wrap around when
       recording the offset.  Note that on 64-bit machines CBOR larger
       than 4GB can be encoded as long as no array / map offsets occur
       past the 4GB mark, but the public interface says that the
       maximum is 4GB to keep the discussion simpler.
      */
      size_t uEndPosition = UsefulOutBuf_GetEndPosition(&(me->OutBuf));

      /*
       QCBOR_MAX_ARRAY_OFFSET is slightly less than UINT32_MAX so this
       code can run on a 32-bit machine and tests can pass on a 32-bit
       machine. If it was exactly UINT32_MAX, then this code would not
       compile or run on a 32-bit machine and an #ifdef or some
       machine size detection would be needed reducing portability.
      */
      if(uEndPosition >= QCBOR_MAX_ARRAY_OFFSET) {
         me->uError = QCBOR_ERR_BUFFER_TOO_LARGE;

      } else {
         // Increase nesting level because this is a map or array.  Cast
         // from size_t to uin32_t is safe because of check above
         me->uError = Nesting_Increase(&(me->nesting), uMajorType, (uint32_t)uEndPosition);
      }
   }
}


/*
 Semi-public function. It is exposed to user of the interface,
 but they will usually call one of the inline wrappers rather than this.

 See qcbor.h
*/
void QCBOREncode_OpenMapOrArrayIndefiniteLength(QCBOREncodeContext *me, uint8_t uMajorType)
{
   // insert the indefinite length marker (0x9f for arrays, 0xbf for maps)
    // TODO: debug this
   AppendEncodedTypeAndNumber(me, uMajorType, 0);

   QCBOREncode_OpenMapOrArray(me, uMajorType);
}


/*
 Public functions for closing arrays and maps. See qcbor.h
 */
void QCBOREncode_CloseMapOrArray(QCBOREncodeContext *me,
                                 uint8_t uMajorType,
                                 UsefulBufC *pWrappedCBOR)
{
   if(me->uError == QCBOR_SUCCESS) {
      if(!Nesting_IsInNest(&(me->nesting))) {
         me->uError = QCBOR_ERR_TOO_MANY_CLOSES;
      } else if(Nesting_GetMajorType(&(me->nesting)) != uMajorType && Nesting_GetMajorType(&(me->nesting)) != uMajorType+10) {
         me->uError = QCBOR_ERR_CLOSE_MISMATCH;
      } else {
         /*
          When the array, map or bstr wrap was started, nothing was
          gone except note the position of the start of it. This code
          goes back and inserts the actual CBOR array, map or bstr and
          its length.  That means all the data that is in the array,
          map or wrapped needs to be slid to the right. This is done
          by UsefulOutBuf's insert function that is called from inside
          InsertEncodedTypeAndNumber()
          */
         const size_t uInsertPosition = Nesting_GetStartPos(&(me->nesting));
         const size_t uEndPosition    = UsefulOutBuf_GetEndPosition(&(me->OutBuf));
         /*
          This can't go negative because the UsefulOutBuf always only
          grows and never shrinks. UsefulOutBut itself also has
          defenses such that it won't write were it should not even if
          given hostile input lengths
          */
         const size_t uLenOfEncodedMapOrArray = uEndPosition - uInsertPosition;

<<<<<<< HEAD
         // Length is number of bytes for a bstr and number of items a for map & array
         size_t uLength;
         if(uMajorType == CBOR_MAJOR_TYPE_BYTE_STRING || uMajorType == CBOR_MAJOR_TYPE_BYTE_STRING+10) {
            uLength = uLenOfEncodedMapOrArray;
         } else {
            uLength = Nesting_GetCount(&(me->nesting));
         }

          UsefulBuf_MAKE_STACK_UB  (buffer_for_encoded_head, 10);

          UsefulBufC EncodedHead = QCBOREncode_Head(buffer_for_encoded_head, uMajorType, 0, uLength);

          UsefulOutBuf_InsertUsefulBuf(&(me->OutBuf), EncodedHead, uInsertPosition);


=======
         // Number of bytes for a bstr or number of items a for map & array
         const bool bIsBstr = uMajorType == CBOR_MAJOR_TYPE_BYTE_STRING;
         const size_t uLength =  bIsBstr ? uLenOfEncodedMapOrArray
                                         : Nesting_GetCount(&(me->nesting));

         // Actually insert
         InsertEncodedTypeAndNumber(me,
                                    uMajorType,       // bstr, array or map
                                    0,                // no minimum length
                                    uLength,          // either len of bstr or
                                                      // num map / array items
                                    uInsertPosition); // position in out buffer

         /*
          Return pointer and length to the enclosed encoded CBOR. The
          intended use is for it to be hashed (e.g., SHA-256) in a
          COSE implementation.  This must be used right away, as the
          pointer and length go invalid on any subsequent calls to
          this function because there might be calls to
          InsertEncodedTypeAndNumber() that slides data to the right.
          */
>>>>>>> ee851741
         if(pWrappedCBOR) {
             // Return pointer and length to the enclosed encoded CBOR. The intended
             // use is for it to be hashed (e.g., SHA-256) in a COSE implementation.
             // This must be used right away, as the pointer and length go invalid
             // on any subsequent calls to this function because there might be calls to
             // InsertEncodedTypeAndNumber() that slides data to the right.
            size_t uStartOfNew = uInsertPosition;
            if(Nesting_GetMajorType(&(me->nesting)) == CBOR_MAJOR_TYPE_BYTE_STRING+10) {
               // Skip over the CBOR initial byte and length to just get the inserted bstr
               const size_t uNewEndPosition = UsefulOutBuf_GetEndPosition(&(me->OutBuf));
               uStartOfNew += uNewEndPosition - uEndPosition;
            }
            const UsefulBufC PartialResult = UsefulOutBuf_OutUBuf(&(me->OutBuf));
            *pWrappedCBOR = UsefulBuf_Tail(PartialResult, uStartOfNew);
         }
         Nesting_Decrease(&(me->nesting));
      }
   }
}


/*
 Public functions for closing arrays and maps. See qcbor.h
 */
void QCBOREncode_CloseMapOrArrayIndefiniteLength(QCBOREncodeContext *me,
                                                 uint8_t uMajorType,
                                                 UsefulBufC *pWrappedCBOR)
{
   if(me->uError == QCBOR_SUCCESS) {
      if(!Nesting_IsInNest(&(me->nesting))) {
         me->uError = QCBOR_ERR_TOO_MANY_CLOSES;
      } else if(Nesting_GetMajorType(&(me->nesting)) != uMajorType) {
         me->uError = QCBOR_ERR_CLOSE_MISMATCH;
      } else {
<<<<<<< HEAD
         // Insert the break marker (0xff for both arrays and maps)
          AppendEncodedTypeAndNumber(me, CBOR_MAJOR_TYPE_SIMPLE, CBOR_SIMPLE_BREAK);
=======
         // insert the break marker (0xff for both arrays and maps)
         InsertEncodedTypeAndNumber(me,
                                    CBOR_MAJOR_TYPE_SIMPLE,
                                    0,
                                    CBOR_SIMPLE_BREAK,
                                    UsefulOutBuf_GetEndPosition(&(me->OutBuf)));
>>>>>>> ee851741

         /*
          Return pointer and length to the enclosed encoded CBOR. The
          intended use is for it to be hashed (e.g., SHA-256) in a
          COSE implementation.  This must be used right away, as the
          pointer and length go invalid on any subsequent calls to
          this function because there might be calls to
          InsertEncodedTypeAndNumber() that slides data to the right.
          */
         if(pWrappedCBOR) {
             // TODO: this may need fixing
            const UsefulBufC PartialResult = UsefulOutBuf_OutUBuf(&(me->OutBuf));
            *pWrappedCBOR = UsefulBuf_Tail(PartialResult, UsefulOutBuf_GetEndPosition(&(me->OutBuf)));
         }

         // Decrease nesting level
         Nesting_Decrease(&(me->nesting));
      }
   }
}


/*
 Public functions to finish and get the encoded result. See qcbor.h
 */
QCBORError QCBOREncode_Finish(QCBOREncodeContext *me, UsefulBufC *pEncodedCBOR)
{
   QCBORError uReturn = QCBOREncode_GetErrorState(me);

   if(uReturn != QCBOR_SUCCESS) {
      goto Done;
   }

   if (Nesting_IsInNest(&(me->nesting))) {
      uReturn = QCBOR_ERR_ARRAY_OR_MAP_STILL_OPEN;
      goto Done;
   }

   *pEncodedCBOR = UsefulOutBuf_OutUBuf(&(me->OutBuf));

Done:
   return uReturn;
}



/*
 Public functions to finish and get the encoded result. See qcbor.h
 */
QCBORError QCBOREncode_FinishGetSize(QCBOREncodeContext *me, size_t *puEncodedLen)
{
   UsefulBufC Enc;

   QCBORError nReturn = QCBOREncode_Finish(me, &Enc);

   if(nReturn == QCBOR_SUCCESS) {
      *puEncodedLen = Enc.len;
   }

   return nReturn;
}




/*
 Object code sizes on X86 with LLVM compiler and -Os (Dec 30, 2018)

 _QCBOREncode_Init   69
 _QCBOREncode_AddUInt64   76
 _QCBOREncode_AddInt64   87
 _QCBOREncode_AddBuffer   113
 _QCBOREncode_AddTag 27
 _QCBOREncode_AddType7   87
 _QCBOREncode_AddDouble 36
 _QCBOREncode_OpenMapOrArray   103
 _QCBOREncode_CloseMapOrArray   181
 _InsertEncodedTypeAndNumber   190
 _QCBOREncode_Finish   72
 _QCBOREncode_FinishGetSize  70

 Total is about 1.1KB

 _QCBOREncode_CloseMapOrArray is larger because it has a lot
 of nesting tracking to do and much of Nesting_ inlines
 into it. It probably can't be reduced much.

 If the error returned by Nesting_Increment() can be ignored
 because the limit is so high and the consequence of exceeding
 is proved to be inconsequential, then a lot of if(me->uError)
 instance can be removed, saving some code.

 */<|MERGE_RESOLUTION|>--- conflicted
+++ resolved
@@ -248,66 +248,58 @@
 }
 
 
-/**
- @brief Encode a data item, the most atomic part of CBOR
-
- @param[in,out] me      Encoding context including output buffer
- @param[in] uMajorType  One of CBOR_MAJOR_TYPE_XX
- @param[in] nMinLen     Include zero bytes up to this length. If 0 include
-                        no zero bytes. Non-zero to encode floats and doubles.
- @param[in] uNumber     The number to encode, the argument.
- @param[in] uPos        The position in the output buffer (which is inside
-                        the encoding context) to insert the result. This is
-                        usually at the end, an append.
-
- All CBOR data items have a type and an "argument". The argument is
- either the value of the item for integer types, the length of the
- content for string, byte, array and map types, a tag for major type
- 6, and has several uses for major type 7.
-
- This function encodes the type and the argument. There are several
- encodings for the argument depending on how large it is and how it is
- used.
-
- Every encoding of the type and argument has at least one byte, the
- "initial byte".
-
- The top three bits of the initial byte are the major type for the
- CBOR data item.  The eight major types defined by the standard are
- defined as CBOR_MAJOR_TYPE_xxxx in qcbor.h.
-
- The remaining five bits, known as "additional information", and
- possibly more bytes encode the argument. If the argument is less than
- 24, then it is encoded entirely in the five bits. This is neat
- because it allows you to encode an entire CBOR data item in 1 byte
- for many values and types (integers 0-23, true, false, and tags).
-
- If the argument is larger than 24, then it is encoded in 1,2,4 or 8
- additional bytes, with the number of these bytes indicated by the
- values of the 5 bits 24, 25, 25 and 27.
-
- It is possible to encode a particular argument in many ways with this
- representation.  This implementation always uses the smallest
- possible representation. This conforms with CBOR preferred encoding.
-
- This function inserts them into the output buffer at the specified
- position. AppendEncodedTypeAndNumber() appends to the end.
-
- This function takes care of converting to network byte order.
-
- This function is also used to insert floats and doubles. Before this
- function is called the float or double must be copied into a
- uint64_t. That is how they are passed in. They are then converted to
- network byte order correctly. The uMinLen parameter makes sure that
- even if all the digits of a half, float or double are 0 it is still
- correctly encoded in 2, 4 or 8 bytes.
- */
-<<<<<<< HEAD
-struct q_useful_buf_c QCBOREncode_Head(UsefulBuf buffer,
-                                      uint8_t   uMajorType,
-                                      int       nMinLen,
-                                      uint64_t  uNumber)
-{
+/*
+ Public function for initialization. See header qcbor.h
+ */
+
+struct q_useful_buf_c QCBOREncode_EncodeHead(UsefulBuf buffer,
+                                             uint8_t   uMajorType,
+                                             int       nMinLen,
+                                             uint64_t  uNumber)
+{
+   /**
+    All CBOR data items have a type and an "argument". The argument is
+    either the value of the item for integer types, the length of the
+    content for string, byte, array and map types, a tag for major type
+    6, and has several uses for major type 7.
+
+    This function encodes the type and the argument. There are several
+    encodings for the argument depending on how large it is and how it is
+    used.
+
+    Every encoding of the type and argument has at least one byte, the
+    "initial byte".
+
+    The top three bits of the initial byte are the major type for the
+    CBOR data item.  The eight major types defined by the standard are
+    defined as CBOR_MAJOR_TYPE_xxxx in qcbor.h.
+
+    The remaining five bits, known as "additional information", and
+    possibly more bytes encode the argument. If the argument is less than
+    24, then it is encoded entirely in the five bits. This is neat
+    because it allows you to encode an entire CBOR data item in 1 byte
+    for many values and types (integers 0-23, true, false, and tags).
+
+    If the argument is larger than 24, then it is encoded in 1,2,4 or 8
+    additional bytes, with the number of these bytes indicated by the
+    values of the 5 bits 24, 25, 25 and 27.
+
+    It is possible to encode a particular argument in many ways with this
+    representation.  This implementation always uses the smallest
+    possible representation. This conforms with CBOR preferred encoding.
+
+    This function inserts them into the output buffer at the specified
+    position. AppendEncodedTypeAndNumber() appends to the end.
+
+    This function takes care of converting to network byte order.
+
+    This function is also used to insert floats and doubles. Before this
+    function is called the float or double must be copied into a
+    uint64_t. That is how they are passed in. They are then converted to
+    network byte order correctly. The uMinLen parameter makes sure that
+    even if all the digits of a half, float or double are 0 it is still
+    correctly encoded in 2, 4 or 8 bytes.
+    */
     /*
      This code does endian conversion without hton or knowing the
      endianness of the machine using masks and shifts. This avoids the
@@ -329,19 +321,17 @@
 
      Code Reviewers: THIS FUNCTION DOES POINTER MATH
      */
-    // Holds up to 9 bytes of type and argument
-    // plus one extra so pointer always points to
-    // valid bytes.
-    //uint8_t bytes[sizeof(uint64_t)+2];
-    // Point to the last bytes and work backwards
-    const size_t max_encoded = sizeof(uint64_t)+2; // TODO: make this a public constant
-    if(buffer.len < max_encoded) {
+
+     // Buffer must have room for the largest CBOR HEAD + one extra
+   // TODO: ditch the one extra?
+    if(buffer.len < CBOR_MAX_HEAD_SIZE) {
         return NULLUsefulBufC;
     }
 
     uint8_t * const pBuffer = (uint8_t *)buffer.ptr;
 
-    uint8_t *pByte = &pBuffer[max_encoded];
+   // Point to the last byte and work backwards
+    uint8_t *pByte = &pBuffer[CBOR_MAX_HEAD_SIZE];
     // This is the 5 bits in the initial byte that is not the major type
     uint8_t uAdditionalInfo;
 
@@ -387,84 +377,7 @@
     *--pByte = (uMajorType << 5) + uAdditionalInfo;
 
     // TODO: check the pointer math
-    return (struct q_useful_buf_c){pByte, &pBuffer[max_encoded] - pByte};
-=======
-static void InsertEncodedTypeAndNumber(QCBOREncodeContext *me,
-                                       uint8_t             uMajorType,
-                                       int                 nMinLen,
-                                       uint64_t            uNumber,
-                                       size_t              uPos)
-{
-   /*
-    This code does endian conversion without hton or knowing the
-    endianness of the machine using masks and shifts. This avoids the
-    dependency on hton and the mess of figuring out how to find the
-    machine's endianness.
-
-    This is a good efficient implementation on little-endian machines.
-    A faster and small implementation is possible on big-endian
-    machines because CBOR/network byte order is big endian. However
-    big endian machines are uncommon.
-
-    On x86, it is about 200 bytes instead of 500 bytes for the more
-    formal unoptimized code.
-
-    This also does the CBOR preferred shortest encoding for integers
-    and is called to do endian conversion for floats.
-
-    It works backwards from the LSB to the MSB as needed.
-
-    Code Reviewers: THIS FUNCTION DOES POINTER MATH
-    */
-
-   // Holds up to 9 bytes of type and argument plus one extra so pointer
-   // always points to valid bytes.
-   uint8_t bytes[sizeof(uint64_t)+2];
-   // Point to the last bytes and work backwards
-   uint8_t *pByte = &bytes[sizeof(bytes)-1];
-   // This is the 5 bits in the initial byte that is not the major type
-   uint8_t uAdditionalInfo;
-
-   if (uMajorType == CBOR_MAJOR_NONE_TYPE_ARRAY_INDEFINITE_LEN) {
-      uMajorType = CBOR_MAJOR_TYPE_ARRAY;
-      uAdditionalInfo = LEN_IS_INDEFINITE;
-   } else if (uMajorType == CBOR_MAJOR_NONE_TYPE_MAP_INDEFINITE_LEN) {
-      uMajorType = CBOR_MAJOR_TYPE_MAP;
-      uAdditionalInfo = LEN_IS_INDEFINITE;
-   } else if (uNumber < CBOR_TWENTY_FOUR && nMinLen == 0) {
-      // Simple case where argument is < 24
-      uAdditionalInfo = uNumber;
-   } else if (uMajorType == CBOR_MAJOR_TYPE_SIMPLE && uNumber == CBOR_SIMPLE_BREAK) {
-      // Break statement can be encoded in single byte too (0xff)
-      uAdditionalInfo = uNumber;
-   } else  {
-      /*
-       Encode argument in 1,2,4 or 8 bytes. Outer loop runs once for 1
-       byte and 4 times for 8 bytes.  Inner loop runs 1, 2 or 4 times
-       depending on outer loop counter. This works backwards taking 8
-       bits off the argument being encoded at a time until all bits
-       from uNumber have been encoded and the minimum encoding size is
-       reached.  Minimum encoding size is for floating-point numbers
-       with zero bytes.
-       */
-      static const uint8_t aIterate[] = {1,1,2,4};
-      uint8_t i;
-      for(i = 0; uNumber || nMinLen > 0; i++) {
-         const uint8_t uIterations = aIterate[i];
-         for(int j = 0; j < uIterations; j++) {
-            *--pByte = uNumber & 0xff;
-            uNumber = uNumber >> 8;
-         }
-         nMinLen -= uIterations;
-      }
-      // Additional info is the encoding of the number of additional
-      // bytes to encode argument.
-      uAdditionalInfo = LEN_IS_ONE_BYTE-1 + i;
-   }
-   *--pByte = (uMajorType << 5) + uAdditionalInfo;
-
-   UsefulOutBuf_InsertData(&(me->OutBuf), pByte, &bytes[sizeof(bytes)-1] - pByte, uPos);
->>>>>>> ee851741
+    return (struct q_useful_buf_c){pByte, &pBuffer[CBOR_MAX_HEAD_SIZE] - pByte};
 }
 
 
@@ -479,7 +392,7 @@
 {
     UsefulBuf_MAKE_STACK_UB  (buffer_for_encoded_len, 10);
 
-    UsefulBufC EncodedHead = QCBOREncode_Head(buffer_for_encoded_len,
+    UsefulBufC EncodedHead = QCBOREncode_EncodeHead(buffer_for_encoded_len,
                                              uMajorType,
                                              0,
                                              uNumber);
@@ -591,28 +504,15 @@
       if(uNum >= CBOR_SIMPLEV_RESERVED_START && uNum <= CBOR_SIMPLEV_RESERVED_END) {
          me->uError = QCBOR_ERR_UNSUPPORTED;
       } else {
-<<<<<<< HEAD
-         UsefulBuf_MAKE_STACK_UB  (buffer_for_encoded_len, 10);
-
-         // QCBOREncode_Head takes care of endian swapping for the float / double
-         UsefulBufC EncodedHead = QCBOREncode_Head(buffer_for_encoded_len,
-                                                   CBOR_MAJOR_TYPE_SIMPLE,
-                                                   (int)uSize,
-                                                   uNum);
+         // A stack buffer large enough for a CBOR head
+         UsefulBuf_MAKE_STACK_UB  (buffer_for_encoded_head, CBOR_MAX_HEAD_SIZE);
+
+         // QCBOREncode_EncodeHead does endian swapping for the float / double
+         UsefulBufC EncodedHead = QCBOREncode_EncodeHead(buffer_for_encoded_head,
+                                                         CBOR_MAJOR_TYPE_SIMPLE,
+                                                         (int)uSize,
+                                                         uNum);
          UsefulOutBuf_AppendUsefulBuf(&(me->OutBuf), EncodedHead);
-=======
-         // This call takes care of endian swapping for the float / double
-         InsertEncodedTypeAndNumber(me,
-                                    // The major type for floats and doubles
-                                    CBOR_MAJOR_TYPE_SIMPLE,
-                                    // Must pass size to ensure floats
-                                    // with zero bytes encode correctly
-                                    (int)uSize,
-                                    // The floating-point number as a uint
-                                    uNum,
-                                    // end position because this is append
-                                    UsefulOutBuf_GetEndPosition(&(me->OutBuf)));
->>>>>>> ee851741
 
          me->uError = Nesting_Increment(&(me->nesting));
       }
@@ -758,7 +658,6 @@
           */
          const size_t uLenOfEncodedMapOrArray = uEndPosition - uInsertPosition;
 
-<<<<<<< HEAD
          // Length is number of bytes for a bstr and number of items a for map & array
          size_t uLength;
          if(uMajorType == CBOR_MAJOR_TYPE_BYTE_STRING || uMajorType == CBOR_MAJOR_TYPE_BYTE_STRING+10) {
@@ -767,42 +666,25 @@
             uLength = Nesting_GetCount(&(me->nesting));
          }
 
-          UsefulBuf_MAKE_STACK_UB  (buffer_for_encoded_head, 10);
-
-          UsefulBufC EncodedHead = QCBOREncode_Head(buffer_for_encoded_head, uMajorType, 0, uLength);
-
-          UsefulOutBuf_InsertUsefulBuf(&(me->OutBuf), EncodedHead, uInsertPosition);
-
-
-=======
-         // Number of bytes for a bstr or number of items a for map & array
-         const bool bIsBstr = uMajorType == CBOR_MAJOR_TYPE_BYTE_STRING;
-         const size_t uLength =  bIsBstr ? uLenOfEncodedMapOrArray
-                                         : Nesting_GetCount(&(me->nesting));
-
-         // Actually insert
-         InsertEncodedTypeAndNumber(me,
-                                    uMajorType,       // bstr, array or map
-                                    0,                // no minimum length
-                                    uLength,          // either len of bstr or
-                                                      // num map / array items
-                                    uInsertPosition); // position in out buffer
-
-         /*
-          Return pointer and length to the enclosed encoded CBOR. The
-          intended use is for it to be hashed (e.g., SHA-256) in a
-          COSE implementation.  This must be used right away, as the
-          pointer and length go invalid on any subsequent calls to
-          this function because there might be calls to
-          InsertEncodedTypeAndNumber() that slides data to the right.
-          */
->>>>>>> ee851741
+         UsefulBuf_MAKE_STACK_UB  (buffer_for_encoded_head, CBOR_MAX_HEAD_SIZE);
+
+         UsefulBufC EncodedHead = QCBOREncode_EncodeHead(buffer_for_encoded_head,
+                                                          uMajorType,
+                                                          0,
+                                                          uLength);
+
+         // Insert it at the start of the map / array
+         UsefulOutBuf_InsertUsefulBuf(&(me->OutBuf), EncodedHead, uInsertPosition);
+
          if(pWrappedCBOR) {
-             // Return pointer and length to the enclosed encoded CBOR. The intended
-             // use is for it to be hashed (e.g., SHA-256) in a COSE implementation.
-             // This must be used right away, as the pointer and length go invalid
-             // on any subsequent calls to this function because there might be calls to
-             // InsertEncodedTypeAndNumber() that slides data to the right.
+            /*
+             Return pointer and length to the enclosed encoded CBOR. The
+             intended use is for it to be hashed (e.g., SHA-256) in a
+             COSE implementation.  This must be used right away, as the
+             pointer and length go invalid on any subsequent calls to
+             this function because there might be calls to
+             InsertEncodedTypeAndNumber() that slides data to the right.
+             */
             size_t uStartOfNew = uInsertPosition;
             if(Nesting_GetMajorType(&(me->nesting)) == CBOR_MAJOR_TYPE_BYTE_STRING+10) {
                // Skip over the CBOR initial byte and length to just get the inserted bstr
@@ -831,17 +713,8 @@
       } else if(Nesting_GetMajorType(&(me->nesting)) != uMajorType) {
          me->uError = QCBOR_ERR_CLOSE_MISMATCH;
       } else {
-<<<<<<< HEAD
          // Insert the break marker (0xff for both arrays and maps)
           AppendEncodedTypeAndNumber(me, CBOR_MAJOR_TYPE_SIMPLE, CBOR_SIMPLE_BREAK);
-=======
-         // insert the break marker (0xff for both arrays and maps)
-         InsertEncodedTypeAndNumber(me,
-                                    CBOR_MAJOR_TYPE_SIMPLE,
-                                    0,
-                                    CBOR_SIMPLE_BREAK,
-                                    UsefulOutBuf_GetEndPosition(&(me->OutBuf)));
->>>>>>> ee851741
 
          /*
           Return pointer and length to the enclosed encoded CBOR. The
