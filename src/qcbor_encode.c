--- conflicted
+++ resolved
@@ -974,11 +974,7 @@
          /* Might be a 65-bit negative; use special add method for such */
          QCBOREncode_AddNegativeUInt64(pMe, uInt);
       } else {
-<<<<<<< HEAD
-         QCBOREncode_Private_AddTNegativeBignum(pMe, uTagRequirement, BigNumberNLZ);
-=======
          QCBOREncode_Private_AddTNegativeBignumber(pMe, uTagRequirement, BigNumberNLZ);
->>>>>>> d5f40105
       }
 
    } else {
@@ -1003,11 +999,7 @@
    const UsefulBufC BigNumberNLZ = QCBOREncode_Private_SkipLeadingZeros(BigNumber);
 
    if(bNegative) {
-<<<<<<< HEAD
-      QCBOREncode_Private_AddTNegativeBignum(pMe, uTagRequirement, BigNumberNLZ);
-=======
-      QCBOREncode_Private_AddTNegativeBignumber(pMe, uTagRequirement, BigNumNLZ);
->>>>>>> d5f40105
+      QCBOREncode_Private_AddTNegativeBignumber(pMe, uTagRequirement, BigNumberNLZ);
    } else {
       QCBOREncode_Private_AddTBignum(pMe, false, uTagRequirement, BigNumberNLZ);
    }
