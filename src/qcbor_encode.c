/*==============================================================================
 Copyright (c) 2016-2018, The Linux Foundation.
 Copyright (c) 2018-2024, Laurence Lundblade.
 Copyright (c) 2021, Arm Limited.
 All rights reserved.

Redistribution and use in source and binary forms, with or without
modification, are permitted provided that the following conditions are
met:
    * Redistributions of source code must retain the above copyright
      notice, this list of conditions and the following disclaimer.
    * Redistributions in binary form must reproduce the above
      copyright notice, this list of conditions and the following
      disclaimer in the documentation and/or other materials provided
      with the distribution.
    * Neither the name of The Linux Foundation nor the names of its
      contributors, nor the name "Laurence Lundblade" may be used to
      endorse or promote products derived from this software without
      specific prior written permission.

THIS SOFTWARE IS PROVIDED "AS IS" AND ANY EXPRESS OR IMPLIED
WARRANTIES, INCLUDING, BUT NOT LIMITED TO, THE IMPLIED WARRANTIES OF
MERCHANTABILITY, FITNESS FOR A PARTICULAR PURPOSE AND NON-INFRINGEMENT
ARE DISCLAIMED.  IN NO EVENT SHALL THE COPYRIGHT OWNER OR CONTRIBUTORS
BE LIABLE FOR ANY DIRECT, INDIRECT, INCIDENTAL, SPECIAL, EXEMPLARY, OR
CONSEQUENTIAL DAMAGES (INCLUDING, BUT NOT LIMITED TO, PROCUREMENT OF
SUBSTITUTE GOODS OR SERVICES; LOSS OF USE, DATA, OR PROFITS; OR
BUSINESS INTERRUPTION) HOWEVER CAUSED AND ON ANY THEORY OF LIABILITY,
WHETHER IN CONTRACT, STRICT LIABILITY, OR TORT (INCLUDING NEGLIGENCE
OR OTHERWISE) ARISING IN ANY WAY OUT OF THE USE OF THIS SOFTWARE, EVEN
IF ADVISED OF THE POSSIBILITY OF SUCH DAMAGE.
 =============================================================================*/


#include "qcbor/qcbor_encode.h"
#include "ieee754.h"


/**
 * @file qcbor_encode.c
 *
 * The entire implementation of the QCBOR encoder.
 */


/*
 * == Nesting Tracking ==
 *
 * The following functions and data type QCBORTrackNesting implement
 * the nesting management for encoding.
 *
 * CBOR's two nesting types, arrays and maps, are tracked here. There
 * is a limit of QCBOR_MAX_ARRAY_NESTING to the number of arrays and
 * maps that can be nested in one encoding so the encoding context
 * stays small enough to fit on the stack.
 *
 * When an array/map is opened, pCurrentNesting points to the element
 * in pArrays that records the type, start position and accumulates a
 * count of the number of items added. When closed the start position
 * is used to go back and fill in the type and number of items in the
 * array/map.
 *
 * Encoded output can be a CBOR Sequence (RFC 8742) in which case
 * there is no top-level array or map. It starts out with a string,
 * integer or other non-aggregate type. It may have an array or map
 * other than at the start, in which case that nesting is tracked
 * here.
 *
 * QCBOR has a special feature to allow constructing byte string
 * wrapped CBOR directly into the output buffer, so no extra buffer is
 * needed for byte string wrapping.  This is implemented as nesting
 * with the type CBOR_MAJOR_TYPE_BYTE_STRING and is tracked here. Byte
 * string wrapped CBOR is used by COSE for data that is to be hashed.
 */
static void
Nesting_Init(QCBORTrackNesting *pNesting)
{
   /* Assumes pNesting has been zeroed. */
   pNesting->pCurrentNesting = &pNesting->pArrays[0];
   /* Implied CBOR array at the top nesting level. This is never
    * returned, but makes the item count work correctly.
    */
   pNesting->pCurrentNesting->uMajorType = CBOR_MAJOR_TYPE_ARRAY;
}

static uint8_t
Nesting_Increase(QCBORTrackNesting *pNesting,
                 const uint8_t      uMajorType,
                 const uint32_t     uPos)
{
   if(pNesting->pCurrentNesting == &pNesting->pArrays[QCBOR_MAX_ARRAY_NESTING]) {
      return QCBOR_ERR_ARRAY_NESTING_TOO_DEEP;
   } else {
      pNesting->pCurrentNesting++;
      pNesting->pCurrentNesting->uCount     = 0;
      pNesting->pCurrentNesting->uStart     = uPos;
      pNesting->pCurrentNesting->uMajorType = uMajorType;
      return QCBOR_SUCCESS;
   }
}

static void
Nesting_Decrease(QCBORTrackNesting *pNesting)
{
   if(pNesting->pCurrentNesting > &pNesting->pArrays[0]) {
      pNesting->pCurrentNesting--;
   }
}

static uint8_t
Nesting_Increment(QCBORTrackNesting *pNesting)
{
#ifndef QCBOR_DISABLE_ENCODE_USAGE_GUARDS
   if(1 >= QCBOR_MAX_ITEMS_IN_ARRAY - pNesting->pCurrentNesting->uCount) {
      return QCBOR_ERR_ARRAY_TOO_LONG;
   }
#endif /* QCBOR_DISABLE_ENCODE_USAGE_GUARDS */

   pNesting->pCurrentNesting->uCount++;

   return QCBOR_SUCCESS;
}

static void
Nesting_Decrement(QCBORTrackNesting *pNesting)
{
   /* No error check for going below 0 here needed because this
    * is only used by QCBOREncode_CancelBstrWrap() and it checks
    * the nesting level before calling this. */
   pNesting->pCurrentNesting->uCount--;
}

static uint16_t
Nesting_GetCount(QCBORTrackNesting *pNesting)
{
   /* The nesting count recorded is always the actual number of
    * individual data items in the array or map. For arrays CBOR uses
    * the actual item count. For maps, CBOR uses the number of pairs.
    * This function returns the number needed for the CBOR encoding,
    * so it divides the number of items by two for maps to get the
    * number of pairs.
    */
   if(pNesting->pCurrentNesting->uMajorType == CBOR_MAJOR_TYPE_MAP) {
      /* Cast back to uint16_t after integer promotion from bit shift */
      return (uint16_t)(pNesting->pCurrentNesting->uCount >> 1);
   } else {
      return pNesting->pCurrentNesting->uCount;
   }
}

static uint32_t
Nesting_GetStartPos(QCBORTrackNesting *pNesting)
{
   return pNesting->pCurrentNesting->uStart;
}

#ifndef QCBOR_DISABLE_ENCODE_USAGE_GUARDS
static uint8_t
Nesting_GetMajorType(QCBORTrackNesting *pNesting)
{
   return pNesting->pCurrentNesting->uMajorType;
}

static bool
Nesting_IsInNest(QCBORTrackNesting *pNesting)
{
   return pNesting->pCurrentNesting == &pNesting->pArrays[0] ? false : true;
}
#endif /* QCBOR_DISABLE_ENCODE_USAGE_GUARDS */




/*
 * == Major CBOR Types ==
 *
 * Encoding of the major CBOR types is by these functions:
 *
 * CBOR Major Type  Public Function
 * 0                QCBOREncode_AddUInt64()
 * 0, 1             QCBOREncode_AddUInt64(), QCBOREncode_AddInt64()
 * 2, 3             QCBOREncode_AddBuffer()
 * 4, 5             QCBOREncode_OpenMapOrArray(), QCBOREncode_CloseMapOrArray(),
 *                  QCBOREncode_OpenMapOrArrayIndefiniteLength(),
 *                  QCBOREncode_CloseMapOrArrayIndefiniteLength()
 * 6                QCBOREncode_AddTag()
 * 7                QCBOREncode_AddDouble(), QCBOREncode_AddFloat(),
 *                  QCBOREncode_AddDoubleNoPreferred(),
 *                  QCBOREncode_AddFloatNoPreferred(), QCBOREncode_AddType7()
 *
 * Additionally, encoding of decimal fractions and bigfloats is by
 * QCBOREncode_AddExponentAndMantissa() and byte strings that wrap
 * encoded CBOR are handled by QCBOREncode_OpenMapOrArray() and
 * QCBOREncode_CloseBstrWrap2().
 *
 *
 * == Error Tracking Plan ==
 *
 * Errors are tracked internally and not returned until
 * QCBOREncode_Finish() or QCBOREncode_GetErrorState() is called. The
 * CBOR errors are in me->uError.  UsefulOutBuf also tracks whether
 * the buffer is full or not in its context.  Once either of these
 * errors is set they are never cleared. Only QCBOREncode_Init()
 * resets them. Or said another way, they must never be cleared or
 * we'll tell the caller all is good when it is not.
 *
 * Only one error code is reported by QCBOREncode_Finish() even if
 * there are multiple errors. The last one set wins. The caller might
 * have to fix one error to reveal the next one they have to fix.
 * This is OK.
 *
 * The buffer full error tracked by UsefulBuf is only pulled out of
 * UsefulBuf in QCBOREncode_Finish() so it is the one that usually
 * wins.  UsefulBuf will never go off the end of the buffer even if it
 * is called again and again when full.
 *
 * QCBOR_DISABLE_ENCODE_USAGE_GUARDS disables about half of the error
 * checks here to reduce code size by about 150 bytes leaving only the
 * checks for size to avoid buffer overflow. If the calling code is
 * completely correct, checks are completely unnecessary.  For
 * example, there is no need to check that all the opens are matched
 * by a close.
 *
 * QCBOR_DISABLE_ENCODE_USAGE_GUARDS also disables the check for more
 * than QCBOR_MAX_ITEMS_IN_ARRAY in an array. Since
 * QCBOR_MAX_ITEMS_IN_ARRAY is very large (65,535) it is very unlikely
 * to be reached. If it is reached, the count will wrap around to zero
 * and CBOR that is not well formed will be produced, but there will
 * be no buffers overrun and new security issues in the code.
 *
 * The 8 errors returned here fall into three categories:
 *
 * Sizes
 *   QCBOR_ERR_BUFFER_TOO_LARGE        -- Encoded output exceeded UINT32_MAX
 *   QCBOR_ERR_BUFFER_TOO_SMALL        -- Output buffer too small
 *   QCBOR_ERR_ARRAY_NESTING_TOO_DEEP  -- Nesting > QCBOR_MAX_ARRAY_NESTING1
 *   QCBOR_ERR_ARRAY_TOO_LONG          -- Too many items added to an array/map [1]
 *
 * Nesting constructed incorrectly
 *   QCBOR_ERR_TOO_MANY_CLOSES         -- More close calls than opens [1]
 *   QCBOR_ERR_CLOSE_MISMATCH          -- Type of close does not match open [1]
 *   QCBOR_ERR_ARRAY_OR_MAP_STILL_OPEN -- Finish called without enough closes [1]
 *
 * Would generate not-well-formed CBOR
 *   QCBOR_ERR_ENCODE_UNSUPPORTED      -- Simple type between 24 and 31 [1]
 *
 * [1] indicated disabled by QCBOR_DISABLE_ENCODE_USAGE_GUARDS
 */


/* Forward declaration for reference in QCBOREncode_Init() */
static void
QCBOREncode_Private_CloseMapUnsorted(QCBOREncodeContext *pMe);


/*
 * Public function for initialization. See qcbor/qcbor_encode.h
 */
void
QCBOREncode_Init(QCBOREncodeContext *pMe, UsefulBuf Storage)
{
   memset(pMe, 0, sizeof(QCBOREncodeContext));
   UsefulOutBuf_Init(&(pMe->OutBuf), Storage);
   Nesting_Init(&(pMe->nesting));
   pMe->pfnCloseMap = QCBOREncode_Private_CloseMapUnsorted;
}


/*
 * Public function to encode a CBOR head. See qcbor/qcbor_encode.h
 */
UsefulBufC
QCBOREncode_EncodeHead(UsefulBuf Buffer,
                       uint8_t   uMajorType,
                       uint8_t   uMinLen,
                       uint64_t  uArgument)
{
   /*
    * == Description of the CBOR Head ==
    *
    *    The head of a CBOR data item
    *  +---+-----+ +--------+ +--------+ +--------+      +--------+
    *  |M T|  A R G U M E N T . . .                               |
    *  +---+-----+ +--------+ +--------+ +--------+ ...  +--------+
    *
    * Every CBOR data item has a "head". It is made up of the "major
    * type" and the "argument".
    *
    * The major type indicates whether the data item is an integer,
    * string, array or such. It is encoded in 3 bits giving it a range
    * from 0 to 7.  0 indicates the major type is a positive integer,
    * 1 a negative integer, 2 a byte string and so on.
    *
    * These 3 bits are the first part of the "initial byte" in a data
    * item.  Every data item has an initial byte, and some only have
    * the initial byte.
    *
    * The argument is essentially a number between 0 and UINT64_MAX
    * (18446744073709551615). This number is interpreted to mean
    * different things for the different major types. For major type
    * 0, a positive integer, it is value of the data item. For major
    * type 2, a byte string, it is the length in bytes of the byte
    * string. For major type 4, an array, it is the number of data
    * items in the array.
    *
    * Special encoding is used so that the argument values less than
    * 24 can be encoded very compactly in the same byte as the major
    * type is encoded. When the lower 5 bits of the initial byte have
    * a value less than 24, then that is the value of the argument.
    *
    * If the lower 5 bits of the initial byte are less than 24, then
    * they are the value of the argument. This allows integer values 0
    * - 23 to be CBOR encoded in just one byte.
    *
    * When the value of lower 5 bits are 24, 25, 26, or 27 the
    * argument is encoded in 1, 2, 4 or 8 bytes following the initial
    * byte in network byte order (bit endian). The cases when it is
    * 28, 29 and 30 are reserved for future use. The value 31 is a
    * special indicator for indefinite length strings, arrays and
    * maps.
    *
    * The lower 5 bits are called the "additional information."
    *
    * Thus the CBOR head may be 1, 2, 3, 5 or 9 bytes long.
    *
    * It is legal in CBOR to encode the argument using any of these
    * lengths even if it could be encoded in a shorter length. For
    * example it is legal to encode a data item representing the
    * positive integer 0 in 9 bytes even though it could be encoded in
    * only 0. This is legal to allow for for very simple code or even
    * hardware-only implementations that just output a register
    * directly.
    *
    * CBOR defines preferred encoding as the encoding of the argument
    * in the smallest number of bytes needed to encode it.
    *
    * This function takes the major type and argument as inputs and
    * outputs the encoded CBOR head for them. It does conversion to
    * network byte order.  It implements CBOR preferred encoding,
    * outputting the shortest representation of the argument.
    *
    * == Endian Conversion ==
    *
    * This code does endian conversion without hton() or knowing the
    * endianness of the machine by using masks and shifts. This avoids
    * the dependency on hton() and the mess of figuring out how to
    * find the machine's endianness.
    *
    * This is a good efficient implementation on little-endian
    * machines.  A faster and smaller implementation is possible on
    * big-endian machines because CBOR/network byte order is
    * big-endian. However big-endian machines are uncommon.
    *
    * On x86, this is about 150 bytes instead of 500 bytes for the
    * original, more formal unoptimized code.
    *
    * This also does the CBOR preferred shortest encoding for integers
    * and is called to do endian conversion for floats.
    *
    * It works backwards from the least significant byte to the most
    * significant byte.
    *
    * == Floating Point ==
    *
    * When the major type is 7 and the 5 lower bits have the values
    * 25, 26 or 27, the argument is a floating-point number that is
    * half, single or double-precision. Note that it is not the
    * conversion from a floating-point value to an integer value like
    * converting 0x00 to 0.00, it is the interpretation of the bits in
    * the argument as an IEEE 754 float-point number.
    *
    * Floating-point numbers must be converted to network byte
    * order. That is accomplished here by exactly the same code that
    * converts integer arguments to network byte order.
    *
    * There is preferred encoding for floating-point numbers in CBOR,
    * but it is very different than for integers and it is not
    * implemented here.  Half-precision is preferred to
    * single-precision which is preferred to double-precision only if
    * the conversion can be performed without loss of precision. Zero
    * and infinity can always be converted to half-precision, without
    * loss but 3.141592653589 cannot.
    *
    * The way this function knows to not do preferred encoding on the
    * argument passed here when it is a floating point number is the
    * uMinLen parameter. It should be 2, 4 or 8 for half, single and
    * double precision floating point values. This prevents and the
    * incorrect removal of leading zeros when encoding arguments that
    * are floating-point numbers.
    *
    * == Use of Type int and Static Analyzers ==
    *
    * The type int is used here for several variables because of the
    * way integer promotion works in C for variables that are uint8_t
    * or uint16_t. The basic rule is that they will always be promoted
    * to int if they will fit. These integer variables here need only
    * hold values less than 255 so they will always fit into an int.
    *
    * Most of values stored are never negative, so one might think
    * that unsigned int would be more correct than int. However the C
    * integer promotion rules only promote to unsigned int if the
    * result won't fit into an int even if the promotion is for an
    * unsigned variable like uint8_t.
    *
    * By declaring these int, there are few implicit conversions and
    * fewer casts needed. Code size is reduced a little. It makes
    * static analyzers happier.
    *
    * Note also that declaring these uint8_t won't stop integer wrap
    * around if the code is wrong. It won't make the code more
    * correct.
    *
    * https://stackoverflow.com/questions/46073295/implicit-type-promotion-rules
    * https://stackoverflow.com/questions/589575/what-does-the-c-standard-state-the-size-of-int-long-type-to-be
    *
    * Code Reviewers: THIS FUNCTION DOES POINTER MATH
    */

   /* The buffer must have room for the largest CBOR HEAD + one
    * extra. The one extra is needed for this code to work as it does
    * a pre-decrement.
    */
    if(Buffer.len < QCBOR_HEAD_BUFFER_SIZE) {
        return NULLUsefulBufC;
    }

   /* Pointer to last valid byte in the buffer */
   uint8_t * const pBufferEnd = &((uint8_t *)Buffer.ptr)[QCBOR_HEAD_BUFFER_SIZE-1];

   /* Point to the last byte and work backwards */
   uint8_t *pByte = pBufferEnd;
   /* The 5 bits in the initial byte that are not the major type */
   int nAdditionalInfo;

   if(uMajorType > QCBOR_INDEFINITE_LEN_TYPE_MODIFIER) {
      /* Special case for start & end of indefinite length */
      uMajorType  = uMajorType - QCBOR_INDEFINITE_LEN_TYPE_MODIFIER;
      /* This takes advantage of design of CBOR where additional info
       * is 31 for both opening and closing indefinite length
       * maps and arrays.
       */
       #if CBOR_SIMPLE_BREAK != LEN_IS_INDEFINITE
       #error additional info for opening array not the same as for closing
       #endif
      nAdditionalInfo = CBOR_SIMPLE_BREAK;

   } else if (uArgument < CBOR_TWENTY_FOUR && uMinLen == 0) {
      /* Simple case where argument is < 24 */
      nAdditionalInfo = (int)uArgument;

   } else  {
      /* This encodes the argument in 1,2,4 or 8 bytes. The outer loop
       * runs once for 1 byte and 4 times for 8 bytes.  The inner loop
       * runs 1, 2 or 4 times depending on outer loop counter. This
       * works backwards shifting 8 bits off the argument being
       * encoded at a time until all bits from uArgument have been
       * encoded and the minimum encoding size is reached.  Minimum
       * encoding size is for floating-point numbers that have some
       * zero-value bytes that must be output.
       */
      static const uint8_t aIterate[] = {1,1,2,4};

      /* uMinLen passed in is unsigned, but goes negative in the loop
       * so it must be converted to a signed value.
       */
      int nMinLen = (int)uMinLen;
      int i;
      for(i = 0; uArgument || nMinLen > 0; i++) {
         const int nIterations = (int)aIterate[i];
         for(int j = 0; j < nIterations; j++) {
            *--pByte = (uint8_t)(uArgument & 0xff);
            uArgument = uArgument >> 8;
         }
         nMinLen -= nIterations;
      }

      nAdditionalInfo = LEN_IS_ONE_BYTE-1 + i;
   }

   /* This expression integer-promotes to type int. The code above in
    * function guarantees that nAdditionalInfo will never be larger
    * than 0x1f. The caller may pass in a too-large uMajor type. The
    * conversion to unint8_t will cause an integer wrap around and
    * incorrect CBOR will be generated, but no security issue will
    * occur.
    */
   const int nInitialByte = (uMajorType << 5) + nAdditionalInfo;
   *--pByte = (uint8_t)nInitialByte;

#ifdef EXTRA_ENCODE_HEAD_CHECK
   /* This is a sanity check that can be turned on to verify the
    * pointer math in this function is not going wrong. Turn it on and
    * run the whole test suite to perform the check.
    */
   if(pBufferEnd - pByte > 9 || pBufferEnd - pByte < 1 || pByte < (uint8_t *)buffer.ptr) {
      return NULLUsefulBufC;
   }
#endif /* EXTRA_ENCODE_HEAD_CHECK */

   /* Length will not go negative because the loops run for at most 8 decrements
    * of pByte, only one other decrement is made, and the array is sized
    * for this.
    */
   return (UsefulBufC){pByte, (size_t)(pBufferEnd - pByte)};
}


/**
 * @brief Append the CBOR head, the major type and argument
 *
 * @param pMe          Encoder context.
 * @param uMajorType  Major type to insert.
 * @param uArgument   The argument (an integer value or a length).
 * @param uMinLen     The minimum number of bytes for encoding the CBOR argument.
 *
 * This formats the CBOR "head" and appends it to the output.
 */
static void
QCBOREncode_Private_AppendCBORHead(QCBOREncodeContext *pMe,
                                   const uint8_t       uMajorType,
                                   const uint64_t      uArgument,
                                   const uint8_t       uMinLen)
{
   /* A stack buffer large enough for a CBOR head */
   UsefulBuf_MAKE_STACK_UB  (pBufferForEncodedHead, QCBOR_HEAD_BUFFER_SIZE);

   UsefulBufC EncodedHead = QCBOREncode_EncodeHead(pBufferForEncodedHead,
                                                    uMajorType,
                                                    uMinLen,
                                                    uArgument);

   /* No check for EncodedHead == NULLUsefulBufC is performed here to
    * save object code. It is very clear that pBufferForEncodedHead is
    * the correct size. If EncodedHead == NULLUsefulBufC then
    * UsefulOutBuf_AppendUsefulBuf() will do nothing so there is no
    * security hole introduced.
    */

   UsefulOutBuf_AppendUsefulBuf(&(pMe->OutBuf), EncodedHead);
}


/**
 * @brief Check for errors when decreasing nesting.
 *
 * @param pMe          QCBOR encoding context.
 * @param uMajorType  The major type of the nesting.
 *
 * Check that there is no previous error, that there is actually some
 * nesting and that the major type of the opening of the nesting
 * matches the major type of the nesting being closed.
 *
 * This is called when closing maps, arrays, byte string wrapping and
 * open/close of byte strings.
 */
static bool
QCBOREncode_Private_CheckDecreaseNesting(QCBOREncodeContext *pMe,
                                         const uint8_t       uMajorType)
{
#ifndef QCBOR_DISABLE_ENCODE_USAGE_GUARDS
   if(pMe->uError != QCBOR_SUCCESS) {
      return true;
   }

   if(!Nesting_IsInNest(&(pMe->nesting))) {
      pMe->uError = QCBOR_ERR_TOO_MANY_CLOSES;
      return true;
   }

   if(Nesting_GetMajorType(&(pMe->nesting)) != uMajorType) {
      pMe->uError = QCBOR_ERR_CLOSE_MISMATCH;
      return true;
   }

#else
   /* None of these checks are performed if the encode guards are
    * turned off as they all relate to correct calling.
    *
    * Turning off all these checks does not turn off any checking for
    * buffer overflows or pointer issues.
    */

   (void)uMajorType;
   (void)pMe;
#endif

   return false;
}


/**
 * @brief Insert the CBOR head for a map, array or wrapped bstr
 *
 * @param pMe          QCBOR encoding context.
 * @param uMajorType  One of CBOR_MAJOR_TYPE_XXXX.
 * @param uLen        The length of the data item.
 *
 * When an array, map or bstr was opened, nothing was done but note
 * the position. This function goes back to that position and inserts
 * the CBOR Head with the major type and length.
 */
static void
QCBOREncode_Private_InsertCBORHead(QCBOREncodeContext *pMe,
                                   uint8_t             uMajorType,
                                   size_t              uLen)
{
   if(QCBOREncode_Private_CheckDecreaseNesting(pMe, uMajorType)) {
      return;
   }

   if(uMajorType == CBOR_MAJOR_NONE_TYPE_OPEN_BSTR) {
      uMajorType = CBOR_MAJOR_TYPE_BYTE_STRING;
   }

   /* A stack buffer large enough for a CBOR head (9 bytes) */
   UsefulBuf_MAKE_STACK_UB(pBufferForEncodedHead, QCBOR_HEAD_BUFFER_SIZE);

   UsefulBufC EncodedHead = QCBOREncode_EncodeHead(pBufferForEncodedHead,
                                                   uMajorType,
                                                   0,
                                                   uLen);

   /* No check for EncodedHead == NULLUsefulBufC is performed here to
    * save object code. It is very clear that pBufferForEncodedHead is
    * the correct size. If EncodedHead == NULLUsefulBufC then
    * UsefulOutBuf_InsertUsefulBuf() will do nothing so there is no
    * security hole introduced.
    */
   UsefulOutBuf_InsertUsefulBuf(&(pMe->OutBuf),
                                EncodedHead,
                                Nesting_GetStartPos(&(pMe->nesting)));

   Nesting_Decrease(&(pMe->nesting));
}


/**
 * @brief Increment item counter for maps and arrays.
 *
 * @param pMe          QCBOR encoding context.
 *
 * This is mostly a separate function to make code more readable and
 * to have fewer occurrences of #ifndef QCBOR_DISABLE_ENCODE_USAGE_GUARDS
 */
static void
QCBOREncode_Private_IncrementMapOrArrayCount(QCBOREncodeContext *pMe)
{
#ifndef QCBOR_DISABLE_ENCODE_USAGE_GUARDS
   if(pMe->uError == QCBOR_SUCCESS) {
      pMe->uError = Nesting_Increment(&(pMe->nesting));
   }
#else
   (void)Nesting_Increment(&(pMe->nesting));
#endif /* QCBOR_DISABLE_ENCODE_USAGE_GUARDS */
}


/*
 * Public functions for adding unsigned integers. See qcbor/qcbor_encode.h
 */
void
QCBOREncode_AddUInt64(QCBOREncodeContext *pMe, const uint64_t uValue)
{
   QCBOREncode_Private_AppendCBORHead(pMe,
                                      CBOR_MAJOR_TYPE_POSITIVE_INT,
                                      uValue,
                                      0);

   QCBOREncode_Private_IncrementMapOrArrayCount(pMe);
}


/*
 * Public functions for adding negative integers. See qcbor/qcbor_encode.h
 */
void QCBOREncode_AddNegativeUInt64(QCBOREncodeContext *pMe, const uint64_t uValue)
{
#ifndef QCBOR_DISABLE_ENCODE_USAGE_GUARDS
   if(!(pMe->uAllow & QCBOR_ENCODE_ALLOW_65_BIG_NEG)) {
      pMe->uError = QCBOR_ERR_NOT_ALLOWED;
      return;
   }
#endif /* QCBOR_DISABLE_ENCODE_USAGE_GUARDS */

   // TODO: Error out in dCBOR mode
   QCBOREncode_Private_AppendCBORHead(pMe, CBOR_MAJOR_TYPE_NEGATIVE_INT, uValue, 0);

   QCBOREncode_Private_IncrementMapOrArrayCount(pMe);
}


/*
 * Public functions for adding signed integers. See qcbor/qcbor_encode.h
 */
void
QCBOREncode_AddInt64(QCBOREncodeContext *pMe, const int64_t nNum)
{
   uint8_t  uMajorType;
   uint64_t uValue;

   if(nNum < 0) {
      /* In CBOR -1 encodes as 0x00 with major type negative int.
       * First add one as a signed integer because that will not
       * overflow. Then change the sign as needed for encoding (the
       * opposite order, changing the sign and subtracting, can cause
       * an overflow when encoding INT64_MIN). */
      int64_t nTmp = nNum + 1;
      uValue = (uint64_t)-nTmp;
      uMajorType = CBOR_MAJOR_TYPE_NEGATIVE_INT;
   } else {
      uValue = (uint64_t)nNum;
      uMajorType = CBOR_MAJOR_TYPE_POSITIVE_INT;
   }
   QCBOREncode_Private_AppendCBORHead(pMe, uMajorType, uValue, 0);

   QCBOREncode_Private_IncrementMapOrArrayCount(pMe);
}


/**
 * @brief Semi-private method to add a buffer full of bytes to encoded output.
 *
 * @param[in] pMe       The encoding context to add the integer to.
 * @param[in] uMajorType The CBOR major type of the bytes.
 * @param[in] Bytes      The bytes to add.
 *
 * Use QCBOREncode_AddText() or QCBOREncode_AddBytes() or
 * QCBOREncode_AddEncoded() instead. They are inline functions that
 * call this and supply the correct major type. This function is
 * public to make the inline functions work to keep the overall code
 * size down and because the C language has no way to make it private.
 *
 * If this is called the major type should be @c CBOR_MAJOR_TYPE_TEXT_STRING,
 * @c CBOR_MAJOR_TYPE_BYTE_STRING or @c CBOR_MAJOR_NONE_TYPE_RAW. The
 * last one is special for adding already-encoded CBOR.
 *
 * This does the work of adding actual strings bytes to the CBOR
 * output (as opposed to adding numbers and opening / closing
 * aggregate types).

 * There are four use cases:
 *   CBOR_MAJOR_TYPE_BYTE_STRING -- Byte strings
 *   CBOR_MAJOR_TYPE_TEXT_STRING -- Text strings
 *   CBOR_MAJOR_NONE_TYPE_RAW -- Already-encoded CBOR
 *
 * The first two add the head plus the actual bytes. The third just
 * adds the bytes as the heas is presumed to be in the bytes. The
 * fourth just adds the head for the very special case of
 * QCBOREncode_AddBytesLenOnly().
 */
void
QCBOREncode_Private_AddBuffer(QCBOREncodeContext *pMe,
                              const uint8_t       uMajorType,
                              const UsefulBufC    Bytes)
{
   /* If it is not Raw CBOR, add the type and the length */
   if(uMajorType != CBOR_MAJOR_NONE_TYPE_RAW) {
      uint8_t uRealMajorType = uMajorType;
      QCBOREncode_Private_AppendCBORHead(pMe, uRealMajorType, Bytes.len, 0);
   }

   /* Actually add the bytes */
   UsefulOutBuf_AppendUsefulBuf(&(pMe->OutBuf), Bytes);

   QCBOREncode_Private_IncrementMapOrArrayCount(pMe);
}


/*
 * Public functions for adding a tag. See qcbor/qcbor_encode.h
 */
void
QCBOREncode_AddTag(QCBOREncodeContext *pMe, const uint64_t uTag)
{
   QCBOREncode_Private_AppendCBORHead(pMe, CBOR_MAJOR_TYPE_TAG, uTag, 0);
}


/**
 * @brief  Semi-private method to add simple types.
 *
 * @param[in] pMe     The encoding context to add the simple value to.
 * @param[in] uMinLen  Minimum encoding size for uNum. Usually 0.
 * @param[in] uNum     One of CBOR_SIMPLEV_FALSE through _UNDEF or other.
 *
 * This is used to add simple types like true and false.
 *
 * Call QCBOREncode_AddBool(), QCBOREncode_AddNULL(),
 * QCBOREncode_AddUndef() instead of this.
 *
 * This function can add simple values that are not defined by CBOR
 * yet. This expansion point in CBOR should not be used unless they are
 * standardized.
 *
 * Error handling is the same as QCBOREncode_AddInt64().
 */
void
QCBOREncode_Private_AddType7(QCBOREncodeContext *pMe,
                             const uint8_t       uMinLen,
                             const uint64_t      uNum)
{
#ifndef QCBOR_DISABLE_ENCODE_USAGE_GUARDS
   if(pMe->uError == QCBOR_SUCCESS) {
      if(uNum >= CBOR_SIMPLEV_RESERVED_START && uNum <= CBOR_SIMPLEV_RESERVED_END) {
         pMe->uError = QCBOR_ERR_ENCODE_UNSUPPORTED;
         return;
      }
   }
#endif /* QCBOR_DISABLE_ENCODE_USAGE_GUARDS */

   /* AppendCBORHead() does endian swapping for the float / double */
   QCBOREncode_Private_AppendCBORHead(pMe, CBOR_MAJOR_TYPE_SIMPLE, uNum, uMinLen);

   QCBOREncode_Private_IncrementMapOrArrayCount(pMe);
}


#ifndef USEFULBUF_DISABLE_ALL_FLOAT
/*
 * Public functions for adding a double. See qcbor/qcbor_encode.h
 */
void
QCBOREncode_AddDoubleNoPreferred(QCBOREncodeContext *pMe, double dNum)
{
#ifndef QCBOR_DISABLE_ENCODE_USAGE_GUARDS
   if(pMe->uMode >= QCBOR_ENCODE_MODE_PREFERRED) {
      pMe->uError = QCBOR_ERR_NOT_PREFERRED;
      return;
   }
#endif /* ! QCBOR_DISABLE_ENCODE_USAGE_GUARDS */

   QCBOREncode_Private_AddType7(pMe,
                                sizeof(uint64_t),
                                UsefulBufUtil_CopyDoubleToUint64(dNum));
}

#include <math.h> // For NaN. Maybe a better way?  TODO:

/*
 * Public functions for adding a double. See qcbor/qcbor_encode.h
 */
void
QCBOREncode_AddDouble(QCBOREncodeContext *pMe, double dNum)
{
#ifndef QCBOR_DISABLE_PREFERRED_FLOAT
   IEEE754_union        FloatResult;
   bool                 bNoNaNPayload;
   struct IEEE754_ToInt IntResult;

<<<<<<< HEAD
=======
#ifndef QCBOR_DISABLE_ENCODE_USAGE_GUARDS
   if(IEEE754_IsNotStandardDoubleNaN(dNum) && !(pMe->uAllow & QCBOR_ENCODE_ALLOW_NAN_PAYLOAD)) {
      pMe->uError = QCBOR_ERR_NOT_ALLOWED;
      return;
   }
#endif /* ! QCBOR_DISABLE_ENCODE_USAGE_GUARDS */

>>>>>>> 8e5f42d3
   if(pMe->uMode == QCBOR_ENCODE_MODE_DCBOR) {
      IntResult = IEEE754_DoubleToInt(dNum);
      switch(IntResult.type) {
         case IEEE754_ToInt_IS_INT:
            QCBOREncode_AddInt64(pMe, IntResult.integer.is_signed);
            return;
         case IEEE754_ToInt_IS_UINT:
            QCBOREncode_AddUInt64(pMe, IntResult.integer.un_signed);
            return;
         case IEEE754_To_int_NaN:
            dNum = NAN;
            bNoNaNPayload = true;
            break;
         case IEEE754_ToInt_NO_CONVERSION:
            bNoNaNPayload = true;
      }
   } else  {
      bNoNaNPayload = false;
   }

   FloatResult = IEEE754_DoubleToSmaller(dNum, true, bNoNaNPayload);

   QCBOREncode_Private_AddType7(pMe, (uint8_t)FloatResult.uSize, FloatResult.uValue);

#else /* QCBOR_DISABLE_PREFERRED_FLOAT */
   QCBOREncode_AddDoubleNoPreferred(pMe, dNum);
#endif /* QCBOR_DISABLE_PREFERRED_FLOAT */
}




/*
 * Public functions for adding a float. See qcbor/qcbor_encode.h
 */
void
QCBOREncode_AddFloatNoPreferred(QCBOREncodeContext *pMe, const float fNum)
{
#ifndef QCBOR_DISABLE_ENCODE_USAGE_GUARDS
   if(pMe->uMode >= QCBOR_ENCODE_MODE_PREFERRED) {
      pMe->uError = QCBOR_ERR_NOT_PREFERRED;
      return;
   }
#endif /* ! QCBOR_DISABLE_ENCODE_USAGE_GUARDS */
   QCBOREncode_Private_AddType7(pMe,
                                sizeof(uint32_t),
                                UsefulBufUtil_CopyFloatToUint32(fNum));
}


/*
 * Public functions for adding a float. See qcbor/qcbor_encode.h
 */
void
QCBOREncode_AddFloat(QCBOREncodeContext *pMe, float fNum)
{
#ifndef QCBOR_DISABLE_PREFERRED_FLOAT
   IEEE754_union        FloatResult;
   bool                 bNoNaNPayload;
   struct IEEE754_ToInt IntResult;
<<<<<<< HEAD

   if(pMe->uMode == QCBOR_ENCODE_MODE_DCBOR) {
      IntResult = IEEE754_SingleToInt(fNum);
      switch(IntResult.type) {
         case IEEE754_ToInt_IS_INT:
            QCBOREncode_AddInt64(pMe, IntResult.integer.is_signed);
            return;
         case IEEE754_ToInt_IS_UINT:
            QCBOREncode_AddUInt64(pMe, IntResult.integer.un_signed);
            return;
         case IEEE754_To_int_NaN:
            fNum = NAN;
            bNoNaNPayload = true;
            break;
         case IEEE754_ToInt_NO_CONVERSION:
            bNoNaNPayload = true;
      }
   } else  {
      bNoNaNPayload = false;
   }

=======

#ifndef QCBOR_DISABLE_ENCODE_USAGE_GUARDS
   if(IEEE754_IsNotStandardSingleNaN(fNum) && !(pMe->uAllow & QCBOR_ENCODE_ALLOW_NAN_PAYLOAD)) {
      pMe->uError = QCBOR_ERR_NOT_ALLOWED;
      return;
   }
#endif /* ! QCBOR_DISABLE_ENCODE_USAGE_GUARDS */


   if(pMe->uMode == QCBOR_ENCODE_MODE_DCBOR) {
      IntResult = IEEE754_SingleToInt(fNum);
      switch(IntResult.type) {
         case IEEE754_ToInt_IS_INT:
            QCBOREncode_AddInt64(pMe, IntResult.integer.is_signed);
            return;
         case IEEE754_ToInt_IS_UINT:
            QCBOREncode_AddUInt64(pMe, IntResult.integer.un_signed);
            return;
         case IEEE754_To_int_NaN:
            fNum = NAN;
            bNoNaNPayload = true;
            break;
         case IEEE754_ToInt_NO_CONVERSION:
            bNoNaNPayload = true;
      }
   } else  {
      bNoNaNPayload = false;
   }

>>>>>>> 8e5f42d3
   FloatResult = IEEE754_SingleToHalf(fNum, bNoNaNPayload);

   QCBOREncode_Private_AddType7(pMe, (uint8_t)FloatResult.uSize, FloatResult.uValue);
#else /* QCBOR_DISABLE_PREFERRED_FLOAT */
   QCBOREncode_AddFloatNoPreferred(pMe, fNum);
#endif /* QCBOR_DISABLE_PREFERRED_FLOAT */
}
#endif /* USEFULBUF_DISABLE_ALL_FLOAT */


#ifndef QCBOR_DISABLE_EXP_AND_MANTISSA
/**
 * @brief  Semi-private method to add bigfloats and decimal fractions.
 *
 * @param[in] pMe               The encoding context to add the value to.
 * @param[in] uTag               The type 6 tag indicating what this is to be.
 * @param[in] BigNumMantissa     Is @ref NULLUsefulBufC if mantissa is an
 *                               @c int64_t or the actual big number mantissa
 *                               if not.
 * @param[in] bBigNumIsNegative  This is @c true if the big number is negative.
 * @param[in] nMantissa          The @c int64_t mantissa if it is not a big number.
 * @param[in] nExponent          The exponent.
 *
 * This outputs either the @ref CBOR_TAG_DECIMAL_FRACTION or
 * @ref CBOR_TAG_BIGFLOAT tag. if @c uTag is @ref CBOR_TAG_INVALID64,
 * then this outputs the "borrowed" content format.
 *
 * The tag content output by this is an array with two members, the
 * exponent and then the mantissa. The mantissa can be either a big
 * number or an @c int64_t.
 *
 * This implementation cannot output an exponent further from 0 than
 * @c INT64_MAX.
 *
 * To output a mantissa that is between INT64_MAX and UINT64_MAX from 0,
 * it must be as a big number.
 *
 * Typically, QCBOREncode_AddDecimalFraction(), QCBOREncode_AddBigFloat(),
 * QCBOREncode_AddDecimalFractionBigNum() or QCBOREncode_AddBigFloatBigNum()
 * is called instead of this.
 */
void
QCBOREncode_Private_AddExpMantissa(QCBOREncodeContext *pMe,
                                   const uint64_t      uTag,
                                   const UsefulBufC    BigNumMantissa,
                                   const bool          bBigNumIsNegative,
                                   const int64_t       nMantissa,
                                   const int64_t       nExponent)
{
   /* This is for encoding either a big float or a decimal fraction,
    * both of which are an array of two items, an exponent and a
    * mantissa.  The difference between the two is that the exponent
    * is base-2 for big floats and base-10 for decimal fractions, but
    * that has no effect on the code here.
    */
   if(uTag != CBOR_TAG_INVALID64) {
      QCBOREncode_AddTag(pMe, uTag);
   }
   QCBOREncode_OpenArray(pMe);
   QCBOREncode_AddInt64(pMe, nExponent);
   if(!UsefulBuf_IsNULLC(BigNumMantissa)) {
      if(bBigNumIsNegative) {
         QCBOREncode_AddNegativeBignum(pMe, BigNumMantissa);
      } else {
         QCBOREncode_AddPositiveBignum(pMe, BigNumMantissa);
      }
   } else {
      QCBOREncode_AddInt64(pMe, nMantissa);
   }
   QCBOREncode_CloseArray(pMe);
}
#endif /* QCBOR_DISABLE_EXP_AND_MANTISSA */


/**
 * @brief Semi-private method to open a map, array or bstr-wrapped CBOR
 *
 * @param[in] pMe        The context to add to.
 * @param[in] uMajorType  The major CBOR type to close
 *
 * Call QCBOREncode_OpenArray(), QCBOREncode_OpenMap() or
 * QCBOREncode_BstrWrap() instead of this.
 */
void
QCBOREncode_Private_OpenMapOrArray(QCBOREncodeContext *pMe,
                                   const uint8_t       uMajorType)
{
   /* Add one item to the nesting level we are in for the new map or array */
   QCBOREncode_Private_IncrementMapOrArrayCount(pMe);

   /* The offset where the length of an array or map will get written
    * is stored in a uint32_t, not a size_t to keep stack usage
    * smaller. This checks to be sure there is no wrap around when
    * recording the offset.  Note that on 64-bit machines CBOR larger
    * than 4GB can be encoded as long as no array/map offsets occur
    * past the 4GB mark, but the public interface says that the
    * maximum is 4GB to keep the discussion simpler.
    */
   size_t uEndPosition = UsefulOutBuf_GetEndPosition(&(pMe->OutBuf));

   /* QCBOR_MAX_ARRAY_OFFSET is slightly less than UINT32_MAX so this
    * code can run on a 32-bit machine and tests can pass on a 32-bit
    * machine. If it was exactly UINT32_MAX, then this code would not
    * compile or run on a 32-bit machine and an #ifdef or some machine
    * size detection would be needed reducing portability.
    */
   if(uEndPosition >= QCBOR_MAX_ARRAY_OFFSET) {
      pMe->uError = QCBOR_ERR_BUFFER_TOO_LARGE;

   } else {
      /* Increase nesting level because this is a map or array.  Cast
       * from size_t to uin32_t is safe because of check above.
       */
      pMe->uError = Nesting_Increase(&(pMe->nesting), uMajorType, (uint32_t)uEndPosition);
   }
}


/**
 * @brief Semi-private method to open a map, array with indefinite length
 *
 * @param[in] pMe        The context to add to.
 * @param[in] uMajorType  The major CBOR type to close
 *
 * Call QCBOREncode_OpenArrayIndefiniteLength() or
 * QCBOREncode_OpenMapIndefiniteLength() instead of this.
 */
void
QCBOREncode_Private_OpenMapOrArrayIndefiniteLength(QCBOREncodeContext *pMe,
                                                   const uint8_t       uMajorType)
{
#ifndef QCBOR_DISABLE_ENCODE_USAGE_GUARDS
   if(pMe->uMode >= QCBOR_ENCODE_MODE_PREFERRED) {
      pMe->uError = QCBOR_ERR_NOT_PREFERRED;
      return;
   }
#endif /* ! QCBOR_DISABLE_ENCODE_USAGE_GUARDS */
   /* Insert the indefinite length marker (0x9f for arrays, 0xbf for maps) */
   QCBOREncode_Private_AppendCBORHead(pMe, uMajorType, 0, 0);

   /* Call the definite-length opener just to do the bookkeeping for
    * nesting.  It will record the position of the opening item in the
    * encoded output but this is not used when closing this open.
    */
   QCBOREncode_Private_OpenMapOrArray(pMe, uMajorType);
}


/**
 * @brief Semi-private method to close a map, array or bstr wrapped CBOR.
 *
 * @param[in] pMe           The context to add to.
 * @param[in] uMajorType     The major CBOR type to close.
 */
void
QCBOREncode_Private_CloseMapOrArray(QCBOREncodeContext *pMe,
                                    const uint8_t       uMajorType)
{
   QCBOREncode_Private_InsertCBORHead(pMe, uMajorType, Nesting_GetCount(&(pMe->nesting)));
}


/**
 * @brief Private method to close a map without sorting.
 *
 * @param[in] pMe     The encode context with map to close.
 *
 * See QCBOREncode_SerializationCDE() implemention for explantion for why this exists in this form.
 */
static void
QCBOREncode_Private_CloseMapUnsorted(QCBOREncodeContext *pMe)
{
   QCBOREncode_Private_CloseMapOrArray(pMe, CBOR_MAJOR_TYPE_MAP);
}


/**
 * @brief Decode a CBOR item head.
 *
 * @param[in]   pUInBuf           UsefulInputBuf to read from.
 * @param[out]  pnMajorType       Major type of decoded head.
 * @param[out]  puArgument        Argument of decoded head.
 * @param[out]  pnAdditionalInfo  Additional info from decoded head.
 *
 * @return SUCCESS if a head was decoded
 *         HIT_END if there were not enough bytes to decode a head
 *         UNSUPPORTED if the decoded item is not one that is supported
 *
 * This is copied from qcbor_decode.c rather than referenced.  This
 * makes the core decoder 60 bytes smaller because it gets inlined.
 * It would not get inlined if it was referenced. It is important to
 * make the core decoder as small as possible. The copy here does make
 * map sorting 200 bytes bigger, but map sorting is rarely used in
 * environments that need small object code. It would also make
 * qcbor_encode.c depend on qcbor_decode.c
 *
 * This is also super stable and tested. It implements the very
 * well-defined part of CBOR that will never change.  So this won't
 * change.
 */
static QCBORError
QCBOREncodePriv_DecodeHead(UsefulInputBuf *pUInBuf,
                           int            *pnMajorType,
                           uint64_t       *puArgument,
                           int            *pnAdditionalInfo)
{
   QCBORError uReturn;

   /* Get the initial byte that every CBOR data item has and break it
    * down. */
   const int nInitialByte    = (int)UsefulInputBuf_GetByte(pUInBuf);
   const int nTmpMajorType   = nInitialByte >> 5;
   const int nAdditionalInfo = nInitialByte & 0x1f;

   /* Where the argument accumulates */
   uint64_t uArgument;

   if(nAdditionalInfo >= LEN_IS_ONE_BYTE && nAdditionalInfo <= LEN_IS_EIGHT_BYTES) {
      /* Need to get 1,2,4 or 8 additional argument bytes. Map
       * LEN_IS_ONE_BYTE..LEN_IS_EIGHT_BYTES to actual length.
       */
      static const uint8_t aIterate[] = {1,2,4,8};

      /* Loop getting all the bytes in the argument */
      uArgument = 0;
      for(int i = aIterate[nAdditionalInfo - LEN_IS_ONE_BYTE]; i; i--) {
         /* This shift and add gives the endian conversion. */
         uArgument = (uArgument << 8) + UsefulInputBuf_GetByte(pUInBuf);
      }
   } else if(nAdditionalInfo >= ADDINFO_RESERVED1 && nAdditionalInfo <= ADDINFO_RESERVED3) {
      /* The reserved and thus-far unused additional info values */
      uReturn = QCBOR_ERR_UNSUPPORTED;
      goto Done;
   } else {
      /* Less than 24, additional info is argument or 31, an
       * indefinite-length.  No more bytes to get.
       */
      uArgument = (uint64_t)nAdditionalInfo;
   }

   if(UsefulInputBuf_GetError(pUInBuf)) {
      uReturn = QCBOR_ERR_HIT_END;
      goto Done;
   }

   /* All successful if arrived here. */
   uReturn           = QCBOR_SUCCESS;
   *pnMajorType      = nTmpMajorType;
   *puArgument       = uArgument;
   *pnAdditionalInfo = nAdditionalInfo;

Done:
   return uReturn;
}


/**
 * @brief Consume the next item from a UsefulInputBuf.
 *
 * @param[in] pInBuf  UsefulInputBuf from which to consume item.
 *
 * Recursive, but stack usage is light and encoding depth limit
 */
static QCBORError
QCBOR_Private_ConsumeNext(UsefulInputBuf *pInBuf)
{
   int      nMajor;
   uint64_t uArgument;
   int      nAdditional;
   uint16_t uItemCount;
   uint16_t uMul;
   uint16_t i;
   QCBORError uCBORError;

   uCBORError = QCBOREncodePriv_DecodeHead(pInBuf, &nMajor, &uArgument, &nAdditional);
   if(uCBORError != QCBOR_SUCCESS) {
      return uCBORError;
   }

   uMul = 1;

   switch(nMajor) {
      case CBOR_MAJOR_TYPE_POSITIVE_INT: /* Major type 0 */
      case CBOR_MAJOR_TYPE_NEGATIVE_INT: /* Major type 1 */
         break;

      case CBOR_MAJOR_TYPE_SIMPLE:
         return uArgument == CBOR_SIMPLE_BREAK ? 1 : 0;
         break;

      case CBOR_MAJOR_TYPE_BYTE_STRING:
      case CBOR_MAJOR_TYPE_TEXT_STRING:
         if(nAdditional == LEN_IS_INDEFINITE) {
            /* Segments of indefinite length */
            while(QCBOR_Private_ConsumeNext(pInBuf) == 0);
         }
         (void)UsefulInputBuf_GetBytes(pInBuf, uArgument);
         break;

      case CBOR_MAJOR_TYPE_TAG:
         QCBOR_Private_ConsumeNext(pInBuf);
         break;

      case CBOR_MAJOR_TYPE_MAP:
         uMul = 2;
         /* Fallthrough */
      case CBOR_MAJOR_TYPE_ARRAY:
         uItemCount = (uint16_t)uArgument * uMul;
         if(nAdditional == LEN_IS_INDEFINITE) {
            uItemCount = UINT16_MAX;
         }
         for(i = uItemCount; i > 0; i--) {
            if(QCBOR_Private_ConsumeNext(pInBuf)) {
               /* End of indefinite length */
               break;
            }
         }
         break;
   }

   return QCBOR_SUCCESS;
}


/**
 * @brief  Decoded next item to get its length.
 *
 * Decode the next item in map no matter what type it is. It works
 * recursively when an item is a map or array It returns offset just
 * past the item decoded or zero there are no more items in the output
 * buffer.
 *
 * This doesn't distinguish between end of the input and an error
 * because it is used to decode stuff we encoded into a buffer, not
 * stuff that came in from outside. We still want a check for safety
 * in case of bugs here, but it is OK to report end of input on error.
 */
static uint32_t
QCBOREncode_Private_DecodeNextInMap(QCBOREncodeContext *pMe, uint32_t uStart)
{
   UsefulInputBuf InBuf;
   UsefulBufC     EncodedMapBytes;
   QCBORError     uCBORError;

   EncodedMapBytes = UsefulOutBuf_OutUBufOffset(&(pMe->OutBuf), uStart);
   if(UsefulBuf_IsNULLC(EncodedMapBytes)) {
      return 0;
   }

   UsefulInputBuf_Init(&InBuf, EncodedMapBytes);

   /* This is always used on maps, so consume two, the label and the value */
   uCBORError = QCBOR_Private_ConsumeNext(&InBuf);
   if(uCBORError) {
      return 0;
   }
   uCBORError = QCBOR_Private_ConsumeNext(&InBuf);
   if(uCBORError) {
      return 0;
   }

   /* Cast is safe because this is QCBOR which limits sizes to UINT32_MAX */
   return (uint32_t)UsefulInputBuf_Tell(&InBuf);
}


/**
 * @brief Sort items lexographically by encoded labels.
 *
 * @param[in] pMe     Encoding context.
 * @param[in] uStart  Offset in outbuf of first item for sorting.
 *
 * This reaches into the UsefulOutBuf in the encoding context and
 * sorts encoded CBOR items. The byte offset start of the items is at
 * @c uStart and it goes to the end of valid bytes in the
 * UsefulOutBuf.
 */
static void
QCBOREncode_Private_SortMap(QCBOREncodeContext *pMe, uint32_t uStart)
{
   bool     bSwapped;
   int      nComparison;
   uint32_t uLen2;
   uint32_t uLen1;
   uint32_t uStart1;
   uint32_t uStart2;

   if(pMe->uError != QCBOR_SUCCESS) {
      return;
   }

   /* Bubble sort because the sizes of all the items are not the
    * same. It works with adjacent pairs so the swap is not too
    * difficult even though sizes are different.
    *
    * While bubble sort is n-squared, it seems OK here because n will
    * usually be small and the comparison and swap functions aren't
    * too CPU intensive.
    *
    * Another approach would be to have an array of offsets to the
    * items. However this requires memory allocation and the swap
    * operation for quick sort or such is complicated because the item
    * sizes are not the same and overlap may occur in the bytes being
    * swapped.
    */
   do {
      uLen1 = QCBOREncode_Private_DecodeNextInMap(pMe, uStart);
      if(uLen1 == 0) {
         /* It's an empty map. Nothing to do. */
         break;
      }
      uStart1 = uStart;
      uStart2 = uStart1 + uLen1;
      bSwapped = false;

      while(1) {
         uLen2 = QCBOREncode_Private_DecodeNextInMap(pMe, uStart2);
         if(uLen2 == 0) {
            break;
         }

         nComparison = UsefulOutBuf_Compare(&(pMe->OutBuf), uStart1, uStart2);
         if(nComparison < 0) {
            UsefulOutBuf_Swap(&(pMe->OutBuf), uStart1, uStart2, uStart2 + uLen2);
            uStart1 = uStart1 + uLen2;
            bSwapped = true;
         } else {
            uStart1 = uStart2;
         }
         uStart2 = uStart2 + uLen2;
      }
   } while(bSwapped);
}


/*
 * Public functions for closing sorted maps. See qcbor/qcbor_encode.h
 */
void QCBOREncode_CloseAndSortMap(QCBOREncodeContext *pMe)
{
   uint32_t uStart;

   /* The Header for the map we are about to sort hasn't been
    * inserted yet, so uStart is the position of the first item
    * and the end out the UsefulOutBuf data is the end of the
    * items we are about to sort.
    */
   uStart = Nesting_GetStartPos(&(pMe->nesting));
   QCBOREncode_Private_SortMap(pMe, uStart);

   QCBOREncode_Private_InsertCBORHead(pMe, CBOR_MAJOR_TYPE_MAP, Nesting_GetCount(&(pMe->nesting)));
}


/*
 * Public functions for closing sorted maps. See qcbor/qcbor_encode.h
 */
void QCBOREncode_CloseAndSortMapIndef(QCBOREncodeContext *pMe)
{
   uint32_t uStart;

   uStart = Nesting_GetStartPos(&(pMe->nesting));
   QCBOREncode_Private_SortMap(pMe, uStart);

   QCBOREncode_Private_CloseMapOrArrayIndefiniteLength(pMe, CBOR_MAJOR_NONE_TYPE_MAP_INDEFINITE_LEN);
}


/*
 * Public functions for closing bstr wrapping. See qcbor/qcbor_encode.h
 */
void
QCBOREncode_CloseBstrWrap2(QCBOREncodeContext *pMe,
                           const bool          bIncludeCBORHead,
                           UsefulBufC         *pWrappedCBOR)
{
   const size_t uInsertPosition = Nesting_GetStartPos(&(pMe->nesting));
   const size_t uEndPosition    = UsefulOutBuf_GetEndPosition(&(pMe->OutBuf));

   /* This subtraction can't go negative because the UsefulOutBuf
    * always only grows and never shrinks. UsefulOutBut itself also
    * has defenses such that it won't write where it should not even
    * if given incorrect input lengths.
    */
   const size_t uBstrLen = uEndPosition - uInsertPosition;

   /* Actually insert */
   QCBOREncode_Private_InsertCBORHead(pMe, CBOR_MAJOR_TYPE_BYTE_STRING, uBstrLen);

   if(pWrappedCBOR) {
      /* Return pointer and length to the enclosed encoded CBOR. The
       * intended use is for it to be hashed (e.g., SHA-256) in a COSE
       * implementation.  This must be used right away, as the pointer
       * and length go invalid on any subsequent calls to this
       * function because there might be calls to
       * InsertEncodedTypeAndNumber() that slides data to the right.
       */
      size_t uStartOfNew = uInsertPosition;
      if(!bIncludeCBORHead) {
         /* Skip over the CBOR head to just get the inserted bstr */
         const size_t uNewEndPosition = UsefulOutBuf_GetEndPosition(&(pMe->OutBuf));
         uStartOfNew += uNewEndPosition - uEndPosition;
      }
      const UsefulBufC PartialResult = UsefulOutBuf_OutUBuf(&(pMe->OutBuf));
      *pWrappedCBOR = UsefulBuf_Tail(PartialResult, uStartOfNew);
   }
}


/*
 * Public function for canceling a bstr wrap. See qcbor/qcbor_encode.h
 */
void
QCBOREncode_CancelBstrWrap(QCBOREncodeContext *pMe)
{
   if(QCBOREncode_Private_CheckDecreaseNesting(pMe, CBOR_MAJOR_TYPE_BYTE_STRING)) {
      return;
   }

#ifndef QCBOR_DISABLE_ENCODE_USAGE_GUARDS
   const size_t uCurrent = UsefulOutBuf_GetEndPosition(&(pMe->OutBuf));
   if(pMe->nesting.pCurrentNesting->uStart != uCurrent) {
      pMe->uError = QCBOR_ERR_CANNOT_CANCEL;
      return;
   }
   /* QCBOREncode_CancelBstrWrap() can't correctly undo
    * QCBOREncode_BstrWrapInMap() or QCBOREncode_BstrWrapInMapN(). It
    * can't undo the labels they add. It also doesn't catch the error
    * of using it this way.  QCBOREncode_CancelBstrWrap() is used
    * infrequently and the the result is incorrect CBOR, not a
    * security hole, so no extra code or state is added to handle this
    * condition.
    */
#endif /* QCBOR_DISABLE_ENCODE_USAGE_GUARDS */

   Nesting_Decrease(&(pMe->nesting));
   Nesting_Decrement(&(pMe->nesting));
}


/*
 * Public function for opening a byte string. See qcbor/qcbor_encode.h
 */
void
QCBOREncode_OpenBytes(QCBOREncodeContext *pMe, UsefulBuf *pPlace)
{
   *pPlace = UsefulOutBuf_GetOutPlace(&(pMe->OutBuf));
#ifndef QCBOR_DISABLE_ENCODE_USAGE_GUARDS
   uint8_t uMajorType = Nesting_GetMajorType(&(pMe->nesting));
   if(uMajorType == CBOR_MAJOR_NONE_TYPE_OPEN_BSTR) {
      /* It's OK to nest a byte string in any type but
       * another open byte string. */
      pMe->uError = QCBOR_ERR_OPEN_BYTE_STRING;
      return;
   }
#endif /* QCBOR_DISABLE_ENCODE_USAGE_GUARDS */

   QCBOREncode_Private_OpenMapOrArray(pMe, CBOR_MAJOR_NONE_TYPE_OPEN_BSTR);
}


/*
 * Public function for closing a byte string. See qcbor/qcbor_encode.h
 */
void
QCBOREncode_CloseBytes(QCBOREncodeContext *pMe, const size_t uAmount)
{
   UsefulOutBuf_Advance(&(pMe->OutBuf), uAmount);
   if(UsefulOutBuf_GetError(&(pMe->OutBuf))) {
      /* Advance too far. Normal off-end error handling in effect here. */
      return;
   }

   QCBOREncode_Private_InsertCBORHead(pMe, CBOR_MAJOR_NONE_TYPE_OPEN_BSTR, uAmount);
}


/**
 * @brief Semi-private method to close a map, array with indefinite length
 *
 * @param[in] pMe           The context to add to.
 * @param[in] uMajorType     The major CBOR type to close.
 *
 * Call QCBOREncode_CloseArrayIndefiniteLength() or
 * QCBOREncode_CloseMapIndefiniteLength() instead of this.
 */
void
QCBOREncode_Private_CloseMapOrArrayIndefiniteLength(QCBOREncodeContext *pMe,
                                                    const uint8_t       uMajorType)
{
   if(QCBOREncode_Private_CheckDecreaseNesting(pMe, uMajorType)) {
      return;
   }

   /* Append the break marker (0xff for both arrays and maps) */
   QCBOREncode_Private_AppendCBORHead(pMe, CBOR_MAJOR_NONE_TYPE_SIMPLE_BREAK, CBOR_SIMPLE_BREAK, 0);
   Nesting_Decrease(&(pMe->nesting));
}


/*
 * Public function to finish and get the encoded result. See qcbor/qcbor_encode.h
 */
QCBORError
QCBOREncode_Finish(QCBOREncodeContext *pMe, UsefulBufC *pEncodedCBOR)
{
   QCBORError uReturn = QCBOREncode_GetErrorState(pMe);

   if(uReturn != QCBOR_SUCCESS) {
      goto Done;
   }

#ifndef QCBOR_DISABLE_ENCODE_USAGE_GUARDS
   if(Nesting_IsInNest(&(pMe->nesting))) {
      uReturn = QCBOR_ERR_ARRAY_OR_MAP_STILL_OPEN;
      goto Done;
   }
#endif /* QCBOR_DISABLE_ENCODE_USAGE_GUARDS */

   *pEncodedCBOR = UsefulOutBuf_OutUBuf(&(pMe->OutBuf));

Done:
   return uReturn;
}


/*
 * Public functions to get size of the encoded result. See qcbor/qcbor_encode.h
 */
QCBORError
QCBOREncode_FinishGetSize(QCBOREncodeContext *pMe, size_t *puEncodedLen)
{
   UsefulBufC Enc;

   QCBORError nReturn = QCBOREncode_Finish(pMe, &Enc);

   if(nReturn == QCBOR_SUCCESS) {
      *puEncodedLen = Enc.len;
   }

   return nReturn;
}<|MERGE_RESOLUTION|>--- conflicted
+++ resolved
@@ -847,8 +847,6 @@
    bool                 bNoNaNPayload;
    struct IEEE754_ToInt IntResult;
 
-<<<<<<< HEAD
-=======
 #ifndef QCBOR_DISABLE_ENCODE_USAGE_GUARDS
    if(IEEE754_IsNotStandardDoubleNaN(dNum) && !(pMe->uAllow & QCBOR_ENCODE_ALLOW_NAN_PAYLOAD)) {
       pMe->uError = QCBOR_ERR_NOT_ALLOWED;
@@ -856,7 +854,6 @@
    }
 #endif /* ! QCBOR_DISABLE_ENCODE_USAGE_GUARDS */
 
->>>>>>> 8e5f42d3
    if(pMe->uMode == QCBOR_ENCODE_MODE_DCBOR) {
       IntResult = IEEE754_DoubleToInt(dNum);
       switch(IntResult.type) {
@@ -917,7 +914,14 @@
    IEEE754_union        FloatResult;
    bool                 bNoNaNPayload;
    struct IEEE754_ToInt IntResult;
-<<<<<<< HEAD
+
+#ifndef QCBOR_DISABLE_ENCODE_USAGE_GUARDS
+   if(IEEE754_IsNotStandardSingleNaN(fNum) && !(pMe->uAllow & QCBOR_ENCODE_ALLOW_NAN_PAYLOAD)) {
+      pMe->uError = QCBOR_ERR_NOT_ALLOWED;
+      return;
+   }
+#endif /* ! QCBOR_DISABLE_ENCODE_USAGE_GUARDS */
+
 
    if(pMe->uMode == QCBOR_ENCODE_MODE_DCBOR) {
       IntResult = IEEE754_SingleToInt(fNum);
@@ -939,37 +943,6 @@
       bNoNaNPayload = false;
    }
 
-=======
-
-#ifndef QCBOR_DISABLE_ENCODE_USAGE_GUARDS
-   if(IEEE754_IsNotStandardSingleNaN(fNum) && !(pMe->uAllow & QCBOR_ENCODE_ALLOW_NAN_PAYLOAD)) {
-      pMe->uError = QCBOR_ERR_NOT_ALLOWED;
-      return;
-   }
-#endif /* ! QCBOR_DISABLE_ENCODE_USAGE_GUARDS */
-
-
-   if(pMe->uMode == QCBOR_ENCODE_MODE_DCBOR) {
-      IntResult = IEEE754_SingleToInt(fNum);
-      switch(IntResult.type) {
-         case IEEE754_ToInt_IS_INT:
-            QCBOREncode_AddInt64(pMe, IntResult.integer.is_signed);
-            return;
-         case IEEE754_ToInt_IS_UINT:
-            QCBOREncode_AddUInt64(pMe, IntResult.integer.un_signed);
-            return;
-         case IEEE754_To_int_NaN:
-            fNum = NAN;
-            bNoNaNPayload = true;
-            break;
-         case IEEE754_ToInt_NO_CONVERSION:
-            bNoNaNPayload = true;
-      }
-   } else  {
-      bNoNaNPayload = false;
-   }
-
->>>>>>> 8e5f42d3
    FloatResult = IEEE754_SingleToHalf(fNum, bNoNaNPayload);
 
    QCBOREncode_Private_AddType7(pMe, (uint8_t)FloatResult.uSize, FloatResult.uValue);
