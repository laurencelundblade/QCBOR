--- conflicted
+++ resolved
@@ -42,12 +42,9 @@
 
  when               who             what, where, why
  --------           ----            ---------------------------------------------------
-<<<<<<< HEAD
  6/xx/19            llundblade      Add support for decimal fractions and bigfloats.
-=======
  8/7/19             llundblade      Prevent encoding simple type reserved values 24..31
  7/25/19            janjongboom     Add indefinite length encoding for maps and arrays
->>>>>>> 61209746
  4/6/19             llundblade      Wrapped bstr returned now includes the wrapping bstr
  12/30/18           llundblade      Small efficient clever encode of type & argument.
  11/29/18           llundblade      Rework to simpler handling of tags and labels.
