--- conflicted
+++ resolved
@@ -579,30 +579,15 @@
 }
 
 
-<<<<<<< HEAD
-=======
 /*
  * Public functions for adding negative integers. See qcbor/qcbor_encode.h
  */
 void
 QCBOREncode_AddNegativeUInt64(QCBOREncodeContext *pMe, const uint64_t uValue)
 {
-#ifndef QCBOR_DISABLE_ENCODE_USAGE_GUARDS
-   if(pMe->uMode >= QCBOR_ENCODE_MODE_DCBOR) {
-      /* Never allowed in dCBOR */
-      pMe->uError = QCBOR_ERR_NOT_PREFERRED;
-      return;
-   }
-
-   if(!(pMe->uAllow & QCBOR_ENCODE_ALLOW_65_BIG_NEG)) {
-      pMe->uError = QCBOR_ERR_NOT_ALLOWED;
-      return;
-   }
-#endif /* QCBOR_DISABLE_ENCODE_USAGE_GUARDS */
-
+   // TODO: are there things to restrict here for dCBOR?
    QCBOREncode_Private_AppendCBORHead(pMe, CBOR_MAJOR_TYPE_NEGATIVE_INT, uValue, 0);
 }
->>>>>>> 9b2ae8ae
 
 
 /*
@@ -628,18 +613,6 @@
       uMajorType = CBOR_MAJOR_TYPE_POSITIVE_INT;
    }
    QCBOREncode_Private_AppendCBORHead(pMe, uMajorType, uValue, 0);
-}
-
-
-/*
- * Public functions for adding negative integers. See qcbor/qcbor_encode.h
- */
-void
-QCBOREncode_AddNegativeUInt64(QCBOREncodeContext *pMe, const uint64_t uValue)
-{
-   QCBOREncode_Private_AppendCBORHead(pMe, CBOR_MAJOR_TYPE_NEGATIVE_INT, uValue, 0);
-
-   QCBOREncode_Private_IncrementMapOrArrayCount(pMe);
 }
 
 
@@ -909,7 +882,6 @@
       }
       BS = Next;
    }
-   QCBOREncode_Private_IncrementMapOrArrayCount(pMe);
 }
 
 
