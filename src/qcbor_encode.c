--- conflicted
+++ resolved
@@ -129,6 +129,7 @@
    return pNesting->pCurrentNesting->uStart;
 }
 
+#ifndef QCBOR_DISABLE_ENCODE_USAGE_GUARDS
 inline static uint8_t Nesting_GetMajorType(QCBORTrackNesting *pNesting)
 {
    return pNesting->pCurrentNesting->uMajorType;
@@ -138,6 +139,7 @@
 {
    return pNesting->pCurrentNesting == &pNesting->pArrays[0] ? false : true;
 }
+#endif /* QCBOR_DISABLE_ENCODE_USAGE_GUARDS */
 
 
 
@@ -327,31 +329,6 @@
    // The 5 bits in the initial byte that are not the major type
    int nAdditionalInfo;
 
-<<<<<<< HEAD
-   if(uMajorType > 10) {
-      uMajorType = uMajorType & 0x07;
-      nAdditionalInfo = 31;
-   } else
-/*
-#ifndef QCBOR_DISABLE_ENCODE_USAGE_GUARDSX
-   if (uMajorType == CBOR_MAJOR_NONE_TYPE_ARRAY_INDEFINITE_LEN) {
-      uMajorType = CBOR_MAJOR_TYPE_ARRAY;
-      nAdditionalInfo = LEN_IS_INDEFINITE;
-   } else if (uMajorType == CBOR_MAJOR_NONE_TYPE_MAP_INDEFINITE_LEN) {
-      uMajorType = CBOR_MAJOR_TYPE_MAP;
-      nAdditionalInfo = LEN_IS_INDEFINITE;
-   } else
-#endif
- */
-   if (uArgument < CBOR_TWENTY_FOUR && uMinLen == 0) {
-      // Simple case where argument is < 24
-      nAdditionalInfo = (int)uArgument;
-#ifndef QCBOR_DISABLE_ENCODE_USAGE_GUARDS
-   } else if (uMajorType == CBOR_MAJOR_TYPE_SIMPLE && uArgument == CBOR_SIMPLE_BREAK) {
-      // Break statement can be encoded in single byte too (0xff)
-      nAdditionalInfo = 31;
-#endif
-=======
    if(uMajorType > QCBOR_INDEFINITE_LEN_TYPE_MODIFIER) {
       // Special case for start & end of indefinite length
       uMajorType  = uMajorType - QCBOR_INDEFINITE_LEN_TYPE_MODIFIER;
@@ -365,7 +342,6 @@
    } else if (uArgument < CBOR_TWENTY_FOUR && uMinLen == 0) {
       // Simple case where argument is < 24
       nAdditionalInfo = (int)uArgument;
->>>>>>> 8c858ab8
    } else  {
       /*
        Encode argument in 1,2,4 or 8 bytes. Outer loop
@@ -479,8 +455,9 @@
       }
    }
 #endif /* QCBOR_DISABLE_ENCODE_USAGE_GUARDS */
+
    // A stack buffer large enough for a CBOR head
-   UsefulBuf_MAKE_STACK_UB (pBufferForEncodedHead,QCBOR_HEAD_BUFFER_SIZE);
+   UsefulBuf_MAKE_STACK_UB(pBufferForEncodedHead, QCBOR_HEAD_BUFFER_SIZE);
 
    UsefulBufC EncodedHead = QCBOREncode_EncodeHead(pBufferForEncodedHead,
                                                    uMajorType,
@@ -513,7 +490,7 @@
       me->uError = Nesting_Increment(&(me->nesting));
    }
 #else
-      Nesting_Increment(&(me->nesting));
+   (void)Nesting_Increment(&(me->nesting));
 #endif /* QCBOR_DISABLE_ENCODE_USAGE_GUARDS */
 }
 
@@ -541,9 +518,8 @@
       me->uError = Nesting_Increment(&(me->nesting));
    }
 #else
-      Nesting_Increment(&(me->nesting));
+   (void)Nesting_Increment(&(me->nesting));
 #endif /* QCBOR_DISABLE_ENCODE_USAGE_GUARDS */
-
 }
 
 
@@ -589,7 +565,7 @@
       me->uError = Nesting_Increment(&(me->nesting));
    }
 #else
-   Nesting_Increment(&(me->nesting));
+   (void)Nesting_Increment(&(me->nesting));
 #endif /* QCBOR_DISABLE_ENCODE_USAGE_GUARDS */
 }
 
@@ -628,7 +604,7 @@
       me->uError = Nesting_Increment(&(me->nesting));
    }
 #else
-   Nesting_Increment(&(me->nesting));
+   (void)Nesting_Increment(&(me->nesting));
 #endif /* QCBOR_DISABLE_ENCODE_USAGE_GUARDS */
 }
 
@@ -845,15 +821,7 @@
          return;
       } else if(Nesting_GetMajorType(&(me->nesting)) != uMajorType) {
          me->uError = QCBOR_ERR_CLOSE_MISMATCH;
-<<<<<<< HEAD
          return;
-=======
-      } else {
-         // Append the break marker (0xff for both arrays and maps)
-         AppendCBORHead(me, CBOR_MAJOR_NONE_TYPE_SIMPLE_BREAK, CBOR_SIMPLE_BREAK, 0);
-
-         Nesting_Decrease(&(me->nesting));
->>>>>>> 8c858ab8
       }
    }
 #else
@@ -861,7 +829,7 @@
 #endif
 
    // Append the break marker (0xff for both arrays and maps)
-   AppendCBORHead(me, CBOR_MAJOR_TYPE_SIMPLE, CBOR_SIMPLE_BREAK, 0);
+   AppendCBORHead(me, CBOR_MAJOR_NONE_TYPE_SIMPLE_BREAK, CBOR_SIMPLE_BREAK, 0);
    Nesting_Decrease(&(me->nesting));
 }
 
