/*==============================================================================
 Copyright (c) 2016-2018, The Linux Foundation.
 Copyright (c) 2018-2024, Laurence Lundblade.
 Copyright (c) 2021, Arm Limited.
 All rights reserved.

Redistribution and use in source and binary forms, with or without
modification, are permitted provided that the following conditions are
met:
    * Redistributions of source code must retain the above copyright
      notice, this list of conditions and the following disclaimer.
    * Redistributions in binary form must reproduce the above
      copyright notice, this list of conditions and the following
      disclaimer in the documentation and/or other materials provided
      with the distribution.
    * Neither the name of The Linux Foundation nor the names of its
      contributors, nor the name "Laurence Lundblade" may be used to
      endorse or promote products derived from this software without
      specific prior written permission.

THIS SOFTWARE IS PROVIDED "AS IS" AND ANY EXPRESS OR IMPLIED
WARRANTIES, INCLUDING, BUT NOT LIMITED TO, THE IMPLIED WARRANTIES OF
MERCHANTABILITY, FITNESS FOR A PARTICULAR PURPOSE AND NON-INFRINGEMENT
ARE DISCLAIMED.  IN NO EVENT SHALL THE COPYRIGHT OWNER OR CONTRIBUTORS
BE LIABLE FOR ANY DIRECT, INDIRECT, INCIDENTAL, SPECIAL, EXEMPLARY, OR
CONSEQUENTIAL DAMAGES (INCLUDING, BUT NOT LIMITED TO, PROCUREMENT OF
SUBSTITUTE GOODS OR SERVICES; LOSS OF USE, DATA, OR PROFITS; OR
BUSINESS INTERRUPTION) HOWEVER CAUSED AND ON ANY THEORY OF LIABILITY,
WHETHER IN CONTRACT, STRICT LIABILITY, OR TORT (INCLUDING NEGLIGENCE
OR OTHERWISE) ARISING IN ANY WAY OUT OF THE USE OF THIS SOFTWARE, EVEN
IF ADVISED OF THE POSSIBILITY OF SUCH DAMAGE.
 =============================================================================*/


#include "qcbor/qcbor_decode.h"
#include "qcbor/qcbor_spiffy_decode.h"
#include "qcbor/qcbor_tag_decode.h"
#include "ieee754.h" /* Does not use math.h */

#ifndef QCBOR_DISABLE_FLOAT_HW_USE

#include <math.h> /* For isnan(), llround(), llroudf(), round(), roundf(),
                   * pow(), exp2()
                   */
#include <fenv.h> /* feclearexcept(), fetestexcept() */

#endif /* QCBOR_DISABLE_FLOAT_HW_USE */


#if (defined(__GNUC__) && !defined(__clang__))
/*
 * This is how the -Wmaybe-uninitialized compiler warning is
 * handled. It can’t be ignored because some version of gcc enable it
 * with -Wall which is a common and useful gcc warning option. It also
 * can’t be ignored because it is the goal of QCBOR to compile clean
 * out of the box in all environments.
 *
 * The big problem with -Wmaybe-uninitialized is that it generates
 * false positives. It complains things are uninitialized when they
 * are not. This is because it is not a thorough static analyzer. This
 * is why “maybe” is in its name. The problem is it is just not
 * thorough enough to understand all the code (and someone saw fit to
 * put it in gcc and worse to enable it with -Wall).
 *
 * One solution would be to change the code so -Wmaybe-uninitialized
 * doesn’t get confused, for example adding an unnecessary extra
 * initialization to zero. (If variables were truly uninitialized, the
 * correct path is to understand the code thoroughly and set them to
 * the correct value at the correct time; in essence this is already
 * done; -Wmaybe-uninitialized just can’t tell). This path is not
 * taken because it makes the code bigger and is kind of the tail
 * wagging the dog.
 *
 * The solution here is to just use a pragma to disable it for the
 * whole file. Disabling it for each line makes the code fairly ugly
 * requiring #pragma to push, pop and ignore. Another reason is the
 * warnings issues vary by version of gcc and which optimization
 * optimizations are selected. Another reason is that compilers other
 * than gcc don’t have -Wmaybe-uninitialized.
 *
 * One may ask how to be sure these warnings are false positives and
 * not real issues. 1) The code has been read carefully to check. 2)
 * Testing is pretty thorough. 3) This code has been run through
 * thorough high-quality static analyzers.
 *
 * In particularly, most of the warnings are about
 * Item.Item->uDataType being uninitialized. QCBORDecode_GetNext()
 * *always* sets this value and test case confirm
 * this. -Wmaybe-uninitialized just can't tell.
 *
 * https://stackoverflow.com/questions/5080848/disable-gcc-may-be-used-uninitialized-on-a-particular-variable
 */
#pragma GCC diagnostic ignored "-Wmaybe-uninitialized"
#endif


static bool
QCBORItem_IsMapOrArray(const QCBORItem Item)
{
   const uint8_t uDataType = Item.uDataType;
   return uDataType == QCBOR_TYPE_MAP ||
#ifndef QCBOR_DISABLE_NON_INTEGER_LABELS
          uDataType == QCBOR_TYPE_MAP_AS_ARRAY ||
#endif /* ! QCBOR_DISABLE_NON_INTEGER_LABELS */
          uDataType == QCBOR_TYPE_ARRAY;
}

static bool
QCBORItem_IsEmptyDefiniteLengthMapOrArray(const QCBORItem Item)
{
   if(!QCBORItem_IsMapOrArray(Item)){
      return false;
   }

   if(Item.val.uCount != 0) {
      return false;
   }
   return true;
}

static bool
QCBORItem_IsIndefiniteLengthMapOrArray(const QCBORItem Item)
{
#ifndef QCBOR_DISABLE_INDEFINITE_LENGTH_ARRAYS
   if(!QCBORItem_IsMapOrArray(Item)){
      return false;
   }

   if(Item.val.uCount != QCBOR_COUNT_INDICATES_INDEFINITE_LENGTH) {
      return false;
   }
   return true;
#else /* QCBOR_DISABLE_INDEFINITE_LENGTH_ARRAYS */
   (void)Item;
   return false;
#endif /* QCBOR_DISABLE_INDEFINITE_LENGTH_ARRAYS */
}

/* Return true if the labels in Item1 and Item2 are the same.
   Works only for integer and string labels. Returns false
   for any other type. */
static bool
QCBORItem_MatchLabel(const QCBORItem Item1, const QCBORItem Item2)
{
   if(Item1.uLabelType == QCBOR_TYPE_INT64) {
      if(Item2.uLabelType == QCBOR_TYPE_INT64 && Item1.label.int64 == Item2.label.int64) {
         return true;
      }
#ifndef QCBOR_DISABLE_NON_INTEGER_LABELS
   } else if(Item1.uLabelType == QCBOR_TYPE_TEXT_STRING) {
      if(Item2.uLabelType == QCBOR_TYPE_TEXT_STRING && !UsefulBuf_Compare(Item1.label.string, Item2.label.string)) {
         return true;
      }
   } else if(Item1.uLabelType == QCBOR_TYPE_BYTE_STRING) {
      if(Item2.uLabelType == QCBOR_TYPE_BYTE_STRING && !UsefulBuf_Compare(Item1.label.string, Item2.label.string)) {
         return true;
      }
   } else if(Item1.uLabelType == QCBOR_TYPE_UINT64) {
      if(Item2.uLabelType == QCBOR_TYPE_UINT64 && Item1.label.uint64 == Item2.label.uint64) {
         return true;
      }
#endif /* ! QCBOR_DISABLE_NON_INTEGER_LABELS */
   }

   /* Other label types are never matched */
   return false;
}


/*
 Returns true if Item1 and Item2 are the same type
 or if either are of QCBOR_TYPE_ANY.
 */
static bool
QCBORItem_MatchType(const QCBORItem Item1, const QCBORItem Item2)
{
   if(Item1.uDataType == Item2.uDataType) {
      return true;
   } else if(Item1.uDataType == QCBOR_TYPE_ANY) {
      return true;
   } else if(Item2.uDataType == QCBOR_TYPE_ANY) {
      return true;
   }
   return false;
}


/*===========================================================================
   DecodeNesting -- Tracking array/map/sequence/bstr-wrapped nesting
  ===========================================================================*/

/*
 * See comments about and typedef of QCBORDecodeNesting in qcbor_private.h,
 * the data structure all these functions work on.
 */


static uint8_t
DecodeNesting_GetCurrentLevel(const QCBORDecodeNesting *pNesting)
{
   const ptrdiff_t nLevel = pNesting->pCurrent - &(pNesting->pLevels[0]);
   /* Limit in DecodeNesting_Descend against more than
    * QCBOR_MAX_ARRAY_NESTING gaurantees cast is safe
    */
   return (uint8_t)nLevel;
}


static uint8_t
DecodeNesting_GetBoundedModeLevel(const QCBORDecodeNesting *pNesting)
{
   const ptrdiff_t nLevel = pNesting->pCurrentBounded - &(pNesting->pLevels[0]);
   /* Limit in DecodeNesting_Descend against more than
    * QCBOR_MAX_ARRAY_NESTING gaurantees cast is safe
    */
   return (uint8_t)nLevel;
}


static uint32_t
DecodeNesting_GetMapOrArrayStart(const QCBORDecodeNesting *pNesting)
{
   return pNesting->pCurrentBounded->u.ma.uStartOffset;
}


static bool
DecodeNesting_IsBoundedEmpty(const QCBORDecodeNesting *pNesting)
{
   if(pNesting->pCurrentBounded->u.ma.uCountCursor == QCBOR_COUNT_INDICATES_ZERO_LENGTH) {
      return true;
   } else {
      return false;
   }
}


static bool
DecodeNesting_IsCurrentAtTop(const QCBORDecodeNesting *pNesting)
{
   if(pNesting->pCurrent == &(pNesting->pLevels[0])) {
      return true;
   } else {
      return false;
   }
}


static bool
DecodeNesting_IsCurrentDefiniteLength(const QCBORDecodeNesting *pNesting)
{
   if(pNesting->pCurrent->uLevelType == QCBOR_TYPE_BYTE_STRING) {
      /* Not a map or array */
      return false;
   }

#ifndef QCBOR_DISABLE_INDEFINITE_LENGTH_ARRAYS
   if(pNesting->pCurrent->u.ma.uCountTotal == QCBOR_COUNT_INDICATES_INDEFINITE_LENGTH) {
      /* Is indefinite */
      return false;
   }

#endif /* QCBOR_DISABLE_INDEFINITE_LENGTH_ARRAYS */

   /* All checks passed; is a definte length map or array */
   return true;
}

static bool
DecodeNesting_IsCurrentBstrWrapped(const QCBORDecodeNesting *pNesting)
{
   if(pNesting->pCurrent->uLevelType == QCBOR_TYPE_BYTE_STRING) {
      /* is a byte string */
      return true;
   }
   return false;
}


static bool
DecodeNesting_IsCurrentBounded(const QCBORDecodeNesting *pNesting)
{
   if(pNesting->pCurrent->uLevelType == QCBOR_TYPE_BYTE_STRING) {
      return true;
   }
   if(pNesting->pCurrent->u.ma.uStartOffset != QCBOR_NON_BOUNDED_OFFSET) {
      return true;
   }
   return false;
}


static void
DecodeNesting_SetMapOrArrayBoundedMode(QCBORDecodeNesting *pNesting, bool bIsEmpty, size_t uStart)
{
   /* Should be only called on maps and arrays */
   /*
    * DecodeNesting_EnterBoundedMode() checks to be sure uStart is not
    * larger than DecodeNesting_EnterBoundedMode which keeps it less than
    * uin32_t so the cast is safe.
    */
   pNesting->pCurrent->u.ma.uStartOffset = (uint32_t)uStart;

   if(bIsEmpty) {
      pNesting->pCurrent->u.ma.uCountCursor = QCBOR_COUNT_INDICATES_ZERO_LENGTH;
   }
}


static void
DecodeNesting_ClearBoundedMode(QCBORDecodeNesting *pNesting)
{
   pNesting->pCurrent->u.ma.uStartOffset = QCBOR_NON_BOUNDED_OFFSET;
}


static bool
DecodeNesting_IsAtEndOfBoundedLevel(const QCBORDecodeNesting *pNesting)
{
   if(pNesting->pCurrentBounded == NULL) {
      /* No bounded map or array set up */
      return false;
   }
   if(pNesting->pCurrent->uLevelType == QCBOR_TYPE_BYTE_STRING) {
      /* Not a map or array; end of those is by byte count */
      return false;
   }
   if(!DecodeNesting_IsCurrentBounded(pNesting)) {
      /* In a traveral at a level deeper than the bounded level */
      return false;
   }
   /* Works for both definite- and indefinitelength maps/arrays */
   if(pNesting->pCurrentBounded->u.ma.uCountCursor != 0 &&
      pNesting->pCurrentBounded->u.ma.uCountCursor != QCBOR_COUNT_INDICATES_ZERO_LENGTH) {
      /* Count is not zero, still unconsumed item */
      return false;
   }
   /* All checks passed, got to the end of an array or map*/
   return true;
}


static bool
DecodeNesting_IsEndOfDefiniteLengthMapOrArray(const QCBORDecodeNesting *pNesting)
{
   /* Must only be called on map / array */
   if(pNesting->pCurrent->u.ma.uCountCursor == 0) {
      return true;
   } else {
      return false;
   }
}


static bool
DecodeNesting_IsCurrentTypeMap(const QCBORDecodeNesting *pNesting)
{
   if(pNesting->pCurrent->uLevelType == CBOR_MAJOR_TYPE_MAP) {
      return true;
   } else {
      return false;
   }
}


static bool
DecodeNesting_IsBoundedType(const QCBORDecodeNesting *pNesting, uint8_t uType)
{
   if(pNesting->pCurrentBounded == NULL) {
      return false;
   }

   uint8_t uItemDataType = pNesting->pCurrentBounded->uLevelType;
#ifndef QCBOR_DISABLE_NON_INTEGER_LABELS
   if(uItemDataType == QCBOR_TYPE_MAP_AS_ARRAY) {
      uItemDataType = QCBOR_TYPE_ARRAY;
   }
#endif /* ! QCBOR_DISABLE_NON_INTEGER_LABELS */

   if(uItemDataType != uType) {
      return false;
   }

   return true;
}


static void
DecodeNesting_DecrementDefiniteLengthMapOrArrayCount(QCBORDecodeNesting *pNesting)
{
   /* Only call on a definite-length array / map */
   pNesting->pCurrent->u.ma.uCountCursor--;
}


static void
DecodeNesting_ReverseDecrement(QCBORDecodeNesting *pNesting)
{
   /* Only call on a definite-length array / map */
   pNesting->pCurrent->u.ma.uCountCursor++;
}


static void
DecodeNesting_Ascend(QCBORDecodeNesting *pNesting)
{
   pNesting->pCurrent--;
}


static QCBORError
DecodeNesting_Descend(QCBORDecodeNesting *pNesting, uint8_t uType)
{
   /* Error out if nesting is too deep */
   if(pNesting->pCurrent >= &(pNesting->pLevels[QCBOR_MAX_ARRAY_NESTING])) {
      return QCBOR_ERR_ARRAY_DECODE_NESTING_TOO_DEEP;
   }

   /* The actual descend */
   pNesting->pCurrent++;

   pNesting->pCurrent->uLevelType = uType;

   return QCBOR_SUCCESS;
}


static QCBORError
DecodeNesting_EnterBoundedMapOrArray(QCBORDecodeNesting *pNesting,
                                     bool                bIsEmpty,
                                     size_t              uOffset)
{
   /*
    * Should only be called on map/array.
    *
    * Have descended into this before this is called. The job here is
    * just to mark it in bounded mode.
    *
    * Check against QCBOR_MAX_DECODE_INPUT_SIZE make sure that
    * uOffset doesn't collide with QCBOR_NON_BOUNDED_OFFSET.
    *
    * Cast of uOffset to uint32_t for cases where SIZE_MAX < UINT32_MAX.
    */
   if((uint32_t)uOffset >= QCBOR_MAX_DECODE_INPUT_SIZE) {
      return QCBOR_ERR_INPUT_TOO_LARGE;
   }

   pNesting->pCurrentBounded = pNesting->pCurrent;

   DecodeNesting_SetMapOrArrayBoundedMode(pNesting, bIsEmpty, uOffset);

   return QCBOR_SUCCESS;
}


static QCBORError
DecodeNesting_DescendMapOrArray(QCBORDecodeNesting *pNesting,
                                const uint8_t       uQCBORType,
                                const uint16_t      uCount)
{
   QCBORError uError = QCBOR_SUCCESS;

   if(uCount == 0) {
      /* Nothing to do for empty definite-length arrays. They are just are
       * effectively the same as an item that is not a map or array.
       */
      goto Done;
      /* Empty indefinite-length maps and arrays are handled elsewhere */
   }

   /* Rely on check in QCBOR_Private_DecodeArrayOrMap() for definite-length
    * arrays and maps that are too long */

   uError = DecodeNesting_Descend(pNesting, uQCBORType);
   if(uError != QCBOR_SUCCESS) {
      goto Done;
   }

   pNesting->pCurrent->u.ma.uCountCursor = uCount;
   pNesting->pCurrent->u.ma.uCountTotal  = uCount;

   DecodeNesting_ClearBoundedMode(pNesting);

Done:
   return uError;;
}


static void
DecodeNesting_LevelUpCurrent(QCBORDecodeNesting *pNesting)
{
   pNesting->pCurrent = pNesting->pCurrentBounded - 1;
}


static void
DecodeNesting_LevelUpBounded(QCBORDecodeNesting *pNesting)
{
   while(pNesting->pCurrentBounded != &(pNesting->pLevels[0])) {
      pNesting->pCurrentBounded--;
      if(DecodeNesting_IsCurrentBounded(pNesting)) {
         break;
      }
   }
}


static void
DecodeNesting_SetCurrentToBoundedLevel(QCBORDecodeNesting *pNesting)
{
   pNesting->pCurrent = pNesting->pCurrentBounded;
}


static QCBORError
DecodeNesting_DescendIntoBstrWrapped(QCBORDecodeNesting *pNesting,
                                     uint32_t            uEndOffset,
                                     uint32_t            uStartOffset)
{
   QCBORError uError;

   uError = DecodeNesting_Descend(pNesting, QCBOR_TYPE_BYTE_STRING);
   if(uError != QCBOR_SUCCESS) {
      goto Done;
   }

   /* Fill in the new byte string level */
   pNesting->pCurrent->u.bs.uSavedEndOffset  = uEndOffset;
   pNesting->pCurrent->u.bs.uBstrStartOffset = uStartOffset;

   /* Bstr wrapped levels are always bounded */
   pNesting->pCurrentBounded = pNesting->pCurrent;

Done:
   return uError;;
}


static void
DecodeNesting_ZeroMapOrArrayCount(QCBORDecodeNesting *pNesting)
{
   pNesting->pCurrent->u.ma.uCountCursor = 0;
}


static void
DecodeNesting_ResetMapOrArrayCount(QCBORDecodeNesting *pNesting)
{
   if(pNesting->pCurrent->u.ma.uCountCursor != QCBOR_COUNT_INDICATES_ZERO_LENGTH) {
      pNesting->pCurrentBounded->u.ma.uCountCursor = pNesting->pCurrentBounded->u.ma.uCountTotal;
   }
}


static void
DecodeNesting_Init(QCBORDecodeNesting *pNesting)
{
   /* Assumes that *pNesting has been zero'd before this call. */
   pNesting->pLevels[0].uLevelType = QCBOR_TYPE_BYTE_STRING;
   pNesting->pCurrent = &(pNesting->pLevels[0]);
}


static void
DecodeNesting_PrepareForMapSearch(QCBORDecodeNesting *pNesting,
                                  QCBORDecodeNesting *pSave)
{
   *pSave = *pNesting;
}


static void
DecodeNesting_RestoreFromMapSearch(QCBORDecodeNesting *pNesting,
                                   const QCBORDecodeNesting *pSave)
{
   *pNesting = *pSave;
}


static uint32_t
DecodeNesting_GetPreviousBoundedEnd(const QCBORDecodeNesting *pMe)
{
   return pMe->pCurrentBounded->u.bs.uSavedEndOffset;
}




#ifndef QCBOR_DISABLE_INDEFINITE_LENGTH_STRINGS
/*===========================================================================
   QCBORStringAllocate -- STRING ALLOCATOR INVOCATION

   The following four functions are pretty wrappers for invocation of
   the string allocator supplied by the caller.

  ===========================================================================*/

static void
StringAllocator_Free(const QCBORInternalAllocator *pMe, const void *pMem)
{
   /* This cast to uintptr_t suppresses the "-Wcast-qual" warnings.
    * This is the one place where the const needs to be cast away so const can
    * be use in the rest of the code.
    */
   (pMe->pfAllocator)(pMe->pAllocateCxt, (void *)(uintptr_t)pMem, 0);
}

// StringAllocator_Reallocate called with pMem NULL is
// equal to StringAllocator_Allocate()
static UsefulBuf
StringAllocator_Reallocate(const QCBORInternalAllocator *pMe,
                           const void *pMem,
                           size_t uSize)
{
   /* See comment in StringAllocator_Free() */
   return (pMe->pfAllocator)(pMe->pAllocateCxt, (void *)(uintptr_t)pMem, uSize);
}

static UsefulBuf
StringAllocator_Allocate(const QCBORInternalAllocator *pMe, size_t uSize)
{
   return (pMe->pfAllocator)(pMe->pAllocateCxt, NULL, uSize);
}

static void
StringAllocator_Destruct(const QCBORInternalAllocator *pMe)
{
   /* See comment in StringAllocator_Free() */
   if(pMe->pfAllocator) {
      (pMe->pfAllocator)(pMe->pAllocateCxt, NULL, 0);
   }
}
#endif /* QCBOR_DISABLE_INDEFINITE_LENGTH_STRINGS */




/*===========================================================================
 QCBORDecode -- The main implementation of CBOR decoding

 See qcbor/qcbor_decode.h for definition of the object
 used here: QCBORDecodeContext
  ===========================================================================*/
/*
 * Public function, see header file
 */
void
QCBORDecode_Init(QCBORDecodeContext *pMe,
                 UsefulBufC          EncodedCBOR,
                 QCBORDecodeMode     nDecodeMode)
{
   memset(pMe, 0, sizeof(QCBORDecodeContext));
   UsefulInputBuf_Init(&(pMe->InBuf), EncodedCBOR);
   /* Don't bother with error check on decode mode. If a bad value is
    * passed it will just act as if the default normal mode of 0 was set.
    */
   pMe->uDecodeMode = (uint8_t)nDecodeMode;
   DecodeNesting_Init(&(pMe->nesting));

   /* Inialize me->auMappedTags to CBOR_TAG_INVALID16. See
    * GetNext_TaggedItem() and MapTagNumber(). */
   memset(pMe->auMappedTags, 0xff, sizeof(pMe->auMappedTags));

   pMe->uTagNumberCheckOffset = SIZE_MAX;
}


/*
 * Public function, see header file
 */
void
QCBORDecode_CompatibilityV1(QCBORDecodeContext *pMe)
{
   pMe->uDecodeMode |= QCBOR_DECODE_UNPROCESSED_TAG_NUMBERS;
#ifndef QCBOR_DISABLE_TAGS
   QCBORDecode_InstallTagDecoders(pMe, QCBORDecode_TagDecoderTablev1, NULL);
#endif /* ! QCBOR_DISABLE_TAGS */
}




#ifndef QCBOR_DISABLE_INDEFINITE_LENGTH_STRINGS

/*
 * Public function, see header file
 */
void
QCBORDecode_SetUpAllocator(QCBORDecodeContext *pMe,
                           QCBORStringAllocate pfAllocateFunction,
                           void               *pAllocateContext,
                           bool                bAllStrings)
{
   pMe->StringAllocator.pfAllocator   = pfAllocateFunction;
   pMe->StringAllocator.pAllocateCxt  = pAllocateContext;
   pMe->bStringAllocateAll            = bAllStrings;
}
#endif /* QCBOR_DISABLE_INDEFINITE_LENGTH_STRINGS */






/*
 * Decoding items is done in six layers, one calling the next one
 * down. If a layer has no work to do for a particular item, it
 * returns quickly.
 *
 * 1. QCBORDecode_Private_GetNextTagContent - The top layer processes
 * tagged data items, turning them into the local C representation.
 * For the most simple it is just associating a QCBOR_TYPE with the
 * data. For the complex ones that an aggregate of data items, there
 * is some further decoding and some limited recursion.
 *
 * 2. QCBORDecode_Private_GetNextMapOrArray - This manages the
 * beginnings and ends of maps and arrays. It tracks descending into
 * and ascending out of maps/arrays. It processes breaks that
 * terminate indefinite-length maps and arrays.
 *
 * 3. QCBORDecode_Private_GetNextMapEntry - This handles the combining
 * of two items, the label and the data, that make up a map entry.  It
 * only does work on maps. It combines the label and data items into
 * one labeled item.
 *
 * 4. QCBORDecode_Private_GetNextTagNumber - This decodes type 6 tag
 * numbers. It turns the tag numbers into bit flags associated with
 * the data item. No actual decoding of the contents of the tag is
 * performed here.
 *
 * 5. QCBORDecode_Private_GetNextFullString - This assembles the
 * sub-items that make up an indefinite-length string into one string
 * item. It uses the string allocator to create contiguous space for
 * the item. It processes all breaks that are part of
 * indefinite-length strings.
 *
 * 6. QCBOR_Private_DecodeAtomicDataItem - This decodes the atomic
 * data items in CBOR. Each atomic data item has a "major type", an
 * integer "argument" and optionally some content. For text and byte
 * strings, the content is the bytes that make up the string. These
 * are the smallest data items that are considered to be well-formed.
 * The content may also be other data items in the case of aggregate
 * types. They are not handled in this layer.
 *
 * This uses about 350 bytes of stack. This number comes from
 * instrumenting (printf address of stack variables) the code on x86
 * compiled for size optimization.
 */


/*
 * Note about use of int and unsigned variables.
 *
 * See http://www.unix.org/whitepapers/64bit.html for reasons int is
 * used carefully here, and in particular why it isn't used in the
 * public interface.  Also see
 * https://stackoverflow.com/questions/17489857/why-is-int-typically-32-bit-on-64-bit-compilers
 *
 * Int is used for values that need less than 16-bits and would be
 * subject to integer promotion and result in complaining from static
 * analyzers.
 */


/**
 * @brief Decode the CBOR head, the type and argument.
 *
 * @param[in] pUInBuf            The input buffer to read from.
 * @param[in] bRequirePreferred  Require preferred serialization for argument.
 * @param[out] pnMajorType       The decoded major type.
 * @param[out] puArgument        The decoded argument.
 * @param[out] pnAdditionalInfo  The decoded Lower 5 bits of initial byte.
 *
 * @retval QCBOR_ERR_UNSUPPORTED Encountered unsupported/reserved features
 * @retval QCBOR_ERR_HIT_END Unexpected end of input
 *
 * This decodes the CBOR "head" that every CBOR data item has. See
 * longer description in QCBOREncode_EncodeHead().
 *
 * This does the network to host byte order conversion. The conversion
 * here also provides the conversion for floats in addition to that
 * for lengths, tags and integer values.
 *
 * The int type is preferred to uint8_t for some variables as this
 * avoids integer promotions, can reduce code size and makes static
 * analyzers happier.
 */
static QCBORError
QCBOR_Private_DecodeHead(UsefulInputBuf *pUInBuf,
#ifndef QCBOR_DISABLE_DECODE_CONFORMANCE
                         bool            bRequirePreferred,
#endif
                         int            *pnMajorType,
                         uint64_t       *puArgument,
                         int            *pnAdditionalInfo)
{
   QCBORError uReturn;
   uint64_t   uArgument;

   /* Get and break down initial byte that every CBOR data item has */
   const int nInitialByte    = (int)UsefulInputBuf_GetByte(pUInBuf);
   const int nTmpMajorType   = nInitialByte >> 5;
   const int nAdditionalInfo = nInitialByte & 0x1f;

   if(nAdditionalInfo >= LEN_IS_ONE_BYTE && nAdditionalInfo <= LEN_IS_EIGHT_BYTES) {
      /* Need to get 1,2,4 or 8 additional argument bytes. Map
       * LEN_IS_ONE_BYTE..LEN_IS_EIGHT_BYTES to actual length.
       */
      static const uint8_t aIterate[] = {1,2,4,8};

      /* Loop getting all the bytes in the argument */
      uArgument = 0;
      for(int i = aIterate[nAdditionalInfo - LEN_IS_ONE_BYTE]; i; i--) {
         /* This shift-and-add gives the endian conversion. */
         uArgument = (uArgument << 8) + UsefulInputBuf_GetByte(pUInBuf);
      }

#ifndef QCBOR_DISABLE_DECODE_CONFORMANCE
      /* If requested, check that argument is in preferred form */
      if(bRequirePreferred) {
         uint64_t uMinArgument;

         if(nAdditionalInfo == LEN_IS_ONE_BYTE) {
            if(uArgument < 24) {
               uReturn = QCBOR_ERR_PREFERRED_CONFORMANCE;
               goto Done;
            }
         } else {
            if(nTmpMajorType != CBOR_MAJOR_TYPE_SIMPLE) {
               /* Check only if not a floating-point number */
               int nArgLen = aIterate[nAdditionalInfo - LEN_IS_ONE_BYTE - 1];
               uMinArgument = UINT64_MAX >> ((int)sizeof(uint64_t) - nArgLen) * 8;
               if(uArgument <= uMinArgument) {
                  uReturn = QCBOR_ERR_PREFERRED_CONFORMANCE;
                  goto Done;
               }
            }
         }
      }
#endif /* ! QCBOR_DISABLE_DECODE_CONFORMANCE */

   } else if(nAdditionalInfo >= ADDINFO_RESERVED1 && nAdditionalInfo <= ADDINFO_RESERVED3) {
      /* The reserved and thus-far unused additional info values */
      uReturn = QCBOR_ERR_UNSUPPORTED;
      goto Done;
   } else {
#ifndef QCBOR_DISABLE_DECODE_CONFORMANCE
      if(bRequirePreferred && nAdditionalInfo == LEN_IS_INDEFINITE) {
         uReturn = QCBOR_ERR_PREFERRED_CONFORMANCE;
         goto Done;
      }
#endif /* ! QCBOR_DISABLE_DECODE_CONFORMANCE */

      /* Less than 24, additional info is argument or 31, an
       * indefinite-length.  No more bytes to get.
       */
      uArgument = (uint64_t)nAdditionalInfo;
   }

   if(UsefulInputBuf_GetError(pUInBuf)) {
      uReturn = QCBOR_ERR_HIT_END;
      goto Done;
   }

   /* All successful if arrived here. */
   uReturn           = QCBOR_SUCCESS;
   *pnMajorType      = nTmpMajorType;
   *puArgument       = uArgument;
   *pnAdditionalInfo = nAdditionalInfo;

Done:
   return uReturn;
}


/**
 * @brief Decode integer types, major types 0 and 1.
 *
 * @param[in] nMajorType       The CBOR major type (0 or 1).
 * @param[in] uArgument        The argument from the head.
 * @param[in] nAdditionalInfo  So it can be error-checked.
 * @param[out] pDecodedItem    The filled in decoded item.
 *
 * @retval QCBOR_ERR_INT_OVERFLOW  Too-large negative encountered.
 * @retval QCBOR_ERR_BAD_INT       nAdditionalInfo indicated indefinte.
 *
 * Must only be called when major type is 0 or 1.
 *
 * CBOR doesn't explicitly specify two's compliment for integers but
 * all CPUs use it these days and the test vectors in the RFC are
 * so. All integers in encoded CBOR are unsigned and the CBOR major
 * type indicates positive or negative.  CBOR can express positive
 * integers up to 2^64 - 1 negative integers down to -2^64.  Note that
 * negative numbers can be one more
 * away from zero than positive because there is no negative zero.
 *
 * The "65-bit negs" are values CBOR can encode that can't fit
 * into an int64_t or uint64_t. They decoded as a special type
 * QCBOR_TYPE_65BIT_NEG_INT. Not that this type does NOT
 * take into account the offset of one for CBOR negative integers.
 * It must be applied to get the correct value. Applying this offset
 * would overflow a uint64_t.
 */
static QCBORError
QCBOR_Private_DecodeInteger(const int      nMajorType,
                            const uint64_t uArgument,
                            const int      nAdditionalInfo,
                            QCBORItem     *pDecodedItem)
{
   QCBORError uReturn = QCBOR_SUCCESS;

   if(nAdditionalInfo == LEN_IS_INDEFINITE) {
      uReturn = QCBOR_ERR_BAD_INT;
      goto Done;
   }

   if(nMajorType == CBOR_MAJOR_TYPE_POSITIVE_INT) {
      if (uArgument <= INT64_MAX) {
         pDecodedItem->val.int64 = (int64_t)uArgument;
         pDecodedItem->uDataType = QCBOR_TYPE_INT64;

      } else {
         pDecodedItem->val.uint64 = uArgument;
         pDecodedItem->uDataType  = QCBOR_TYPE_UINT64;
      }

   } else {
      if(uArgument <= INT64_MAX) {
         /* INT64_MIN is one further away from 0 than INT64_MAX
          * so the -1 here doesn't overflow. */
         pDecodedItem->val.int64 = (-(int64_t)uArgument) - 1;
         pDecodedItem->uDataType = QCBOR_TYPE_INT64;

      } else {
         pDecodedItem->val.uint64 = uArgument;
         pDecodedItem->uDataType  = QCBOR_TYPE_65BIT_NEG_INT;
      }
   }

Done:
   return uReturn;
}


/**
 * @brief Decode text and byte strings
 *
 * @param[in] pMe              Decoder context.
 * @param[in] bAllocate        Whether to allocate and copy string.
 * @param[in] nMajorType       Whether it is a byte or text string.
 * @param[in] uStrLen          The length of the string.
 * @param[in] nAdditionalInfo  Whether it is an indefinite-length string.
 * @param[out] pDecodedItem    The filled-in decoded item.
 *
 * @retval QCBOR_ERR_HIT_END          Unexpected end of input.
 * @retval QCBOR_ERR_STRING_ALLOCATE  Out of memory.
 * @retval QCBOR_ERR_STRING_TOO_LONG  String longer than SIZE_MAX - 4.
 * @retval QCBOR_ERR_NO_STRING_ALLOCATOR  Allocation requested, but no allocator
 *
 * This reads @c uStrlen bytes from the input and fills in @c
 * pDecodedItem. If @c bAllocate is true, then memory for the string
 * is allocated.
 */
static QCBORError
QCBOR_Private_DecodeString(QCBORDecodeContext  *pMe,
                           const bool           bAllocate,
                           const int            nMajorType,
                           const uint64_t       uStrLen,
                           const int            nAdditionalInfo,
                           QCBORItem           *pDecodedItem)
{
   QCBORError uReturn = QCBOR_SUCCESS;

   /* ---- Figure out the major type ---- */
   #if CBOR_MAJOR_TYPE_BYTE_STRING + 4 != QCBOR_TYPE_BYTE_STRING
   #error QCBOR_TYPE_BYTE_STRING not lined up with major type
   #endif

   #if CBOR_MAJOR_TYPE_TEXT_STRING + 4 != QCBOR_TYPE_TEXT_STRING
   #error QCBOR_TYPE_TEXT_STRING not lined up with major type
   #endif
   pDecodedItem->uDataType = (uint8_t)(nMajorType + 4);

   if(nAdditionalInfo == LEN_IS_INDEFINITE) {
      /* --- Just the head of an indefinite-length string --- */
      pDecodedItem->val.string = (UsefulBufC){NULL, QCBOR_STRING_LENGTH_INDEFINITE};

   } else {
      /* --- A definite-length string --- */
      /* --- (which might be a chunk of an indefinte-length string) --- */

      /* CBOR lengths can be 64 bits, but size_t is not 64 bits on all
       * CPUs.  This check makes the casts to size_t below safe.
       *
       * The max is 4 bytes less than the largest sizeof() so this can be
       * tested by putting a SIZE_MAX length in the CBOR test input (no
       * one will care the limit on strings is 4 bytes shorter).
       */
      if(uStrLen > SIZE_MAX-4) {
         uReturn = QCBOR_ERR_STRING_TOO_LONG;
         goto Done;
      }

      const UsefulBufC Bytes = UsefulInputBuf_GetUsefulBuf(&(pMe->InBuf), (size_t)uStrLen);
      if(UsefulBuf_IsNULLC(Bytes)) {
         /* Failed to get the bytes for this string item */
         uReturn = QCBOR_ERR_HIT_END;
         goto Done;
      }

      if(bAllocate) {
#ifndef QCBOR_DISABLE_INDEFINITE_LENGTH_STRINGS
         /* --- Put string in allocated memory --- */

         /* Note that this is not where allocation to coalesce
          * indefinite-length strings is done. This is for when the
          * caller has requested all strings be allocated. Disabling
          * indefinite length strings also disables this allocate-all
          * option.
          */

         if(pMe->StringAllocator.pfAllocator == NULL) {
            uReturn = QCBOR_ERR_NO_STRING_ALLOCATOR;
            goto Done;
         }
         UsefulBuf NewMem = StringAllocator_Allocate(&(pMe->StringAllocator), (size_t)uStrLen);
         if(UsefulBuf_IsNULL(NewMem)) {
            uReturn = QCBOR_ERR_STRING_ALLOCATE;
            goto Done;
         }
         pDecodedItem->val.string = UsefulBuf_Copy(NewMem, Bytes);
         pDecodedItem->uDataAlloc = 1;
#else
         uReturn = QCBOR_ERR_INDEF_LEN_STRINGS_DISABLED;
#endif /*  ! QCBOR_DISABLE_INDEFINITE_LENGTH_STRINGS */
      } else {
         /* --- Normal case with no string allocator --- */
         pDecodedItem->val.string = Bytes;
      }
   }

Done:
   return uReturn;
}


/**
 * @brief Decode array or map.
 *
 * @param[in] uDecodeMode3Bit            Decoder mode.
 * @param[in] nMajorType       Whether it is a byte or text string.
 * @param[in] uItemCount       The length of the string.
 * @param[in] nAdditionalInfo  Whether it is an indefinite-length.
 * @param[out] pDecodedItem    The filled-in decoded item.
 *
 * @retval QCBOR_ERR_INDEF_LEN_ARRAYS_DISABLED Indefinites disabled.
 * @retval QCBOR_ERR_ARRAY_DECODE_TOO_LONG     Too many items in array/map.
 *
 * Not much to do for arrays and maps. Just the type item count (but a
 * little messy because of ifdefs for indefinite-lengths and
 * map-as-array decoding).
 *
 * This also does the bulk of the work for @ref
 * QCBOR_DECODE_MODE_MAP_AS_ARRAY, a special mode to handle
 * arbitrarily complex map labels. This ifdefs out with
 * QCBOR_DISABLE_NON_INTEGER_LABELS.
 */
static QCBORError
QCBOR_Private_DecodeArrayOrMap(const uint8_t  uDecodeMode3Bit,
                               const int      nMajorType,
                               uint64_t       uItemCount,
                               const int      nAdditionalInfo,
                               QCBORItem     *pDecodedItem)
{
   QCBORError uReturn;

   /* ------ Sort out the data type ------ */
   #if QCBOR_TYPE_ARRAY != CBOR_MAJOR_TYPE_ARRAY
   #error QCBOR_TYPE_ARRAY value not lined up with major type
   #endif

   #if QCBOR_TYPE_MAP != CBOR_MAJOR_TYPE_MAP
   #error QCBOR_TYPE_MAP value not lined up with major type
   #endif
   pDecodedItem->uDataType = (uint8_t)nMajorType;
#ifndef QCBOR_DISABLE_NON_INTEGER_LABELS
   if(uDecodeMode3Bit == QCBOR_DECODE_MODE_MAP_AS_ARRAY && nMajorType == QCBOR_TYPE_MAP) {
      pDecodedItem->uDataType = QCBOR_TYPE_MAP_AS_ARRAY;
   }
#else
   (void)uDecodeMode3Bit;
#endif /* ! QCBOR_DISABLE_NON_INTEGER_LABELS */

   uReturn = QCBOR_SUCCESS;

   if(nAdditionalInfo == LEN_IS_INDEFINITE) {
      /* ------ Indefinite-length array/map ----- */
#ifndef QCBOR_DISABLE_INDEFINITE_LENGTH_ARRAYS
      pDecodedItem->val.uCount = QCBOR_COUNT_INDICATES_INDEFINITE_LENGTH;
#else /* QCBOR_DISABLE_INDEFINITE_LENGTH_ARRAYS */
      uReturn = QCBOR_ERR_INDEF_LEN_ARRAYS_DISABLED;
#endif /* ! QCBOR_DISABLE_INDEFINITE_LENGTH_ARRAYS */
   } else {
      /* ----- Definite-length array/map ----- */
      if(uItemCount > (nMajorType == QCBOR_TYPE_MAP ? QCBOR_MAX_ITEMS_IN_MAP : QCBOR_MAX_ITEMS_IN_ARRAY)) {
         uReturn = QCBOR_ERR_ARRAY_DECODE_TOO_LONG;

      } else {
#ifndef QCBOR_DISABLE_NON_INTEGER_LABELS
         if(uDecodeMode3Bit == QCBOR_DECODE_MODE_MAP_AS_ARRAY && nMajorType == QCBOR_TYPE_MAP) {
            /* ------ Map as array ------ */
            uItemCount *= 2;
         }
#endif /* ! QCBOR_DISABLE_NON_INTEGER_LABELS */

         /* cast OK because of check above */
         pDecodedItem->val.uCount = (uint16_t)uItemCount;
      }
   }

   return uReturn;
}


/**
 * @brief Decode a tag number.
 *
 * @param[in] uTagNumber       The length of the string.
 * @param[in] nAdditionalInfo  So this can be error-checked.
 * @param[out] pDecodedItem    The filled-in decoded item.
 *
 * @retval QCBOR_ERR_BAD_INT        nAdditionalInfo is LEN_IS_INDEFINITE.
 * @retval QCBOR_ERR_TAGS_DISABLED  QCBOR_DISABLE_TAGS is defined.
 *
 * Not much to do for tags, but fill in pDecodedItem and check for
 * error in nAdditionalInfo.
 */
static QCBORError
QCBOR_Private_DecodeTagNumber(const uint64_t uTagNumber,
                              const int      nAdditionalInfo,
                              QCBORItem     *pDecodedItem)
{
#ifndef QCBOR_DISABLE_TAGS
   if(nAdditionalInfo == LEN_IS_INDEFINITE) {
      return QCBOR_ERR_BAD_INT;
   } else {
      pDecodedItem->val.uTagNumber = uTagNumber;
      pDecodedItem->uDataType = QCBOR_TYPE_TAG_NUMBER;
      return QCBOR_SUCCESS;
   }
#else /* QCBOR_DISABLE_TAGS */
   (void)nAdditionalInfo;
   (void)uTagNumber;
   (void)pDecodedItem;
   return QCBOR_ERR_TAGS_DISABLED;
#endif /* QCBOR_DISABLE_TAGS */
}


#ifndef USEFULBUF_DISABLE_ALL_FLOAT

#if !defined(QCBOR_DISABLE_DECODE_CONFORMANCE) && !defined(QCBOR_DISABLE_PREFERRED_FLOAT)

static QCBORError
QCBORDecode_Private_HalfConformance(const double d, const uint8_t uDecodeMode3Bit)
{
   struct IEEE754_ToInt ToInt;

   /* Only need to check for conversion to integer because
    * half-precision is always preferred serialization. Don't
    * need special checker for half-precision because whole
    * numbers always convert perfectly from half to double.
    *
    * This catches half-precision with NaN payload too.
    *
    * The only thing allowed here is a double/half-precision that
    * can't be converted to anything but a double.
    */
   if(uDecodeMode3Bit >= QCBOR_DECODE_MODE_DCBOR) {
      ToInt = IEEE754_DoubleToInt(d);
      if(ToInt.type != QCBOR_TYPE_DOUBLE) {
         return QCBOR_ERR_DCBOR_CONFORMANCE;
      }
   }

   return QCBOR_SUCCESS;
}


static QCBORError
QCBORDecode_Private_SingleConformance(const float f, const uint8_t uDecodeMode3Bit)
{
   struct IEEE754_ToInt ToInt;
   IEEE754_union        ToSmaller;

   if(uDecodeMode3Bit >= QCBOR_DECODE_MODE_DCBOR) {
      /* See if it could have been encoded as an integer */
      ToInt = IEEE754_SingleToInt(f);
      if(ToInt.type == IEEE754_ToInt_IS_INT || ToInt.type == IEEE754_ToInt_IS_UINT) {
         return QCBOR_ERR_DCBOR_CONFORMANCE;
      }

      /* Make sure there is no NaN payload */
      if(IEEE754_SingleHasNaNPayload(f)) {
         return QCBOR_ERR_DCBOR_CONFORMANCE;
      }
   }

   /* See if it could have been encoded shorter */
   if(uDecodeMode3Bit >= QCBOR_DECODE_MODE_PREFERRED) {
      ToSmaller = IEEE754_SingleToHalf(f, true);
      if(ToSmaller.uSize != sizeof(float)) {
         return QCBOR_ERR_PREFERRED_CONFORMANCE;
      }
   }

   return QCBOR_SUCCESS;
}


static QCBORError
QCBORDecode_Private_DoubleConformance(const double d, uint8_t uDecodeMode3Bit)
{
   struct IEEE754_ToInt ToInt;
   IEEE754_union        ToSmaller;

   if(uDecodeMode3Bit >= QCBOR_DECODE_MODE_DCBOR) {
      /* See if it could have been encoded as an integer */
      ToInt = IEEE754_DoubleToInt(d);
      if(ToInt.type == IEEE754_ToInt_IS_INT || ToInt.type == IEEE754_ToInt_IS_UINT) {
         return QCBOR_ERR_DCBOR_CONFORMANCE;
      }
      /* Make sure there is no NaN payload */
      if(IEEE754_DoubleHasNaNPayload(d)) {
         return QCBOR_ERR_DCBOR_CONFORMANCE;
      }
   }

   /* See if it could have been encoded shorter */
   if(uDecodeMode3Bit >= QCBOR_DECODE_MODE_PREFERRED) {
      ToSmaller = IEEE754_DoubleToSmaller(d, true, true);
      if(ToSmaller.uSize != sizeof(double)) {
         return QCBOR_ERR_PREFERRED_CONFORMANCE;
      }
   }

   return QCBOR_SUCCESS;
}
#else /* ! QCBOR_DISABLE_DECODE_CONFORMANCE && ! QCBOR_DISABLE_PREFERRED_FLOAT */

static QCBORError
QCBORDecode_Private_SingleConformance(const float f, uint8_t uDecodeMode3Bit)
{
   (void)f;
   if(uDecodeMode3Bit>= QCBOR_DECODE_MODE_PREFERRED) {
      return QCBOR_ERR_CANT_CHECK_FLOAT_CONFORMANCE;
   } else {
      return QCBOR_SUCCESS;
   }
}

static QCBORError
QCBORDecode_Private_DoubleConformance(const double d, uint8_t uDecodeMode3Bit)
{
   (void)d;
   if(uDecodeMode3Bit>= QCBOR_DECODE_MODE_PREFERRED) {
      return QCBOR_ERR_CANT_CHECK_FLOAT_CONFORMANCE;
   } else {
      return QCBOR_SUCCESS;
   }
}
#endif /* ! QCBOR_DISABLE_DECODE_CONFORMANCE && ! QCBOR_DISABLE_PREFERRED_FLOAT */


/*
 * Decode a float
 */
static QCBORError
QCBOR_Private_DecodeFloat(const uint8_t  uDecodeMode3Bit,
                          const int      nAdditionalInfo,
                          const uint64_t uArgument,
                          QCBORItem     *pDecodedItem)
{
   QCBORError uReturn = QCBOR_SUCCESS;
   float      single;

   (void)single; /* Avoid unused error from various #ifndefs */

   switch(nAdditionalInfo) {
      case HALF_PREC_FLOAT: /* 25 */
#ifndef QCBOR_DISABLE_PREFERRED_FLOAT
         /* Half-precision is returned as a double. The cast to
          * uint16_t is safe because the encoded value was 16 bits. It
          * was widened to 64 bits to be passed in here.
          */
         pDecodedItem->val.dfnum = IEEE754_HalfToDouble((uint16_t)uArgument);
         pDecodedItem->uDataType = QCBOR_TYPE_DOUBLE;

         uReturn = QCBORDecode_Private_HalfConformance(pDecodedItem->val.dfnum, uDecodeMode3Bit);
         if(uReturn != QCBOR_SUCCESS) {
            break;
         }
#endif /* ! QCBOR_DISABLE_PREFERRED_FLOAT */
         uReturn = FLOAT_ERR_CODE_NO_HALF_PREC(QCBOR_SUCCESS);
         break;

      case SINGLE_PREC_FLOAT: /* 26 */
         /* Single precision is normally returned as a double since
          * double is widely supported, there is no loss of precision,
          * it makes it easy for the caller in most cases and it can
          * be converted back to single with no loss of precision
          *
          * The cast to uint32_t is safe because the encoded value was
          * 32 bits. It was widened to 64 bits to be passed in here.
          */
         single = UsefulBufUtil_CopyUint32ToFloat((uint32_t)uArgument);
         uReturn = QCBORDecode_Private_SingleConformance(single, uDecodeMode3Bit);
         if(uReturn != QCBOR_SUCCESS) {
            break;
         }

#ifndef QCBOR_DISABLE_FLOAT_HW_USE
         /* In the normal case, use HW to convert float to
          * double. */
         pDecodedItem->val.dfnum = (double)single;
         pDecodedItem->uDataType = QCBOR_TYPE_DOUBLE;
#else /* QCBOR_DISABLE_FLOAT_HW_USE */
         /* Use of float HW is disabled, return as a float. */
         pDecodedItem->val.fnum  = single;
         pDecodedItem->uDataType = QCBOR_TYPE_FLOAT;

         /* IEEE754_FloatToDouble() could be used here to return as
          * a double, but it adds object code and most likely
          * anyone disabling FLOAT HW use doesn't care about floats
          * and wants to save object code.
          */
#endif /* ! QCBOR_DISABLE_FLOAT_HW_USE */
         uReturn = FLOAT_ERR_CODE_NO_FLOAT(QCBOR_SUCCESS);
         break;

      case DOUBLE_PREC_FLOAT: /* 27 */
         pDecodedItem->val.dfnum = UsefulBufUtil_CopyUint64ToDouble(uArgument);
         pDecodedItem->uDataType = QCBOR_TYPE_DOUBLE;

         uReturn = QCBORDecode_Private_DoubleConformance(pDecodedItem->val.dfnum, uDecodeMode3Bit);
         if(uReturn != QCBOR_SUCCESS) {
            break;
         }
         uReturn = FLOAT_ERR_CODE_NO_FLOAT(QCBOR_SUCCESS);
         break;
   }

   return uReturn;
}
#endif /* ! USEFULBUF_DISABLE_ALL_FLOAT */



/* Make sure #define value line up as DecodeSimple counts on this. */
#if QCBOR_TYPE_FALSE != CBOR_SIMPLEV_FALSE
#error QCBOR_TYPE_FALSE macro value wrong
#endif

#if QCBOR_TYPE_TRUE != CBOR_SIMPLEV_TRUE
#error QCBOR_TYPE_TRUE macro value wrong
#endif

#if QCBOR_TYPE_NULL != CBOR_SIMPLEV_NULL
#error QCBOR_TYPE_NULL macro value wrong
#endif

#if QCBOR_TYPE_UNDEF != CBOR_SIMPLEV_UNDEF
#error QCBOR_TYPE_UNDEF macro value wrong
#endif

#if QCBOR_TYPE_BREAK != CBOR_SIMPLE_BREAK
#error QCBOR_TYPE_BREAK macro value wrong
#endif

#if QCBOR_TYPE_DOUBLE != DOUBLE_PREC_FLOAT
#error QCBOR_TYPE_DOUBLE macro value wrong
#endif

#if QCBOR_TYPE_FLOAT != SINGLE_PREC_FLOAT
#error QCBOR_TYPE_FLOAT macro value wrong
#endif

/**
 * @brief Decode major type 7 -- true, false, floating-point, break...
 *
 * @param[in] nAdditionalInfo   The lower five bits from the initial byte.
 * @param[in] uArgument         The argument from the head.
 * @param[out] pDecodedItem     The filled in decoded item.
 *
 * @retval QCBOR_ERR_HALF_PRECISION_DISABLED Half-precision in input, but decode
 *                                           of half-precision disabled
 * @retval QCBOR_ERR_ALL_FLOAT_DISABLED      Float-point in input, but all float
 *                                           decode is disabled.
 * @retval QCBOR_ERR_BAD_TYPE_7              Not-allowed representation of simple
 *                                           type in input.
 */
static QCBORError
QCBOR_Private_DecodeType7(const uint8_t  uDecodeMode3Bit,
                          const int      nAdditionalInfo,
                          const uint64_t uArgument,
                          QCBORItem     *pDecodedItem)
{
   QCBORError uReturn = QCBOR_SUCCESS;

   /* uAdditionalInfo is 5 bits from the initial byte. Compile time
    * checks above make sure uAdditionalInfo values line up with
    * uDataType values.  DecodeHead() never returns an AdditionalInfo
    * > 0x1f so cast is safe.
    */
   pDecodedItem->uDataType = (uint8_t)nAdditionalInfo;

   switch(nAdditionalInfo) {
      /* No check for ADDINFO_RESERVED1 - ADDINFO_RESERVED3 as they
       * are caught before this is called.
       */

      case HALF_PREC_FLOAT: /* 25 */
      case SINGLE_PREC_FLOAT: /* 26 */
      case DOUBLE_PREC_FLOAT: /* 27 */
#ifndef USEFULBUF_DISABLE_ALL_FLOAT
         uReturn = QCBOR_Private_DecodeFloat(uDecodeMode3Bit, nAdditionalInfo, uArgument, pDecodedItem);
#else
         uReturn = QCBOR_ERR_ALL_FLOAT_DISABLED;
#endif /* ! USEFULBUF_DISABLE_ALL_FLOAT */
         break;

      case CBOR_SIMPLEV_FALSE: /* 20 */
      case CBOR_SIMPLEV_TRUE:  /* 21 */
      case CBOR_SIMPLEV_NULL:  /* 22 */
      case CBOR_SIMPLEV_UNDEF: /* 23 */
      case CBOR_SIMPLE_BREAK:  /* 31 */
#ifndef QCBOR_DISABLE_DECODE_CONFORMANCE
         if(uDecodeMode3Bit >= QCBOR_ENCODE_MODE_DCBOR &&
            nAdditionalInfo == CBOR_SIMPLEV_UNDEF) {
            uReturn = QCBOR_ERR_DCBOR_CONFORMANCE;
            goto Done;
         }
#endif /* ! QCBOR_DISABLE_DECODE_CONFORMANCE */
         break; /* nothing to do */

      case CBOR_SIMPLEV_ONEBYTE: /* 24 */
         if(uArgument <= CBOR_SIMPLE_BREAK) {
            /* This takes out f8 00 ... f8 1f which should be encoded
             * as e0 … f7 -- preferred serialization check for simple values.
             */
            uReturn = QCBOR_ERR_BAD_TYPE_7;
            goto Done;
         }
         /* FALLTHROUGH */

      default: /* 0-19 */
#ifndef QCBOR_DISABLE_DECODE_CONFORMANCE
         if(uDecodeMode3Bit >= QCBOR_ENCODE_MODE_DCBOR &&
            (uArgument < CBOR_SIMPLEV_FALSE || uArgument > CBOR_SIMPLEV_NULL)) {
            uReturn = QCBOR_ERR_DCBOR_CONFORMANCE;
            goto Done;
         }
#endif /* !QCBOR_DISABLE_DECODE_CONFORMANCE */

         pDecodedItem->uDataType = QCBOR_TYPE_UKNOWN_SIMPLE;
         /* QCBOR_Private_DecodeHead() will make uArgument equal to
          * nAdditionalInfo when nAdditionalInfo is < 24. This cast is
          * safe because the 2, 4 and 8 byte lengths of uNumber are in
          * the double/float cases above
          */
         pDecodedItem->val.uSimple = (uint8_t)uArgument;
         break;
   }

Done:
   return uReturn;
}


/**
 * @brief Decode a single primitive data item (decode layer 6).
 *
 * @param[in] pMe                Decoder context.
 * @param[in] bAllocateStrings   If true, use allocator for strings.
 * @param[out] pDecodedItem      The filled-in decoded item.
 *
 * @retval QCBOR_ERR_UNSUPPORTED             Encountered unsupported/reserved
 *                                           features
 * @retval QCBOR_ERR_HIT_END                 Unexpected end of input
 * @retval QCBOR_ERR_INT_OVERFLOW            Too-large negative encountered
 * @retval QCBOR_ERR_STRING_ALLOCATE         Out of memory.
 * @retval QCBOR_ERR_STRING_TOO_LONG         String longer than SIZE_MAX - 4.
 * @retval QCBOR_ERR_NO_STRING_ALLOCATOR     Allocation requested, but no allocator
 * @retval QCBOR_ERR_HALF_PRECISION_DISABLED Half-precision in input, but decode
 *                                           of half-precision disabled
 * @retval QCBOR_ERR_ALL_FLOAT_DISABLED      Float-point in input, but all
 *                                           float decode is disabled.
 * @retval QCBOR_ERR_BAD_TYPE_7              Not-allowed representation of
 *                                           simple type in input.
 * @retval QCBOR_ERR_INDEF_LEN_ARRAYS_DISABLED  Indefinite length map/array
 *                                              in input, but indefinite
 *                                              lengths disabled.
 * @retval QCBOR_ERR_BAD_INT                 nAdditionalInfo indicated indefinte.
 * @retval QCBOR_ERR_ARRAY_DECODE_TOO_LONG   Too many items in array/map.
 * @retval QCBOR_ERR_TAGS_DISABLED           QCBOR_DISABLE_TAGS is defined.
 *
 * This decodes the most primitive/atomic data item. It does no
 * combining of data items.
 */
static QCBORError
QCBOR_Private_DecodeAtomicDataItem(QCBORDecodeContext  *pMe,
                                   const bool           bAllocateStrings,
                                   QCBORItem           *pDecodedItem)
{
   QCBORError uReturn;
   int       nMajorType = 0;
   uint64_t  uArgument = 0;
   int       nAdditionalInfo = 0;
   uint8_t   uDecodeMode3Bit = pMe->uDecodeMode & QCBOR_DECODE_MODE_MASK;

   memset(pDecodedItem, 0, sizeof(QCBORItem));

   /* Decode the "head" that every CBOR item has into the major type,
    * argument and the additional info.
    */
   uReturn = QCBOR_Private_DecodeHead(&(pMe->InBuf),
#ifndef QCBOR_DISABLE_DECODE_CONFORMANCE
                                      // TODO: make this prettier; will optimizer take out stuff without ifdef?
                                      uDecodeMode3Bit >= QCBOR_DECODE_MODE_PREFERRED,
#endif /* !QCBOR_DISABLE_DECODE_CONFORMANCE */
                                      &nMajorType,
                                      &uArgument,
                                      &nAdditionalInfo);

   if(uReturn != QCBOR_SUCCESS) {
      return uReturn;
   }

   /* All the functions below get inlined by the optimizer. This code
    * is easier to read with them all being similar functions, even if
    * some functions don't do much.
    */
   switch (nMajorType) {
      case CBOR_MAJOR_TYPE_POSITIVE_INT: /* Major type 0 */
      case CBOR_MAJOR_TYPE_NEGATIVE_INT: /* Major type 1 */
         return QCBOR_Private_DecodeInteger(nMajorType, uArgument, nAdditionalInfo, pDecodedItem);
         break;

      case CBOR_MAJOR_TYPE_BYTE_STRING: /* Major type 2 */
      case CBOR_MAJOR_TYPE_TEXT_STRING: /* Major type 3 */
         return QCBOR_Private_DecodeString(pMe, bAllocateStrings, nMajorType, uArgument, nAdditionalInfo, pDecodedItem);
         break;

      case CBOR_MAJOR_TYPE_ARRAY: /* Major type 4 */
      case CBOR_MAJOR_TYPE_MAP:   /* Major type 5 */
         return QCBOR_Private_DecodeArrayOrMap(uDecodeMode3Bit, nMajorType, uArgument, nAdditionalInfo, pDecodedItem);
         break;

      case CBOR_MAJOR_TYPE_TAG: /* Major type 6, tag numbers */
         return QCBOR_Private_DecodeTagNumber(uArgument, nAdditionalInfo, pDecodedItem);
         break;

      case CBOR_MAJOR_TYPE_SIMPLE:
         /* Major type 7: float, double, true, false, null... */
         return QCBOR_Private_DecodeType7(uDecodeMode3Bit, nAdditionalInfo, uArgument, pDecodedItem);
         break;

      default:
         /* Never happens because DecodeHead() should never return > 7 */
         return QCBOR_ERR_UNSUPPORTED;
         break;
   }
}


/**
 * @brief Process indefinite-length strings (decode layer 5).
 *
 * @param[in] pMe   Decoder context
 * @param[out] pDecodedItem  The decoded item that work is done on.
 *
 * @retval QCBOR_ERR_UNSUPPORTED             Encountered unsupported/reserved
 *                                           features
 * @retval QCBOR_ERR_HIT_END                 Unexpected end of input
 * @retval QCBOR_ERR_INT_OVERFLOW            Too-large negative encountered
 * @retval QCBOR_ERR_STRING_ALLOCATE         Out of memory.
 * @retval QCBOR_ERR_STRING_TOO_LONG         String longer than SIZE_MAX - 4.
 * @retval QCBOR_ERR_HALF_PRECISION_DISABLED Half-precision in input, but decode
 *                                           of half-precision disabled
 * @retval QCBOR_ERR_ALL_FLOAT_DISABLED      Float-point in input, but all
 *                                           float decode is disabled.
 * @retval QCBOR_ERR_BAD_TYPE_7              Not-allowed representation of
 *                                           simple type in input.
 * @retval QCBOR_ERR_INDEF_LEN_ARRAYS_DISABLED  Indefinite length map/array
 *                                              in input, but indefinite
 *                                              lengths disabled.
 * @retval QCBOR_ERR_NO_STRING_ALLOCATOR     Indefinite-length string in input,
 *                                           but no string allocator.
 * @retval QCBOR_ERR_INDEFINITE_STRING_CHUNK  Error in indefinite-length string.
 * @retval QCBOR_ERR_INDEF_LEN_STRINGS_DISABLED  Indefinite-length string in
 *                                               input, but indefinite-length
 *                                               strings are disabled.
 *
 * If @c pDecodedItem is not an indefinite-length string, this does nothing.
 *
 * If it is, this loops getting the subsequent chunk data items that
 * make up the string.  The string allocator is used to make a
 * contiguous buffer for the chunks.  When this completes @c
 * pDecodedItem contains the put-together string.
 *
 * Code Reviewers: THIS FUNCTION DOES A LITTLE POINTER MATH
 */
static QCBORError
QCBORDecode_Private_GetNextFullString(QCBORDecodeContext *pMe,
                                      QCBORItem          *pDecodedItem)
{
   /* Aproximate stack usage
    *                                             64-bit      32-bit
    *   local vars                                    32          16
    *   2 UsefulBufs                                  32          16
    *   QCBORItem                                     56          52
    *   TOTAL                                        120          74
    */
   QCBORError uReturn;

   /* A note about string allocation -- Memory for strings is
    * allocated either because 1) indefinte-length string chunks are
    * being coalecsed or 2) caller has requested all strings be
    * allocated.  The first case is handed below here. The second case
    * is handled in DecodeString if the bAllocate is true. That
    * boolean originates here with pMe->bStringAllocateAll immediately
    * below. That is, QCBOR_Private_DecodeAtomicDataItem() is called
    * in two different contexts here 1) main-line processing which is
    * where definite-length strings need to be allocated if
    * bStringAllocateAll is true and 2) processing chunks of
    * indefinite-lengths strings in in which case there must be no
    * allocation.
    */


   uReturn = QCBOR_Private_DecodeAtomicDataItem(pMe, pMe->bStringAllocateAll, pDecodedItem);
   if(uReturn != QCBOR_SUCCESS) {
      goto Done;
   }

   /* This is where out-of-place break is detected for the whole
    * decoding stack. Break is an error for everything that calls
    * QCBORDecode_Private_GetNextFullString(), so the check is
    * centralized here.
    */
   if(pDecodedItem->uDataType == QCBOR_TYPE_BREAK) {
      uReturn = QCBOR_ERR_BAD_BREAK;
      goto Done;
   }


   /* Skip out if not an indefinite-length string */
   const uint8_t uStringType = pDecodedItem->uDataType;
   if(uStringType != QCBOR_TYPE_BYTE_STRING &&
      uStringType != QCBOR_TYPE_TEXT_STRING) {
      goto Done;
   }
   if(pDecodedItem->val.string.len != QCBOR_STRING_LENGTH_INDEFINITE) {
      goto Done;
   }

#ifndef QCBOR_DISABLE_INDEFINITE_LENGTH_STRINGS
   /* Can't decode indefinite-length strings without a string allocator */
   if(!pMe->StringAllocator.pfAllocator) {
      uReturn = QCBOR_ERR_NO_STRING_ALLOCATOR;
      goto Done;
   }

   /* Loop getting chunks of the indefinite-length string */
   UsefulBufC FullString = NULLUsefulBufC;

   for(;;) {
      /* Get QCBORItem for next chunk */
      QCBORItem StringChunkItem;
      /* Pass false to DecodeAtomicDataItem() because the individual
       * string chunks in an indefinite-length must not be
       * allocated. They are always copied into the allocated
       * contiguous buffer allocated here.
       */
      uReturn = QCBOR_Private_DecodeAtomicDataItem(pMe, false, &StringChunkItem);
      if(uReturn) {
         break;
      }

      /* Is item is the marker for end of the indefinite-length string? */
      if(StringChunkItem.uDataType == QCBOR_TYPE_BREAK) {
         /* String is complete */
         pDecodedItem->val.string = FullString;
         pDecodedItem->uDataAlloc = 1;
         break;
      }

      /* All chunks must be of the same type, the type of the item
       * that introduces the indefinite-length string. This also
       * catches errors where the chunk is not a string at all and an
       * indefinite-length string inside an indefinite-length string.
       */
      if(StringChunkItem.uDataType != uStringType ||
         StringChunkItem.val.string.len == QCBOR_STRING_LENGTH_INDEFINITE) {
         uReturn = QCBOR_ERR_INDEFINITE_STRING_CHUNK;
         break;
      }

      if (StringChunkItem.val.string.len > 0) {
         /* The first time throurgh FullString.ptr is NULL and this is
          * equivalent to StringAllocator_Allocate(). Subsequently it is
          * not NULL and a reallocation happens.
          */
         UsefulBuf NewMem = StringAllocator_Reallocate(&(pMe->StringAllocator),
                                                       FullString.ptr,
                                                       FullString.len + StringChunkItem.val.string.len);
         if(UsefulBuf_IsNULL(NewMem)) {
            uReturn = QCBOR_ERR_STRING_ALLOCATE;
            break;
         }

         /* Copy new string chunk to the end of accumulated string */
         FullString = UsefulBuf_CopyOffset(NewMem, FullString.len, StringChunkItem.val.string);
      }
   }

   if(uReturn != QCBOR_SUCCESS && !UsefulBuf_IsNULLC(FullString)) {
      /* Getting the item failed, clean up the allocated memory */
      StringAllocator_Free(&(pMe->StringAllocator), FullString.ptr);
   }
#else /* QCBOR_DISABLE_INDEFINITE_LENGTH_STRINGS */
   uReturn = QCBOR_ERR_INDEF_LEN_STRINGS_DISABLED;
#endif /* QCBOR_DISABLE_INDEFINITE_LENGTH_STRINGS */

Done:
   return uReturn;
}


#ifndef QCBOR_DISABLE_TAGS
/**
 * @brief This converts a tag number to a shorter mapped value for storage.
 *
 * @param[in] pMe                 The decode context.
 * @param[in] uUnMappedTag        The tag number to map
 * @param[out] puMappedTagNumber  The stored tag number.
 *
 * @return error code.
 *
 * The main point of mapping tag numbers is make QCBORItem
 * smaller. With this mapping storage of 4 tags takes up 8
 * bytes. Without, it would take up 32 bytes.
 *
 * This maps tag numbers greater than QCBOR_LAST_UNMAPPED_TAG.
 * QCBOR_LAST_UNMAPPED_TAG is a little smaller than MAX_UINT16.
 *
 * See also UnMapTagNumber() and @ref QCBORItem.
 */
static QCBORError
QCBORDecode_Private_MapTagNumber(QCBORDecodeContext *pMe,
                                 const uint64_t      uUnMappedTag,
                                 uint16_t           *puMappedTagNumber)
{
   if(uUnMappedTag > QCBOR_LAST_UNMAPPED_TAG) {
      unsigned uTagMapIndex;
      /* Is there room in the tag map, or is it in it already? */
      for(uTagMapIndex = 0; uTagMapIndex < QCBOR_NUM_MAPPED_TAGS; uTagMapIndex++) {
         if(pMe->auMappedTags[uTagMapIndex] == CBOR_TAG_INVALID64) {
            break;
         }
         if(pMe->auMappedTags[uTagMapIndex] == uUnMappedTag) {
            break;
         }
      }
      if(uTagMapIndex >= QCBOR_NUM_MAPPED_TAGS) {
         return QCBOR_ERR_TOO_MANY_TAGS;
      }

      /* Covers the cases where tag is new and were it is already in the map */
      pMe->auMappedTags[uTagMapIndex] = uUnMappedTag;
      *puMappedTagNumber = (uint16_t)(uTagMapIndex + QCBOR_LAST_UNMAPPED_TAG + 1);

   } else {
      *puMappedTagNumber = (uint16_t)uUnMappedTag;
   }

   return QCBOR_SUCCESS;
}


/**
 * @brief This converts a mapped tag number to the actual tag number.
 *
 * @param[in] pMe               The decode context.
 * @param[in] uMappedTagNumber  The stored tag number.
 *
 * @return The actual tag number is returned or
 *         @ref CBOR_TAG_INVALID64 on error.
 *
 * This is the reverse of MapTagNumber()
 */
static uint64_t
QCBORDecode_Private_UnMapTagNumber(const QCBORDecodeContext *pMe,
                                   const uint16_t            uMappedTagNumber)
{
   if(uMappedTagNumber <= QCBOR_LAST_UNMAPPED_TAG) {
      return uMappedTagNumber;
   } else if(uMappedTagNumber == CBOR_TAG_INVALID16) {
      return CBOR_TAG_INVALID64;
   } else {
      /* This won't be negative because of code below in
       * MapTagNumber()
       */
      const unsigned uIndex = uMappedTagNumber - (QCBOR_LAST_UNMAPPED_TAG + 1);
      return pMe->auMappedTags[uIndex];
   }
}


static const struct QCBORTagDecoderEntry *
QCBORDecode_Private_LookUpTagDecoder(const struct QCBORTagDecoderEntry *pTagContentTable,
                                     const uint64_t                     uTagNumber)
{
   const struct QCBORTagDecoderEntry *pTE;

   if(pTagContentTable == NULL) {
      return NULL;
   }

   for(pTE = pTagContentTable; pTE->uTagNumber != CBOR_TAG_INVALID64; pTE++) {
      if(pTE->uTagNumber == uTagNumber || pTE->uTagNumber == CBOR_TAG_ANY) {
         break;
      }
   }

   if(pTE->uTagNumber == CBOR_TAG_INVALID64) {
      return NULL;
   }

   return pTE;
}
#endif /* ! QCBOR_DISABLE_TAGS */


/**
 * @brief Aggregate all tags wrapping a data item (decode layer 4).
 *
 * @param[in] pMe            Decoder context
 * @param[out] pDecodedItem  The decoded item that work is done on.
 *
 * @retval QCBOR_ERR_UNSUPPORTED             Encountered unsupported/reserved
 *                                           features
 * @retval QCBOR_ERR_HIT_END                 Unexpected end of input
 * @retval QCBOR_ERR_INT_OVERFLOW            Too-large negative encountered
 * @retval QCBOR_ERR_STRING_ALLOCATE         Out of memory.
 * @retval QCBOR_ERR_STRING_TOO_LONG         String longer than SIZE_MAX - 4.
 * @retval QCBOR_ERR_HALF_PRECISION_DISABLED Half-precision in input, but decode
 *                                           of half-precision disabled
 * @retval QCBOR_ERR_ALL_FLOAT_DISABLED      Float-point in input, but all
 *                                           float decode is disabled.
 * @retval QCBOR_ERR_BAD_TYPE_7              Not-allowed representation of
 *                                           simple type in input.
 * @retval QCBOR_ERR_INDEF_LEN_ARRAYS_DISABLED  Indefinite length map/array
 *                                              in input, but indefinite
 *                                              lengths disabled.
 * @retval QCBOR_ERR_NO_STRING_ALLOCATOR     Indefinite-length string in input,
 *                                           but no string allocator.
 * @retval QCBOR_ERR_INDEFINITE_STRING_CHUNK  Error in indefinite-length string.
 * @retval QCBOR_ERR_INDEF_LEN_STRINGS_DISABLED  Indefinite-length string in
 *                                               input, but indefinite-length
 *                                               strings are disabled.
 * @retval QCBOR_ERR_TOO_MANY_TAGS           Too many tag numbers on item.
 *
 * This loops getting atomic data items until one is not a tag
 * number.  Usually this is largely pass-through because most
 * item are not tag numbers.
 */
static QCBORError
QCBORDecode_Private_GetNextTagNumber(QCBORDecodeContext *pMe,
                                     QCBORItem          *pDecodedItem)
{
#ifndef QCBOR_DISABLE_TAGS
   int         nIndex;
   QCBORError  uErr;
   uint16_t    uMappedTagNumber;
   QCBORError  uReturn;

   /* Accummulate the tag numbers from multiple items here and then
    * copy them into the last item, the non-tag-number item.
    */
   QCBORMappedTagNumbers  auTagNumbers;;

   /* Initialize to CBOR_TAG_INVALID16 */
   #if CBOR_TAG_INVALID16 != 0xffff
   /* Be sure the memset is initializing to CBOR_TAG_INVALID16 */
   #err CBOR_TAG_INVALID16 tag not defined as expected
   #endif
   memset(auTagNumbers, 0xff, sizeof(auTagNumbers));

   /* Loop fetching data items until the item fetched is not a tag number */
   uReturn = QCBOR_SUCCESS;
   for(nIndex = 0; ; nIndex++) {
      uErr = QCBORDecode_Private_GetNextFullString(pMe, pDecodedItem);
      if(uErr != QCBOR_SUCCESS) {
         uReturn = uErr;
         break;
      }

      if(pDecodedItem->uDataType != QCBOR_TYPE_TAG_NUMBER) {
         /* Successful exit from loop; maybe got some tags, maybe not */
         memcpy(pDecodedItem->auTagNumbers, auTagNumbers, sizeof(auTagNumbers));
         break;
      }

      if(nIndex >= QCBOR_MAX_TAGS_PER_ITEM) {
         /* No room in the item's tag number array */
         uReturn = QCBOR_ERR_TOO_MANY_TAGS;
         /* Continue on to get all tag numbers wrapping this item even
          * though it is erroring out in the end. This allows decoding
          * to continue. This is a QCBOR resource limit error, not a
          * problem with being well-formed CBOR.
          */
         continue;
      }

      /* Map the tag number */
      uMappedTagNumber = 0;
      uReturn = QCBORDecode_Private_MapTagNumber(pMe, pDecodedItem->val.uTagNumber, &uMappedTagNumber);
      /* Continue even on error so as to consume all tag numbers
       * wrapping this data item so decoding can go on. If
       * QCBORDecode_Private_MapTagNumber() errors once it will
       * continue to error.
       */

      auTagNumbers[nIndex] = uMappedTagNumber;
   }

   return uReturn;

#else /* ! QCBOR_DISABLE_TAGS */

   return QCBORDecode_Private_GetNextFullString(pMe, pDecodedItem);

#endif /* ! QCBOR_DISABLE_TAGS */
}


/**
 * @brief Combine a map entry label and value into one item (decode layer 3).
 *
 * @param[in] pMe            Decoder context
 * @param[out] pDecodedItem  The decoded item that work is done on.
 *
 * @retval QCBOR_ERR_UNSUPPORTED             Encountered unsupported/reserved
 *                                           features
 * @retval QCBOR_ERR_HIT_END                 Unexpected end of input
 * @retval QCBOR_ERR_INT_OVERFLOW            Too-large negative encountered
 * @retval QCBOR_ERR_STRING_ALLOCATE         Out of memory.
 * @retval QCBOR_ERR_STRING_TOO_LONG         String longer than SIZE_MAX - 4.
 * @retval QCBOR_ERR_HALF_PRECISION_DISABLED Half-precision in input, but decode
 *                                           of half-precision disabled
 * @retval QCBOR_ERR_ALL_FLOAT_DISABLED      Float-point in input, but all
 *                                           float decode is disabled.
 * @retval QCBOR_ERR_BAD_TYPE_7              Not-allowed representation of
 *                                           simple type in input.
 * @retval QCBOR_ERR_INDEF_LEN_ARRAYS_DISABLED  Indefinite length map/array
 *                                              in input, but indefinite
 *                                              lengths disabled.
 * @retval QCBOR_ERR_NO_STRING_ALLOCATOR     Indefinite-length string in input,
 *                                           but no string allocator.
 * @retval QCBOR_ERR_INDEFINITE_STRING_CHUNK  Error in indefinite-length string.
 * @retval QCBOR_ERR_INDEF_LEN_STRINGS_DISABLED  Indefinite-length string in
 *                                               input, but indefinite-length
 *                                               strings are disabled.
 * @retval QCBOR_ERR_TOO_MANY_TAGS           Too many tag numbers on item.
 * @retval QCBOR_ERR_ARRAY_DECODE_TOO_LONG   Too many items in array.
 * @retval QCBOR_ERR_MAP_LABEL_TYPE          Map label not string or integer.
 *
 * If the current nesting level is a map, then this combines pairs of
 * items into one data item with a label and value.
 *
 * This is passthrough if the current nesting level is not a map.
 *
 * This also implements maps-as-array mode where a map is treated like
 * an array to allow caller to do their own label processing.
 */
static QCBORError
QCBORDecode_Private_GetNextMapEntry(QCBORDecodeContext *pMe,
                                    QCBORItem          *pDecodedItem,
                                    uint32_t           *puLabelEndOffset)
{
   QCBORItem  LabelItem;
   QCBORError uErr, uErr2;

   uErr = QCBORDecode_Private_GetNextTagNumber(pMe, pDecodedItem);
   if(QCBORDecode_IsUnrecoverableError(uErr)) {
      goto Done;
   }

   if(!DecodeNesting_IsCurrentTypeMap(&(pMe->nesting))) {
      /* Not decoding a map. Nothing to do. */
      /* When decoding maps-as-arrays, the type will be
       * QCBOR_TYPE_MAP_AS_ARRAY and this function will exit
       * here. This is now map processing for maps-as-arrays is not
       * done. */
      goto Done;
   }

   /* Decoding a map entry, so the item decoded above was the label */
   LabelItem = *pDecodedItem;

   if(puLabelEndOffset != NULL) {
       /* Cast is OK because lengths are all 32-bit in QCBOR */
       *puLabelEndOffset = (uint32_t)UsefulInputBuf_Tell(&(pMe->InBuf));
    }

   /* Get the value of the map item */
   uErr2 = QCBORDecode_Private_GetNextTagNumber(pMe, pDecodedItem);
   if(QCBORDecode_IsUnrecoverableError(uErr2)) {
      uErr = uErr2;
      goto Done;
   }
   if(uErr2 != QCBOR_SUCCESS) {
      /* The recoverable error for the value overrides the recoverable
       * error for the label, if there was an error for the label */
      uErr = uErr2;
   }

   /* Combine the label item and value item into one */
   pDecodedItem->uLabelAlloc = LabelItem.uDataAlloc;
   pDecodedItem->uLabelType  = LabelItem.uDataType;

#ifndef QCBOR_DISABLE_NON_INTEGER_LABELS
   /* TODO: QCBOR_DECODE_MODE_MAP_STRINGS_ONLY might have been a bad idea. Maybe
    * get rid of it in QCBOR 2.0
    */
   if((pMe->uDecodeMode & QCBOR_DECODE_MODE_MASK) == QCBOR_DECODE_MODE_MAP_STRINGS_ONLY &&
      LabelItem.uDataType != QCBOR_TYPE_TEXT_STRING) {
      uErr = QCBOR_ERR_MAP_LABEL_TYPE;
      goto Done;
   }
#endif /* ! QCBOR_DISABLE_NON_INTEGER_LABELS */

   switch(LabelItem.uDataType) {
      case QCBOR_TYPE_INT64:
         pDecodedItem->label.int64 = LabelItem.val.int64;
         break;

#ifndef QCBOR_DISABLE_NON_INTEGER_LABELS
      case QCBOR_TYPE_UINT64:
         pDecodedItem->label.uint64 = LabelItem.val.uint64;
         break;

      case QCBOR_TYPE_TEXT_STRING:
      case QCBOR_TYPE_BYTE_STRING:
         pDecodedItem->label.string = LabelItem.val.string;
         break;
#endif /* ! QCBOR_DISABLE_NON_INTEGER_LABELS */

      default:
         /* It is possible to skip over labels that are non-aggregate
          * types like floats, but not to skip over labels that are
          * arrays or maps. We might eventually handle more label
          * types like floats as they are not too hard and we now
          * have QCBOR_DISABLE_NON_INTEGER_LABELS */
         if(!pMe->bAllowAllLabels || QCBORItem_IsMapOrArray(LabelItem)) {
            uErr = QCBOR_ERR_MAP_LABEL_TYPE;
            goto Done;
         }
   }

Done:
   return uErr;
}


#ifndef QCBOR_DISABLE_INDEFINITE_LENGTH_ARRAYS
/**
 * @brief Peek and see if next data item is a break;
 *
 * param[in]  pUIB            UsefulInputBuf to read from.
 * @param[out] pbNextIsBreak   Indicate if next was a break or not.
 *
 * @return  Any decoding error.
 *
 * See if next item is a CBOR break. If it is, it is consumed,
 * if not it is not consumed.
*/
static QCBORError
QCBOR_Private_NextIsBreak(QCBORDecodeContext *pMe, bool *pbNextIsBreak)
{
   *pbNextIsBreak = false;
   if(UsefulInputBuf_BytesUnconsumed(&(pMe->InBuf)) != 0) {
      QCBORItem Peek;
      size_t uPeek = UsefulInputBuf_Tell(&(pMe->InBuf));
      QCBORError uReturn = QCBOR_Private_DecodeAtomicDataItem(pMe, false, &Peek);
      if(uReturn != QCBOR_SUCCESS) {
         return uReturn;
      }
      if(Peek.uDataType != QCBOR_TYPE_BREAK) {
         /* It is not a break, rewind so it can be processed normally. */
         UsefulInputBuf_Seek(&(pMe->InBuf), uPeek);
      } else {
         *pbNextIsBreak = true;
      }
   }

   return QCBOR_SUCCESS;
}
#endif /* QCBOR_DISABLE_INDEFINITE_LENGTH_ARRAYS */


/**
 * @brief Ascend up nesting levels if all items in them have been consumed.
 *
 * @param[in] pMe       The decode context.
 * @param[in] bMarkEnd  If true mark end of maps/arrays with count of zero.
 * @param[out] pbBreak  Set to true if extra break was consumed.
 *
 * An item was just consumed, now figure out if it was the
 * end of an array/map map that can be closed out. That
 * may in turn close out the above array/map...
 *
 * When ascending indefinite-length arrays and maps, this will correctly
 * consume the break for the level above. This is a problem for the
 * implementation of QCBORDecode_GetArray() that must not return
 * that break. @c pbBreak is set to true to indicate that one
 * byte should be removed.
 *
 * Improvement: this could reduced further if indef is disabled
 */
static QCBORError
QCBORDecode_Private_NestLevelAscender(QCBORDecodeContext *pMe, bool bMarkEnd, bool *pbBreak)
{
   QCBORError uReturn;

   /* Loop ascending nesting levels as long as there is ascending to do */
   while(!DecodeNesting_IsCurrentAtTop(&(pMe->nesting))) {
      if(pbBreak) {
         *pbBreak = false;
      }

      if(DecodeNesting_IsCurrentBstrWrapped(&(pMe->nesting))) {
         /* Nesting level is bstr-wrapped CBOR */

         /* Ascent for bstr-wrapped CBOR is always by explicit call
          * so no further ascending can happen.
          */
         break;

      } else if(DecodeNesting_IsCurrentDefiniteLength(&(pMe->nesting))) {
         /* Level is a definite-length array/map */

         /* Decrement the item count the definite-length array/map */
         DecodeNesting_DecrementDefiniteLengthMapOrArrayCount(&(pMe->nesting));
         if(!DecodeNesting_IsEndOfDefiniteLengthMapOrArray(&(pMe->nesting))) {
             /* Didn't close out array/map, so all work here is done */
             break;
          }
          /* All items in a definite-length array were consumed so it
           * is time to ascend one level. This happens below.
           */

#ifndef QCBOR_DISABLE_INDEFINITE_LENGTH_ARRAYS
      } else {
         /* Level is an indefinite-length array/map. */

         /* Check for a break which is what ends indefinite-length arrays/maps */
         bool bIsBreak = false;
         uReturn = QCBOR_Private_NextIsBreak(pMe, &bIsBreak);
         if(uReturn != QCBOR_SUCCESS) {
            goto Done;
         }

         if(!bIsBreak) {
            /* Not a break so array/map does not close out. All work is done */
            break;
         }

         /* It was a break in an indefinitelength map / array so
          * it is time to ascend one level.
          */
         if(pbBreak) {
            *pbBreak = true;
         }

#endif /* QCBOR_DISABLE_INDEFINITE_LENGTH_ARRAYS */
      }


      /* All items in the array/map have been consumed. */

      /* But ascent in bounded mode is only by explicit call to
       * QCBORDecode_ExitBoundedMode().
       */
      if(DecodeNesting_IsCurrentBounded(&(pMe->nesting))) {
         /* Set the count to zero for definite-length arrays to indicate
         * cursor is at end of bounded array/map */
         if(bMarkEnd) {
            /* Used for definite and indefinite to signal end */
            DecodeNesting_ZeroMapOrArrayCount(&(pMe->nesting));

         }
         break;
      }

      /* Finally, actually ascend one level. */
      DecodeNesting_Ascend(&(pMe->nesting));
   }

   uReturn = QCBOR_SUCCESS;

#ifndef QCBOR_DISABLE_INDEFINITE_LENGTH_ARRAYS
Done:
#endif /* QCBOR_DISABLE_INDEFINITE_LENGTH_ARRAYS */

   return uReturn;
}


/**
 * @brief Ascending & Descending out of nesting levels (decode layer 2).
 *
 * @param[in] pMe            Decoder context
 * @param[out] pbBreak       Set to true if extra break was consumed.
 * @param[out] pDecodedItem  The decoded item that work is done on.

 * @retval QCBOR_ERR_UNSUPPORTED             Encountered unsupported/reserved
 *                                           features
 * @retval QCBOR_ERR_HIT_END                 Unexpected end of input
 * @retval QCBOR_ERR_INT_OVERFLOW            Too-large negative encountered
 * @retval QCBOR_ERR_STRING_ALLOCATE         Out of memory.
 * @retval QCBOR_ERR_STRING_TOO_LONG         String longer than SIZE_MAX - 4.
 * @retval QCBOR_ERR_HALF_PRECISION_DISABLED Half-precision in input, but decode
 *                                           of half-precision disabled
 * @retval QCBOR_ERR_ALL_FLOAT_DISABLED      Float-point in input, but all
 *                                           float decode is disabled.
 * @retval QCBOR_ERR_BAD_TYPE_7              Not-allowed representation of
 *                                           simple type in input.
 * @retval QCBOR_ERR_INDEF_LEN_ARRAYS_DISABLED  Indefinite length map/array
 *                                              in input, but indefinite
 *                                              lengths disabled.
 * @retval QCBOR_ERR_NO_STRING_ALLOCATOR     Indefinite-length string in input,
 *                                           but no string allocator.
 * @retval QCBOR_ERR_INDEFINITE_STRING_CHUNK  Error in indefinite-length string.
 * @retval QCBOR_ERR_INDEF_LEN_STRINGS_DISABLED  Indefinite-length string in
 *                                               input, but indefinite-length
 *                                               strings are disabled.
 * @retval QCBOR_ERR_TOO_MANY_TAGS           Too many tag numbers on item.
 * @retval QCBOR_ERR_ARRAY_DECODE_TOO_LONG   Too many items in array.
 * @retval QCBOR_ERR_MAP_LABEL_TYPE          Map label not string or integer.
 * @retval QCBOR_ERR_NO_MORE_ITEMS           Need more items for map or array.
 * @retval QCBOR_ERR_BAD_BREAK               Indefinite-length break in wrong
 *                                           place.
 * @retval QCBOR_ERR_ARRAY_DECODE_NESTING_TOO_DEEP  Nesting deeper than QCBOR
 *                                                  can handle.
 *
 * This handles the traversal descending into and asecnding out of
 * maps, arrays and bstr-wrapped CBOR. It figures out the ends of
 * definite- and indefinte-length maps and arrays by looking at the
 * item count or finding CBOR breaks.  It detects the ends of the
 * top-level sequence and of bstr-wrapped CBOR by byte count.
 */
static QCBORError
QCBORDecode_Private_GetNextMapOrArray(QCBORDecodeContext *pMe,
                                      bool               *pbBreak,
                                      QCBORItem          *pDecodedItem,
                                      uint32_t           *puLabelEndOffset)
{
   QCBORError uReturn;
   /* ==== First: figure out if at the end of a traversal ==== */

   /* If out of bytes to consume, it is either the end of the
    * top-level sequence of some bstr-wrapped CBOR that was entered.
    *
    * In the case of bstr-wrapped CBOR, the length of the
    * UsefulInputBuf was set to that of the bstr-wrapped CBOR. When
    * the bstr-wrapped CBOR is exited, the length is set back to the
    * top-level's length or to the next highest bstr-wrapped CBOR.
   */
   if(UsefulInputBuf_BytesUnconsumed(&(pMe->InBuf)) == 0) {
      uReturn = QCBOR_ERR_NO_MORE_ITEMS;
      goto Done;
   }

   /* Check to see if at the end of a bounded definite-length map or
    * array. The check for a break ending indefinite-length array is
    * later in QCBORDecode_NestLevelAscender().
    */
   if(DecodeNesting_IsAtEndOfBoundedLevel(&(pMe->nesting))) {
      uReturn = QCBOR_ERR_NO_MORE_ITEMS;
      goto Done;
   }

   /* ==== Next: not at the end, so get another item ==== */
   uReturn = QCBORDecode_Private_GetNextMapEntry(pMe, pDecodedItem, puLabelEndOffset);
   if(QCBORDecode_IsUnrecoverableError(uReturn)) {
      /* Error is so bad that traversal is not possible. */
      goto Done;
   }

   /* Record the nesting level for this data item before processing
    * any of decrementing and descending.
    */
   pDecodedItem->uNestingLevel = DecodeNesting_GetCurrentLevel(&(pMe->nesting));


   /* ==== Next: Process the item for descent, ascent, decrement... ==== */
   if(QCBORItem_IsMapOrArray(*pDecodedItem)) {
      /* If the new item is a map or array, descend.
       *
       * Empty indefinite-length maps and arrays are descended into,
       * but then ascended out of in the next chunk of code.
       *
       * Maps and arrays do count as items in the map/array that
       * encloses them so a decrement needs to be done for them too,
       * but that is done only when all the items in them have been
       * processed, not when they are opened with the exception of an
       * empty map or array.
       */
      QCBORError uDescendErr;
      uDescendErr = DecodeNesting_DescendMapOrArray(&(pMe->nesting),
                                                    pDecodedItem->uDataType,
                                                    pDecodedItem->val.uCount);
      if(uDescendErr != QCBOR_SUCCESS) {
         /* This error is probably a traversal error and it overrides
          * the non-traversal error.
          */
         uReturn = uDescendErr;
         goto Done;
      }
   }

   if(!QCBORItem_IsMapOrArray(*pDecodedItem) ||
       QCBORItem_IsEmptyDefiniteLengthMapOrArray(*pDecodedItem) ||
       QCBORItem_IsIndefiniteLengthMapOrArray(*pDecodedItem)) {
      /* The following cases are handled here:
       *  - A non-aggregate item like an integer or string
       *  - An empty definite-length map or array
       *  - An indefinite-length map or array that might be empty or might not.
       *
       * QCBORDecode_NestLevelAscender() does the work of decrementing the count
       * for an definite-length map/array and break detection for an
       * indefinite-0length map/array. If the end of the map/array was
       * reached, then it ascends nesting levels, possibly all the way
       * to the top level.
       */
      QCBORError uAscendErr;
      uAscendErr = QCBORDecode_Private_NestLevelAscender(pMe, true, pbBreak);
      if(uAscendErr != QCBOR_SUCCESS) {
         /* This error is probably a traversal error and it overrides
          * the non-traversal error.
          */
         uReturn = uAscendErr;
         goto Done;
      }
   }

   /* ==== Last: tell the caller the nest level of the next item ==== */
   /* Tell the caller what level is next. This tells them what
    * maps/arrays were closed out and makes it possible for them to
    * reconstruct the tree with just the information returned in a
    * QCBORItem.
   */
   if(DecodeNesting_IsAtEndOfBoundedLevel(&(pMe->nesting))) {
      /* At end of a bounded map/array; uNextNestLevel 0 to indicate this */
      pDecodedItem->uNextNestLevel = 0;
   } else {
      pDecodedItem->uNextNestLevel = DecodeNesting_GetCurrentLevel(&(pMe->nesting));
   }

Done:
   return uReturn;
}


/**
 * @brief Decode tag content for select tags (decoding layer 1).
 *
 * @param[in] pMe            The decode context.
 * @param[out] pDecodedItem  The decoded item.
 *
 * @return Decoding error code.
 *
 * CBOR tag numbers for the item were decoded in GetNext_TaggedItem(),
 * but the whole tag was not decoded. Here, the whole tags (tag number
 * and tag content) are decoded. This is a
 * quick pass through for items that are not tags.
 */
static QCBORError
QCBORDecode_Private_GetNextTagContent(QCBORDecodeContext *pMe,
                                      QCBORItem          *pDecodedItem)
{
   QCBORError uErr;

   uErr = QCBORDecode_Private_GetNextMapOrArray(pMe, NULL, pDecodedItem, NULL);

#ifndef QCBOR_DISABLE_TAGS
   uint64_t   uTagNumber;
   int        nTagIndex;
   const struct QCBORTagDecoderEntry *pTagDecoder;

   if(uErr != QCBOR_SUCCESS) {
      goto Done;
   }

   /* Loop over tag numbers in reverse, those closest to content first */
   for(nTagIndex = QCBOR_MAX_TAGS_PER_ITEM-1; nTagIndex >= 0; nTagIndex--) {

      if(pDecodedItem->auTagNumbers[nTagIndex] == CBOR_TAG_INVALID16) {
         continue; /* Empty slot, skip to next */
      }

      /* See if there's a content decoder for it */
      uTagNumber  = QCBORDecode_Private_UnMapTagNumber(pMe, pDecodedItem->auTagNumbers[nTagIndex]);
      pTagDecoder = QCBORDecode_Private_LookUpTagDecoder(pMe->pTagDecoderTable, uTagNumber);
      if(pTagDecoder == NULL) {
         break; /* Successful exist -- a tag that we can't decode */
      }

      /* Call the content decoder */
      uErr = pTagDecoder->pfContentDecoder(pMe, pMe->pTagDecodersContext, pTagDecoder->uTagNumber, pDecodedItem);
      if(uErr != QCBOR_SUCCESS) {
         break; /* Error exit from the loop */
      }

      /* Remove tag number from list since its content was decoded */
      pDecodedItem->auTagNumbers[nTagIndex] = CBOR_TAG_INVALID16;
   }

Done:
#endif /* ! QCBOR_DISABLE_TAGS */

   return uErr;
}


/**
 * @brief Consume an entire map or array including its contents.
 *
 * @param[in]  pMe              The decoder context.
 * @param[in]  pItemToConsume   The array/map whose contents are to be
 *                              consumed.
 * @param[out] puNextNestLevel  The next nesting level after the item was
 *                              fully consumed.
 *
 * This may be called when @c pItemToConsume is not an array or
 * map. In that case, this is just a pass through for @c puNextNestLevel
 * since there is nothing to do.
 */
static QCBORError
QCBORDecode_Private_ConsumeItem(QCBORDecodeContext *pMe,
                                const QCBORItem    *pItemToConsume,
                                bool               *pbBreak,
                                uint8_t            *puNextNestLevel)
{
   QCBORError uReturn;
   QCBORItem  Item;

   /* If it is a map or array, this will tell if it is empty. */
   const bool bIsEmpty = (pItemToConsume->uNextNestLevel <= pItemToConsume->uNestingLevel);

   if(QCBORItem_IsMapOrArray(*pItemToConsume) && !bIsEmpty) {
      /* There is only real work to do for non-empty maps and arrays */

      /* This works for definite- and indefinite-length maps and
       * arrays by using the nesting level
       */
      do {
         uReturn = QCBORDecode_Private_GetNextMapOrArray(pMe, pbBreak, &Item, NULL);
         if(QCBORDecode_IsUnrecoverableError(uReturn) ||
            uReturn == QCBOR_ERR_NO_MORE_ITEMS) {
            goto Done;
         }
      } while(Item.uNextNestLevel >= pItemToConsume->uNextNestLevel);

      *puNextNestLevel = Item.uNextNestLevel;

      uReturn = QCBOR_SUCCESS;

   } else {
      /* pItemToConsume is not a map or array. Just pass the nesting
       * level through. */
      *puNextNestLevel = pItemToConsume->uNextNestLevel;

      uReturn = QCBOR_SUCCESS;
   }

Done:
    return uReturn;
}


#ifndef QCBOR_DISABLE_DECODE_CONFORMANCE
/*
 * This consumes the next item. It returns the starting position of
 * the label and the length of the label. It also returns the nest
 * level of the item consumed.
 */
static QCBORError
QCBORDecode_Private_GetLabelAndConsume(QCBORDecodeContext *pMe,
                                       uint8_t            *puNestLevel,
                                       size_t             *puLabelStart,
                                       size_t             *puLabelLen)
{
   QCBORError uErr;
   QCBORItem  Item;
   uint8_t    uLevel;
   uint32_t   uLabelOffset;

   /* Get the label and consume it should it be complex */
   *puLabelStart = UsefulInputBuf_Tell(&(pMe->InBuf));

   uErr = QCBORDecode_Private_GetNextMapOrArray(pMe, NULL, &Item, &uLabelOffset);
   if(uErr != QCBOR_SUCCESS) {
      goto Done;
   }
   *puLabelLen = uLabelOffset - *puLabelStart;
   *puNestLevel = Item.uNestingLevel;
   uErr = QCBORDecode_Private_ConsumeItem(pMe, &Item, NULL, &uLevel);

Done:
   return uErr;
}


/* Loop over items in a map until the end of the map looking for
 * duplicates. This starts at the current position in the map, not at
 * the beginning of the map.
 *
 * This saves and restores the traversal cursor and nest tracking so
 * they are the same on exit as they were on entry.
 */
static QCBORError
QCBORDecode_Private_CheckDups(QCBORDecodeContext *pMe,
                              const uint8_t       uNestLevel,
                              const size_t        uCompareLabelStart,
                              const size_t        uCompareLabelLen)
{
   QCBORError uErr;
   size_t     uLabelStart;
   size_t     uLabelLen;
   uint8_t    uLevel;
   int        nCompare;

   const QCBORDecodeNesting SaveNesting = pMe->nesting;
   const UsefulInputBuf     Save        = pMe->InBuf;

   do {
      uErr = QCBORDecode_Private_GetLabelAndConsume(pMe, &uLevel, &uLabelStart, &uLabelLen);
      if(uErr != QCBOR_SUCCESS) {
         if(uErr == QCBOR_ERR_NO_MORE_ITEMS) {
            uErr = QCBOR_SUCCESS; /* Successful end */
         }
         break;
      }

      if(uLevel != uNestLevel) {
         break; /* Successful end of loop */
      }

      /* This check for dups works for labels that are preferred
       * serialization and are not maps. If the labels are not in
       * preferred serialization, then the check has to be more
       * complicated and is type-specific because it uses the decoded
       * value, not the encoded CBOR. It is further complicated for
       * maps because the order of items in a map that is a label
       * doesn't matter when checking that is is the duplicate of
       * another map that is a label. QCBOR so far only turns on this
       * dup checking as part of CDE checking which requires preferred
       * serialization.  See 5.6 in RFC 8949.
       */
      nCompare = UsefulInputBuf_Compare(&(pMe->InBuf),
                                         uCompareLabelStart, uCompareLabelLen,
                                         uLabelStart, uLabelLen);
      if(nCompare == 0) {
         uErr = QCBOR_ERR_DUPLICATE_LABEL;
         break;
      }
   } while (1);

   pMe->nesting = SaveNesting;
   pMe->InBuf   = Save;

   return uErr;
}


/* This does sort order and duplicate detection on a map. The and all
 * it's members must be in preferred serialization so the comparisons
 * work correctly.
 */
static QCBORError
QCBORDecode_Private_CheckMap(QCBORDecodeContext *pMe, const QCBORItem *pMapToCheck)
{
   QCBORError uErr;
   uint8_t    uNestLevel;
   size_t     offset2, offset1, length2, length1;

   const QCBORDecodeNesting SaveNesting = pMe->nesting;
   const UsefulInputBuf Save = pMe->InBuf;
   pMe->bAllowAllLabels = 1;

   /* This loop runs over all the items in the map once, comparing
    * each adjacent pair for correct ordering. It also calls CheckDup
    * on each one which also runs over the remaining items in the map
    * checking for duplicates. So duplicate checking runs in n^2.
    */

   offset2 = SIZE_MAX;
   length2 = SIZE_MAX; // To avoid uninitialized warning
   while(1) {
      uErr = QCBORDecode_Private_GetLabelAndConsume(pMe, &uNestLevel, &offset1, &length1);
      if(uErr != QCBOR_SUCCESS) {
         if(uErr == QCBOR_ERR_NO_MORE_ITEMS) {
            uErr = QCBOR_SUCCESS; /* Successful exit from loop */
         }
         break;
      }

      if(uNestLevel < pMapToCheck->uNextNestLevel) {
         break; /* Successful exit from loop */
      }

      if(offset2 != SIZE_MAX) {
         /* Check that the labels are ordered. Check is not done the
          * first time through the loop when offset2 is unset. Since
          * this does comparison of the items in encoded form they
          * must be preferred serialization encoded. See RFC 8949
          * 4.2.1.
          */
         if(UsefulInputBuf_Compare(&(pMe->InBuf), offset2, length2, offset1, length1) > 0) {
            uErr = QCBOR_ERR_UNSORTED;
            break;
         }
      }

      uErr = QCBORDecode_Private_CheckDups(pMe, pMapToCheck->uNextNestLevel, offset1, length1);
      if(uErr != QCBOR_SUCCESS) {
         break;
      }

      offset2 = offset1;
      length2 = length1;
   }

   pMe->bAllowAllLabels = 0;
   pMe->nesting = SaveNesting;
   pMe->InBuf = Save;

   return uErr;
}
#endif /* ! QCBOR_DISABLE_DECODE_CONFORMANCE */

static QCBORError
QCBORDecode_Private_GetItemChecks(QCBORDecodeContext *pMe,
                                  QCBORError          uErr,
                                  const size_t        uOffset,
                                  QCBORItem          *pDecodedItem)
{
   (void)pMe; /* Avoid warning for next two ifdefs */
   (void)uOffset;

#ifndef QCBOR_DISABLE_DECODE_CONFORMANCE
   if(uErr == QCBOR_SUCCESS &&
      (pMe->uDecodeMode & QCBOR_DECODE_MODE_MASK) >= QCBOR_ENCODE_MODE_CDE &&
      pDecodedItem->uDataType == QCBOR_TYPE_MAP) {
      /* Traverse map checking sort order and for duplicates */
      uErr = QCBORDecode_Private_CheckMap(pMe, pDecodedItem);
   }
#endif /* ! QCBOR_DISABLE_CONFORMANCE */

#ifndef QCBOR_DISABLE_TAGS
   if(uErr == QCBOR_SUCCESS &&
      !(pMe->uDecodeMode & QCBOR_DECODE_UNPROCESSED_TAG_NUMBERS) &&
      pDecodedItem->auTagNumbers[0] != CBOR_TAG_INVALID16) {
      /*  Not QCBOR v1; there are tag numbers -- check they were consumed */
      if(uOffset != pMe->uTagNumberCheckOffset || pMe->uTagNumberIndex != 255) {
         uErr = QCBOR_ERR_UNPROCESSED_TAG_NUMBER;
      }
   }
#endif /* ! QCBOR_DISABLE_TAGS */

   if(uErr != QCBOR_SUCCESS) {
      pDecodedItem->uDataType  = QCBOR_TYPE_NONE;
      pDecodedItem->uLabelType = QCBOR_TYPE_NONE;
   }

   return uErr;
}


/*
 * Public function, see header qcbor/qcbor_decode.h file
 */
QCBORError
QCBORDecode_GetNext(QCBORDecodeContext *pMe, QCBORItem *pDecodedItem)
{
   QCBORError uErr;
   size_t     uOffset;

   uOffset = UsefulInputBuf_Tell(&(pMe->InBuf));
   uErr = QCBORDecode_Private_GetNextTagContent(pMe, pDecodedItem);
   uErr = QCBORDecode_Private_GetItemChecks(pMe, uErr, uOffset, pDecodedItem);
   return uErr;
}


/*
 * Public function, see header qcbor/qcbor_decode.h file
 */
QCBORError
QCBORDecode_PeekNext(QCBORDecodeContext *pMe, QCBORItem *pDecodedItem)
{
   const QCBORDecodeNesting SaveNesting = pMe->nesting;
   const UsefulInputBuf Save = pMe->InBuf;

   QCBORError uErr = QCBORDecode_GetNext(pMe, pDecodedItem);

   pMe->nesting = SaveNesting;
   pMe->InBuf = Save;

   return uErr;
}


/*
 * Public function, see header qcbor/qcbor_decode.h file
 */
void
QCBORDecode_VPeekNext(QCBORDecodeContext *pMe, QCBORItem *pDecodedItem)
{
   if(pMe->uLastError != QCBOR_SUCCESS) {
      pDecodedItem->uDataType  = QCBOR_TYPE_NONE;
      pDecodedItem->uLabelType = QCBOR_TYPE_NONE;
      return;
   }

   pMe->uLastError = (uint8_t)QCBORDecode_PeekNext(pMe, pDecodedItem);
}


static void
QCBORDecode_Private_SaveTagNumbers(QCBORDecodeContext *pMe, const QCBORItem *pItem)
{
#ifndef QCBOR_DISABLE_TAGS
   memcpy(pMe->auLastTags, pItem->auTagNumbers, sizeof(pItem->auTagNumbers));
#else
   (void)pMe;
   (void)pItem;
#endif
}

/*
 * Public function, see header qcbor/qcbor_decode.h file
 */
void
QCBORDecode_VGetNext(QCBORDecodeContext *pMe, QCBORItem *pDecodedItem)
{
   if(pMe->uLastError != QCBOR_SUCCESS) {
      pDecodedItem->uDataType  = QCBOR_TYPE_NONE;
      pDecodedItem->uLabelType = QCBOR_TYPE_NONE;
      return;
   }

   pMe->uLastError = (uint8_t)QCBORDecode_GetNext(pMe, pDecodedItem);
   QCBORDecode_Private_SaveTagNumbers(pMe, pDecodedItem);
}


/*
 * Public function, see header qcbor/qcbor_decode.h file
 */
QCBORError
QCBORDecode_PartialFinish(QCBORDecodeContext *pMe, size_t *puConsumed)
{
   if(puConsumed != NULL) {
      *puConsumed = pMe->InBuf.cursor;
   }

   QCBORError uReturn = pMe->uLastError;

   if(uReturn != QCBOR_SUCCESS) {
      goto Done;
   }

   /* Error out if all the maps/arrays are not closed out */
   if(!DecodeNesting_IsCurrentAtTop(&(pMe->nesting))) {
      uReturn = QCBOR_ERR_ARRAY_OR_MAP_UNCONSUMED;
      goto Done;
   }

   /* Error out if not all the bytes are consumed */
   if(UsefulInputBuf_BytesUnconsumed(&(pMe->InBuf))) {
      uReturn = QCBOR_ERR_EXTRA_BYTES;
   }

Done:
   return uReturn;
}


/*
 * Public function, see header qcbor/qcbor_decode.h file
 */
QCBORError
QCBORDecode_Finish(QCBORDecodeContext *pMe)
{
#ifndef QCBOR_DISABLE_INDEFINITE_LENGTH_STRINGS
   /* Call the destructor for the string allocator if there is one.
    * Always called, even if there are errors; always have to clean up.
    */
   StringAllocator_Destruct(&(pMe->StringAllocator));
#endif /* QCBOR_DISABLE_INDEFINITE_LENGTH_STRINGS */

   return QCBORDecode_PartialFinish(pMe, NULL);
}


#ifndef QCBOR_DISABLE_TAGS
/*
 * Public function, see header qcbor/qcbor_decode.h file
 */
uint64_t
QCBORDecode_GetNthTagNumber(const QCBORDecodeContext *pMe,
                            const QCBORItem          *pItem,
                            uint8_t                   uIndex)
{
   if(pItem->uDataType == QCBOR_TYPE_NONE) {
      return CBOR_TAG_INVALID64;
   }
   if(uIndex >= QCBOR_MAX_TAGS_PER_ITEM) {
      return CBOR_TAG_INVALID64;
   }

   return QCBORDecode_Private_UnMapTagNumber(pMe, pItem->auTagNumbers[uIndex]);
}


/*
 * Public function, see header qcbor/qcbor_decode.h file
 */
uint64_t
QCBORDecode_GetNthTagNumberOfLast(QCBORDecodeContext *pMe,
                                  uint8_t             uIndex)
{
   if(pMe->uLastError != QCBOR_SUCCESS) {
      return CBOR_TAG_INVALID64;
   }
   if(uIndex >= QCBOR_MAX_TAGS_PER_ITEM) {
      return CBOR_TAG_INVALID64;
   }

   return QCBORDecode_Private_UnMapTagNumber(pMe, pMe->auLastTags[uIndex]);
}


/*
 * Public function, see header qcbor/qcbor_decode.h file
 */
static uint64_t
QCBORDecode_Private_GetNthTagNumberReverse(const QCBORDecodeContext *pMe,
                                           const uint16_t            puTagNumbers[],
                                           const uint32_t            uIndex)
{
   uint32_t uArrayIndex;

   /* Find number of tag numbers */
   for(uArrayIndex = QCBOR_MAX_TAGS_PER_ITEM-1; uArrayIndex > 0; uArrayIndex--) {
      if(puTagNumbers[uArrayIndex] != CBOR_TAG_INVALID16) {
         break;
      }
   }
   if(uIndex > uArrayIndex) {
      return CBOR_TAG_INVALID64;
   }

   return QCBORDecode_Private_UnMapTagNumber(pMe, puTagNumbers[uArrayIndex - uIndex]);
}


/*
 * Public function, see header qcbor/qcbor_decode.h file
 */
uint64_t
QCBORDecode_GetNthTag(QCBORDecodeContext *pMe,
                      const QCBORItem    *pItem,
                      const uint32_t      uIndex)
{
   if(pItem->uDataType == QCBOR_TYPE_NONE) {
      return CBOR_TAG_INVALID64;
   }

   return QCBORDecode_Private_GetNthTagNumberReverse(pMe, pItem->auTagNumbers, uIndex);
}


/*
 * Public function, see header qcbor/qcbor_decode.h file
 */
uint64_t
QCBORDecode_GetNthTagOfLast(const QCBORDecodeContext *pMe,
                            uint32_t                  uIndex)
{
   if(pMe->uLastError != QCBOR_SUCCESS) {
      return CBOR_TAG_INVALID64;
   }
   if(uIndex >= QCBOR_MAX_TAGS_PER_ITEM) {
      return CBOR_TAG_INVALID64;
   }

   return QCBORDecode_Private_GetNthTagNumberReverse(pMe, pMe->auLastTags, uIndex);
}


/*
 * Public function, see header qcbor/qcbor_decode.h file
 */
QCBORError
QCBORDecode_GetNextTagNumber(QCBORDecodeContext *pMe, uint64_t *puTagNumber)
{
   QCBORItem   Item;
   size_t      uOffset;
   QCBORError  uErr;

   const QCBORDecodeNesting SaveNesting = pMe->nesting;
   const UsefulInputBuf Save = pMe->InBuf;

   uOffset = UsefulInputBuf_Tell(&(pMe->InBuf));
   if(uOffset == pMe->uTagNumberCheckOffset) {
      pMe->uTagNumberIndex++;
   } else {
      pMe->uTagNumberIndex = 0;
   }

   *puTagNumber = CBOR_TAG_INVALID64;
   uErr = QCBORDecode_Private_GetNextTagContent(pMe, &Item);
   if(uErr) {
      return uErr;
   }

   *puTagNumber = QCBORDecode_GetNthTagNumber(pMe, &Item, pMe->uTagNumberIndex);
   if(*puTagNumber == CBOR_TAG_INVALID64 ||
      QCBORDecode_GetNthTagNumber(pMe, &Item, pMe->uTagNumberIndex+1) == CBOR_TAG_INVALID64 ) {
      pMe->uTagNumberIndex = QCBOR_ALL_TAGS_PROCESSED;
   }
   pMe->uTagNumberCheckOffset = uOffset;

   pMe->nesting = SaveNesting;
   pMe->InBuf = Save;

   return QCBOR_SUCCESS;
}


/*
 * Public function, see header qcbor/qcbor_decode.h file
 */
void
QCBORDecode_VGetNextTagNumber(QCBORDecodeContext *pMe, uint64_t *puTagNumber)
{
   pMe->uLastError = (uint8_t)QCBORDecode_GetNextTagNumber(pMe, puTagNumber);
}

#endif /* ! QCBOR_DISABLE_TAGS */

#ifndef QCBOR_DISABLE_INDEFINITE_LENGTH_STRINGS

/* ===========================================================================
   MemPool -- BUILT-IN SIMPLE STRING ALLOCATOR

   This implements a simple sting allocator for indefinite-length
   strings that can be enabled by calling QCBORDecode_SetMemPool(). It
   implements the function type QCBORStringAllocate and allows easy
   use of it.

   This particular allocator is built-in for convenience. The caller
   can implement their own.  All of this following code will get
   dead-stripped if QCBORDecode_SetMemPool() is not called.

   This is a very primitive memory allocator. It does not track
   individual allocations, only a high-water mark. A free or
   reallocation must be of the last chunk allocated.

   The size of the pool and offset to free memory are packed into the
   first 8 bytes of the memory pool so we don't have to keep them in
   the decode context. Since the address of the pool may not be
   aligned, they have to be packed and unpacked as if they were
   serialized data of the wire or such.

   The sizes packed in are uint32_t to be the same on all CPU types
   and simplify the code.
   ========================================================================== */


static int
MemPool_Unpack(const void *pMem, uint32_t *puPoolSize, uint32_t *puFreeOffset)
{
   // Use of UsefulInputBuf is overkill, but it is convenient.
   UsefulInputBuf UIB;

   // Just assume the size here. It was checked during SetUp so
   // the assumption is safe.
   UsefulInputBuf_Init(&UIB, (UsefulBufC){pMem,QCBOR_DECODE_MIN_MEM_POOL_SIZE});
   *puPoolSize     = UsefulInputBuf_GetUint32(&UIB);
   *puFreeOffset   = UsefulInputBuf_GetUint32(&UIB);
   return UsefulInputBuf_GetError(&UIB);
}


static int
MemPool_Pack(UsefulBuf Pool, uint32_t uFreeOffset)
{
   // Use of UsefulOutBuf is overkill, but convenient. The
   // length check performed here is useful.
   UsefulOutBuf UOB;

   UsefulOutBuf_Init(&UOB, Pool);
   UsefulOutBuf_AppendUint32(&UOB, (uint32_t)Pool.len); // size of pool
   UsefulOutBuf_AppendUint32(&UOB, uFreeOffset); // first free position
   return UsefulOutBuf_GetError(&UOB);
}


/*
 Internal function for an allocation, reallocation free and destuct.

 Having only one function rather than one each per mode saves space in
 QCBORDecodeContext.

 Code Reviewers: THIS FUNCTION DOES POINTER MATH
 */
static UsefulBuf
MemPool_Function(void *pPool, void *pMem, size_t uNewSize)
{
   UsefulBuf ReturnValue = NULLUsefulBuf;

   uint32_t uPoolSize;
   uint32_t uFreeOffset;

   if(uNewSize > UINT32_MAX) {
      // This allocator is only good up to 4GB.  This check should
      // optimize out if sizeof(size_t) == sizeof(uint32_t)
      goto Done;
   }
   const uint32_t uNewSize32 = (uint32_t)uNewSize;

   if(MemPool_Unpack(pPool, &uPoolSize, &uFreeOffset)) {
      goto Done;
   }

   if(uNewSize) {
      if(pMem) {
         // REALLOCATION MODE
         // Calculate pointer to the end of the memory pool.  It is
         // assumed that pPool + uPoolSize won't wrap around by
         // assuming the caller won't pass a pool buffer in that is
         // not in legitimate memory space.
         const void *pPoolEnd = (uint8_t *)pPool + uPoolSize;

         // Check that the pointer for reallocation is in the range of the
         // pool. This also makes sure that pointer math further down
         // doesn't wrap under or over.
         if(pMem >= pPool && pMem < pPoolEnd) {
            // Offset to start of chunk for reallocation. This won't
            // wrap under because of check that pMem >= pPool.  Cast
            // is safe because the pool is always less than UINT32_MAX
            // because of check in QCBORDecode_SetMemPool().
            const uint32_t uMemOffset = (uint32_t)((uint8_t *)pMem - (uint8_t *)pPool);

            // Check to see if the allocation will fit. uPoolSize -
            // uMemOffset will not wrap under because of check that
            // pMem is in the range of the uPoolSize by check above.
            if(uNewSize <= uPoolSize - uMemOffset) {
               ReturnValue.ptr = pMem;
               ReturnValue.len = uNewSize;

               // Addition won't wrap around over because uNewSize was
               // checked to be sure it is less than the pool size.
               uFreeOffset = uMemOffset + uNewSize32;
            }
         }
      } else {
         // ALLOCATION MODE
         // uPoolSize - uFreeOffset will not underflow because this
         // pool implementation makes sure uFreeOffset is always
         // smaller than uPoolSize through this check here and
         // reallocation case.
         if(uNewSize <= uPoolSize - uFreeOffset) {
            ReturnValue.len = uNewSize;
            ReturnValue.ptr = (uint8_t *)pPool + uFreeOffset;
            uFreeOffset    += (uint32_t)uNewSize;
         }
      }
   } else {
      if(pMem) {
         // FREE MODE
         // Cast is safe because of limit on pool size in
         // QCBORDecode_SetMemPool()
         uFreeOffset = (uint32_t)((uint8_t *)pMem - (uint8_t *)pPool);
      } else {
         // DESTRUCT MODE
         // Nothing to do for this allocator
      }
   }

   UsefulBuf Pool = {pPool, uPoolSize};
   MemPool_Pack(Pool, uFreeOffset);

Done:
   return ReturnValue;
}


/*
 * Public function, see header qcbor/qcbor_decode.h file
 */
QCBORError
QCBORDecode_SetMemPool(QCBORDecodeContext *pMe,
                       UsefulBuf           Pool,
                       bool                bAllStrings)
{
   // The pool size and free mem offset are packed into the beginning
   // of the pool memory. This compile time check makes sure the
   // constant in the header is correct.  This check should optimize
   // down to nothing.
#ifdef _MSC_VER
#pragma warning(push)
#pragma warning(disable:4127) // conditional expression is constant
#endif
   if(QCBOR_DECODE_MIN_MEM_POOL_SIZE < 2 * sizeof(uint32_t)) {
      return QCBOR_ERR_MEM_POOL_SIZE;
   }
#ifdef _MSC_VER
#pragma warning(pop)
#endif

   // The pool size and free offset packed in to the beginning of pool
   // memory are only 32-bits. This check will optimize out on 32-bit
   // machines.
   if(Pool.len > UINT32_MAX) {
      return QCBOR_ERR_MEM_POOL_SIZE;
   }

   // This checks that the pool buffer given is big enough.
   if(MemPool_Pack(Pool, QCBOR_DECODE_MIN_MEM_POOL_SIZE)) {
      return QCBOR_ERR_MEM_POOL_SIZE;
   }

   QCBORDecode_SetUpAllocator(pMe, MemPool_Function, Pool.ptr, bAllStrings);

   return QCBOR_SUCCESS;
}
#endif /* QCBOR_DISABLE_INDEFINITE_LENGTH_STRINGS */



/*
 * Public function, see header qcbor/qcbor_decode.h file
 */
void
QCBORDecode_VGetNextConsume(QCBORDecodeContext *pMe, QCBORItem *pDecodedItem)
{
   QCBORDecode_VGetNext(pMe, pDecodedItem);

   if(pMe->uLastError == QCBOR_SUCCESS) {
      pMe->uLastError = (uint8_t)QCBORDecode_Private_ConsumeItem(pMe, pDecodedItem, NULL,
         &pDecodedItem->uNextNestLevel);
   }
}


/*
 * Public function, see header qcbor/qcbor_decode.h file
 */
QCBORError
QCBORDecode_EndCheck(QCBORDecodeContext *pMe)
{
   size_t     uCursorOffset;
   QCBORError uErr;

   uErr = QCBORDecode_GetError(pMe);
   if(uErr != QCBOR_SUCCESS) {
      return uErr;
   }

   uCursorOffset = UsefulInputBuf_Tell(&(pMe->InBuf));

   if(uCursorOffset == UsefulInputBuf_GetBufferLength(&(pMe->InBuf))) {
      return QCBOR_ERR_NO_MORE_ITEMS;
   }

   return QCBOR_SUCCESS;
}


/**
 * @brief Rewind cursor to start as if map or array were just entered.
 *
 * @param[in]  pMe   The decoding context
 *
 * This affects the nesting tracking and the UsefulInputBuf.
 */
static void
QCBORDecode_Private_RewindMapOrArray(QCBORDecodeContext *pMe)
{
   /* Reset nesting tracking to the deepest bounded level */
   DecodeNesting_SetCurrentToBoundedLevel(&(pMe->nesting));

   DecodeNesting_ResetMapOrArrayCount(&(pMe->nesting));

   /* Reposition traversal cursor to the start of the map/array */
   UsefulInputBuf_Seek(&(pMe->InBuf),
                       DecodeNesting_GetMapOrArrayStart(&(pMe->nesting)));
}


/*
 * Public function, see header qcbor/qcbor_decode.h file
 */
void
QCBORDecode_Rewind(QCBORDecodeContext *pMe)
{
   if(pMe->nesting.pCurrentBounded != NULL) {
      /* In a bounded map, array or bstr-wrapped CBOR */

      if(DecodeNesting_IsBoundedType(&(pMe->nesting), QCBOR_TYPE_BYTE_STRING)) {
         /* In bstr-wrapped CBOR. */

         /* Reposition traversal cursor to start of wrapping byte string */
         UsefulInputBuf_Seek(&(pMe->InBuf),
                             pMe->nesting.pCurrentBounded->u.bs.uBstrStartOffset);
         DecodeNesting_SetCurrentToBoundedLevel(&(pMe->nesting));

      } else {
         /* In a map or array */
         QCBORDecode_Private_RewindMapOrArray(pMe);
      }

   } else {
      /* Not in anything bounded */

      /* Reposition traversal cursor to the start of input CBOR */
      UsefulInputBuf_Seek(&(pMe->InBuf), 0ULL);

      /* Reset nesting tracking to beginning of input. */
      DecodeNesting_Init(&(pMe->nesting));
   }

   pMe->uLastError = QCBOR_SUCCESS;
}





typedef struct {
   void               *pCBContext;
   QCBORItemCallback   pfCallback;
} MapSearchCallBack;

typedef struct {
   size_t   uStartOffset;
   uint16_t uItemCount;
} MapSearchInfo;


/**
 * @brief Search a map for a set of items.
 *
 * @param[in]  pMe           The decode context to search.
 * @param[in,out] pItemArray The items to search for and the items found.
 * @param[out] pInfo         Several bits of meta-info returned by search.
 * @param[in] pCallBack      Callback object or @c NULL.
 *
 * @retval QCBOR_ERR_NOT_ENTERED     Trying to search without entering a map.
 *
 * @retval QCBOR_ERR_DUPLICATE_LABEL Duplicate items (items with the same label)
 *                                   were found for one of the labels being
 *                                   search for. This duplicate detection is
 *                                   only performed for items in pItemArray,
 *                                   not every item in the map.
 *
 * @retval QCBOR_ERR_UNEXPECTED_TYPE A label was matched, but the type was
 *                                   wrong for the matchd label.
 *
 * @retval Also errors returned by QCBORDecode_GetNext().
 *
 * On input, @c pItemArray contains a list of labels and data types of
 * items to be found.
 *
 * On output, the fully retrieved items are filled in with values and
 * such. The label was matched, so it never changes.
 *
 * If an item was not found, its data type is set to @ref QCBOR_TYPE_NONE.
 *
 * This also finds the ends of maps and arrays when they are exited.
 */
static QCBORError
QCBORDecode_Private_MapSearch(QCBORDecodeContext *pMe,
                              QCBORItem          *pItemArray,
                              MapSearchInfo      *pInfo,
                              MapSearchCallBack  *pCallBack)
{
   QCBORError uReturn;
   uint64_t   uFoundItemBitMap = 0;

   if(pMe->uLastError != QCBOR_SUCCESS) {
      uReturn = pMe->uLastError;
      goto Done2;
   }

   if(!DecodeNesting_IsBoundedType(&(pMe->nesting), QCBOR_TYPE_MAP) &&
      pItemArray->uLabelType != QCBOR_TYPE_NONE) {
      /* QCBOR_TYPE_NONE as first item indicates just looking
         for the end of an array, so don't give error. */
      uReturn = QCBOR_ERR_MAP_NOT_ENTERED;
      goto Done2;
   }

   if(DecodeNesting_IsBoundedEmpty(&(pMe->nesting))) {
      // It is an empty bounded array or map
      if(pItemArray->uLabelType == QCBOR_TYPE_NONE) {
         // Just trying to find the end of the map or array
         pMe->uMapEndOffsetCache = DecodeNesting_GetMapOrArrayStart(&(pMe->nesting));
         uReturn = QCBOR_SUCCESS;
      } else {
         // Nothing is ever found in an empty array or map. All items
         // are marked as not found below.
         uReturn = QCBOR_SUCCESS;
      }
      goto Done2;
   }

   QCBORDecodeNesting SaveNesting;
   size_t uSavePos = UsefulInputBuf_Tell(&(pMe->InBuf));
   DecodeNesting_PrepareForMapSearch(&(pMe->nesting), &SaveNesting);

   /* Reposition to search from the start of the map / array */
   QCBORDecode_Private_RewindMapOrArray(pMe);

   /*
    Loop over all the items in the map or array. Each item
    could be a map or array, but label matching is only at
    the main level. This handles definite- and indefinite-
    length maps and arrays. The only reason this is ever
    called on arrays is to find their end position.

    This will always run over all items in order to do
    duplicate detection.

    This will exit with failure if it encounters an
    unrecoverable error, but continue on for recoverable
    errors.

    If a recoverable error occurs on a matched item, then
    that error code is returned.
    */
   const uint8_t uMapNestLevel = DecodeNesting_GetBoundedModeLevel(&(pMe->nesting));
   if(pInfo) {
      pInfo->uItemCount = 0;
   }
   uint8_t       uNextNestLevel;
   do {
      /* Remember offset of the item because sometimes it has to be returned */
      const size_t uOffset = UsefulInputBuf_Tell(&(pMe->InBuf));

      /* Get the item */
      QCBORItem Item;
      /* QCBORDecode_Private_GetNextTagContent() rather than GetNext()
       * because a label match is performed on recoverable errors to
       * be able to return the the error code for the found item. */
      QCBORError uResult = QCBORDecode_Private_GetNextTagContent(pMe, &Item);
      if(QCBORDecode_IsUnrecoverableError(uResult)) {
         /* The map/array can't be decoded when unrecoverable errors occur */
         uReturn = uResult;
         goto Done;
      }
      if(uResult == QCBOR_ERR_NO_MORE_ITEMS) {
         /* Unexpected end of map or array. */
         uReturn = uResult;
         goto Done;
      }

      /* See if item has one of the labels that are of interest */
      bool bMatched = false;
      for(int nIndex = 0; pItemArray[nIndex].uLabelType != QCBOR_TYPE_NONE; nIndex++) {
         if(QCBORItem_MatchLabel(Item, pItemArray[nIndex])) {
            /* A label match has been found */
            if(uFoundItemBitMap & (0x01ULL << nIndex)) {
               uReturn = QCBOR_ERR_DUPLICATE_LABEL;
               goto Done;
            }
            if(uResult != QCBOR_SUCCESS) {
               /* The label matches, but the data item is in error.
                * It is OK to have recoverable errors on items that
                * are not matched. */
               uReturn = uResult;
               goto Done;
            }
            if(!QCBORItem_MatchType(Item, pItemArray[nIndex])) {
               /* The data item is not of the type(s) requested */
               uReturn = QCBOR_ERR_UNEXPECTED_TYPE;
               goto Done;
            }

            /* Successful match. Return the item. */
            pItemArray[nIndex] = Item;
            uFoundItemBitMap |= 0x01ULL << nIndex;
            if(pInfo) {
               pInfo->uStartOffset = uOffset;
            }
            bMatched = true;
         }
      }


      if(!bMatched && pCallBack != NULL) {
         /*
          Call the callback on unmatched labels.
          (It is tempting to do duplicate detection here, but that would
          require dynamic memory allocation because the number of labels
          that might be encountered is unbounded.)
         */
         uReturn = (*(pCallBack->pfCallback))(pCallBack->pCBContext, &Item);
         if(uReturn != QCBOR_SUCCESS) {
            goto Done;
         }
      }

      /*
       Consume the item whether matched or not. This
       does the work of traversing maps and array and
       everything in them. In this loop only the
       items at the current nesting level are examined
       to match the labels.
       */
      uReturn = QCBORDecode_Private_ConsumeItem(pMe, &Item, NULL, &uNextNestLevel);
      if(uReturn != QCBOR_SUCCESS) {
         goto Done;
      }

      if(pInfo) {
         pInfo->uItemCount++;
      }

   } while (uNextNestLevel >= uMapNestLevel);

   uReturn = QCBOR_SUCCESS;

   const size_t uEndOffset = UsefulInputBuf_Tell(&(pMe->InBuf));

   // Check here makes sure that this won't accidentally be
   // QCBOR_MAP_OFFSET_CACHE_INVALID which is larger than
   // QCBOR_MAX_DECODE_INPUT_SIZE.
   // Cast to uint32_t to possibly address cases where SIZE_MAX < UINT32_MAX
   if((uint32_t)uEndOffset >= QCBOR_MAX_DECODE_INPUT_SIZE) {
      uReturn = QCBOR_ERR_INPUT_TOO_LARGE;
      goto Done;
   }
   /* Cast OK because encoded CBOR is limited to UINT32_MAX */
   pMe->uMapEndOffsetCache = (uint32_t)uEndOffset;

 Done:
   DecodeNesting_RestoreFromMapSearch(&(pMe->nesting), &SaveNesting);
   UsefulInputBuf_Seek(&(pMe->InBuf), uSavePos);

 Done2:
   /* For all items not found, set the data and label type to QCBOR_TYPE_NONE */
   for(int i = 0; pItemArray[i].uLabelType != 0; i++) {
      if(!(uFoundItemBitMap & (0x01ULL << i))) {
         pItemArray[i].uDataType  = QCBOR_TYPE_NONE;
         pItemArray[i].uLabelType = QCBOR_TYPE_NONE;
      }
   }

   return uReturn;
}


/*
 * Public function, see header qcbor/qcbor_decode.h file
 */
void
QCBORDecode_SeekToLabelN(QCBORDecodeContext *pMe, int64_t nLabel)
{
   MapSearchInfo Info;
   QCBORItem     OneItemSeach[2];

   if(pMe->uLastError != QCBOR_SUCCESS) {
      return;
   }

   OneItemSeach[0].uLabelType  = QCBOR_TYPE_INT64;
   OneItemSeach[0].label.int64 = nLabel;
   OneItemSeach[0].uDataType   = QCBOR_TYPE_ANY;
   OneItemSeach[1].uLabelType  = QCBOR_TYPE_NONE; // Indicates end of array

   pMe->uLastError = (uint8_t)QCBORDecode_Private_MapSearch(pMe, OneItemSeach, &Info, NULL);
   if(pMe->uLastError == QCBOR_SUCCESS) {
      UsefulInputBuf_Seek(&(pMe->InBuf), Info.uStartOffset);
   }
}


void
QCBORDecode_SeekToLabelSZ(QCBORDecodeContext *pMe, const char *szLabel)
{
#ifndef QCBOR_DISABLE_NON_INTEGER_LABELS
   MapSearchInfo  Info;
   QCBORItem      OneItemSeach[2];

   if(pMe->uLastError != QCBOR_SUCCESS) {
      return;
   }

   OneItemSeach[0].uLabelType   = QCBOR_TYPE_TEXT_STRING;
   OneItemSeach[0].label.string = UsefulBuf_FromSZ(szLabel);
   OneItemSeach[0].uDataType    = QCBOR_TYPE_ANY;
   OneItemSeach[1].uLabelType   = QCBOR_TYPE_NONE; // Indicates end of array

   pMe->uLastError = (uint8_t)QCBORDecode_Private_MapSearch(pMe, OneItemSeach, &Info, NULL);
   if(pMe->uLastError == QCBOR_SUCCESS) {
      UsefulInputBuf_Seek(&(pMe->InBuf), Info.uStartOffset);
   }
#else
   (void)pMe;
   (void)szLabel;
   pMe->uLastError = QCBOR_ERR_LABEL_NOT_FOUND;
#endif /* ! QCBOR_DISABLE_NON_INTEGER_LABELS */
}


void
QCBORDecode_Private_GetItemInMapNoCheck(QCBORDecodeContext *pMe,
                                        QCBORItem          *OneItemSeach,
                                        QCBORItem          *pItem,
                                        size_t             *puOffset)
{
   QCBORError    uErr;
   MapSearchInfo SearchInfo;

   if(pMe->uLastError != QCBOR_SUCCESS) {
      return;
   }

   uErr = QCBORDecode_Private_MapSearch(pMe, OneItemSeach, &SearchInfo, NULL);

   if(uErr == QCBOR_SUCCESS && OneItemSeach[0].uDataType == QCBOR_TYPE_NONE) {
      uErr = QCBOR_ERR_LABEL_NOT_FOUND;
   }
   *pItem = OneItemSeach[0];
   *puOffset = SearchInfo.uStartOffset;

   if(uErr == QCBOR_SUCCESS) {
      QCBORDecode_Private_SaveTagNumbers(pMe, pItem);
   }

   pMe->uLastError = (uint8_t)uErr;
}


static void
QCBORDecode_Private_GetItemInMap(QCBORDecodeContext *pMe, QCBORItem *OneItemSeach, QCBORItem *pItem)
{
   QCBORError  uErr;
   size_t      uOffset;

   QCBORDecode_Private_GetItemInMapNoCheck(pMe, OneItemSeach, pItem, &uOffset);

   uErr = QCBORDecode_Private_GetItemChecks(pMe, pMe->uLastError, uOffset, pItem);
   if(uErr != QCBOR_SUCCESS) {
      goto Done;
   }

   QCBORDecode_Private_SaveTagNumbers(pMe, pItem);

Done:
   pMe->uLastError = (uint8_t)uErr;
}


/*
 * Public function, see header qcbor/qcbor_decode.h file
 */
void
QCBORDecode_GetItemInMapN(QCBORDecodeContext *pMe,
                          const int64_t       nLabel,
                          const uint8_t       uQcborType,
                          QCBORItem          *pItem)
{
   QCBORItem OneItemSeach[2];

   OneItemSeach[0].uLabelType  = QCBOR_TYPE_INT64;
   OneItemSeach[0].label.int64 = nLabel;
   OneItemSeach[0].uDataType   = uQcborType;
   OneItemSeach[1].uLabelType  = QCBOR_TYPE_NONE; // Indicates end of array

   QCBORDecode_Private_GetItemInMap(pMe, OneItemSeach, pItem);
}


/**
 * @brief Get an item by label by type.
 *
 * @param[in] pMe         The decode context.
 * @param[in] nLabel      The label to search map for.
 * @param[in] uQcborType  The QCBOR type to look for.
 * @param[out] pItem      The item found.
 * @param[out] puOffset   The offset of item for tag consumption check.
 *
 * This finds the item with the given label in currently open
 * map. This does not call QCBORDecode_Private_GetItemChecks()
 * to check tag number consumption or decode conformance.
 */
static void
QCBORDecode_GetItemInMapNoCheckN(QCBORDecodeContext *pMe,
                                 const int64_t       nLabel,
                                 const uint8_t       uQcborType,
                                 QCBORItem          *pItem,
                                 size_t             *puOffset)
{
   QCBORItem OneItemSeach[2];

   OneItemSeach[0].uLabelType  = QCBOR_TYPE_INT64;
   OneItemSeach[0].label.int64 = nLabel;
   OneItemSeach[0].uDataType   = uQcborType;
   OneItemSeach[1].uLabelType  = QCBOR_TYPE_NONE; // Indicates end of array

   QCBORDecode_Private_GetItemInMapNoCheck(pMe, OneItemSeach,  pItem, puOffset);
}


/*
 * Public function, see header qcbor/qcbor_decode.h file
 */
void
QCBORDecode_GetItemInMapSZ(QCBORDecodeContext *pMe,
                           const char         *szLabel,
                           const uint8_t       uQcborType,
                           QCBORItem          *pItem)
{
#ifndef QCBOR_DISABLE_NON_INTEGER_LABELS
   QCBORItem OneItemSeach[2];

   OneItemSeach[0].uLabelType   = QCBOR_TYPE_TEXT_STRING;
   OneItemSeach[0].label.string = UsefulBuf_FromSZ(szLabel);
   OneItemSeach[0].uDataType    = uQcborType;
   OneItemSeach[1].uLabelType   = QCBOR_TYPE_NONE; // Indicates end of array

   QCBORDecode_Private_GetItemInMap(pMe, OneItemSeach, pItem);

#else
   (void)pMe;
   (void)szLabel;
   (void)uQcborType;
   (void)pItem;
   pMe->uLastError = QCBOR_ERR_LABEL_NOT_FOUND;
#endif /* ! QCBOR_DISABLE_NON_INTEGER_LABELS */
}

/**
 * @brief Get an item by string label of a particular type
 *
 * @param[in] pMe         The decode context.
 * @param[in] szLabel     The label to search map for.
 * @param[in] uQcborType  The QCBOR type to look for.
 * @param[out] pItem      The item found.
 * @param[out] puOffset   The offset of item for tag consumption check.
 *
 * This finds the item with the given label in currently open
 * map. This does not call QCBORDecode_Private_GetItemChecks()
 * to check tag number consumption or decode conformance.
 */
static void
QCBORDecode_GetItemInMapNoCheckSZ(QCBORDecodeContext *pMe,
                                  const char         *szLabel,
                                  const uint8_t       uQcborType,
                                  QCBORItem          *pItem,
                                  size_t             *puOffset)
{
#ifndef QCBOR_DISABLE_NON_INTEGER_LABELS
   QCBORItem OneItemSeach[2];

   OneItemSeach[0].uLabelType   = QCBOR_TYPE_TEXT_STRING;
   OneItemSeach[0].label.string = UsefulBuf_FromSZ(szLabel);
   OneItemSeach[0].uDataType    = uQcborType;
   OneItemSeach[1].uLabelType   = QCBOR_TYPE_NONE; // Indicates end of array

   QCBORDecode_Private_GetItemInMapNoCheck(pMe, OneItemSeach, pItem, puOffset);

#else
   (void)pMe;
   (void)szLabel;
   (void)uQcborType;
   (void)pItem;
   (void)puOffset;
   pMe->uLastError = QCBOR_ERR_LABEL_NOT_FOUND;
#endif /* ! QCBOR_DISABLE_NON_INTEGER_LABELS */
}




/**
 * @brief Semi-private. Get pointer, length and item for an array or map.
 *
 * @param[in] pMe            The decode context.
 * @param[in] uType          CBOR major type, either array/map.
 * @param[out] pItem         The item for the array/map.
 * @param[out] pEncodedCBOR  Pointer and length of the encoded map or array.
 *
 * The next item to be decoded must be a map or array as specified by @c uType.
 *
 * @c pItem will be filled in with the label and tags of the array or map
 * in addition to @c pEncodedCBOR giving the pointer and length of the
 * encoded CBOR.
 *
 * When this is complete, the traversal cursor is at the end of the array or
 * map that was retrieved.
 */
void
QCBORDecode_Private_GetArrayOrMap(QCBORDecodeContext *pMe,
                                  const uint8_t       uType,
                                  QCBORItem          *pItem,
                                  UsefulBufC         *pEncodedCBOR)
{
   QCBORError uErr;
   uint8_t    uNestLevel;
   size_t     uStartingCursor;
   size_t     uStartOfReturned;
   size_t     uEndOfReturned;
   size_t     uTempSaveCursor;
   bool       bInMap;
   QCBORItem  LabelItem;
   bool       EndedByBreak;

   uStartingCursor = UsefulInputBuf_Tell(&(pMe->InBuf));
   bInMap = DecodeNesting_IsCurrentTypeMap(&(pMe->nesting));

   /* Could call GetNext here, but don't need to because this
    * is only interested in arrays and maps. TODO: switch to GetNext()? */
   uErr = QCBORDecode_Private_GetNextMapOrArray(pMe, NULL, pItem, NULL);
   if(uErr != QCBOR_SUCCESS) {
      pMe->uLastError = (uint8_t)uErr;
      return;
   }

   uint8_t uItemDataType = pItem->uDataType;
#ifndef QCBOR_DISABLE_NON_INTEGER_LABELS
   if(uItemDataType == QCBOR_TYPE_MAP_AS_ARRAY) {
      uItemDataType = QCBOR_TYPE_ARRAY;
   }
#endif /* ! QCBOR_DISABLE_NON_INTEGER_LABELS */

   if(uItemDataType != uType) {
      pMe->uLastError = QCBOR_ERR_UNEXPECTED_TYPE;
      return;
   }

   if(bInMap) {
      /* If the item is in a map, the start of the array/map
       * itself, not the label, must be found. Do this by
       * rewinding to the starting position and fetching
       * just the label data item. QCBORDecode_Private_GetNextTagNumber()
       * doesn't do any of the array/map item counting or nesting
       * level tracking. Used here it will just fetech the label
       * data item.
       *
       * Have to save the cursor and put it back to the position
       * after the full item once the label as been fetched by
       * itself.
       */
      uTempSaveCursor = UsefulInputBuf_Tell(&(pMe->InBuf));
      UsefulInputBuf_Seek(&(pMe->InBuf), uStartingCursor);

      /* Item has been fetched once so safe to ignore error */
      (void)QCBORDecode_Private_GetNextTagNumber(pMe, &LabelItem);

      uStartOfReturned = UsefulInputBuf_Tell(&(pMe->InBuf));
      UsefulInputBuf_Seek(&(pMe->InBuf), uTempSaveCursor);
   } else {
      uStartOfReturned = uStartingCursor;
   }

   /* Consume the entire array/map to find the end */
   uErr = QCBORDecode_Private_ConsumeItem(pMe, pItem, &EndedByBreak, &uNestLevel);
   if(uErr != QCBOR_SUCCESS) {
      pMe->uLastError = (uint8_t)uErr;
      goto Done;
   }

   /* Fill in returned values */
   uEndOfReturned = UsefulInputBuf_Tell(&(pMe->InBuf));
   if(EndedByBreak) {
      /* When ascending nesting levels, a break for the level above
       * was consumed. That break is not a part of what is consumed here. */
      uEndOfReturned--;
   }
   pEncodedCBOR->ptr = UsefulInputBuf_OffsetToPointer(&(pMe->InBuf), uStartOfReturned);
   pEncodedCBOR->len = uEndOfReturned - uStartOfReturned;

Done:
   return;
}


/**
 * @brief Semi-private. Get pointer, length and item count of an array or map.
 *
 * @param[in] pMe            The decode context.
 * @param[in] pTarget        The label and type of the array or map to retrieve.
 * @param[out] pItem         The item for the array/map.
 * @param[out] pEncodedCBOR  Pointer and length of the encoded map or array.
 *
 * The next item to be decoded must be a map or array as specified by @c uType.
 *
 * When this is complete, the traversal cursor is unchanged.
 */void
QCBORDecode_Private_SearchAndGetArrayOrMap(QCBORDecodeContext *pMe,
                                           QCBORItem          *pTarget,
                                           QCBORItem          *pItem,
                                           UsefulBufC         *pEncodedCBOR)
{
   MapSearchInfo      Info;
   QCBORDecodeNesting SaveNesting;
   size_t             uSaveCursor;

   pMe->uLastError = (uint8_t)QCBORDecode_Private_MapSearch(pMe, pTarget, &Info, NULL);
   if(pMe->uLastError != QCBOR_SUCCESS) {
      return;
   }
   pMe->uLastError = (uint8_t)QCBORDecode_Private_GetItemChecks(pMe, pMe->uLastError, Info.uStartOffset, pItem);
   if(pMe->uLastError != QCBOR_SUCCESS) {
      return;
   }

   /* Save the whole position of things so they can be restored.
    * so the cursor position is unchanged by this operation, like
    * all the other GetXxxxInMap() operations. */
   DecodeNesting_PrepareForMapSearch(&(pMe->nesting), &SaveNesting);
   uSaveCursor = UsefulInputBuf_Tell(&(pMe->InBuf));

   DecodeNesting_ResetMapOrArrayCount(&(pMe->nesting));
   UsefulInputBuf_Seek(&(pMe->InBuf), Info.uStartOffset);
   QCBORDecode_Private_GetArrayOrMap(pMe, pTarget[0].uDataType, pItem, pEncodedCBOR);

   UsefulInputBuf_Seek(&(pMe->InBuf), uSaveCursor);
   DecodeNesting_RestoreFromMapSearch(&(pMe->nesting), &SaveNesting);
}




static void
QCBORDecode_Private_ProcessTagOne(QCBORDecodeContext      *pMe,
                                  QCBORItem               *pItem,
                                  const uint8_t            uTagRequirement,
                                  const uint8_t            uQCBORType,
                                  const uint64_t           uTagNumber,
                                  QCBORTagContentCallBack *pfCB,
                                  size_t                   uOffset);

/**
 * @brief Semi-private to get an string by label to match a tag specification.
 *
 * @param[in] pMe              The decode context.
 * @param[in] nLabel           Label to search map for.
 * @param[in] uTagRequirement  Whether or not tag number is required.
 *                             See @ref QCBOR_TAG_REQUIREMENT_TAG.
 * @param[in] uQCBOR_Type      QCBOR type to search for.
 * @param[in] uTagNumber       Tag number to match.
 * @param[out] pString         The string found.
 *
 * This finds the string  with the given label in currently open
 * map. Then checks that its tag number and types matches the tag
 * specification. If not, an error is set in the decode context.
 */
void
QCBORDecode_Private_GetTaggedStringInMapN(QCBORDecodeContext  *pMe,
                                          const int64_t        nLabel,
                                          const uint8_t        uTagRequirement,
                                          const uint8_t        uQCBOR_Type,
                                          const uint64_t       uTagNumber,
                                          UsefulBufC          *pString)
{
   QCBORItem  Item;
   size_t     uOffset;

   QCBORDecode_GetItemInMapNoCheckN(pMe, nLabel, QCBOR_TYPE_ANY, &Item, &uOffset);
   QCBORDecode_Private_ProcessTagOne(pMe,
                                    &Item,
                                     uTagRequirement,
                                     uQCBOR_Type,
                                     uTagNumber,
                                     QCBORDecode_StringsTagCB,
                                     uOffset);

   if(pMe->uLastError == QCBOR_SUCCESS) {
      *pString = Item.val.string;
   }
}


/**
 * @brief Semi-private to get an string by label to match a tag specification.
 *
 * @param[in] pMe              The decode context.
 * @param[in] szLabel           Label to search map for.
 * @param[in] uTagRequirement  Whether or not tag number is required.
 *                             See @ref QCBOR_TAG_REQUIREMENT_TAG.
 * @param[in] uQCBOR_Type      QCBOR type to search for.
 * @param[in] uTagNumber       Tag number to match.
 * @param[out] pString         The string found.
 *
 * This finds the string  with the given label in currently open
 * map. Then checks that its tag number and types matches the tag
 * specification. If not, an error is set in the decode context.
  */
void
QCBORDecode_Private_GetTaggedStringInMapSZ(QCBORDecodeContext  *pMe,
                                           const char          *szLabel,
                                           uint8_t              uTagRequirement,
                                           uint8_t              uQCBOR_Type,
                                           uint64_t             uTagNumber,
                                           UsefulBufC          *pString)
{
   QCBORItem Item;
   size_t    uOffset;

   QCBORDecode_GetItemInMapNoCheckSZ(pMe, szLabel, QCBOR_TYPE_ANY, &Item, &uOffset);
   QCBORDecode_Private_ProcessTagOne(pMe,
                                   &Item,
                                   uTagRequirement,
                                   uQCBOR_Type,
                                   uTagNumber,
                                   QCBORDecode_StringsTagCB,
                                   uOffset);


   if(pMe->uLastError == QCBOR_SUCCESS) {
      *pString = Item.val.string;
   }
}


/*
 * Public function, see header qcbor/qcbor_decode.h file
 */
void
QCBORDecode_GetItemsInMap(QCBORDecodeContext *pMe, QCBORItem *pItemList)
{
   pMe->uLastError = (uint8_t)QCBORDecode_Private_MapSearch(pMe, pItemList, NULL, NULL);
}

/*
 * Public function, see header qcbor/qcbor_decode.h file
 */
void
QCBORDecode_GetItemsInMapWithCallback(QCBORDecodeContext *pMe,
                                      QCBORItem          *pItemList,
                                      void               *pCallbackCtx,
                                      QCBORItemCallback   pfCB)
{
   MapSearchCallBack CallBack;

   CallBack.pCBContext = pCallbackCtx;
   CallBack.pfCallback = pfCB;

   pMe->uLastError = (uint8_t)QCBORDecode_Private_MapSearch(pMe, pItemList, NULL, &CallBack);
}


#ifndef QCBOR_DISABLE_TAGS
/*
 * Public function, see header qcbor/qcbor_decode.h file
 */
QCBORError
QCBORDecode_GetNextTagNumberInMapN(QCBORDecodeContext *pMe, const int64_t nLabel, uint64_t *puTagNumber)
{
   size_t         uOffset;
   MapSearchInfo  Info;
   QCBORItem      OneItemSeach[2];

   if(pMe->uLastError != QCBOR_SUCCESS) {
      return pMe->uLastError;
   }

   OneItemSeach[0].uLabelType  = QCBOR_TYPE_INT64;
   OneItemSeach[0].label.int64 = nLabel;
   OneItemSeach[0].uDataType   = QCBOR_TYPE_ANY;
   OneItemSeach[1].uLabelType  = QCBOR_TYPE_NONE; // Indicates end of array

   QCBORError uReturn = QCBORDecode_Private_MapSearch(pMe, OneItemSeach, &Info, NULL);

   uOffset = Info.uStartOffset;
   if(uOffset == pMe->uTagNumberCheckOffset) {
      pMe->uTagNumberIndex++;
   } else {
      pMe->uTagNumberIndex = 0;
   }

   *puTagNumber = CBOR_TAG_INVALID64;

   *puTagNumber = QCBORDecode_GetNthTagNumber(pMe, &OneItemSeach[0], pMe->uTagNumberIndex);
   if(*puTagNumber == CBOR_TAG_INVALID64 ||
      QCBORDecode_GetNthTagNumber(pMe, &OneItemSeach[0], pMe->uTagNumberIndex+1) == CBOR_TAG_INVALID64 ) {
      pMe->uTagNumberIndex = QCBOR_ALL_TAGS_PROCESSED;
   }
   pMe->uTagNumberCheckOffset = uOffset;

   return uReturn;
}


/*
 * Public function, see header qcbor/qcbor_decode.h file
 */
QCBORError
QCBORDecode_GetNextTagNumberInMapSZ(QCBORDecodeContext *pMe, const char *szLabel, uint64_t *puTagNumber)
{
#ifndef QCBOR_DISABLE_NON_INTEGER_LABELS
   size_t         uOffset;
   MapSearchInfo  Info;
   QCBORItem      OneItemSeach[2];

   if(pMe->uLastError != QCBOR_SUCCESS) {
      return pMe->uLastError;
   }

   OneItemSeach[0].uLabelType   = QCBOR_TYPE_TEXT_STRING;
   OneItemSeach[0].label.string = UsefulBuf_FromSZ(szLabel);
   OneItemSeach[0].uDataType    = QCBOR_TYPE_ANY;
   OneItemSeach[1].uLabelType   = QCBOR_TYPE_NONE; // Indicates end of array

   QCBORError uReturn = QCBORDecode_Private_MapSearch(pMe, OneItemSeach, &Info, NULL);


   uOffset = Info.uStartOffset;
   if(uOffset == pMe->uTagNumberCheckOffset) {
      pMe->uTagNumberIndex++;
   } else {
      pMe->uTagNumberIndex = 0;
   }

   *puTagNumber = CBOR_TAG_INVALID64;

   *puTagNumber = QCBORDecode_GetNthTagNumber(pMe, &OneItemSeach[0], pMe->uTagNumberIndex);
   if(*puTagNumber == CBOR_TAG_INVALID64 ||
      QCBORDecode_GetNthTagNumber(pMe, &OneItemSeach[0], pMe->uTagNumberIndex+1) == CBOR_TAG_INVALID64 ) {
      pMe->uTagNumberIndex = 255; /* All tags clear for this item */
   }
   pMe->uTagNumberCheckOffset = uOffset;

   return uReturn;
#else
   (void)pMe;
   (void)szLabel;
   (void)puTagNumber;
   return QCBOR_ERR_LABEL_NOT_FOUND;
#endif /* ! QCBOR_DISABLE_NON_INTEGER_LABELS */
}
#endif /* ! QCBOR_DISABLE_TAGS */


/**
 * @brief Search for a map/array by label and enter it
 *
 * @param[in] pMe  The decode context.
 * @param[in] pSearch The map/array to search for.
 *
 * @c pSearch is expected to contain one item of type map or array
 * with the label specified. The current bounded map will be searched for
 * this and if found  will be entered.
 *
 * If the label is not found, or the item found is not a map or array,
 * the error state is set.
 */
static void
QCBORDecode_Private_SearchAndEnter(QCBORDecodeContext *pMe, QCBORItem pSearch[])
{
   QCBORError     uErr;
   MapSearchInfo  SearchInfo;

   // The first item in pSearch is the one that is to be
   // entered. It should be the only one filled in. Any other
   // will be ignored unless it causes an error.
   if(pMe->uLastError != QCBOR_SUCCESS) {
      return;
   }

   uErr = QCBORDecode_Private_MapSearch(pMe, pSearch, &SearchInfo, NULL);

   pMe->uLastError = (uint8_t)QCBORDecode_Private_GetItemChecks(pMe, uErr, SearchInfo.uStartOffset, pSearch);

   if(pMe->uLastError != QCBOR_SUCCESS) {
      return;
   }

   if(pSearch->uDataType == QCBOR_TYPE_NONE) {
      pMe->uLastError = QCBOR_ERR_LABEL_NOT_FOUND;
      return;
   }


   /* The map or array was found. Now enter it.
    *
    * QCBORDecode_EnterBoundedMapOrArray() used here, requires the
    * next item for the pre-order traversal cursor to be the map/array
    * found by MapSearch(). The next few lines of code force the
    * cursor to that.
    *
    * There is no need to retain the old cursor because
    * QCBORDecode_EnterBoundedMapOrArray() will set it to the
    * beginning of the map/array being entered.
    *
    * The cursor is forced by: 1) setting the input buffer position to
    * the item offset found by MapSearch(), 2) setting the map/array
    * counter to the total in the map/array, 3) setting the nesting
    * level. Setting the map/array counter to the total is not
    * strictly correct, but this is OK because this cursor only needs
    * to be used to get one item and MapSearch() has already found it
    * confirming it exists.
    */
   UsefulInputBuf_Seek(&(pMe->InBuf), SearchInfo.uStartOffset);

   DecodeNesting_ResetMapOrArrayCount(&(pMe->nesting));

   DecodeNesting_SetCurrentToBoundedLevel(&(pMe->nesting));

   QCBORDecode_Private_EnterBoundedMapOrArray(pMe, pSearch->uDataType, NULL);
}


/*
 * Public function, see header qcbor/qcbor_decode.h file
 */
void
QCBORDecode_EnterMapFromMapN(QCBORDecodeContext *pMe, int64_t nLabel)
{
   QCBORItem OneItemSeach[2];
   OneItemSeach[0].uLabelType  = QCBOR_TYPE_INT64;
   OneItemSeach[0].label.int64 = nLabel;
   OneItemSeach[0].uDataType   = QCBOR_TYPE_MAP;
   OneItemSeach[1].uLabelType  = QCBOR_TYPE_NONE;

   /* The map to enter was found, now finish off entering it. */
   QCBORDecode_Private_SearchAndEnter(pMe, OneItemSeach);
}


/*
 * Public function, see header qcbor/qcbor_decode.h file
 */
void
QCBORDecode_EnterMapFromMapSZ(QCBORDecodeContext *pMe, const char  *szLabel)
{
#ifndef QCBOR_DISABLE_NON_INTEGER_LABELS
   QCBORItem OneItemSeach[2];
   OneItemSeach[0].uLabelType   = QCBOR_TYPE_TEXT_STRING;
   OneItemSeach[0].label.string = UsefulBuf_FromSZ(szLabel);
   OneItemSeach[0].uDataType    = QCBOR_TYPE_MAP;
   OneItemSeach[1].uLabelType   = QCBOR_TYPE_NONE;

   QCBORDecode_Private_SearchAndEnter(pMe, OneItemSeach);
#else
   (void)szLabel;
   pMe->uLastError = QCBOR_ERR_LABEL_NOT_FOUND;
#endif /* ! QCBOR_DISABLE_NON_INTEGER_LABELS */
}

/*
 * Public function, see header qcbor/qcbor_decode.h file
 */
void
QCBORDecode_EnterArrayFromMapN(QCBORDecodeContext *pMe, int64_t nLabel)
{
   QCBORItem OneItemSeach[2];
   OneItemSeach[0].uLabelType  = QCBOR_TYPE_INT64;
   OneItemSeach[0].label.int64 = nLabel;
   OneItemSeach[0].uDataType   = QCBOR_TYPE_ARRAY;
   OneItemSeach[1].uLabelType  = QCBOR_TYPE_NONE;

   QCBORDecode_Private_SearchAndEnter(pMe, OneItemSeach);
}

/*
 * Public function, see header qcbor/qcbor_decode.h file
 */
void
QCBORDecode_EnterArrayFromMapSZ(QCBORDecodeContext *pMe, const char  *szLabel)
{
#ifndef QCBOR_DISABLE_NON_INTEGER_LABELS
   QCBORItem OneItemSeach[2];
   OneItemSeach[0].uLabelType   = QCBOR_TYPE_TEXT_STRING;
   OneItemSeach[0].label.string = UsefulBuf_FromSZ(szLabel);
   OneItemSeach[0].uDataType    = QCBOR_TYPE_ARRAY;
   OneItemSeach[1].uLabelType   = QCBOR_TYPE_NONE;

   QCBORDecode_Private_SearchAndEnter(pMe, OneItemSeach);
#else
   (void)szLabel;
   pMe->uLastError = QCBOR_ERR_LABEL_NOT_FOUND;
#endif /* ! QCBOR_DISABLE_NON_INTEGER_LABELS */
}


/**
 * @brief Semi-private to do the the work for EnterMap() and EnterArray().
 *
 * @param[in] pMe     The decode context
 * @param[in] uType   QCBOR_TYPE_MAP or QCBOR_TYPE_ARRAY.
 * @param[out] pItem  The data item for the map or array entered.
 *
 * The next item in the traversal must be a map or array.  This
 * consumes that item and does the book keeping to enter the map or
 * array.
 */
void
QCBORDecode_Private_EnterBoundedMapOrArray(QCBORDecodeContext *pMe,
                                           const uint8_t       uType,
                                           QCBORItem          *pItem)
{
    QCBORError uErr;

   /* Must only be called on maps and arrays. */
   if(pMe->uLastError != QCBOR_SUCCESS) {
      // Already in error state; do nothing.
      return;
   }

   /* Get the data item that is the map or array being entered. */
   QCBORItem Item;
   uErr = QCBORDecode_GetNext(pMe, &Item);
   if(uErr != QCBOR_SUCCESS) {
      goto Done;
   }

   uint8_t uItemDataType = Item.uDataType;

#ifndef QCBOR_DISABLE_NON_INTEGER_LABELS
   if(uItemDataType == QCBOR_TYPE_MAP_AS_ARRAY ) {
      uItemDataType = QCBOR_TYPE_ARRAY;
   }
#endif /* ! QCBOR_DISABLE_NON_INTEGER_LABELS */

   if(uItemDataType != uType) {
      uErr = QCBOR_ERR_UNEXPECTED_TYPE;
      goto Done;
   }

   QCBORDecode_Private_SaveTagNumbers(pMe, &Item);


   const bool bIsEmpty = (Item.uNextNestLevel <= Item.uNestingLevel);
   if(bIsEmpty) {
      if(DecodeNesting_IsCurrentDefiniteLength(&(pMe->nesting))) {
         // Undo decrement done by QCBORDecode_GetNext() so the the
         // the decrement when exiting the map/array works correctly
         pMe->nesting.pCurrent->u.ma.uCountCursor++;
      }
      // Special case to increment nesting level for zero-length maps
      // and arrays entered in bounded mode.
      DecodeNesting_Descend(&(pMe->nesting), uType);
   }

   pMe->uMapEndOffsetCache = QCBOR_MAP_OFFSET_CACHE_INVALID;

   uErr = DecodeNesting_EnterBoundedMapOrArray(&(pMe->nesting), bIsEmpty,
                                               UsefulInputBuf_Tell(&(pMe->InBuf)));

   if(pItem != NULL) {
      *pItem = Item;
   }

Done:
   pMe->uLastError = (uint8_t)uErr;
}


/**
 * @brief Exit a bounded map, array or bstr (semi-private).
 *
 * @param[in] pMe         Decode context.
 * @param[in] uEndOffset  The input buffer offset of the end of item exited.
 *
 * @returns  QCBOR_SUCCESS or an error code.
 *
 * This is the common work for exiting a level that is a bounded map,
 * array or bstr wrapped CBOR.
 *
 * One chunk of work is to set up the pre-order traversal so it is at
 * the item just after the bounded map, array or bstr that is being
 * exited. This is somewhat complex.
 *
 * The other work is to level-up the bounded mode to next higest
 * bounded mode or the top level if there isn't one.
 */
static QCBORError
QCBORDecode_Private_ExitBoundedLevel(QCBORDecodeContext *pMe,
                                     const uint32_t      uEndOffset)
{
   QCBORError uErr;

   /*
    * First the pre-order-traversal byte offset is positioned to the
    * item just after the bounded mode item that was just consumed.
    */
   UsefulInputBuf_Seek(&(pMe->InBuf), uEndOffset);

   /*
    * Next, set the current nesting level to one above the bounded
    * level that was just exited.
    *
    * DecodeNesting_CheckBoundedType() is always called before this
    * and makes sure pCurrentBounded is valid.
    */
   DecodeNesting_LevelUpCurrent(&(pMe->nesting));

   /*
    * This does the complex work of leveling up the pre-order
    * traversal when the end of a map or array or another bounded
    * level is reached.  It may do nothing, or ascend all the way to
    * the top level.
    */
   uErr = QCBORDecode_Private_NestLevelAscender(pMe, NULL, false);
   if(uErr != QCBOR_SUCCESS) {
      goto Done;
   }

   /*
    * This makes the next highest bounded level the current bounded
    * level. If there is no next highest level, then no bounded mode
    * is in effect.
    */
   DecodeNesting_LevelUpBounded(&(pMe->nesting));

   pMe->uMapEndOffsetCache = QCBOR_MAP_OFFSET_CACHE_INVALID;

Done:
   return uErr;
}


/**
 * @brief Get started exiting a map or array (semi-private)
 *
 * @param[in] pMe  The decode context
 * @param[in] uType  QCBOR_TYPE_ARRAY or QCBOR_TYPE_MAP
 *
 * This does some work for map and array exiting (but not
 * bstr exiting). Then QCBORDecode_Private_ExitBoundedLevel()
 * is called to do the rest.
 */
void
QCBORDecode_Private_ExitBoundedMapOrArray(QCBORDecodeContext *pMe,
                                          const uint8_t       uType)
{
   if(pMe->uLastError != QCBOR_SUCCESS) {
      /* Already in error state; do nothing. */
      return;
   }

   QCBORError uErr;

   if(!DecodeNesting_IsBoundedType(&(pMe->nesting), uType)) {
      uErr = QCBOR_ERR_EXIT_MISMATCH;
      goto Done;
   }

   /*
    Have to set the offset to the end of the map/array
    that is being exited. If there is no cached value,
    from previous map search, then do a dummy search.
    */
   if(pMe->uMapEndOffsetCache == QCBOR_MAP_OFFSET_CACHE_INVALID) {
      QCBORItem Dummy;
      Dummy.uLabelType = QCBOR_TYPE_NONE;
      uErr = QCBORDecode_Private_MapSearch(pMe, &Dummy, NULL, NULL);
      if(uErr != QCBOR_SUCCESS) {
         goto Done;
      }
   }

   uErr = QCBORDecode_Private_ExitBoundedLevel(pMe, pMe->uMapEndOffsetCache);

Done:
   pMe->uLastError = (uint8_t)uErr;
}


// TODO: re order this file with tags stuff last. bstr is a tag thing
static QCBORError
QCBORDecode_Private_CheckTagNType(QCBORDecodeContext *pMe,
                                  const QCBORItem *pItem,
                                  const size_t uOffset,
                                  const uint8_t *uQCBORTypes,
                                  const uint64_t *uTagNumbers,
                                  const uint8_t uTagRequirement,
                                  bool *bTypeMatched);

/**
 * @brief The main work of entering some byte-string wrapped CBOR.
 *
 * @param[in] pMe             The decode context.
 * @param[in] pItem           The byte string item.
 * @param[in] uTagRequirement One of @c QCBOR_TAG_REQUIREMENT_XXX
 * @param[out] pBstr          Pointer and length of byte string entered.
 *
 * This is called once the byte string item has been decoded to do all
 * the book keeping work for descending a nesting level into the
 * nested CBOR.
 *
 * See QCBORDecode_EnterBstrWrapped() for details on uTagRequirement.
 */
static QCBORError
QCBORDecode_Private_EnterBstrWrapped(QCBORDecodeContext *pMe,
                                     const QCBORItem    *pItem,
                                     const uint8_t       uTagRequirement,
                                     const size_t        uOffset,
                                     UsefulBufC         *pBstr)
{
   bool       bTypeMatched;
   QCBORError uError;

   const uint8_t uTypes[] = {QBCOR_TYPE_WRAPPED_CBOR, QBCOR_TYPE_WRAPPED_CBOR_SEQUENCE, QCBOR_TYPE_NONE};
   const uint64_t uTagNumbers[] = {CBOR_TAG_CBOR, CBOR_TAG_CBOR_SEQUENCE, CBOR_TAG_INVALID64};


   if(pBstr) {
      *pBstr = NULLUsefulBufC;
   }

   if(pMe->uLastError != QCBOR_SUCCESS) {
      return pMe->uLastError;
   }

   if(pItem->uDataAlloc) {
      return QCBOR_ERR_CANNOT_ENTER_ALLOCATED_STRING;
   }

   uError = QCBORDecode_Private_CheckTagNType(pMe,
                                              pItem,
                                              uOffset,
                                              uTypes, // TODO: maybe this should be empty
                                              uTagNumbers,
                                              uTagRequirement,
                                             &bTypeMatched);

   if(pItem->uDataType != QCBOR_TYPE_BYTE_STRING) {
      uError = QCBOR_ERR_BAD_TAG_CONTENT; // TODO: error
   }


   if(DecodeNesting_IsCurrentDefiniteLength(&(pMe->nesting))) {
      /* Reverse the decrement done by GetNext() for the bstr so the
       * increment in QCBORDecode_NestLevelAscender() called by
       * ExitBoundedLevel() will work right.
       */
      DecodeNesting_ReverseDecrement(&(pMe->nesting));
   }

   if(pBstr) {
      *pBstr = pItem->val.string;
   }

   /* This saves the current length of the UsefulInputBuf and then
    * narrows the UsefulInputBuf to start and length of the wrapped
    * CBOR that is being entered.
    *
    * Most of these calls are simple inline accessors so this doesn't
    * amount to much code.
    */

   const size_t uPreviousLength = UsefulInputBuf_GetBufferLength(&(pMe->InBuf));
   /* This check makes the cast of uPreviousLength to uint32_t below safe. */
   if(uPreviousLength >= QCBOR_MAX_DECODE_INPUT_SIZE) {
      uError = QCBOR_ERR_INPUT_TOO_LARGE;
      goto Done;
   }

   const size_t uStartOfBstr = UsefulInputBuf_PointerToOffset(&(pMe->InBuf),
                                                              pItem->val.string.ptr);
   /* This check makes the cast of uStartOfBstr to uint32_t below safe. */
   if(uStartOfBstr == SIZE_MAX || uStartOfBstr > QCBOR_MAX_DECODE_INPUT_SIZE) {
      /* This should never happen because pItem->val.string.ptr should
       * always be valid since it was just returned.
       */
      uError = QCBOR_ERR_INPUT_TOO_LARGE;
      goto Done;
   }

   const size_t uEndOfBstr = uStartOfBstr + pItem->val.string.len;

   UsefulInputBuf_Seek(&(pMe->InBuf), uStartOfBstr);
   UsefulInputBuf_SetBufferLength(&(pMe->InBuf), uEndOfBstr);

   uError = DecodeNesting_DescendIntoBstrWrapped(&(pMe->nesting),
                                                 (uint32_t)uPreviousLength,
                                                 (uint32_t)uStartOfBstr);
Done:
   return uError;
}


static void
QCBORDecode_Private_GetAndTell(QCBORDecodeContext *pMe, QCBORItem *Item, size_t *uOffset)
{
#ifndef QCBOR_DISABLE_TAGS
   if(pMe->uLastError != QCBOR_SUCCESS) {
      return;
   }

   *uOffset = QCBORDecode_Tell(pMe);
#else
   *uOffset = SIZE_MAX;

#endif /* ! QCBOR_DISABLE_TAGS */
   pMe->uLastError = (uint8_t)QCBORDecode_Private_GetNextTagContent(pMe, Item);
}


/*
 * Public function, see header qcbor/qcbor_decode.h file
 */
void
QCBORDecode_EnterBstrWrapped(QCBORDecodeContext *pMe,
                             const uint8_t       uTagRequirement,
                             UsefulBufC         *pBstr)
{
   QCBORItem Item;
   size_t    uOffset;

   QCBORDecode_Private_GetAndTell(pMe, &Item, &uOffset);
   pMe->uLastError = (uint8_t)QCBORDecode_Private_EnterBstrWrapped(pMe,
                                                                  &Item,
                                                                   uTagRequirement,
                                                                   uOffset,
                                                                   pBstr);
}


/*
 * Public function, see header qcbor/qcbor_decode.h file
 */
void
QCBORDecode_EnterBstrWrappedFromMapN(QCBORDecodeContext *pMe,
                                     const int64_t       nLabel,
                                     const uint8_t       uTagRequirement,
                                     UsefulBufC         *pBstr)
{
   QCBORItem Item;
   size_t    uOffset;

   QCBORDecode_GetItemInMapNoCheckN(pMe, nLabel, QCBOR_TYPE_BYTE_STRING, &Item, &uOffset);
   pMe->uLastError = (uint8_t)QCBORDecode_Private_EnterBstrWrapped(pMe,
                                                                  &Item,
                                                                   uTagRequirement,
                                                                   uOffset,
                                                                   pBstr);
}


/*
 * Public function, see header qcbor/qcbor_decode.h file
 */
void
QCBORDecode_EnterBstrWrappedFromMapSZ(QCBORDecodeContext *pMe,
                                      const char         *szLabel,
                                      const uint8_t       uTagRequirement,
                                      UsefulBufC         *pBstr)
{
   QCBORItem Item;
   size_t    uOffset;

   QCBORDecode_GetItemInMapNoCheckSZ(pMe, szLabel, QCBOR_TYPE_BYTE_STRING, &Item, &uOffset);
   pMe->uLastError = (uint8_t)QCBORDecode_Private_EnterBstrWrapped(pMe,
                                                                  &Item,
                                                                   uTagRequirement,
                                                                   uOffset,
                                                                   pBstr);
}


/*
 * Public function, see header qcbor/qcbor_decode.h file
 */
void
QCBORDecode_ExitBstrWrapped(QCBORDecodeContext *pMe)
{
   if(pMe->uLastError != QCBOR_SUCCESS) {
      // Already in error state; do nothing.
      return;
   }

   if(!DecodeNesting_IsBoundedType(&(pMe->nesting), QCBOR_TYPE_BYTE_STRING)) {
      pMe->uLastError = QCBOR_ERR_EXIT_MISMATCH;
      return;
   }

   const uint32_t uEndOfBstr = (uint32_t)UsefulInputBuf_GetBufferLength(&(pMe->InBuf));

   /*
    Reset the length of the UsefulInputBuf to what it was before
    the bstr wrapped CBOR was entered.
    */
   UsefulInputBuf_SetBufferLength(&(pMe->InBuf),
                               DecodeNesting_GetPreviousBoundedEnd(&(pMe->nesting)));


   QCBORError uErr = QCBORDecode_Private_ExitBoundedLevel(pMe, uEndOfBstr);
   pMe->uLastError = (uint8_t)uErr;
}



/**
 * @brief Process simple type true and false, a boolean
 *
 * @param[in] pMe     The decode context.
 * @param[in] pItem   The item with either true or false.
 * @param[out] pBool  The boolean value output.
 *
 * Sets the internal error if the item isn't a true or a false. Also
 * records any tag numbers as the tag numbers of the last item.
 */
static void
QCBORDecode_Private_ProcessBool(QCBORDecodeContext *pMe,
                                const QCBORItem    *pItem,
                                bool               *pBool)
{
   if(pMe->uLastError != QCBOR_SUCCESS) {
      /* Already in error state, do nothing */
      return;
   }

   switch(pItem->uDataType) {
      case QCBOR_TYPE_TRUE:
         *pBool = true;
         break;

      case QCBOR_TYPE_FALSE:
         *pBool = false;
         break;

      default:
         pMe->uLastError = QCBOR_ERR_UNEXPECTED_TYPE;
         break;
   }
}


/*
 * Public function, see header qcbor/qcbor_decode.h file
 */
void
QCBORDecode_GetBool(QCBORDecodeContext *pMe, bool *pValue)
{
   QCBORItem  Item;
   QCBORDecode_VGetNext(pMe, &Item);
   QCBORDecode_Private_ProcessBool(pMe, &Item, pValue);
}


/*
 * Public function, see header qcbor/qcbor_decode.h file
 */
void
QCBORDecode_GetBoolInMapN(QCBORDecodeContext *pMe,
                          const int64_t       nLabel,
                          bool               *pValue)
{
   QCBORItem Item;
   QCBORDecode_GetItemInMapN(pMe, nLabel, QCBOR_TYPE_ANY, &Item);
   QCBORDecode_Private_ProcessBool(pMe, &Item, pValue);
}


/*
 * Public function, see header qcbor/qcbor_decode.h file
 */
void
QCBORDecode_GetBoolInMapSZ(QCBORDecodeContext *pMe,
                           const char         *szLabel,
                           bool               *pValue)
{
   QCBORItem Item;
   QCBORDecode_GetItemInMapSZ(pMe, szLabel, QCBOR_TYPE_ANY, &Item);
   QCBORDecode_Private_ProcessBool(pMe, &Item, pValue);
}


/**
 * @brief Process simple values.
 *
 * @param[in] pMe     The decode context.
 * @param[in] pItem   The item with the simple value.
 * @param[out] puSimple  The simple value output.
 *
 * Sets the internal error if the item isn't a true or a false. Also
 * records any tag numbers as the tag numbers of the last item.
 */
static void
QCBORDecode_Private_ProcessSimple(QCBORDecodeContext *pMe,
                                  const QCBORItem    *pItem,
                                  uint8_t            *puSimple)
{
   if(pMe->uLastError != QCBOR_SUCCESS) {
      return;
   }

   /* It's kind of lame to remap true...undef back to simple values, but
    * this function isn't used much and to not do it would require
    * changing GetNext() behavior in an incompatible way.
    */
   switch(pItem->uDataType) {
      case QCBOR_TYPE_UKNOWN_SIMPLE:
         *puSimple = pItem->val.uSimple;
         break;

      case QCBOR_TYPE_TRUE:
         *puSimple = CBOR_SIMPLEV_TRUE;
         break;

      case QCBOR_TYPE_FALSE:
         *puSimple = CBOR_SIMPLEV_FALSE;
         break;

      case QCBOR_TYPE_NULL:
         *puSimple = CBOR_SIMPLEV_NULL;
         break;

      case QCBOR_TYPE_UNDEF:
         *puSimple = CBOR_SIMPLEV_UNDEF;
         break;

      default:
         pMe->uLastError = QCBOR_ERR_UNEXPECTED_TYPE;
         return;
   }
}

/*
 * Public function, see header qcbor/qcbor_decode.h file
 */
void
QCBORDecode_GetSimple(QCBORDecodeContext *pMe, uint8_t *puSimple)
{
   QCBORItem Item;
   QCBORDecode_VGetNext(pMe, &Item);
   QCBORDecode_Private_ProcessSimple(pMe, &Item, puSimple);
}

/*
 * Public function, see header qcbor/qcbor_decode.h file
 */
void
QCBORDecode_GetSimpleInMapN(QCBORDecodeContext *pMe,
                            int64_t             nLabel,
                            uint8_t            *puSimpleValue)
{
   QCBORItem Item;
   QCBORDecode_GetItemInMapN(pMe, nLabel, QCBOR_TYPE_ANY, &Item);
   QCBORDecode_Private_ProcessSimple(pMe, &Item, puSimpleValue);
}

/*
 * Public function, see header qcbor/qcbor_decode.h file
 */
void
QCBORDecode_GetSimpleInMapSZ(QCBORDecodeContext *pMe,
                             const char         *szLabel,
                             uint8_t            *puSimpleValue)
{
   QCBORItem Item;
   QCBORDecode_GetItemInMapSZ(pMe, szLabel, QCBOR_TYPE_ANY, &Item);
   QCBORDecode_Private_ProcessSimple(pMe, &Item, puSimpleValue);
}




#ifndef QCBOR_DISABLE_TAGS
// TODO:  uTagNumber might be better a list than calling this multiple times
static QCBORError
QCBORDecode_Private_Check1TagNumber(const QCBORDecodeContext *pMe,
                                    const QCBORItem          *pItem,
                                    const uint64_t            uTagNumber,
                                    const size_t              uOffset)
{
   if(pItem->auTagNumbers[0] == CBOR_TAG_INVALID16) {
      /* There are no tag numbers at all, so no unprocessed */
      return QCBOR_SUCCESS;
   }

   /* There are some tag numbers, so keep checking. This check passes
    * if there is one and only one tag number that matches uTagNumber
    */

   // TODO: behave different in v1 and v2?

   const uint64_t uInnerTag = QCBORDecode_GetNthTagNumber(pMe, pItem, 0);

   if(uInnerTag == uTagNumber && pItem->auTagNumbers[1] == CBOR_TAG_INVALID16 ) {
      /* The only tag number is the one we are processing so no unprocessed */
      return QCBOR_SUCCESS;
   }

   if(uOffset != pMe->uTagNumberCheckOffset) {
      /* processed tag numbers are for some other item, not us */
      return QCBOR_ERR_UNPROCESSED_TAG_NUMBER;
   }

   if(pMe->uTagNumberIndex != 1) {
      return QCBOR_ERR_UNPROCESSED_TAG_NUMBER;
   }

   return QCBOR_SUCCESS;
}
#endif


static QCBORError
QCBORDecode_Private_CheckTagNType(QCBORDecodeContext *pMe,
                                  const QCBORItem    *pItem,
                                  const size_t        uOffset,
                                  const uint8_t      *uQCBORTypes,
                                  const uint64_t     *uTagNumbers,
                                  const uint8_t       uTagRequirement,
                                  bool               *bTypeMatched)
{
   const int      nTagReq   = uTagRequirement & ~QCBOR_TAG_REQUIREMENT_ALLOW_ADDITIONAL_TAGS;

   *bTypeMatched = false;
   for(const uint8_t *pTNum = uQCBORTypes; *pTNum != QCBOR_TYPE_NONE; pTNum++) {
      if(pItem->uDataType == *pTNum) {
         *bTypeMatched = true;
         break;
      }
   }

#ifndef QCBOR_DISABLE_TAGS
   bool        bTagNumberMatched;
   QCBORError  uErr;
   const uint64_t uInnerTag = QCBORDecode_GetNthTagNumber(pMe, pItem, 0);

   bTagNumberMatched = false;
   for(const uint64_t *pQType = uTagNumbers; *pQType != CBOR_TAG_INVALID64; pQType++) {
      if(uInnerTag == *pQType) {
         bTagNumberMatched = true;
         break;
      }
   }


   if(nTagReq == QCBOR_TAG_REQUIREMENT_TAG) {
      /* There must be a tag number */
      if(!bTagNumberMatched && !*bTypeMatched) {
         return QCBOR_ERR_UNEXPECTED_TYPE; // TODO: error code
      }

   } else if(nTagReq == QCBOR_TAG_REQUIREMENT_NOT_A_TAG) {
      if(bTagNumberMatched || *bTypeMatched) {
         return QCBOR_ERR_UNEXPECTED_TYPE; // TODO: error code
      }

   } else if(nTagReq == QCBOR_TAG_REQUIREMENT_OPTIONAL_TAG) {
      /* No check necessary */
   }

   /* Now check if there are extra tags and if there's an error in them */
   if(!(uTagRequirement & QCBOR_TAG_REQUIREMENT_ALLOW_ADDITIONAL_TAGS)) {
      /* The flag to ignore extra is not set, so keep checking */
      for(const uint64_t *pTNum = uTagNumbers; *pTNum != CBOR_TAG_INVALID64; pTNum++) {
         uErr = QCBORDecode_Private_Check1TagNumber(pMe, pItem, *pTNum, uOffset);
         if(uErr != QCBOR_SUCCESS) {
            return uErr;
         }
      }
   }

   return QCBOR_SUCCESS;
#else
   (void)pMe;
   (void)uOffset;
   (void)uTagNumbers;

   if(nTagReq != QCBOR_TAG_REQUIREMENT_TAG && bTypeMatched) {
      return QCBOR_SUCCESS;
   } else {
      return QCBOR_ERR_UNEXPECTED_TYPE;
   }

#endif

}


static void
QCBORDecode_Private_ProcessTagItemMulti(QCBORDecodeContext      *pMe,
                                        QCBORItem               *pItem,
                                        const uint8_t            uTagRequirement,
                                        const uint8_t            uQCBORTypes[],
                                        const uint64_t           uTagNumbers[],
                                        QCBORTagContentCallBack *pfCB,
                                        size_t                   uOffset)
{
   QCBORError uErr;
   bool       bTypeMatched;

   if(pMe->uLastError != QCBOR_SUCCESS) {
      return;
   }

   uErr = QCBORDecode_Private_CheckTagNType(pMe,
                                            pItem,
                                            uOffset,
                                            uQCBORTypes,
                                            uTagNumbers,
                                            uTagRequirement,
                                            &bTypeMatched);
   if(uErr != QCBOR_SUCCESS) {
      goto Done;
   }

   if(!bTypeMatched) {
      /* Tag content wasn't previously processed, do it now */
      uErr = (*pfCB)(pMe, NULL, uTagNumbers[0], pItem);
      if(uErr != QCBOR_SUCCESS) {
         goto Done;
      }
   }

Done:
   pMe->uLastError = (uint8_t)uErr;
}


/*
 **/
static void
QCBORDecode_Private_ProcessTagItem(QCBORDecodeContext      *pMe,
                                   QCBORItem               *pItem,
                                   const uint8_t            uTagRequirement,
                                   const uint8_t            uQCBORTypes[],
                                   const uint64_t           uTagNumber,
                                   QCBORTagContentCallBack *pfCB,
                                   size_t                   uOffset)
{
   uint64_t auTagNumbers[2];

   auTagNumbers[0] = uTagNumber;
   auTagNumbers[1] = CBOR_TAG_INVALID64;

   QCBORDecode_Private_ProcessTagItemMulti(pMe,
                                           pItem,
                                           uTagRequirement,
                                           uQCBORTypes,
                                           auTagNumbers,
                                           pfCB,
                                           uOffset);
}


static void
QCBORDecode_Private_ProcessTagOne(QCBORDecodeContext     *pMe,
                                  QCBORItem               *pItem,
                                  const uint8_t            uTagRequirement,
                                  const uint8_t            uQCBORType,
                                  const uint64_t           uTagNumber,
                                  QCBORTagContentCallBack *pfCB,
                                  const size_t             uOffset)
{
   uint8_t auQCBORType[2];

   auQCBORType[0] = uQCBORType;
   auQCBORType[1] = QCBOR_TYPE_NONE;

   QCBORDecode_Private_ProcessTagItem(pMe,
                                      pItem,
                                      uTagRequirement,
                                      auQCBORType,
                                      uTagNumber,
                                      pfCB,
                                      uOffset);
}




/*
 * Public function, see header qcbor/qcbor_spiffy_decode.h file
 */
void
QCBORDecode_GetEpochDate(QCBORDecodeContext *pMe,
                         uint8_t             uTagRequirement,
                         int64_t            *pnTime)
{
   QCBORItem  Item;
   size_t     uOffset;

   QCBORDecode_Private_GetAndTell(pMe, &Item, &uOffset);
   QCBORDecode_Private_ProcessTagOne(pMe,
                                     &Item,
                                     uTagRequirement,
                                     QCBOR_TYPE_DATE_EPOCH,
                                     CBOR_TAG_DATE_EPOCH,
                                     QCBORDecode_DateEpochTagCB,
                                     uOffset);
   *pnTime = Item.val.epochDate.nSeconds;
}


/*
 * Public function, see header qcbor/qcbor_spiffy_decode.h file
 */
void
QCBORDecode_GetEpochDateInMapN(QCBORDecodeContext *pMe,
                               int64_t             nLabel,
                               uint8_t             uTagRequirement,
                               int64_t            *pnTime)
{
   QCBORItem Item;
   size_t uOffset;

   QCBORDecode_GetItemInMapNoCheckN(pMe, nLabel, QCBOR_TYPE_ANY, &Item, &uOffset);
   QCBORDecode_Private_ProcessTagOne(pMe,
                                     &Item,
                                     uTagRequirement,
                                     QCBOR_TYPE_DATE_EPOCH,
                                     CBOR_TAG_DATE_EPOCH,
                                     QCBORDecode_DateEpochTagCB,
                                     uOffset);
   *pnTime = Item.val.epochDate.nSeconds;
}


/*
 * Public function, see header qcbor/qcbor_spiffy_decode.h file
 */
void
QCBORDecode_GetEpochDateInMapSZ(QCBORDecodeContext *pMe,
                                const char         *szLabel,
                                uint8_t             uTagRequirement,
                                int64_t            *pnTime)
{
   QCBORItem Item;
   size_t uOffset;

   QCBORDecode_GetItemInMapNoCheckSZ(pMe, szLabel, QCBOR_TYPE_ANY, &Item, &uOffset);
   QCBORDecode_Private_ProcessTagOne(pMe,
                                     &Item,
                                     uTagRequirement,
                                     QCBOR_TYPE_DATE_EPOCH,
                                     CBOR_TAG_DATE_EPOCH,
                                     QCBORDecode_DateEpochTagCB,
                                     uOffset);
   *pnTime = Item.val.epochDate.nSeconds;
}


/*
 * Public function, see header qcbor/qcbor_decode.h
 */
void
QCBORDecode_GetEpochDays(QCBORDecodeContext *pMe,
                         uint8_t             uTagRequirement,
                         int64_t            *pnDays)
{
   QCBORItem  Item;
   size_t     uOffset;

   QCBORDecode_Private_GetAndTell(pMe, &Item, &uOffset);
   QCBORDecode_Private_ProcessTagOne(pMe,
                                     &Item,
                                     uTagRequirement,
                                     QCBOR_TYPE_DAYS_EPOCH,
                                     CBOR_TAG_DAYS_EPOCH,
                                     QCBORDecode_DaysEpochTagCB,
                                     uOffset);
   *pnDays = Item.val.epochDays;
}


/*
 * Public function, see header qcbor/qcbor_decode.h
 */
void
QCBORDecode_GetEpochDaysInMapN(QCBORDecodeContext *pMe,
                               int64_t             nLabel,
                               uint8_t             uTagRequirement,
                               int64_t            *pnDays)
{
   QCBORItem Item;
   size_t uOffset;

   QCBORDecode_GetItemInMapNoCheckN(pMe, nLabel, QCBOR_TYPE_ANY, &Item, &uOffset);
   QCBORDecode_Private_ProcessTagOne(pMe,
                                     &Item,
                                     uTagRequirement,
                                     QCBOR_TYPE_DAYS_EPOCH,
                                     CBOR_TAG_DAYS_EPOCH,
                                     QCBORDecode_DaysEpochTagCB,
                                     uOffset);
   *pnDays = Item.val.epochDays;
}


/*
 * Public function, see header qcbor/qcbor_decode.h
 */
void
QCBORDecode_GetEpochDaysInMapSZ(QCBORDecodeContext *pMe,
                                const char         *szLabel,
                                uint8_t             uTagRequirement,
                                int64_t            *pnDays)
{
   QCBORItem Item;
   size_t    uOffset;

   QCBORDecode_GetItemInMapNoCheckSZ(pMe, szLabel, QCBOR_TYPE_ANY, &Item, &uOffset);
   QCBORDecode_Private_ProcessTagOne(pMe,
                                      &Item,
                                      uTagRequirement,
                                      QCBOR_TYPE_DAYS_EPOCH,
                                      CBOR_TAG_DAYS_EPOCH,
                                      QCBORDecode_DaysEpochTagCB,
                                      uOffset);
   *pnDays = Item.val.epochDays;
}




void
QCBORDecode_Private_GetTaggedString(QCBORDecodeContext  *pMe,
                                    const uint8_t        uTagRequirement,
                                    const uint8_t        uQCBOR_Type,
                                    const uint64_t       uTagNumber,
                                    UsefulBufC          *pStr)
{
   QCBORItem  Item;
   size_t uOffset;

   QCBORDecode_Private_GetAndTell(pMe, &Item, &uOffset);
   QCBORDecode_Private_ProcessTagOne(pMe,
                                     &Item,
                                      uTagRequirement,
                                      uQCBOR_Type,
                                      uTagNumber,
                                      QCBORDecode_StringsTagCB,
                                      uOffset);

   if(pMe->uLastError == QCBOR_SUCCESS) {
      *pStr = Item.val.string;
   } else {
      *pStr = NULLUsefulBufC;
   }
}



static void
QCBORDecode_Private_GetMIME(QCBORDecodeContext *pMe,
                            const uint8_t       uTagRequirement,
                            QCBORItem          *pItem,
                            UsefulBufC         *pValue,
                            bool               *pbIsTag257,
                            size_t              uOffset)
{
   QCBORError uErr;

   const uint8_t puTypes[] = {QCBOR_TYPE_MIME, QCBOR_TYPE_BINARY_MIME, QCBOR_TYPE_NONE};

   const uint64_t puTNs[] = {CBOR_TAG_MIME, CBOR_TAG_BINARY_MIME, CBOR_TAG_INVALID64};

   QCBORDecode_Private_ProcessTagItemMulti(pMe,
                                           pItem,
                                           uTagRequirement,
                                           puTypes,
                                           puTNs,
                                           QCBORDecode_MIMETagCB,
                                           uOffset);
   if(pMe->uLastError) {
      return;
   }

   if(pItem->uDataType == QCBOR_TYPE_MIME) {
      *pbIsTag257 = false;
   } else if(pItem->uDataType == QCBOR_TYPE_BINARY_MIME) {
      *pbIsTag257 = true;
   }
   *pValue = pItem->val.string;


   uErr = QCBOR_SUCCESS;

   pMe->uLastError = (uint8_t)uErr;
}


void
QCBORDecode_GetMIMEMessage(QCBORDecodeContext *pMe,
                           const uint8_t       uTagRequirement,
                           UsefulBufC         *pMessage,
                           bool               *pbIsTag257)
{
   QCBORItem  Item;
   size_t     uOffset;

   QCBORDecode_Private_GetAndTell(pMe, &Item, &uOffset);
   QCBORDecode_Private_GetMIME(pMe,
                               uTagRequirement,
                              &Item,
                               pMessage,
                               pbIsTag257,
                               uOffset);
}

void
QCBORDecode_GetMIMEMessageInMapN(QCBORDecodeContext *pMe,
                                 const int64_t       nLabel,
                                 const uint8_t       uTagRequirement,
                                 UsefulBufC         *pMessage,
                                 bool               *pbIsTag257)
{
   QCBORItem  Item;
   size_t     uOffset;

   QCBORDecode_GetItemInMapNoCheckN(pMe, nLabel, QCBOR_TYPE_ANY, &Item, &uOffset);
   QCBORDecode_Private_GetMIME(pMe,
                                uTagRequirement,
                               &Item,
                                pMessage,
                                pbIsTag257,
                                uOffset);
}

void
QCBORDecode_GetMIMEMessageInMapSZ(QCBORDecodeContext *pMe,
                                  const char         *szLabel,
                                  const uint8_t       uTagRequirement,
                                  UsefulBufC         *pMessage,
                                  bool               *pbIsTag257)
{
   QCBORItem  Item;
   size_t     uOffset;

   QCBORDecode_GetItemInMapNoCheckSZ(pMe, szLabel, QCBOR_TYPE_ANY, &Item, &uOffset);
   QCBORDecode_Private_GetMIME(pMe,
                                uTagRequirement,
                               &Item,
                                pMessage,
                                pbIsTag257,
                                uOffset);
}



// Improvement: add methods for wrapped CBOR, a simple alternate
// to EnterBstrWrapped


#ifndef QCBOR_DISABLE_EXP_AND_MANTISSA

/**
 * @brief Prototype for conversion of exponent and mantissa to unsigned integer.
 *
 * @param[in] uMantissa    The mantissa.
 * @param[in] nExponent    The exponent.
 * @param[out] puResult  The resulting integer.
 *
 * Concrete implementations of this are for exponent base 10 and 2 supporting
 * decimal fractions and big floats.
 */
typedef QCBORError (*fExponentiator)(uint64_t uMantissa, int64_t nExponent, uint64_t *puResult);


/**
 * @brief  Base 10 exponentiate a mantissa and exponent into an unsigned 64-bit integer.
 *
 * @param[in] uMantissa  The unsigned integer mantissa.
 * @param[in] nExponent  The signed integer exponent.
 * @param[out] puResult  Place to return the unsigned integer result.
 *
 * This computes: mantissa * 10 ^^ exponent as for a decimal fraction. The output is a 64-bit
 * unsigned integer.
 *
 * There are many inputs for which the result will not fit in the
 * 64-bit integer and @ref QCBOR_ERR_CONVERSION_UNDER_OVER_FLOW will
 * be returned.
 */
static QCBORError
QCBOR_Private_Exponentitate10(const uint64_t uMantissa,
                              int64_t        nExponent,
                              uint64_t      *puResult)
{
   uint64_t uResult = uMantissa;

   if(uResult != 0) {
      /* This loop will run a maximum of 19 times because
       * UINT64_MAX < 10 ^^ 19. More than that will cause
       * exit with the overflow error
       */
      for(; nExponent > 0; nExponent--) {
         if(uResult > UINT64_MAX / 10) {
            return QCBOR_ERR_CONVERSION_UNDER_OVER_FLOW;
         }
         uResult = uResult * 10;
      }

      for(; nExponent < 0; nExponent++) {
         uResult = uResult / 10;
         if(uResult == 0) {
            return QCBOR_ERR_CONVERSION_UNDER_OVER_FLOW;
         }
      }
   }
   /* else, mantissa is zero so this returns zero */

   *puResult = uResult;

   return QCBOR_SUCCESS;
}


/**
 * @brief  Base 2 exponentiate a mantissa and exponent into an unsigned 64-bit integer.
 *
 * @param[in] uMantissa  The unsigned integer mantissa.
 * @param[in] nExponent  The signed integer exponent.
 * @param[out] puResult  Place to return the unsigned integer result.
 *
 * This computes: mantissa * 2 ^^ exponent as for a big float. The
 * output is a 64-bit unsigned integer.
 *
 * There are many inputs for which the result will not fit in the
 * 64-bit integer and @ref QCBOR_ERR_CONVERSION_UNDER_OVER_FLOW will
 * be returned.
 */
static QCBORError
QCBOR_Private_Exponentitate2(const uint64_t uMantissa,
                             int64_t        nExponent,
                             uint64_t      *puResult)
{
   uint64_t uResult;

   uResult = uMantissa;

   /* This loop will run a maximum of 64 times because INT64_MAX <
    * 2^31. More than that will cause exit with the overflow error
    */
   while(nExponent > 0) {
      if(uResult > UINT64_MAX >> 1) {
         return QCBOR_ERR_CONVERSION_UNDER_OVER_FLOW;
      }
      uResult = uResult << 1;
      nExponent--;
   }

   while(nExponent < 0 ) {
      if(uResult == 0) {
         return QCBOR_ERR_CONVERSION_UNDER_OVER_FLOW;
      }
      uResult = uResult >> 1;
      nExponent++;
   }

   *puResult = uResult;

   return QCBOR_SUCCESS;
}


/**
 * @brief Exponentiate a signed mantissa and signed exponent to produce a signed result.
 *
 * @param[in] nMantissa  Signed integer mantissa.
 * @param[in] nExponent  Signed integer exponent.
 * @param[out] pnResult  Place to put the signed integer result.
 * @param[in] pfExp      Exponentiation function.
 *
 * @returns Error code
 *
 * @c pfExp performs exponentiation on and unsigned mantissa and
 * produces an unsigned result. This converts the mantissa from signed
 * and converts the result to signed. The exponentiation function is
 * either for base 2 or base 10 (and could be other if needed).
 */
static QCBORError
QCBOR_Private_ExponentiateNN(const int64_t  nMantissa,
                             const int64_t  nExponent,
                             int64_t       *pnResult,
                             fExponentiator pfExp)
{
   uint64_t uResult;
   uint64_t uMantissa;

   /* Take the absolute value and put it into an unsigned. */
   if(nMantissa >= 0) {
      /* Positive case is straightforward */
      uMantissa = (uint64_t)nMantissa;
   } else if(nMantissa != INT64_MIN) {
      /* The common negative case. See next. */
      uMantissa = (uint64_t)-nMantissa;
   } else {
      /* int64_t and uint64_t are always two's complement per the
       * C standard (and since QCBOR uses these it only works with
       * two's complement, which is pretty much universal these
       * days). The range of a negative two's complement integer is
       * one more that than a positive, so the simple code above might
       * not work all the time because you can't simply negate the
       * value INT64_MIN because it can't be represented in an
       * int64_t. -INT64_MIN can however be represented in a
       * uint64_t. Some compilers seem to recognize this case for the
       * above code and put the correct value in uMantissa, however
       * they are not required to do this by the C standard. This next
       * line does however work for all compilers.
       *
       * This does assume two's complement where -INT64_MIN ==
       * INT64_MAX + 1 (which wouldn't be true for one's complement or
       * sign and magnitude (but we know we're using two's complement
       * because int64_t requires it)).
       *
       * See these, particularly the detailed commentary:
       * https://stackoverflow.com/questions/54915742/does-c99-mandate-a-int64-t-type-be-available-always
       * https://stackoverflow.com/questions/37301078/is-negating-int-min-undefined-behaviour
       */
      uMantissa = (uint64_t)INT64_MAX+1;
   }

   /* Call the exponentiator passed for either base 2 or base 10.
    * Here is where most of the overflow errors are caught. */
   QCBORError uReturn = (*pfExp)(uMantissa, nExponent, &uResult);
   if(uReturn) {
      return uReturn;
   }

   /* Convert back to the sign of the original mantissa */
   if(nMantissa >= 0) {
      if(uResult > INT64_MAX) {
         return QCBOR_ERR_CONVERSION_UNDER_OVER_FLOW;
      }
      *pnResult = (int64_t)uResult;
   } else {
      /* (uint64_t)INT64_MAX+1 is used to represent the absolute value
       * of INT64_MIN. This assumes two's compliment representation
       * where INT64_MIN is one increment farther from 0 than
       * INT64_MAX.  Trying to write -INT64_MIN doesn't work to get
       * this because the compiler makes it an int64_t which can't
       * represent -INT64_MIN. Also see above.
       */
      if(uResult > (uint64_t)INT64_MAX+1) {
         return QCBOR_ERR_CONVERSION_UNDER_OVER_FLOW;
      }
      *pnResult = -(int64_t)uResult;
   }

   return QCBOR_SUCCESS;
}


/**
 * @brief Exponentiate an unsigned mantissa and signed exponent to produce an unsigned result.
 *
 * @param[in] nMantissa  Signed integer mantissa.
 * @param[in] nExponent  Signed integer exponent.
 * @param[out] puResult  Place to put the signed integer result.
 * @param[in] pfExp      Exponentiation function.
 *
 * @returns Error code
 *
 * @c pfExp performs exponentiation on and unsigned mantissa and
 * produces an unsigned result. This errors out if the mantissa
 * is negative because the output is unsigned.
 */
static QCBORError
QCBOR_Private_ExponentitateNU(const int64_t  nMantissa,
                              const int64_t  nExponent,
                              uint64_t      *puResult,
                              fExponentiator pfExp)
{
   if(nMantissa < 0) {
      return QCBOR_ERR_NUMBER_SIGN_CONVERSION;
   }

   /* Cast to unsigned is OK because of check for negative.
    * Cast to unsigned is OK because UINT64_MAX > INT64_MAX.
    * Exponentiation is straight forward
    */
   return (*pfExp)((uint64_t)nMantissa, nExponent, puResult);
}


/**
 * @brief Exponentiate an usnigned mantissa and unsigned exponent to produce an unsigned result.
 *
 * @param[in] uMantissa  Unsigned integer mantissa.
 * @param[in] nExponent  Unsigned integer exponent.
 * @param[out] puResult  Place to put the unsigned integer result.
 * @param[in] pfExp      Exponentiation function.
 *
 * @returns Error code
 *
 * @c pfExp performs exponentiation on and unsigned mantissa and
 * produces an unsigned result so this is just a wrapper that does
 * nothing (and is likely inlined).
 */
static QCBORError
QCBOR_Private_ExponentitateUU(const uint64_t uMantissa,
                              const int64_t  nExponent,
                              uint64_t      *puResult,
                              fExponentiator pfExp)
{
   return (*pfExp)(uMantissa, nExponent, puResult);
}

#endif /* ! QCBOR_DISABLE_EXP_AND_MANTISSA */




/**
 * @brief Convert a CBOR big number to a uint64_t.
 *
 * @param[in] BigNumber  Bytes of the big number to convert.
 * @param[in] uMax       Maximum value allowed for the result.
 * @param[out] pResult   Place to put the unsigned integer result.
 *
 * @retval QCBOR_ERR_CONVERSION_UNDER_OVER_FLOW   When the bignumber is
 *                                                too large to fit
 * @retval QCBOR_SUCCESS                          The conversion succeeded.
 *
 * Many values will overflow because a big number can represent a much
 * larger range than uint64_t.
 */
static QCBORError
QCBORDecode_Private_BigNumberToUInt(const UsefulBufC BigNumber,
                                    const uint64_t   uMax,
                                    uint64_t        *pResult)
{
   uint64_t uResult;
   size_t   uLen;

   const uint8_t *pByte = BigNumber.ptr;

   uResult = 0;
   for(uLen = BigNumber.len; uLen > 0; uLen--) {
      if(uResult > (uMax >> 8)) {
         return QCBOR_ERR_CONVERSION_UNDER_OVER_FLOW;
      }
      uResult = (uResult << 8) + *pByte++;
   }

   *pResult = uResult;
   return QCBOR_SUCCESS;
}


/**
 * @brief Convert a CBOR postive big number to a uint64_t.
 *
 * @param[in] BigNumber  Bytes of the big number to convert.
 * @param[out] pResult   Place to put the unsigned integer result.
 *
 * @retval QCBOR_ERR_CONVERSION_UNDER_OVER_FLOW   When the bignumber is
 *                                                too large to fit
 * @retval QCBOR_SUCCESS                          The conversion succeeded.
 *
 * Many values will overflow because a big num can represent a much
 * larger range than uint64_t.
 */
static QCBORError
QCBORDecode_Private_PositiveBigNumberToUInt(const UsefulBufC BigNumber,
                                            uint64_t        *pResult)
{
   return QCBORDecode_Private_BigNumberToUInt(BigNumber, UINT64_MAX, pResult);
}


/**
 * @brief Convert a CBOR positive big number to an int64_t.
 *
 * @param[in] BigNumber  Bytes of the big number to convert.
 * @param[out] pResult   Place to put the signed integer result.
 *
 * @retval QCBOR_ERR_CONVERSION_UNDER_OVER_FLOW   When the bignumber is
 *                                                too large to fit
 * @retval QCBOR_SUCCESS                          The conversion succeeded.
 *
 * Many values will overflow because a big num can represent a much
 * larger range than int64_t.
 */
static QCBORError
QCBORDecode_Private_PositiveBigNumberToInt(const UsefulBufC BigNumber,
                                           int64_t         *pResult)
{
   uint64_t    uResult;
   QCBORError  uError;

   uError = QCBORDecode_Private_BigNumberToUInt(BigNumber, INT64_MAX, &uResult);
   if(uError != QCBOR_SUCCESS) {
      return uError;
   }
   /* Cast safe because QCBORDecode_Private_BigNumberToUInt() limits to INT64_MAX */
   *pResult = (int64_t)uResult;
   return QCBOR_SUCCESS;
}


/**
 * @brief Convert a CBOR negative big number to an int64_t.
 *
 * @param[in] BigNumber  Bytes of the big number to convert.
 * @param[out] pnResult  Place to put the signed integer result.
 *
 * @retval QCBOR_ERR_CONVERSION_UNDER_OVER_FLOW   When the bignumber is
 *                                                too large to fit
 * @retval QCBOR_SUCCESS                          The conversion succeeded.
 *
 * Many values will overflow because a big num can represent a much
 * larger range than int64_t.
 */
static QCBORError
QCBORDecode_Private_NegativeBigNumberToInt(const UsefulBufC BigNumber,
                                           int64_t         *pnResult)
{
   uint64_t    uResult;
   QCBORError  uError;

   /* The negative integer furthest from zero for a C int64_t is
    * INT64_MIN which is expressed as -INT64_MAX - 1. The value of a
    * negative number in CBOR is computed as -n - 1 where n is the
    * encoded integer, where n is what is in the variable BigNum. When
    * converting BigNum to a uint64_t, the maximum value is thus
    * INT64_MAX, so that when it -n - 1 is applied to it the result
    * will never be further from 0 than INT64_MIN.
    *
    *   -n - 1 <= INT64_MIN.
    *   -n - 1 <= -INT64_MAX - 1
    *    n     <= INT64_MAX.
    */
   uError = QCBORDecode_Private_BigNumberToUInt(BigNumber, INT64_MAX, &uResult);
   if(uError != QCBOR_SUCCESS) {
      return uError;
   }

   /* Now apply -n - 1. The cast is safe because
    * ConvertBigNumToUnsigned() is limited to INT64_MAX which does fit
    * is the largest positive integer that an int64_t can
    * represent. */
   *pnResult =  -(int64_t)uResult - 1;

   return QCBOR_SUCCESS;
}

/**
 * @brief Convert an integer to a big number.
 *
 * @param[in] uNum          The integer to convert.
 * @param[in] BigNumberBuf  The buffer to output the big number to.
 *
 * @returns The big number or NULLUsefulBufC is the buffer is to small.
 *
 * This always succeeds unless the buffer is too small.
 */
static UsefulBufC
QCBORDecode_Private_UIntToBigNumber(uint64_t uNum, const UsefulBuf BigNumberBuf)
{
   UsefulOutBuf UOB;

   /* With a UsefulOutBuf, there's no pointer math */
   UsefulOutBuf_Init(&UOB, BigNumberBuf);

   /* Must copy one byte even if zero.  The loop, mask and shift
    * algorithm provides endian conversion.
    */
   do {
      UsefulOutBuf_InsertByte(&UOB, uNum & 0xff, 0);
      uNum >>= 8;
   } while(uNum);

   return UsefulOutBuf_OutUBuf(&UOB);
}

#ifndef QCBOR_DISABLE_FLOAT_HW_USE
/**
 * @brief Convert a big number to double-precision float.
 *
 * @param[in] BigNumber   The big number to convert.
 *
 * @returns  The double value.
 *
 * This will always succeed. It will lose precision for larger
 * numbers. If the big number is too large to fit (more than
 * 1.7976931348623157E+308) infinity will be returned. NaN is never
 * returned.
 */
static double
QCBORDecode_Private_BigNumberToDouble(const UsefulBufC BigNumber)
{
   double dResult;
   size_t uLen;

   const uint8_t *pByte = BigNumber.ptr;

   dResult = 0.0;
   /* This will overflow and become the float value INFINITY if the number
    * is too large to fit. */
   for(uLen = BigNumber.len; uLen > 0; uLen--){
      dResult = (dResult * 256.0) + (double)*pByte++;
   }

   return dResult;
}
#endif /* ! QCBOR_DISABLE_FLOAT_HW_USE */


/**
 * @brief Convert integers and floats to an int64_t.
 *
 * @param[in] pItem   The item to convert.
 * @param[in] uConvertTypes  Bit mask list of conversion options.
 * @param[out] pnValue  The resulting converted value.
 *
 * @retval QCBOR_ERR_UNEXPECTED_TYPE  Conversion, possible, but not requested
 *                                    in uConvertTypes.
 * @retval QCBOR_ERR_UNEXPECTED_TYPE  Of a type that can't be converted
 * @retval QCBOR_ERR_CONVERSION_UNDER_OVER_FLOW  Conversion result is too large
 *                                               or too small.
 */
static QCBORError
QCBOR_Private_ConvertInt64(const QCBORItem *pItem,
                           const uint32_t   uConvertTypes,
                           int64_t         *pnValue)
{
   switch(pItem->uDataType) {
      case QCBOR_TYPE_FLOAT:
      case QCBOR_TYPE_DOUBLE:
#ifndef QCBOR_DISABLE_FLOAT_HW_USE
         if(uConvertTypes & QCBOR_CONVERT_TYPE_FLOAT) {
            /* https://pubs.opengroup.org/onlinepubs/009695399/functions/llround.html
             http://www.cplusplus.com/reference/cmath/llround/
             */
            // Not interested in FE_INEXACT
            feclearexcept(FE_INVALID|FE_OVERFLOW|FE_UNDERFLOW|FE_DIVBYZERO);
            if(pItem->uDataType == QCBOR_TYPE_DOUBLE) {
               *pnValue = llround(pItem->val.dfnum);
            } else {
               *pnValue = lroundf(pItem->val.fnum);
            }
            if(fetestexcept(FE_INVALID|FE_OVERFLOW|FE_UNDERFLOW|FE_DIVBYZERO)) {
               // llround() shouldn't result in divide by zero, but catch
               // it here in case it unexpectedly does.  Don't try to
               // distinguish between the various exceptions because it seems
               // they vary by CPU, compiler and OS.
               return QCBOR_ERR_FLOAT_EXCEPTION;
            }
         } else {
            return  QCBOR_ERR_UNEXPECTED_TYPE;
         }
#else
         return QCBOR_ERR_HW_FLOAT_DISABLED;
#endif /* QCBOR_DISABLE_FLOAT_HW_USE */
         break;

      case QCBOR_TYPE_INT64:
         if(uConvertTypes & QCBOR_CONVERT_TYPE_XINT64) {
            *pnValue = pItem->val.int64;
         } else {
            return  QCBOR_ERR_UNEXPECTED_TYPE;
         }
         break;

      case QCBOR_TYPE_UINT64:
         if(uConvertTypes & QCBOR_CONVERT_TYPE_XINT64) {
            if(pItem->val.uint64 < INT64_MAX) {
               *pnValue = pItem->val.int64;
            } else {
               return QCBOR_ERR_CONVERSION_UNDER_OVER_FLOW;
            }
         } else {
            return  QCBOR_ERR_UNEXPECTED_TYPE;
         }
         break;

      case QCBOR_TYPE_65BIT_NEG_INT:
         /* This type occurs if the value won't fit into int64_t
          * so this is always an error. */
         return QCBOR_ERR_CONVERSION_UNDER_OVER_FLOW;
         break;

      default:
         return  QCBOR_ERR_UNEXPECTED_TYPE;
   }
   return QCBOR_SUCCESS;
}



#if !defined(USEFULBUF_DISABLE_ALL_FLOAT) && !defined(QCBOR_DISABLE_PREFERRED_FLOAT)
/*
 * Public function, see header qcbor/qcbor_spiffy_decode.h file
 */
void
QCBORDecode_GetNumberConvertPrecisely(QCBORDecodeContext *pMe,
                                      QCBORItem          *pNumber)
{
   QCBORItem            Item;
   struct IEEE754_ToInt ToInt;
   double               dNum;
   QCBORError           uError;

   if(pMe->uLastError != QCBOR_SUCCESS) {
      return;
   }

   // TODO:VGetNext?
   uError = QCBORDecode_GetNext(pMe, &Item);
   if(uError != QCBOR_SUCCESS) {
      *pNumber = Item;
      pMe->uLastError = (uint8_t)uError;
      return;
   }

   switch(Item.uDataType) {
      case QCBOR_TYPE_INT64:
      case QCBOR_TYPE_UINT64:
         *pNumber = Item;
         break;

      case QCBOR_TYPE_DOUBLE:
         ToInt = IEEE754_DoubleToInt(Item.val.dfnum);
         if(ToInt.type == IEEE754_ToInt_IS_INT) {
            pNumber->uDataType = QCBOR_TYPE_INT64;
            pNumber->val.int64 = ToInt.integer.is_signed;
         } else if(ToInt.type == IEEE754_ToInt_IS_UINT) {
            if(ToInt.integer.un_signed <= INT64_MAX) {
               /* Do the same as base QCBOR integer decoding */
               pNumber->uDataType = QCBOR_TYPE_INT64;
               pNumber->val.int64 = (int64_t)ToInt.integer.un_signed;
            } else {
               pNumber->uDataType = QCBOR_TYPE_UINT64;
               pNumber->val.uint64 = ToInt.integer.un_signed;
            }
         } else {
            *pNumber = Item;
         }
         break;

      case QCBOR_TYPE_FLOAT:
         ToInt = IEEE754_SingleToInt(Item.val.fnum);
         if(ToInt.type == IEEE754_ToInt_IS_INT) {
            pNumber->uDataType = QCBOR_TYPE_INT64;
            pNumber->val.int64 = ToInt.integer.is_signed;
         } else if(ToInt.type == IEEE754_ToInt_IS_UINT) {
            if(ToInt.integer.un_signed <= INT64_MAX) {
               /* Do the same as base QCBOR integer decoding */
               pNumber->uDataType = QCBOR_TYPE_INT64;
               pNumber->val.int64 = (int64_t)ToInt.integer.un_signed;
            } else {
               pNumber->uDataType = QCBOR_TYPE_UINT64;
               pNumber->val.uint64 = ToInt.integer.un_signed;
            }
         } else {
            *pNumber = Item;
         }
         break;

      case QCBOR_TYPE_65BIT_NEG_INT:
         if(Item.val.uint64 == UINT64_MAX) {
            /* The value -18446744073709551616 is encoded as an
             * unsigned 18446744073709551615. It's a whole number that
             * needs to be returned as a double. It can't be handled
             * by IEEE754_UintToDouble because 18446744073709551616
             * doesn't fit into a uint64_t. You can't get it by adding
             * 1 to 18446744073709551615.
             */
            pNumber->val.dfnum = -18446744073709551616.0;
            pNumber->uDataType = QCBOR_TYPE_DOUBLE;
         } else {
            dNum = IEEE754_UintToDouble(Item.val.uint64 + 1, 1);
            if(dNum == IEEE754_UINT_TO_DOUBLE_OOB) {
               *pNumber = Item;
            } else {
               pNumber->val.dfnum = dNum;
               pNumber->uDataType = QCBOR_TYPE_DOUBLE;
            }
         }
         break;
<<<<<<< HEAD
=======
#endif /* ! QCBOR_DISABLE_EXP_AND_MANTISSA */

>>>>>>> 6658c958

      default:
         pMe->uLastError = QCBOR_ERR_UNEXPECTED_TYPE;
         pNumber->uDataType = QCBOR_TYPE_NONE;
         break;
   }
}

#endif /* ! USEFULBUF_DISABLE_ALL_FLOAT && ! QCBOR_DISABLE_PREFERRED_FLOAT */


/* Add one to the big number and put the result in a new UsefulBufC
 * from storage in UsefulBuf.
 *
 * Leading zeros must be removed before calling this.
 *
 * Code Reviewers: THIS FUNCTION DOES POINTER MATH
 */
static UsefulBufC
QCBORDecode_BigNumberCopyPlusOne(UsefulBufC BigNumber, UsefulBuf BigNumberBuf)
{
   uint8_t        uCarry;
   uint8_t        uSourceValue;
   const uint8_t *pSource;
   uint8_t       *pDest;
   ptrdiff_t      uDestBytesLeft;

   /* Start adding at the LSB */
   pSource = &((const uint8_t *)BigNumber.ptr)[BigNumber.len-1];
   pDest   = &((uint8_t *)BigNumberBuf.ptr)[BigNumberBuf.len-1];

   uCarry = 1; /* Gets set back to zero if add the next line doesn't wrap */
   *pDest = *pSource + 1;
   while(1) {
      /* Wrap around from 0xff to 0 is a defined operation for
       * unsigned addition in C.*/
      if(*pDest != 0) {
         /*  The add operation didn't wrap so no more carry. This
          * funciton only adds one, so when there is no more carry,
          * carrying is over to the end.
          */
         uCarry = 0;
      }

      uDestBytesLeft = pDest - (uint8_t *)BigNumberBuf.ptr;
      if(pSource <= (const uint8_t *)BigNumber.ptr && uCarry == 0) {
         break; /* Successful exit */
      }
      if(pSource > (const uint8_t *)BigNumber.ptr) {
         uSourceValue = *--pSource;
      } else {
         /* All source bytes processed, but not the last carry */
         uSourceValue = 0;
      }

      pDest--;
      if(uDestBytesLeft < 0) {
         return NULLUsefulBufC; /* Not enough space in destination buffer */
      }

      *pDest = uSourceValue + uCarry;
   }

   return (UsefulBufC){pDest, BigNumberBuf.len - (size_t)uDestBytesLeft};
}


/* This returns 1 when uNum is 0 */
static size_t
QCBORDecode_Private_CountNonZeroBytes(uint64_t uNum)
{
   size_t uCount = 0;
   do {
      uCount++;
      uNum >>= 8;
   } while(uNum);

   return uCount;
}


/*
 * Public function, see header qcbor/qcbor_decode.h
 */
QCBORError
QCBORDecode_ProcessBigNumberNoPreferred(const QCBORItem Item,
                                        const UsefulBuf BigNumberBuf,
                                        UsefulBufC     *pBigNumber,
                                        bool           *pbIsNegative)
{
   size_t      uLen;
   UsefulBufC  BigNumber;
   int         uType;

   uType = Item.uDataType;
   if(uType == QCBOR_TYPE_BYTE_STRING) {
      uType = *pbIsNegative ? QCBOR_TYPE_NEGBIGNUM : QCBOR_TYPE_POSBIGNUM;
   }

   static const uint8_t Zero[] = {0x00};
   BigNumber = UsefulBuf_SkipLeading(Item.val.bigNum, 0);
   if(BigNumber.len == 0) {
      BigNumber = UsefulBuf_FROM_BYTE_ARRAY_LITERAL(Zero);
   }

   /* Compute required length so it can be returned if buffer is too small */
   switch(uType) {

      case QCBOR_TYPE_POSBIGNUM:
         uLen = BigNumber.len;
         break;

      case QCBOR_TYPE_NEGBIGNUM:
         uLen = BigNumber.len;
         if(UsefulBuf_IsValue(UsefulBuf_SkipLeading(BigNumber, 0), 0xff) == SIZE_MAX) {
            uLen++;
         }
         break;

      default:
         return QCBOR_ERR_UNEXPECTED_TYPE;
   }

   *pBigNumber = (UsefulBufC){NULL, uLen};

   if(BigNumberBuf.len < uLen || uLen == 0 || BigNumberBuf.ptr == NULL) {
      return BigNumberBuf.ptr == NULL ? QCBOR_SUCCESS : QCBOR_ERR_BUFFER_TOO_SMALL;
      /* Buffer is too short or type is wrong */
   }


   if(uType == QCBOR_TYPE_POSBIGNUM) {
      *pBigNumber = UsefulBuf_Copy(BigNumberBuf, BigNumber);
      *pbIsNegative = false;
   } else if(uType == QCBOR_TYPE_NEGBIGNUM) {
      /* The messy one. Take the stuff in the buffer and copy it to
       * the new buffer, adding one to it. This might be one byte
       * bigger than the original because of the carry from adding
       * one.*/
      *pbIsNegative = true;
      *pBigNumber = QCBORDecode_BigNumberCopyPlusOne(BigNumber, BigNumberBuf);
   }

   return QCBOR_SUCCESS;
}


/*
 * Public function, see header qcbor/qcbor_decode.h
 */
QCBORError
QCBORDecode_ProcessBigNumber(const QCBORItem Item,
                             UsefulBuf       BigNumberBuf,
                             UsefulBufC     *pBigNumber,
                             bool           *pbIsNegative)
{
   QCBORError  uResult;
   size_t      uLen;
   int         uType;

   uType = Item.uDataType;

   switch(uType) {
      case QCBOR_TYPE_POSBIGNUM:
      case QCBOR_TYPE_NEGBIGNUM:
      case QCBOR_TYPE_BYTE_STRING:
         return QCBORDecode_ProcessBigNumberNoPreferred(Item, BigNumberBuf, pBigNumber, pbIsNegative);
         break;

      case QCBOR_TYPE_INT64:
         uLen = QCBORDecode_Private_CountNonZeroBytes((uint64_t)ABSOLUTE_VALUE(Item.val.int64));
         break;

      case QCBOR_TYPE_UINT64:
         uLen = QCBORDecode_Private_CountNonZeroBytes(Item.val.uint64);
         break;

      case QCBOR_TYPE_65BIT_NEG_INT:
         uLen = Item.val.uint64 == UINT64_MAX ? 9 : QCBORDecode_Private_CountNonZeroBytes(Item.val.uint64);
         break;

      default:
         return QCBOR_ERR_UNEXPECTED_TYPE;
   }


   *pBigNumber = (UsefulBufC){NULL, uLen};

   if(BigNumberBuf.len < uLen || uLen == 0 || BigNumberBuf.ptr == NULL) {
      return BigNumberBuf.ptr == NULL ? QCBOR_SUCCESS : QCBOR_ERR_BUFFER_TOO_SMALL;
      /* Buffer is too short or type is wrong */
   }

   uResult = QCBOR_SUCCESS;

   if(uType == QCBOR_TYPE_UINT64) {
      *pBigNumber = QCBORDecode_Private_UIntToBigNumber(Item.val.uint64, BigNumberBuf);
      *pbIsNegative = false;
   } else if(uType == QCBOR_TYPE_INT64) {
      /* Offset of 1 for negative numbers already performed */
      *pbIsNegative = Item.val.int64 < 0;
      *pBigNumber = QCBORDecode_Private_UIntToBigNumber((uint64_t)(*pbIsNegative ? -Item.val.int64 : Item.val.int64), BigNumberBuf);
   } else if(uType == QCBOR_TYPE_65BIT_NEG_INT) {
      /* Offset of 1 for negative numbers NOT already performed */
      *pbIsNegative = true;
      if(Item.val.uint64 == UINT64_MAX) {
         /* The one value that can't be done with a computation
          * because it would overflow a uint64_t */
         static const uint8_t TwoToThe64[] = {0x01, 0x00, 0x00, 0x00, 0x00, 0x00, 0x00, 0x00, 0x00};
         *pBigNumber = UsefulBuf_Copy(BigNumberBuf, UsefulBuf_FROM_BYTE_ARRAY_LITERAL(TwoToThe64));
      } else {
         /* +1 because negative big numbers are encoded one less than actual */
         *pBigNumber = QCBORDecode_Private_UIntToBigNumber(Item.val.uint64 + 1, BigNumberBuf);
      }
   }

   return uResult;
}



static const uint64_t QCBORDecode_Private_BigNumberTagNumbers[] = {
   CBOR_TAG_POS_BIGNUM,
   CBOR_TAG_NEG_BIGNUM,
   CBOR_TAG_INVALID64};

static const uint8_t QCBORDecode_Private_BigNumberTypes[] = {
   QCBOR_TYPE_INT64,
   QCBOR_TYPE_UINT64,
   QCBOR_TYPE_65BIT_NEG_INT,
   QCBOR_TYPE_POSBIGNUM,
   QCBOR_TYPE_NEGBIGNUM,
   QCBOR_TYPE_NONE};

#define QCBORDecode_Private_BigNumberTypesNoPreferred &QCBORDecode_Private_BigNumberTypes[3]

/**
 * @brief Common processing for a big number tag.
 *
 * @param[in] uTagRequirement  One of @c QCBOR_TAG_REQUIREMENT_XXX.
 * @param[in] pItem            The item with the date.
 * @param[out] pBignumber          The returned big number
 * @param[out] pbIsNegative  The returned sign of the big number.
 *
 * Common processing for the big number tag. Mostly make sure
 * the tag content is correct and copy forward any further other tag
 * numbers.
 */
static void
QCBORDecode_Private_BigNumberRawMain(QCBORDecodeContext *pMe,
                                     const uint8_t       uTagRequirement,
                                     QCBORItem          *pItem,
                                     UsefulBufC         *pBignumber,
                                     bool               *pbIsNegative,
                                     size_t              uOffset)
{
   QCBORDecode_Private_ProcessTagItemMulti(pMe,
                                           pItem,
                                           uTagRequirement,
                                           QCBORDecode_Private_BigNumberTypesNoPreferred,
                                           QCBORDecode_Private_BigNumberTagNumbers,
                                           QCBORDecode_StringsTagCB,
                                           uOffset);
   if(pMe->uLastError) {
      return;
   }

   if(pItem->uDataType == QCBOR_TYPE_POSBIGNUM) {
      *pbIsNegative = false;
   } else if(pItem->uDataType == QCBOR_TYPE_NEGBIGNUM) {
      *pbIsNegative = true;
   }
   *pBignumber = pItem->val.bigNum;
}


static void
QCBORDecode_Private_BigNumberNoPreferredMain(QCBORDecodeContext *pMe,
                                             const uint8_t       uTagRequirement,
                                             QCBORItem          *pItem,
                                             const size_t        uOffset,
                                             UsefulBuf           BigNumberBuf,
                                             UsefulBufC         *pBigNumber,
                                             bool               *pbIsNegative)
{
   QCBORDecode_Private_ProcessTagItemMulti(pMe,
                                           pItem,
                                           uTagRequirement,
                                           QCBORDecode_Private_BigNumberTypesNoPreferred,
                                           QCBORDecode_Private_BigNumberTagNumbers,
                                           QCBORDecode_StringsTagCB,
                                           uOffset);
   if(pMe->uLastError) {
      return;
   }

   pMe->uLastError = (uint8_t)QCBORDecode_ProcessBigNumberNoPreferred(*pItem, BigNumberBuf, pBigNumber, pbIsNegative);
}


static void
QCBORDecode_Private_BigNumberMain(QCBORDecodeContext *pMe,
                                  const uint8_t       uTagRequirement,
                                  QCBORItem          *pItem,
                                  const size_t        uOffset,
                                  UsefulBuf           BigNumberBuf,
                                  UsefulBufC         *pBigNumber,
                                  bool               *pbIsNegative)
{
<<<<<<< HEAD
   QCBORDecode_Private_ProcessTagItemMulti(pMe,
                                           pItem,
                                           uTagRequirement,
                                           QCBORDecode_Private_BigNumberTypes,
                                           QCBORDecode_Private_BigNumberTagNumbers,
                                           QCBORDecode_StringsTagCB,
                                           uOffset);
   if(pMe->uLastError) {
      return;
=======
   switch(pItem->uDataType) { /* -Wmaybe-uninitialized falsly warns here */

      case QCBOR_TYPE_POSBIGNUM:
         if(uConvertTypes & QCBOR_CONVERT_TYPE_BIG_NUM) {
            return QCBOR_Private_ConvertPositiveBigNumToUnsigned(pItem->val.bigNum, puValue);
         } else {
            return QCBOR_ERR_UNEXPECTED_TYPE;
         }
         break;

      case QCBOR_TYPE_NEGBIGNUM:
         if(uConvertTypes & QCBOR_CONVERT_TYPE_BIG_NUM) {
            return QCBOR_ERR_NUMBER_SIGN_CONVERSION;
         } else {
            return QCBOR_ERR_UNEXPECTED_TYPE;
         }
         break;

#ifndef QCBOR_DISABLE_EXP_AND_MANTISSA

      case QCBOR_TYPE_DECIMAL_FRACTION:
         if(uConvertTypes & QCBOR_CONVERT_TYPE_DECIMAL_FRACTION) {
            return QCBOR_Private_ExponentitateNU(pItem->val.expAndMantissa.Mantissa.nInt,
                                   pItem->val.expAndMantissa.nExponent,
                                   puValue,
                                   QCBOR_Private_Exponentitate10);
         } else {
            return QCBOR_ERR_UNEXPECTED_TYPE;
         }
         break;

      case QCBOR_TYPE_BIGFLOAT:
         if(uConvertTypes & QCBOR_CONVERT_TYPE_BIGFLOAT) {
            return QCBOR_Private_ExponentitateNU(pItem->val.expAndMantissa.Mantissa.nInt,
                                   pItem->val.expAndMantissa.nExponent,
                                   puValue,
                                   QCBOR_Private_Exponentitate2);
         } else {
            return QCBOR_ERR_UNEXPECTED_TYPE;
         }
         break;

      case QCBOR_TYPE_DECIMAL_FRACTION_POS_BIGNUM:
         if(uConvertTypes & QCBOR_CONVERT_TYPE_DECIMAL_FRACTION) {
            uint64_t   uMantissa;
            QCBORError uErr;
            uErr = QCBOR_Private_ConvertPositiveBigNumToUnsigned(pItem->val.expAndMantissa.Mantissa.bigNum, &uMantissa);
            if(uErr != QCBOR_SUCCESS) {
               return uErr;
            }
            return QCBOR_Private_ExponentitateUU(uMantissa,
                                                 pItem->val.expAndMantissa.nExponent,
                                                 puValue,
                                                 QCBOR_Private_Exponentitate10);
         } else {
            return QCBOR_ERR_UNEXPECTED_TYPE;
         }
         break;

      case QCBOR_TYPE_DECIMAL_FRACTION_NEG_BIGNUM:
         if(uConvertTypes & QCBOR_CONVERT_TYPE_DECIMAL_FRACTION) {
            return QCBOR_ERR_NUMBER_SIGN_CONVERSION;
         } else {
            return QCBOR_ERR_UNEXPECTED_TYPE;
         }
         break;

      case QCBOR_TYPE_BIGFLOAT_POS_BIGNUM:
         if(uConvertTypes & QCBOR_CONVERT_TYPE_DECIMAL_FRACTION) {
            uint64_t   uMantissa;
            QCBORError uErr;
            uErr = QCBOR_Private_ConvertPositiveBigNumToUnsigned(pItem->val.expAndMantissa.Mantissa.bigNum,
                                                                 &uMantissa);
            if(uErr != QCBOR_SUCCESS) {
               return uErr;
            }
            return QCBOR_Private_ExponentitateUU(uMantissa,
                                                 pItem->val.expAndMantissa.nExponent,
                                                 puValue,
                                                 QCBOR_Private_Exponentitate2);
         } else {
            return QCBOR_ERR_UNEXPECTED_TYPE;
         }
         break;

      case QCBOR_TYPE_BIGFLOAT_NEG_BIGNUM:
         if(uConvertTypes & QCBOR_CONVERT_TYPE_DECIMAL_FRACTION) {
            return QCBOR_ERR_NUMBER_SIGN_CONVERSION;
         } else {
            return QCBOR_ERR_UNEXPECTED_TYPE;
         }
         break;
#endif /* ! QCBOR_DISABLE_EXP_AND_MANTISSA */
      default:
         return QCBOR_ERR_UNEXPECTED_TYPE;
>>>>>>> 6658c958
   }

   pMe->uLastError = (uint8_t)QCBORDecode_ProcessBigNumber(*pItem, BigNumberBuf, pBigNumber, pbIsNegative);
}


/*
 * Public function, see header qcbor/qcbor_decode.h
 */
void
QCBORDecode_GetTBigNumber(QCBORDecodeContext *pMe,
                          const uint8_t       uTagRequirement,
                          UsefulBuf           BigNumberBuf,
                          UsefulBufC         *pBigNumber,
                          bool               *pbIsNegative)
{
   QCBORItem  Item;
   size_t     uOffset;

   QCBORDecode_Private_GetAndTell(pMe, &Item, &uOffset);
   QCBORDecode_Private_BigNumberMain(pMe, uTagRequirement, &Item, uOffset, BigNumberBuf, pBigNumber, pbIsNegative);
}

/*
 * Public function, see header qcbor/qcbor_decode.h
 */
void
QCBORDecode_GetTBigNumberInMapN(QCBORDecodeContext *pMe,
                                const int64_t       nLabel,
                                const uint8_t       uTagRequirement,
                                UsefulBuf           BigNumberBuf,
                                UsefulBufC         *pBigNumber,
                                bool               *pbIsNegative)
{
   QCBORItem  Item;
   size_t     uOffset;

   QCBORDecode_GetItemInMapNoCheckN(pMe, nLabel, QCBOR_TYPE_ANY, &Item, &uOffset);
   QCBORDecode_Private_BigNumberMain(pMe,
                                     uTagRequirement,
                                    &Item,
                                     uOffset,
                                     BigNumberBuf,
                                     pBigNumber,
                                     pbIsNegative);
}

/*
 * Public function, see header qcbor/qcbor_decode.h
 */
void
QCBORDecode_GetTBigNumberInMapSZ(QCBORDecodeContext *pMe,
                                 const char         *szLabel,
                                 const uint8_t       uTagRequirement,
                                 UsefulBuf           BigNumberBuf,
                                 UsefulBufC         *pBigNumber,
                                 bool               *pbIsNegative)
{
   QCBORItem  Item;
   size_t     uOffset;

   QCBORDecode_GetItemInMapNoCheckSZ(pMe, szLabel, QCBOR_TYPE_ANY, &Item, &uOffset);
   QCBORDecode_Private_BigNumberMain(pMe,
                                     uTagRequirement,
                                    &Item,
                                     uOffset,
                                     BigNumberBuf,
                                     pBigNumber,
                                     pbIsNegative);
}


/*
 * Public function, see header qcbor/qcbor_decode.h
 */
void
QCBORDecode_GetTBigNumberNoPreferred(QCBORDecodeContext *pMe,
                                     const uint8_t       uTagRequirement,
                                     UsefulBuf           BigNumberBuf,
                                     UsefulBufC         *pBigNumber,
                                     bool               *pbIsNegative)
{
   QCBORItem  Item;
   size_t     uOffset;

   QCBORDecode_Private_GetAndTell(pMe, &Item, &uOffset);
   QCBORDecode_Private_BigNumberNoPreferredMain(pMe, uTagRequirement, &Item, uOffset, BigNumberBuf, pBigNumber, pbIsNegative);
}

/*
 * Public function, see header qcbor/qcbor_decode.h
 */
void
QCBORDecode_GetTBigNumberNoPreferredInMapN(QCBORDecodeContext *pMe,
                                           const int64_t       nLabel,
                                           const uint8_t       uTagRequirement,
                                           UsefulBuf           BigNumberBuf,
                                           UsefulBufC         *pBigNumber,
                                           bool               *pbIsNegative)
{
   QCBORItem  Item;
   size_t     uOffset;

   QCBORDecode_GetItemInMapNoCheckN(pMe, nLabel, QCBOR_TYPE_ANY, &Item, &uOffset);
   QCBORDecode_Private_BigNumberNoPreferredMain(pMe, uTagRequirement, &Item, uOffset, BigNumberBuf, pBigNumber, pbIsNegative);

}

/*
 * Public function, see header qcbor/qcbor_decode.h
 */
void
QCBORDecode_GetTBigNumberNoPreferredInMapSZ(QCBORDecodeContext *pMe,
                                            const char         *szLabel,
                                            const uint8_t       uTagRequirement,
                                            UsefulBuf           BigNumberBuf,
                                            UsefulBufC         *pBigNumber,
                                            bool               *pbIsNegative)
{
   QCBORItem  Item;
   size_t     uOffset;

   QCBORDecode_GetItemInMapNoCheckSZ(pMe, szLabel, QCBOR_TYPE_ANY, &Item, &uOffset);
   QCBORDecode_Private_BigNumberNoPreferredMain(pMe, uTagRequirement, &Item, uOffset, BigNumberBuf, pBigNumber, pbIsNegative);
}



/*
 * Public function, see header qcbor/qcbor_spiffy_decode.h
 */
void
QCBORDecode_GetTBigNumberRaw(QCBORDecodeContext *pMe,
                             const uint8_t       uTagRequirement,
                             UsefulBufC         *pBignumber,
                             bool               *pbIsNegative)
{
   QCBORItem  Item;
   size_t     uOffset;

   QCBORDecode_Private_GetAndTell(pMe, &Item, &uOffset);
   QCBORDecode_Private_BigNumberRawMain(pMe,
                                        uTagRequirement,
                                       &Item,
                                        pBignumber,
                                        pbIsNegative,
                                        uOffset);
}

/*
 * Public function, see header qcbor/qcbor_spiffy_decode.h
 */
void
QCBORDecode_GetTBigNumberRawInMapN(QCBORDecodeContext *pMe,
                                   const int64_t       nLabel,
                                   const uint8_t       uTagRequirement,
                                   UsefulBufC         *pBigNumber,
                                   bool               *pbIsNegative)
{
   QCBORItem  Item;
   size_t     uOffset;

   QCBORDecode_GetItemInMapNoCheckN(pMe, nLabel, QCBOR_TYPE_ANY, &Item, &uOffset);
   QCBORDecode_Private_BigNumberRawMain(pMe,
                                        uTagRequirement,
                                       &Item,
                                        pBigNumber,
                                        pbIsNegative,
                                        uOffset);
}

/*
 * Public function, see header qcbor/qcbor_spiffy_decode.h
 */
void
QCBORDecode_GetTBigNumberRawInMapSZ(QCBORDecodeContext *pMe,
                                    const char         *szLabel,
                                    const uint8_t       uTagRequirement,
                                    UsefulBufC         *pBigNumber,
                                    bool               *pbIsNegative)
{
   QCBORItem  Item;
   size_t     uOffset;

   QCBORDecode_GetItemInMapNoCheckSZ(pMe, szLabel, QCBOR_TYPE_ANY, &Item, &uOffset);
   QCBORDecode_Private_BigNumberRawMain(pMe,
                                        uTagRequirement,
                                       &Item,
                                        pBigNumber,
                                        pbIsNegative,
                                        uOffset);
}


#ifndef QCBOR_DISABLE_EXP_AND_MANTISSA


// TODO: relocate these notes?
/* Some notes from the work to disable tags.
 * Some are out of date since tag refactoring.
 *
 * The API for big floats and decimal fractions seems good.
 * If there's any issue with it it's that the code size to
 * implement is a bit large because of the conversion
 * to/from int and bignum that is required. There is no API
 * that doesn't do the conversion so dead stripping will never
 * leave that code out.
 *
 * The implementation itself seems correct, but not as clean
 * and neat as it could be. It could probably be smaller too.
 *
 * The implementation has three main parts / functions
 *  - The decoding of the array of two
 *  - All the tag and type checking for the various API functions
 *  - Conversion to/from bignum and int
 *
 * The type checking seems like it wastes the most code for
 * what it needs to do.
 *
 * The inlining for the conversion is probably making the
 * overall code base larger.
 *
 * The tests cases could be organized a lot better and be
 * more thorough.
 *
 * Seems also like there could be more common code in the
 * first tier part of the public API. Some functions only
 * vary by a TagSpec.
 */


static const uint8_t QCBORDecode_Private_DecimalFractionTypes[] = {
   QCBOR_TYPE_DECIMAL_FRACTION,
   QCBOR_TYPE_DECIMAL_FRACTION_POS_BIGNUM,
   QCBOR_TYPE_DECIMAL_FRACTION_NEG_BIGNUM,
   QCBOR_TYPE_DECIMAL_FRACTION_POS_U64,
   QCBOR_TYPE_DECIMAL_FRACTION_NEG_U64,
   QCBOR_TYPE_NONE};

static const uint8_t QCBORDecode_Private_BigFloatTypes[] = {
   QCBOR_TYPE_BIGFLOAT,
   QCBOR_TYPE_BIGFLOAT_POS_BIGNUM,
   QCBOR_TYPE_BIGFLOAT_NEG_BIGNUM,
   QCBOR_TYPE_BIGFLOAT_POS_U64,
   QCBOR_TYPE_BIGFLOAT_NEG_U64,
   QCBOR_TYPE_NONE};

/**
 * @brief Common processor for exponent and int64_t mantissa.
 *
 * @param[in] pMe          The decode context.
 * @param[in] uTagRequirement  Whether tag number must be present or not.
 * @param[in] uTagNumber   The tag number for which content is expected.
 * @param[in] uOffset   Cursor offset for  tag number consumption checking.
 * @param[in] pItem        The data item to process.
 * @param[out] pnMantissa  The returned mantissa as an int64_t.
 * @param[out] pnExponent  The returned exponent as an int64_t.
 *
 * This handles exponent and mantissa for base 2 and 10. This
 * is limited to a mantissa that is an int64_t. See also
 * QCBORDecode_Private_ProcessExpMantissaBig().
 *
 * On output, the item is always a fully decoded decimal fraction or
 * big float.
 *
 * This errors out if the input tag and type aren't as required.
 *
 * This always provides the correctly offset mantissa, even when the
 * input CBOR is a negative big number. This works the
 * same in QCBOR v1 and v2.
 */
static void
QCBORDecode_Private_ExpIntMantissaMain(QCBORDecodeContext  *pMe,
                                       const uint8_t        uTagRequirement,
                                       const uint64_t       uTagNumber,
                                       const size_t         uOffset,
                                       QCBORItem           *pItem,
                                       int64_t             *pnMantissa,
                                       int64_t             *pnExponent)
{
   QCBORError     uErr;
   const uint8_t *qTypes;

   if(pMe->uLastError) {
      return;
   }

   if(uTagNumber == CBOR_TAG_BIGFLOAT) {
      qTypes = QCBORDecode_Private_BigFloatTypes;
   } else {
      qTypes = QCBORDecode_Private_DecimalFractionTypes;
   }

   QCBORDecode_Private_ProcessTagItem(pMe,
                                      pItem,
                                      uTagRequirement,
                                      qTypes,
                                      uTagNumber,
                                      QCBORDecode_ExpMantissaTagCB,
                                      uOffset);

   if(pMe->uLastError != QCBOR_SUCCESS) {
      return;
   }

   uErr = QCBOR_SUCCESS;
   switch (pItem->uDataType) {

      case QCBOR_TYPE_DECIMAL_FRACTION:
      case QCBOR_TYPE_BIGFLOAT:
         *pnExponent = pItem->val.expAndMantissa.nExponent;
         *pnMantissa = pItem->val.expAndMantissa.Mantissa.nInt;
         break;

#ifndef QCBOR_DISABLE_TAGS
      /* If tags are disabled, mantissas can never be big nums */
      case QCBOR_TYPE_DECIMAL_FRACTION_POS_BIGNUM:
      case QCBOR_TYPE_BIGFLOAT_POS_BIGNUM:
         *pnExponent = pItem->val.expAndMantissa.nExponent;
         uErr = QCBORDecode_Private_PositiveBigNumberToInt(pItem->val.expAndMantissa.Mantissa.bigNum, pnMantissa);
         break;

      case QCBOR_TYPE_DECIMAL_FRACTION_NEG_BIGNUM:
      case QCBOR_TYPE_BIGFLOAT_NEG_BIGNUM:
         *pnExponent = pItem->val.expAndMantissa.nExponent;
         uErr = QCBORDecode_Private_NegativeBigNumberToInt(pItem->val.expAndMantissa.Mantissa.bigNum, pnMantissa);
         break;
#endif /* QCBOR_DISABLE_TAGS */

      case QCBOR_TYPE_BIGFLOAT_NEG_U64:
      case QCBOR_TYPE_DECIMAL_FRACTION_NEG_U64:
      case QCBOR_TYPE_BIGFLOAT_POS_U64:
      case QCBOR_TYPE_DECIMAL_FRACTION_POS_U64:
         uErr = QCBOR_ERR_CONVERSION_UNDER_OVER_FLOW;
         break;

      default:
         uErr = QCBOR_ERR_UNEXPECTED_TYPE;
   }

   pMe->uLastError = (uint8_t)uErr;
}

static void
QCBORDecode_Private_ExpBigMantissaRawMain(QCBORDecodeContext  *pMe,
                                          const uint8_t        uTagRequirement,
                                          const uint64_t       uTagNumber,
                                          const size_t         uOffset,
                                          QCBORItem           *pItem,
                                          const UsefulBuf      BufferForMantissa,
                                          UsefulBufC          *pMantissa,
                                          bool                *pbIsNegative,
                                          int64_t             *pnExponent)
{
   QCBORError     uErr;
   uint64_t       uMantissa;
   const uint8_t *qTypes;

   if(pMe->uLastError) {
      return;
   }

   if(uTagNumber == CBOR_TAG_BIGFLOAT) {
      qTypes = QCBORDecode_Private_BigFloatTypes;
   } else {
      qTypes = QCBORDecode_Private_DecimalFractionTypes;
   }

   QCBORDecode_Private_ProcessTagItem(pMe,
                                      pItem,
                                      uTagRequirement,
                                      qTypes,
                                      uTagNumber,
                                      QCBORDecode_ExpMantissaTagCB,
                                      uOffset);

   if(pMe->uLastError != QCBOR_SUCCESS) {
      return;
   }

   uErr = QCBOR_SUCCESS;

   switch (pItem->uDataType) {

      case QCBOR_TYPE_DECIMAL_FRACTION:
      case QCBOR_TYPE_BIGFLOAT:
         if(pItem->val.expAndMantissa.Mantissa.nInt >= 0) {
            uMantissa = (uint64_t)pItem->val.expAndMantissa.Mantissa.nInt;
            *pbIsNegative = false;
         } else {
            if(pItem->val.expAndMantissa.Mantissa.nInt != INT64_MIN) {
               uMantissa = (uint64_t)-pItem->val.expAndMantissa.Mantissa.nInt;
            } else {
               /* Can't negate like above when int64_t is INT64_MIN because it
                * will overflow. See ExponentNN() */
               uMantissa = (uint64_t)INT64_MAX+1;
            }
            *pbIsNegative = true;
         }
         /* Reverse the offset by 1 for type 1 negative value to be consistent
          * with big num case below which don't offset because it requires
          * big number arithmetic. This is a bug fix for QCBOR v1.5.
          */
         uMantissa--;
         *pMantissa = QCBORDecode_Private_UIntToBigNumber(uMantissa, BufferForMantissa);
         *pnExponent = pItem->val.expAndMantissa.nExponent;
         break;

#ifndef QCBOR_DISABLE_TAGS
      /* If tags are disabled, mantissas can never be big nums */
      case QCBOR_TYPE_DECIMAL_FRACTION_POS_BIGNUM:
      case QCBOR_TYPE_BIGFLOAT_POS_BIGNUM:
         *pnExponent = pItem->val.expAndMantissa.nExponent;
         *pMantissa = pItem->val.expAndMantissa.Mantissa.bigNum;
         *pbIsNegative = false;
         break;

      case QCBOR_TYPE_DECIMAL_FRACTION_NEG_BIGNUM:
      case QCBOR_TYPE_BIGFLOAT_NEG_BIGNUM:
         *pnExponent = pItem->val.expAndMantissa.nExponent;
         *pMantissa = pItem->val.expAndMantissa.Mantissa.bigNum;
         *pbIsNegative = true;
         break;
#endif /* QCBOR_DISABLE_TAGS */

      default:
         uErr = QCBOR_ERR_UNEXPECTED_TYPE;
   }

   pMe->uLastError = (uint8_t)uErr;
}


/**
 * @brief Decode exponent and mantissa into a big number with negative offset of 1.
 *
 * @param[in] pMe                The decode context.
 * @param[in] uTagRequirement  Whether a tag number must be present or not.
 * @param[in] pItem              Item to decode and convert.
 * @param[in] BufferForMantissa  Buffer to output mantissa into.
 * @param[out] pMantissa         The output mantissa.
 * @param[out] pbIsNegative      The sign of the output.
 * @param[out] pnExponent        The mantissa of the output.
 *
 * This is the common processing of a decimal fraction or a big float
 * into a big number. This will decode and consume all the CBOR items
 * that make up the decimal fraction or big float.
 *
 * This performs the subtraction of 1 from the negative value so the
 * caller doesn't need to. This links more object code than QCBORDecode_Private_ProcessExpMantissaBig().
 */
static void
QCBORDecode_Private_ExpBigMantissaMain(QCBORDecodeContext  *pMe,
                                       const uint8_t        uTagRequirement,
                                       const uint64_t       uTagNumber,
                                       const size_t         uOffset,
                                       QCBORItem           *pItem,
                                       const UsefulBuf      BufferForMantissa,
                                       UsefulBufC          *pMantissa,
                                       bool                *pbIsNegative,
                                       int64_t             *pnExponent)
{
   QCBORError     uErr;
   QCBORItem      TempMantissa;
   const uint8_t *qTypes;

   if(pMe->uLastError) {
      return;
   }

   if(uTagNumber == CBOR_TAG_BIGFLOAT) {
      qTypes = QCBORDecode_Private_BigFloatTypes;
   } else {
      qTypes = QCBORDecode_Private_DecimalFractionTypes;
   }

   QCBORDecode_Private_ProcessTagItem(pMe,
                                      pItem,
                                      uTagRequirement,
                                      qTypes,
                                      uTagNumber,
                                      QCBORDecode_ExpMantissaTagCB,
                                      uOffset);

   if(pMe->uLastError != QCBOR_SUCCESS) {
      return;
   }

   memset(&TempMantissa, 0, sizeof(TempMantissa));

   switch (pItem->uDataType) {

      case QCBOR_TYPE_DECIMAL_FRACTION:
      case QCBOR_TYPE_BIGFLOAT:
         TempMantissa.uDataType = QCBOR_TYPE_INT64;
         TempMantissa.val.int64 = pItem->val.expAndMantissa.Mantissa.nInt;
         break;

      case QCBOR_TYPE_DECIMAL_FRACTION_POS_U64:
      case QCBOR_TYPE_BIGFLOAT_POS_U64:
         TempMantissa.uDataType = QCBOR_TYPE_UINT64;
         TempMantissa.val.uint64 = pItem->val.expAndMantissa.Mantissa.uInt;
         break;

      case QCBOR_TYPE_DECIMAL_FRACTION_NEG_U64:
      case QCBOR_TYPE_BIGFLOAT_NEG_U64:
         TempMantissa.uDataType = QCBOR_TYPE_65BIT_NEG_INT;
         TempMantissa.val.uint64 = pItem->val.expAndMantissa.Mantissa.uInt;
         break;

#ifndef QCBOR_DISABLE_TAGS
         /* If tags are disabled, mantissas can never be big nums */
      case QCBOR_TYPE_DECIMAL_FRACTION_POS_BIGNUM:
      case QCBOR_TYPE_BIGFLOAT_POS_BIGNUM:
         TempMantissa.uDataType = QCBOR_TYPE_BYTE_STRING;
         TempMantissa.val.bigNum = pItem->val.expAndMantissa.Mantissa.bigNum;
         *pbIsNegative = false;
         break;

      case QCBOR_TYPE_DECIMAL_FRACTION_NEG_BIGNUM:
      case QCBOR_TYPE_BIGFLOAT_NEG_BIGNUM:
         TempMantissa.uDataType = QCBOR_TYPE_BYTE_STRING;
         TempMantissa.val.bigNum = pItem->val.expAndMantissa.Mantissa.bigNum;
         *pbIsNegative = true;
         break;
#endif /* ! QCBOR_DISABLE_TAGS */
   }

   *pnExponent = pItem->val.expAndMantissa.nExponent;
   uErr = QCBORDecode_ProcessBigNumber(TempMantissa, BufferForMantissa, pMantissa, pbIsNegative);

   pMe->uLastError = (uint8_t)uErr;
}


/*
 * Public function, see header qcbor/qcbor_decode.h file
 */
void
QCBORDecode_GetTDecimalFraction(QCBORDecodeContext *pMe,
                                const uint8_t       uTagRequirement,
                                int64_t             *pnMantissa,
                                int64_t             *pnExponent)
{
   QCBORItem  Item;
   size_t     uOffset;

   QCBORDecode_Private_GetAndTell(pMe, &Item, &uOffset);
   QCBORDecode_Private_ExpIntMantissaMain(pMe,
                                          uTagRequirement,
                                          CBOR_TAG_DECIMAL_FRACTION,
                                          uOffset,
                                         &Item,
                                          pnMantissa,
                                          pnExponent);
}


/*
 * Public function, see header qcbor/qcbor_decode.h file
 */
void
QCBORDecode_GetTDecimalFractionInMapN(QCBORDecodeContext *pMe,
                                      const int64_t       nLabel,
                                      const uint8_t       uTagRequirement,
                                      int64_t             *pnMantissa,
                                      int64_t             *pnExponent)
{
   QCBORItem Item;
   size_t    uOffset;

   QCBORDecode_GetItemInMapNoCheckN(pMe, nLabel, QCBOR_TYPE_ANY, &Item, &uOffset);
   QCBORDecode_Private_ExpIntMantissaMain(pMe,
                                          uTagRequirement,
                                          CBOR_TAG_DECIMAL_FRACTION,
                                          uOffset,
                                         &Item,
                                          pnMantissa,
                                          pnExponent);

}


/*
 * Public function, see header qcbor/qcbor_decode.h file
 */
void
QCBORDecode_GetTDecimalFractionInMapSZ(QCBORDecodeContext *pMe,
                                       const char         *szLabel,
                                       const uint8_t       uTagRequirement,
                                       int64_t             *pnMantissa,
                                       int64_t             *pnExponent)
{
   QCBORItem  Item;
   size_t     uOffset;

   QCBORDecode_GetItemInMapNoCheckSZ(pMe, szLabel, QCBOR_TYPE_ANY, &Item, &uOffset);
   QCBORDecode_Private_ExpIntMantissaMain(pMe,
                                          uTagRequirement,
                                          CBOR_TAG_DECIMAL_FRACTION,
                                          uOffset,
                                         &Item,
                                          pnMantissa,
                                          pnExponent);
}


/*
 * Public function, see header qcbor/qcbor_decode.h file
 */
void
QCBORDecode_GetTDecimalFractionBigMantissa(QCBORDecodeContext *pMe,
                                           const uint8_t       uTagRequirement,
                                           const UsefulBuf     MantissaBuffer,
                                           UsefulBufC         *pMantissa,
                                           bool               *pbMantissaIsNegative,
                                           int64_t            *pnExponent)
{
   QCBORItem  Item;
   size_t     uOffset;

   QCBORDecode_Private_GetAndTell(pMe, &Item, &uOffset);
   QCBORDecode_Private_ExpBigMantissaMain(pMe,
                                          uTagRequirement,
                                          CBOR_TAG_DECIMAL_FRACTION,
                                          uOffset,
                                         &Item,
                                          MantissaBuffer,
                                          pMantissa,
                                          pbMantissaIsNegative,
                                          pnExponent);
}


/*
 * Public function, see header qcbor/qcbor_decode.h file
 */
void
QCBORDecode_GetTDecimalFractionBigMantissaInMapN(QCBORDecodeContext *pMe,
                                                 const int64_t       nLabel,
                                                 const uint8_t       uTagRequirement,
                                                 const UsefulBuf     BufferForMantissa,
                                                 UsefulBufC         *pMantissa,
                                                 bool               *pbIsNegative,
                                                 int64_t            *pnExponent)
{
   QCBORItem  Item;
   size_t     uOffset;

   QCBORDecode_GetItemInMapNoCheckN(pMe, nLabel, QCBOR_TYPE_ANY, &Item, &uOffset);
   QCBORDecode_Private_ExpBigMantissaMain(pMe,
                                          uTagRequirement,
                                          CBOR_TAG_DECIMAL_FRACTION,
                                          uOffset,
                                         &Item,
                                          BufferForMantissa,
                                          pMantissa,
                                          pbIsNegative,
                                          pnExponent);
}


/*
 * Public function, see header qcbor/qcbor_decode.h file
 */
void
QCBORDecode_GetTDecimalFractionBigMantissaInMapSZ(QCBORDecodeContext *pMe,
                                                  const char         *szLabel,
                                                  const uint8_t       uTagRequirement,
                                                  const UsefulBuf     BufferForMantissa,
                                                  UsefulBufC         *pMantissa,
                                                  bool               *pbIsNegative,
                                                  int64_t            *pnExponent)
{
   QCBORItem  Item;
   size_t     uOffset;

   QCBORDecode_GetItemInMapNoCheckSZ(pMe, szLabel, QCBOR_TYPE_ANY, &Item, &uOffset);
   QCBORDecode_Private_ExpBigMantissaMain(pMe,
                                          uTagRequirement,
                                          CBOR_TAG_DECIMAL_FRACTION,
                                          uOffset,
                                         &Item,
                                          BufferForMantissa,
                                          pMantissa,
                                          pbIsNegative,
                                          pnExponent);
}

/*
 * Public function, see header qcbor/qcbor_decode.h file
 */
void
QCBORDecode_GetTDecimalFractionBigMantissaRaw(QCBORDecodeContext *pMe,
                                              const uint8_t       uTagRequirement,
                                              const UsefulBuf     MantissaBuffer,
                                              UsefulBufC         *pMantissa,
                                              bool               *pbMantissaIsNegative,
                                              int64_t            *pnExponent)
{
   QCBORItem  Item;
   size_t     uOffset;

   QCBORDecode_Private_GetAndTell(pMe, &Item, &uOffset);
   QCBORDecode_Private_ExpBigMantissaRawMain(pMe,
                                             uTagRequirement,
                                             CBOR_TAG_DECIMAL_FRACTION,
                                             uOffset,
                                            &Item,
                                             MantissaBuffer,
                                             pMantissa,
                                             pbMantissaIsNegative,
                                             pnExponent);
}


/*
 * Public function, see header qcbor/qcbor_decode.h file
 */
void
QCBORDecode_GetTDecimalFractionBigMantissaRawInMapN(QCBORDecodeContext *pMe,
                                                    const int64_t       nLabel,
                                                    const uint8_t       uTagRequirement,
                                                    const UsefulBuf     BufferForMantissa,
                                                    UsefulBufC         *pMantissa,
                                                    bool               *pbIsNegative,
                                                    int64_t            *pnExponent)
{
   QCBORItem Item;
   size_t    uOffset;

   QCBORDecode_GetItemInMapNoCheckN(pMe, nLabel, QCBOR_TYPE_ANY, &Item, &uOffset);
   QCBORDecode_Private_ExpBigMantissaRawMain(pMe,
                                             uTagRequirement,
                                             CBOR_TAG_DECIMAL_FRACTION,
                                             uOffset,
                                            &Item,
                                             BufferForMantissa,
                                             pMantissa,
                                             pbIsNegative,
                                             pnExponent);
}


/*
 * Public function, see header qcbor/qcbor_decode.h file
 */
void
QCBORDecode_GetTDecimalFractionBigMantissaRawInMapSZ(QCBORDecodeContext *pMe,
                                                     const char         *szLabel,
                                                     const uint8_t       uTagRequirement,
                                                     const UsefulBuf     BufferForMantissa,
                                                     UsefulBufC         *pMantissa,
                                                     bool               *pbIsNegative,
                                                     int64_t            *pnExponent)
{
   QCBORItem Item;
   size_t    uOffset;

   QCBORDecode_GetItemInMapNoCheckSZ(pMe, szLabel, QCBOR_TYPE_ANY, &Item, &uOffset);
   QCBORDecode_Private_ExpBigMantissaRawMain(pMe,
                                             uTagRequirement,
                                             CBOR_TAG_DECIMAL_FRACTION,
                                             uOffset,
                                            &Item,
                                             BufferForMantissa,
                                             pMantissa,
                                             pbIsNegative,
                                             pnExponent);
}


/*
 * Public function, see header qcbor/qcbor_decode.h file
 */
void
QCBORDecode_GetTBigFloat(QCBORDecodeContext *pMe,
                         const uint8_t       uTagRequirement,
                         int64_t             *pnMantissa,
                         int64_t             *pnExponent)
{
   QCBORItem  Item;
   size_t     uOffset;

   QCBORDecode_Private_GetAndTell(pMe, &Item, &uOffset);
   QCBORDecode_Private_ExpIntMantissaMain(pMe,
                                          uTagRequirement,
                                          CBOR_TAG_BIGFLOAT,
                                          uOffset,
                                         &Item,
                                          pnMantissa,
                                          pnExponent);
}


/*
 * Public function, see header qcbor/qcbor_decode.h file
 */
void
QCBORDecode_GetTBigFloatInMapN(QCBORDecodeContext *pMe,
                               const int64_t       nLabel,
                               const uint8_t       uTagRequirement,
                               int64_t            *pnMantissa,
                               int64_t            *pnExponent)
{
   QCBORItem  Item;
   size_t     uOffset;

   QCBORDecode_GetItemInMapNoCheckN(pMe, nLabel, QCBOR_TYPE_ANY, &Item, &uOffset);
   QCBORDecode_Private_ExpIntMantissaMain(pMe,
                                          uTagRequirement,
                                          CBOR_TAG_BIGFLOAT,
                                          uOffset,
                                         &Item,
                                          pnMantissa,
                                          pnExponent);
}


/*
 * Public function, see header qcbor/qcbor_decode.h file
 */
void
QCBORDecode_GetTBigFloatInMapSZ(QCBORDecodeContext *pMe,
                                const char         *szLabel,
                                const uint8_t       uTagRequirement,
                                int64_t            *pnMantissa,
                                int64_t            *pnExponent)
{
   QCBORItem  Item;
   size_t     uOffset;

   QCBORDecode_GetItemInMapNoCheckSZ(pMe, szLabel, QCBOR_TYPE_ANY, &Item, &uOffset);
   QCBORDecode_Private_ExpIntMantissaMain(pMe,
                                          uTagRequirement,
                                          CBOR_TAG_BIGFLOAT,
                                          uOffset,
                                         &Item,
                                          pnMantissa,
                                          pnExponent);
}


/*
 * Public function, see header qcbor/qcbor_decode.h file
 */
void
QCBORDecode_GetTBigFloatBigMantissa(QCBORDecodeContext *pMe,
                                    const uint8_t       uTagRequirement,
                                    const UsefulBuf     MantissaBuffer,
                                    UsefulBufC         *pMantissa,
                                    bool               *pbMantissaIsNegative,
                                    int64_t            *pnExponent)
{
   QCBORItem  Item;
   size_t     uOffset;

   QCBORDecode_Private_GetAndTell(pMe, &Item, &uOffset);
   QCBORDecode_Private_ExpBigMantissaMain(pMe,
                                          uTagRequirement,
                                          CBOR_TAG_BIGFLOAT,
                                          uOffset,
                                         &Item,
                                          MantissaBuffer,
                                          pMantissa,
                                          pbMantissaIsNegative,
                                          pnExponent);
}



/*
 * Public function, see header qcbor/qcbor_decode.h file
 */
void
QCBORDecode_GetTBigFloatBigMantissaInMapN(QCBORDecodeContext *pMe,
                                          const int64_t       nLabel,
                                          const uint8_t       uTagRequirement,
                                          const UsefulBuf     BufferForMantissa,
                                          UsefulBufC         *pMantissa,
                                          bool               *pbIsNegative,
                                          int64_t            *pnExponent)
{
   QCBORItem  Item;
   size_t     uOffset;

   QCBORDecode_GetItemInMapNoCheckN(pMe, nLabel, QCBOR_TYPE_ANY, &Item, &uOffset);
   QCBORDecode_Private_ExpBigMantissaMain(pMe,
                                          uTagRequirement,
                                          CBOR_TAG_BIGFLOAT,
                                          uOffset,
                                         &Item,
                                          BufferForMantissa,
                                          pMantissa,
                                          pbIsNegative,
                                          pnExponent);
}


/*
 * Public function, see header qcbor/qcbor_decode.h file
 */
void
QCBORDecode_GetTBigFloatBigMantissaInMapSZ(QCBORDecodeContext *pMe,
                                           const char         *szLabel,
                                           const uint8_t       uTagRequirement,
                                           const UsefulBuf     BufferForMantissa,
                                           UsefulBufC         *pMantissa,
                                           bool               *pbIsNegative,
                                           int64_t            *pnExponent)
{
   QCBORItem  Item;
   size_t     uOffset;

   QCBORDecode_GetItemInMapNoCheckSZ(pMe, szLabel, QCBOR_TYPE_ANY, &Item, &uOffset);
   QCBORDecode_Private_ExpBigMantissaMain(pMe,
                                          uTagRequirement,
                                          CBOR_TAG_BIGFLOAT,
                                          uOffset,
                                         &Item,
                                          BufferForMantissa,
                                          pMantissa,
                                          pbIsNegative,
                                          pnExponent);
}


/*
 * Public function, see header qcbor/qcbor_decode.h file
 */
void
QCBORDecode_GetTBigFloatBigMantissaRaw(QCBORDecodeContext *pMe,
                                       const uint8_t       uTagRequirement,
                                       const UsefulBuf     MantissaBuffer,
                                       UsefulBufC         *pMantissa,
                                       bool               *pbMantissaIsNegative,
                                       int64_t            *pnExponent)
{
   QCBORItem  Item;
   size_t     uOffset;

   QCBORDecode_Private_GetAndTell(pMe, &Item, &uOffset);
   QCBORDecode_Private_ExpBigMantissaRawMain(pMe,
                                             uTagRequirement,
                                             CBOR_TAG_BIGFLOAT,
                                             uOffset,
                                            &Item,
                                             MantissaBuffer,
                                             pMantissa,
                                             pbMantissaIsNegative,
                                             pnExponent);
}

/*
 * Public function, see header qcbor/qcbor_decode.h file
 */
void
QCBORDecode_GetTBigFloatBigMantissaRawInMapN(QCBORDecodeContext *pMe,
                                             const int64_t       nLabel,
                                             const uint8_t       uTagRequirement,
                                             const UsefulBuf     BufferForMantissa,
                                             UsefulBufC         *pMantissa,
                                             bool               *pbIsNegative,
                                             int64_t            *pnExponent)
{
   QCBORItem  Item;
   size_t     uOffset;

   QCBORDecode_GetItemInMapNoCheckN(pMe, nLabel, QCBOR_TYPE_ANY, &Item, &uOffset);
   QCBORDecode_Private_ExpBigMantissaRawMain(pMe,
                                             uTagRequirement,
                                             CBOR_TAG_BIGFLOAT,
                                             uOffset,
                                            &Item,
                                             BufferForMantissa,
                                             pMantissa,
                                             pbIsNegative,
                                             pnExponent);
}


/*
 * Public function, see header qcbor/qcbor_decode.h file
 */
void
QCBORDecode_GetTBigFloatBigMantissaRawInMapSZ(QCBORDecodeContext *pMe,
                                              const char         *szLabel,
                                              const uint8_t       uTagRequirement,
                                              const UsefulBuf     BufferForMantissa,
                                              UsefulBufC         *pMantissa,
                                              bool               *pbIsNegative,
                                              int64_t            *pnExponent)
{
   QCBORItem Item;
   size_t    uOffset;

   QCBORDecode_GetItemInMapNoCheckSZ(pMe, szLabel, QCBOR_TYPE_ANY, &Item, &uOffset);
   QCBORDecode_Private_ExpBigMantissaRawMain(pMe,
                                             uTagRequirement,
                                             CBOR_TAG_BIGFLOAT,
                                             uOffset,
                                            &Item,
                                             BufferForMantissa,
                                             pMantissa,
                                             pbIsNegative,
                                             pnExponent);
}

#endif /* ! QCBOR_DISABLE_EXP_AND_MANTISSA */




/**
 * @brief Almost-public method to decode a number and convert to int64_t (semi-private).
 *
 * @param[in] pMe            The decode context.
 * @param[in] uConvertTypes  Bit mask list of conversion options.
 * @param[out] pnValue       Result of the conversion.
 * @param[in,out] pItem      Temporary space to store Item, returned item.
 *
 * See QCBORDecode_GetInt64Convert().
 */
void
QCBORDecode_Private_GetInt64Convert(QCBORDecodeContext *pMe,
                                    uint32_t            uConvertTypes,
                                    int64_t            *pnValue,
                                    QCBORItem          *pItem)
{
   QCBORDecode_VGetNext(pMe, pItem);
   if(pMe->uLastError) {
      return;
   }

   pMe->uLastError = (uint8_t)QCBOR_Private_ConvertInt64(pItem,
                                                         uConvertTypes,
                                                         pnValue);
}

/**
 * @brief Almost-public method to decode a number and convert to int64_t (semi-private).
 *
 * @param[in] pMe            The decode context.
 * @param[in] nLabel         Label to find in map.
 * @param[in] uConvertTypes  Bit mask list of conversion options.
 * @param[out] pnValue       Result of the conversion.
 * @param[in,out] pItem      Temporary space to store Item, returned item.
 *
 * See QCBORDecode_GetInt64ConvertInMapN().
 */
void
QCBORDecode_Private_GetInt64ConvertInMapN(QCBORDecodeContext *pMe,
                                          int64_t             nLabel,
                                          uint32_t            uConvertTypes,
                                          int64_t            *pnValue,
                                          QCBORItem          *pItem)
{
   QCBORDecode_GetItemInMapN(pMe, nLabel, QCBOR_TYPE_ANY, pItem);
   if(pMe->uLastError != QCBOR_SUCCESS) {
      return;
   }

   pMe->uLastError = (uint8_t)QCBOR_Private_ConvertInt64(pItem,
                                                         uConvertTypes,
                                                         pnValue);
}

/**
 * @brief Almost-public method to decode a number and convert to int64_t (semi-private).
 *
 * @param[in] pMe            The decode context.
 * @param[in] szLabel        Label to find in map.
 * @param[in] uConvertTypes  Bit mask list of conversion options.
 * @param[out] pnValue       Result of the conversion.
 * @param[in,out] pItem      Temporary space to store Item, returned item.
 *
 * See QCBORDecode_GetInt64ConvertInMapSZ().
 */
void
QCBORDecode_Private_GetInt64ConvertInMapSZ(QCBORDecodeContext *pMe,
                                           const char *         szLabel,
                                           uint32_t             uConvertTypes,
                                           int64_t             *pnValue,
                                           QCBORItem           *pItem)
{
   QCBORDecode_GetItemInMapSZ(pMe, szLabel, QCBOR_TYPE_ANY, pItem);
   if(pMe->uLastError != QCBOR_SUCCESS) {
      return;
   }

   pMe->uLastError = (uint8_t)QCBOR_Private_ConvertInt64(pItem,
                                                         uConvertTypes,
                                                         pnValue);
}


/**
 * @brief Convert many number types to an int64_t.
 *
 * @param[in] pItem   The item to convert.
 * @param[in] uConvertTypes  Bit mask list of conversion options.
 * @param[out] pnValue  The resulting converted value.
 *
 * @retval QCBOR_ERR_UNEXPECTED_TYPE  Conversion, possible, but not requested
 *                                    in uConvertTypes.
 * @retval QCBOR_ERR_UNEXPECTED_TYPE  Of a type that can't be converted
 * @retval QCBOR_ERR_CONVERSION_UNDER_OVER_FLOW  Conversion result is too large
 *                                               or too small.
 */
static QCBORError
QCBOR_Private_Int64ConvertAll(const QCBORItem *pItem,
                              const uint32_t   uConvertTypes,
                              int64_t         *pnValue)
{
   switch(pItem->uDataType) {

      case QCBOR_TYPE_POSBIGNUM:
         if(uConvertTypes & QCBOR_CONVERT_TYPE_BIG_NUM) {
            return QCBORDecode_Private_PositiveBigNumberToInt(pItem->val.bigNum, pnValue);
         } else {
            return QCBOR_ERR_UNEXPECTED_TYPE;
         }
         break;

      case QCBOR_TYPE_NEGBIGNUM:
         if(uConvertTypes & QCBOR_CONVERT_TYPE_BIG_NUM) {
            return QCBORDecode_Private_NegativeBigNumberToInt(pItem->val.bigNum, pnValue);
         } else {
            return QCBOR_ERR_UNEXPECTED_TYPE;
         }
         break;

#ifndef QCBOR_DISABLE_EXP_AND_MANTISSA
      case QCBOR_TYPE_DECIMAL_FRACTION:
         if(uConvertTypes & QCBOR_CONVERT_TYPE_DECIMAL_FRACTION) {
            return QCBOR_Private_ExponentiateNN(pItem->val.expAndMantissa.Mantissa.nInt,
                                  pItem->val.expAndMantissa.nExponent,
                                  pnValue,
                                 &QCBOR_Private_Exponentitate10);
         } else {
            return QCBOR_ERR_UNEXPECTED_TYPE;
         }
         break;

      case QCBOR_TYPE_BIGFLOAT:
         if(uConvertTypes & QCBOR_CONVERT_TYPE_BIGFLOAT) {
            return QCBOR_Private_ExponentiateNN(pItem->val.expAndMantissa.Mantissa.nInt,
                                  pItem->val.expAndMantissa.nExponent,
                                  pnValue,
                                  QCBOR_Private_Exponentitate2);
         } else {
            return QCBOR_ERR_UNEXPECTED_TYPE;
         }
         break;

      case QCBOR_TYPE_DECIMAL_FRACTION_POS_BIGNUM:
         if(uConvertTypes & QCBOR_CONVERT_TYPE_DECIMAL_FRACTION) {
            int64_t    nMantissa;
            QCBORError uErr;
            uErr = QCBORDecode_Private_PositiveBigNumberToInt(pItem->val.expAndMantissa.Mantissa.bigNum, &nMantissa);
            if(uErr) {
               return uErr;
            }
            return QCBOR_Private_ExponentiateNN(nMantissa,
                                  pItem->val.expAndMantissa.nExponent,
                                  pnValue,
                                  QCBOR_Private_Exponentitate10);
         } else {
            return QCBOR_ERR_UNEXPECTED_TYPE;
         }
         break;

      case QCBOR_TYPE_DECIMAL_FRACTION_NEG_BIGNUM:
         if(uConvertTypes & QCBOR_CONVERT_TYPE_DECIMAL_FRACTION) {
            int64_t    nMantissa;
            QCBORError uErr;
            uErr = QCBORDecode_Private_NegativeBigNumberToInt(pItem->val.expAndMantissa.Mantissa.bigNum, &nMantissa);
            if(uErr) {
               return uErr;
            }
            return QCBOR_Private_ExponentiateNN(nMantissa,
                                  pItem->val.expAndMantissa.nExponent,
                                  pnValue,
                                  QCBOR_Private_Exponentitate10);
         } else {
            return QCBOR_ERR_UNEXPECTED_TYPE;
         }
         break;

      case QCBOR_TYPE_BIGFLOAT_POS_BIGNUM:
         if(uConvertTypes & QCBOR_CONVERT_TYPE_DECIMAL_FRACTION) {
            int64_t    nMantissa;
            QCBORError uErr;
            uErr = QCBORDecode_Private_PositiveBigNumberToInt(pItem->val.expAndMantissa.Mantissa.bigNum, &nMantissa);
            if(uErr) {
               return uErr;
            }
            return QCBOR_Private_ExponentiateNN(nMantissa,
                                  pItem->val.expAndMantissa.nExponent,
                                  pnValue,
                                  QCBOR_Private_Exponentitate2);
         } else {
            return QCBOR_ERR_UNEXPECTED_TYPE;
         }
         break;

      case QCBOR_TYPE_BIGFLOAT_NEG_BIGNUM:
         if(uConvertTypes & QCBOR_CONVERT_TYPE_DECIMAL_FRACTION) {
            int64_t    nMantissa;
            QCBORError uErr;
            uErr = QCBORDecode_Private_NegativeBigNumberToInt(pItem->val.expAndMantissa.Mantissa.bigNum, &nMantissa);
            if(uErr) {
               return uErr;
            }
            return QCBOR_Private_ExponentiateNN(nMantissa,
                                  pItem->val.expAndMantissa.nExponent,
                                  pnValue,
                                  QCBOR_Private_Exponentitate2);
         } else {
            return QCBOR_ERR_UNEXPECTED_TYPE;
         }
         break;
#endif /* QCBOR_DISABLE_EXP_AND_MANTISSA */


      default:
         return QCBOR_ERR_UNEXPECTED_TYPE;   }
}


/*
 * Public function, see header qcbor/qcbor_decode.h file
 */
void
QCBORDecode_GetInt64ConvertAll(QCBORDecodeContext *pMe,
                               const uint32_t      uConvertTypes,
                               int64_t            *pnValue)
{
   QCBORItem Item;

   QCBORDecode_Private_GetInt64Convert(pMe, uConvertTypes, pnValue, &Item);

   if(pMe->uLastError == QCBOR_SUCCESS) {
      // The above conversion succeeded
      return;
   }

   if(pMe->uLastError != QCBOR_ERR_UNEXPECTED_TYPE) {
      // The above conversion failed in a way that code below can't correct
      return;
   }

   pMe->uLastError = (uint8_t)QCBOR_Private_Int64ConvertAll(&Item,
                                                            uConvertTypes,
                                                            pnValue);
}


/*
 * Public function, see header qcbor/qcbor_decode.h file
 */
void
QCBORDecode_GetInt64ConvertAllInMapN(QCBORDecodeContext *pMe,
                                     const int64_t       nLabel,
                                     const uint32_t      uConvertTypes,
                                     int64_t            *pnValue)
{
   QCBORItem Item;

   QCBORDecode_Private_GetInt64ConvertInMapN(pMe,
                                             nLabel,
                                             uConvertTypes,
                                             pnValue,
                                             &Item);

   if(pMe->uLastError == QCBOR_SUCCESS) {
      // The above conversion succeeded
      return;
   }

   if(pMe->uLastError != QCBOR_ERR_UNEXPECTED_TYPE) {
      // The above conversion failed in a way that code below can't correct
      return;
   }

   pMe->uLastError = (uint8_t)QCBOR_Private_Int64ConvertAll(&Item,
                                                            uConvertTypes,
                                                            pnValue);
}


/*
 * Public function, see header qcbor/qcbor_decode.h file
 */
void
QCBORDecode_GetInt64ConvertAllInMapSZ(QCBORDecodeContext *pMe,
                                      const char         *szLabel,
                                      const uint32_t      uConvertTypes,
                                      int64_t            *pnValue)
{
   QCBORItem Item;
   QCBORDecode_Private_GetInt64ConvertInMapSZ(pMe,
                                              szLabel,
                                              uConvertTypes,
                                              pnValue,
                                              &Item);

   if(pMe->uLastError == QCBOR_SUCCESS) {
      // The above conversion succeeded
      return;
   }

   if(pMe->uLastError != QCBOR_ERR_UNEXPECTED_TYPE) {
      // The above conversion failed in a way that code below can't correct
      return;
   }

   pMe->uLastError = (uint8_t)QCBOR_Private_Int64ConvertAll(&Item,
                                                            uConvertTypes,
                                                            pnValue);
}


/**
 * @brief Convert many number types to an uint64_t.
 *
 * @param[in] pItem   The item to convert.
 * @param[in] uConvertTypes  Bit mask list of conversion options.
 * @param[out] puValue  The resulting converted value.
 *
 * @retval QCBOR_ERR_UNEXPECTED_TYPE  Conversion, possible, but not requested
 *                                    in uConvertTypes.
 * @retval QCBOR_ERR_UNEXPECTED_TYPE  Of a type that can't be converted
 * @retval QCBOR_ERR_CONVERSION_UNDER_OVER_FLOW  Conversion result is too large
 *                                               or too small.
 */
static QCBORError
QCBOR_Private_ConvertUInt64(const QCBORItem *pItem,
                            const uint32_t   uConvertTypes,
                            uint64_t        *puValue)
{
   switch(pItem->uDataType) {
      case QCBOR_TYPE_DOUBLE:
      case QCBOR_TYPE_FLOAT:
#ifndef QCBOR_DISABLE_FLOAT_HW_USE
         if(uConvertTypes & QCBOR_CONVERT_TYPE_FLOAT) {
            // Can't use llround here because it will not convert values
            // greater than INT64_MAX and less than UINT64_MAX that
            // need to be converted so it is more complicated.
            feclearexcept(FE_INVALID|FE_OVERFLOW|FE_UNDERFLOW|FE_DIVBYZERO);
            if(pItem->uDataType == QCBOR_TYPE_DOUBLE) {
               if(isnan(pItem->val.dfnum)) {
                  return QCBOR_ERR_FLOAT_EXCEPTION;
               } else if(pItem->val.dfnum < 0) {
                  return QCBOR_ERR_NUMBER_SIGN_CONVERSION;
               } else {
                  double dRounded = round(pItem->val.dfnum);
                  // See discussion in DecodeDateEpoch() for
                  // explanation of - 0x7ff
                  if(dRounded > (double)(UINT64_MAX- 0x7ff)) {
                     return QCBOR_ERR_CONVERSION_UNDER_OVER_FLOW;
                  }
                  *puValue = (uint64_t)dRounded;
               }
            } else {
               if(isnan(pItem->val.fnum)) {
                  return QCBOR_ERR_FLOAT_EXCEPTION;
               } else if(pItem->val.fnum < 0) {
                  return QCBOR_ERR_NUMBER_SIGN_CONVERSION;
               } else {
                  float fRounded = roundf(pItem->val.fnum);
                  // See discussion in DecodeDateEpoch() for
                  // explanation of - 0x7ff
                  if(fRounded > (float)(UINT64_MAX- 0x7ff)) {
                     return QCBOR_ERR_CONVERSION_UNDER_OVER_FLOW;
                  }
                  *puValue = (uint64_t)fRounded;
               }
            }
            if(fetestexcept(FE_INVALID|FE_OVERFLOW|FE_UNDERFLOW|FE_DIVBYZERO)) {
               // round() and roundf() shouldn't result in exceptions here, but
               // catch them to be robust and thorough. Don't try to
               // distinguish between the various exceptions because it seems
               // they vary by CPU, compiler and OS.
               return QCBOR_ERR_FLOAT_EXCEPTION;
            }

         } else {
            return QCBOR_ERR_UNEXPECTED_TYPE;
         }
#else
         return QCBOR_ERR_HW_FLOAT_DISABLED;
#endif /* QCBOR_DISABLE_FLOAT_HW_USE */
         break;

      case QCBOR_TYPE_INT64:
         if(uConvertTypes & QCBOR_CONVERT_TYPE_XINT64) {
            if(pItem->val.int64 >= 0) {
               *puValue = (uint64_t)pItem->val.int64;
            } else {
               return QCBOR_ERR_NUMBER_SIGN_CONVERSION;
            }
         } else {
            return QCBOR_ERR_UNEXPECTED_TYPE;
         }
         break;

      case QCBOR_TYPE_UINT64:
         if(uConvertTypes & QCBOR_CONVERT_TYPE_XINT64) {
            *puValue = pItem->val.uint64;
         } else {
            return QCBOR_ERR_UNEXPECTED_TYPE;
         }
         break;

      case QCBOR_TYPE_65BIT_NEG_INT:
         return QCBOR_ERR_NUMBER_SIGN_CONVERSION;

      default:
         return QCBOR_ERR_UNEXPECTED_TYPE;
   }

   return QCBOR_SUCCESS;
}


/**
 * @brief Almost-public method to decode a number and convert to uint64_t (semi-private).
 *
 * @param[in] pMe            The decode context.
 * @param[in] uConvertTypes  Bit mask list of conversion options.
 * @param[out] puValue       Result of the conversion.
 * @param[in,out] pItem      Temporary space to store Item, returned item.
 *
 * See QCBORDecode_GetUInt64Convert().
 */
void
QCBORDecode_Private_GetUInt64Convert(QCBORDecodeContext *pMe,
                                     const uint32_t      uConvertTypes,
                                     uint64_t           *puValue,
                                     QCBORItem          *pItem)
{
   QCBORDecode_VGetNext(pMe, pItem);
   if(pMe->uLastError) {
      return;
   }

   pMe->uLastError = (uint8_t)QCBOR_Private_ConvertUInt64(pItem,
                                                          uConvertTypes,
                                                          puValue);
}


/**
 * @brief Almost-public method to decode a number and convert to uint64_t (semi-private).
 *
 * @param[in] pMe            The decode context.
 * @param[in] nLabel         Label to find in map.
 * @param[in] uConvertTypes  Bit mask list of conversion options.
 * @param[out] puValue       Result of the conversion.
 * @param[in,out] pItem      Temporary space to store Item, returned item.
 *
 * See QCBORDecode_GetUInt64ConvertInMapN().
 */
void
QCBORDecode_Private_GetUInt64ConvertInMapN(QCBORDecodeContext *pMe,
                                           const int64_t       nLabel,
                                           const uint32_t      uConvertTypes,
                                           uint64_t            *puValue,
                                           QCBORItem          *pItem)
{
   QCBORDecode_GetItemInMapN(pMe, nLabel, QCBOR_TYPE_ANY, pItem);
   if(pMe->uLastError != QCBOR_SUCCESS) {
      return;
   }

   pMe->uLastError = (uint8_t)QCBOR_Private_ConvertUInt64(pItem,
                                                          uConvertTypes,
                                                          puValue);
}


/**
 * @brief Almost-public method to decode a number and convert to uint64_t (semi-private).
 *
 * @param[in] pMe            The decode context.
 * @param[in] szLabel         Label to find in map.
 * @param[in] uConvertTypes  Bit mask list of conversion options.
 * @param[out] puValue       Result of the conversion.
 * @param[in,out] pItem      Temporary space to store Item, returned item.
 *
 * See QCBORDecode_GetUInt64ConvertInMapSZ().
 */
void
QCBORDecode_Private_GetUInt64ConvertInMapSZ(QCBORDecodeContext *pMe,
                                            const char         *szLabel,
                                            const uint32_t      uConvertTypes,
                                            uint64_t           *puValue,
                                            QCBORItem          *pItem)
{
   QCBORDecode_GetItemInMapSZ(pMe, szLabel, QCBOR_TYPE_ANY, pItem);
   if(pMe->uLastError != QCBOR_SUCCESS) {
      return;
   }

   pMe->uLastError = (uint8_t)QCBOR_Private_ConvertUInt64(pItem,
                                                          uConvertTypes,
                                                          puValue);
}


/**
 * @brief Convert many number types to an unt64_t.
 *
 * @param[in] pItem   The item to convert.
 * @param[in] uConvertTypes  Bit mask list of conversion options.
 * @param[out] puValue  The resulting converted value.
 *
 * @retval QCBOR_ERR_UNEXPECTED_TYPE  Conversion, possible, but not requested
 *                                    in uConvertTypes.
 * @retval QCBOR_ERR_UNEXPECTED_TYPE  Of a type that can't be converted
 * @retval QCBOR_ERR_CONVERSION_UNDER_OVER_FLOW  Conversion result is too large
 *                                               or too small.
 */
static QCBORError
QCBOR_Private_UInt64ConvertAll(const QCBORItem *pItem,
                               const uint32_t   uConvertTypes,
                               uint64_t        *puValue)
{
   switch(pItem->uDataType) { /* -Wmaybe-uninitialized falsly warns here */

      case QCBOR_TYPE_POSBIGNUM:
         if(uConvertTypes & QCBOR_CONVERT_TYPE_BIG_NUM) {
            return QCBORDecode_Private_PositiveBigNumberToUInt(pItem->val.bigNum, puValue);
         } else {
            return QCBOR_ERR_UNEXPECTED_TYPE;
         }
         break;

      case QCBOR_TYPE_NEGBIGNUM:
         if(uConvertTypes & QCBOR_CONVERT_TYPE_BIG_NUM) {
            return QCBOR_ERR_NUMBER_SIGN_CONVERSION;
         } else {
            return QCBOR_ERR_UNEXPECTED_TYPE;
         }
         break;

#ifndef QCBOR_DISABLE_EXP_AND_MANTISSA

      case QCBOR_TYPE_DECIMAL_FRACTION:
         if(uConvertTypes & QCBOR_CONVERT_TYPE_DECIMAL_FRACTION) {
            return QCBOR_Private_ExponentitateNU(pItem->val.expAndMantissa.Mantissa.nInt,
                                   pItem->val.expAndMantissa.nExponent,
                                   puValue,
                                   QCBOR_Private_Exponentitate10);
         } else {
            return QCBOR_ERR_UNEXPECTED_TYPE;
         }
         break;

      case QCBOR_TYPE_BIGFLOAT:
         if(uConvertTypes & QCBOR_CONVERT_TYPE_BIGFLOAT) {
            return QCBOR_Private_ExponentitateNU(pItem->val.expAndMantissa.Mantissa.nInt,
                                   pItem->val.expAndMantissa.nExponent,
                                   puValue,
                                   QCBOR_Private_Exponentitate2);
         } else {
            return QCBOR_ERR_UNEXPECTED_TYPE;
         }
         break;

      case QCBOR_TYPE_DECIMAL_FRACTION_POS_BIGNUM:
         if(uConvertTypes & QCBOR_CONVERT_TYPE_DECIMAL_FRACTION) {
            uint64_t   uMantissa;
            QCBORError uErr;
            uErr = QCBORDecode_Private_PositiveBigNumberToUInt(pItem->val.expAndMantissa.Mantissa.bigNum, &uMantissa);
            if(uErr != QCBOR_SUCCESS) {
               return uErr;
            }
            return QCBOR_Private_ExponentitateUU(uMantissa,
                                                 pItem->val.expAndMantissa.nExponent,
                                                 puValue,
                                                 QCBOR_Private_Exponentitate10);
         } else {
            return QCBOR_ERR_UNEXPECTED_TYPE;
         }
         break;

      case QCBOR_TYPE_DECIMAL_FRACTION_NEG_BIGNUM:
         if(uConvertTypes & QCBOR_CONVERT_TYPE_DECIMAL_FRACTION) {
            return QCBOR_ERR_NUMBER_SIGN_CONVERSION;
         } else {
            return QCBOR_ERR_UNEXPECTED_TYPE;
         }
         break;

      case QCBOR_TYPE_BIGFLOAT_POS_BIGNUM:
         if(uConvertTypes & QCBOR_CONVERT_TYPE_DECIMAL_FRACTION) {
            uint64_t   uMantissa;
            QCBORError uErr;
            uErr = QCBORDecode_Private_PositiveBigNumberToUInt(pItem->val.expAndMantissa.Mantissa.bigNum,
                                                                 &uMantissa);
            if(uErr != QCBOR_SUCCESS) {
               return uErr;
            }
            return QCBOR_Private_ExponentitateUU(uMantissa,
                                                 pItem->val.expAndMantissa.nExponent,
                                                 puValue,
                                                 QCBOR_Private_Exponentitate2);
         } else {
            return QCBOR_ERR_UNEXPECTED_TYPE;
         }
         break;

      case QCBOR_TYPE_BIGFLOAT_NEG_BIGNUM:
         if(uConvertTypes & QCBOR_CONVERT_TYPE_DECIMAL_FRACTION) {
            return QCBOR_ERR_NUMBER_SIGN_CONVERSION;
         } else {
            return QCBOR_ERR_UNEXPECTED_TYPE;
         }
         break;
#endif /* QCBOR_DISABLE_EXP_AND_MANTISSA */
      default:
         return QCBOR_ERR_UNEXPECTED_TYPE;
   }
}


/*
 * Public function, see header qcbor/qcbor_decode.h file
 */
void
QCBORDecode_GetUInt64ConvertAll(QCBORDecodeContext *pMe,
                                const uint32_t      uConvertTypes,
                                uint64_t           *puValue)
{
   QCBORItem Item;

   QCBORDecode_Private_GetUInt64Convert(pMe, uConvertTypes, puValue, &Item);

   if(pMe->uLastError == QCBOR_SUCCESS) {
      // The above conversion succeeded
      return;
   }

   if(pMe->uLastError != QCBOR_ERR_UNEXPECTED_TYPE) {
      // The above conversion failed in a way that code below can't correct
      return;
   }

   pMe->uLastError = (uint8_t)QCBOR_Private_UInt64ConvertAll(&Item,
                                                             uConvertTypes,
                                                             puValue);
}


/*
 * Public function, see header qcbor/qcbor_decode.h file
 */
void
QCBORDecode_GetUInt64ConvertAllInMapN(QCBORDecodeContext *pMe,
                                      const int64_t       nLabel,
                                      const uint32_t      uConvertTypes,
                                      uint64_t           *puValue)
{
   QCBORItem Item;

   QCBORDecode_Private_GetUInt64ConvertInMapN(pMe,
                                              nLabel,
                                              uConvertTypes,
                                              puValue,
                                              &Item);

   if(pMe->uLastError == QCBOR_SUCCESS) {
      // The above conversion succeeded
      return;
   }

   if(pMe->uLastError != QCBOR_ERR_UNEXPECTED_TYPE) {
      // The above conversion failed in a way that code below can't correct
      return;
   }

   pMe->uLastError = (uint8_t)QCBOR_Private_UInt64ConvertAll(&Item,
                                                             uConvertTypes,
                                                             puValue);
}


/*
 * Public function, see header qcbor/qcbor_decode.h file
 */
void
QCBORDecode_GetUInt64ConvertAllInMapSZ(QCBORDecodeContext *pMe,
                                       const char         *szLabel,
                                       const uint32_t      uConvertTypes,
                                       uint64_t           *puValue)
{
   QCBORItem Item;
   QCBORDecode_Private_GetUInt64ConvertInMapSZ(pMe,
                                               szLabel,
                                               uConvertTypes,
                                               puValue,
                                               &Item);

   if(pMe->uLastError == QCBOR_SUCCESS) {
      // The above conversion succeeded
      return;
   }

   if(pMe->uLastError != QCBOR_ERR_UNEXPECTED_TYPE) {
      // The above conversion failed in a way that code below can't correct
      return;
   }

   pMe->uLastError = (uint8_t)QCBOR_Private_UInt64ConvertAll(&Item,
                                                             uConvertTypes,
                                                             puValue);
}




#ifndef USEFULBUF_DISABLE_ALL_FLOAT
/**
 * @brief Basic conversions to a double.
 *
 * @param[in] pItem          The item to convert
 * @param[in] uConvertTypes  Bit flags indicating source types for conversion
 * @param[out] pdValue       The value converted to a double
 *
 * This does the conversions that don't need much object code,
 * the conversions from int, uint and float to double.
 *
 * See QCBOR_Private_DoubleConvertAll() for the full set
 * of conversions.
 */
static QCBORError
QCBOR_Private_ConvertDouble(const QCBORItem *pItem,
                            const uint32_t   uConvertTypes,
                            double          *pdValue)
{
   switch(pItem->uDataType) {
      case QCBOR_TYPE_FLOAT:
#ifndef QCBOR_DISABLE_FLOAT_HW_USE
         if(uConvertTypes & QCBOR_CONVERT_TYPE_FLOAT) {
            if(uConvertTypes & QCBOR_CONVERT_TYPE_FLOAT) {
               // Simple cast does the job.
               *pdValue = (double)pItem->val.fnum;
            } else {
               return QCBOR_ERR_UNEXPECTED_TYPE;
            }
         }
#else /* QCBOR_DISABLE_FLOAT_HW_USE */
         return QCBOR_ERR_HW_FLOAT_DISABLED;
#endif /* QCBOR_DISABLE_FLOAT_HW_USE */
         break;

      case QCBOR_TYPE_DOUBLE:
         if(uConvertTypes & QCBOR_CONVERT_TYPE_FLOAT) {
            if(uConvertTypes & QCBOR_CONVERT_TYPE_FLOAT) {
               *pdValue = pItem->val.dfnum;
            } else {
               return QCBOR_ERR_UNEXPECTED_TYPE;
            }
         }
         break;

      case QCBOR_TYPE_INT64:
#ifndef QCBOR_DISABLE_FLOAT_HW_USE
         if(uConvertTypes & QCBOR_CONVERT_TYPE_XINT64) {
            // A simple cast seems to do the job with no worry of exceptions.
            // There will be precision loss for some values.
            *pdValue = (double)pItem->val.int64;

         } else {
            return QCBOR_ERR_UNEXPECTED_TYPE;
         }
#else
         return QCBOR_ERR_HW_FLOAT_DISABLED;
#endif /* QCBOR_DISABLE_FLOAT_HW_USE */
         break;

      case QCBOR_TYPE_UINT64:
#ifndef QCBOR_DISABLE_FLOAT_HW_USE
         if(uConvertTypes & QCBOR_CONVERT_TYPE_XINT64) {
            // A simple cast seems to do the job with no worry of exceptions.
            // There will be precision loss for some values.
            *pdValue = (double)pItem->val.uint64;
         } else {
            return QCBOR_ERR_UNEXPECTED_TYPE;
         }
         break;
#else
         return QCBOR_ERR_HW_FLOAT_DISABLED;
#endif /* QCBOR_DISABLE_FLOAT_HW_USE */

      case QCBOR_TYPE_65BIT_NEG_INT:
#ifndef QCBOR_DISABLE_FLOAT_HW_USE
         // TODO: don't use float HW. We have the function to do it.
         *pdValue = -(double)pItem->val.uint64 - 1;
         break;
#else
         return QCBOR_ERR_HW_FLOAT_DISABLED;
#endif /* QCBOR_DISABLE_FLOAT_HW_USE */

      default:
         return QCBOR_ERR_UNEXPECTED_TYPE;
   }

   return QCBOR_SUCCESS;
}


/**
 * @brief  Almost-public method to decode a number and convert to double (semi-private).
 *
 * @param[in] pMe            The decode context.
 * @param[in] uConvertTypes  Bit mask list of conversion options
 * @param[out] pdValue       The output of the conversion.
 * @param[in,out] pItem      Temporary space to store Item, returned item.
 *
 * See QCBORDecode_GetDoubleConvert().
 */
void
QCBORDecode_Private_GetDoubleConvert(QCBORDecodeContext *pMe,
                                     const uint32_t      uConvertTypes,
                                     double             *pdValue,
                                     QCBORItem          *pItem)
{
   QCBORDecode_VGetNext(pMe, pItem);
   if(pMe->uLastError) {
      return;
   }

   pMe->uLastError = (uint8_t)QCBOR_Private_ConvertDouble(pItem,
                                                          uConvertTypes,
                                                          pdValue);
}


/**
 * @brief  Almost-public method to decode a number and convert to double (semi-private).
 *
 * @param[in] pMe            The decode context.
 * @param[in] nLabel         Label to find in map.
 * @param[in] uConvertTypes  Bit mask list of conversion options
 * @param[out] pdValue       The output of the conversion.
 * @param[in,out] pItem      Temporary space to store Item, returned item.
 *
 * See QCBORDecode_GetDoubleConvertInMapN().
 */
void
QCBORDecode_Private_GetDoubleConvertInMapN(QCBORDecodeContext *pMe,
                                           const int64_t       nLabel,
                                           const uint32_t      uConvertTypes,
                                           double             *pdValue,
                                           QCBORItem          *pItem)
{
   QCBORDecode_GetItemInMapN(pMe, nLabel, QCBOR_TYPE_ANY, pItem);
   if(pMe->uLastError != QCBOR_SUCCESS) {
      return;
   }

   pMe->uLastError = (uint8_t)QCBOR_Private_ConvertDouble(pItem,
                                                          uConvertTypes,
                                                          pdValue);
}


/**
 * @brief  Almost-public method to decode a number and convert to double (semi-private).
 *
 * @param[in] pMe            The decode context.
 * @param[in] szLabel        Label to find in map.
 * @param[in] uConvertTypes  Bit mask list of conversion options
 * @param[out] pdValue       The output of the conversion.
 * @param[in,out] pItem      Temporary space to store Item, returned item.
 *
 * See QCBORDecode_GetDoubleConvertInMapSZ().
 */
void
QCBORDecode_Private_GetDoubleConvertInMapSZ(QCBORDecodeContext *pMe,
                                            const char         *szLabel,
                                            const uint32_t      uConvertTypes,
                                            double             *pdValue,
                                            QCBORItem          *pItem)
{
   QCBORDecode_GetItemInMapSZ(pMe, szLabel, QCBOR_TYPE_ANY, pItem);
   if(pMe->uLastError != QCBOR_SUCCESS) {
      return;
   }

   pMe->uLastError = (uint8_t)QCBOR_Private_ConvertDouble(pItem,
                                                          uConvertTypes,
                                                          pdValue);
}


/**
 * @brief Convert many number types to a double.
 *
 * @param[in] pItem   The item to convert.
 * @param[in] uConvertTypes  Bit mask list of conversion options.
 * @param[out] pdValue  The resulting converted value.
 *
 * @retval QCBOR_ERR_UNEXPECTED_TYPE  Conversion, possible, but not requested
 *                                    in uConvertTypes.
 * @retval QCBOR_ERR_UNEXPECTED_TYPE  Of a type that can't be converted
 * @retval QCBOR_ERR_CONVERSION_UNDER_OVER_FLOW  Conversion result is too large
 *                                               or too small.
 */
static QCBORError
QCBOR_Private_DoubleConvertAll(const QCBORItem *pItem,
                               const uint32_t   uConvertTypes,
                               double          *pdValue)
{
#ifndef QCBOR_DISABLE_FLOAT_HW_USE
   /*
    * What Every Computer Scientist Should Know About Floating-Point Arithmetic
    * https://docs.oracle.com/cd/E19957-01/806-3568/ncg_goldberg.html
    */
   switch(pItem->uDataType) {

#ifndef QCBOR_DISABLE_EXP_AND_MANTISSA
      case QCBOR_TYPE_DECIMAL_FRACTION:
         if(uConvertTypes & QCBOR_CONVERT_TYPE_DECIMAL_FRACTION) {
            // Underflow gives 0, overflow gives infinity
            *pdValue = (double)pItem->val.expAndMantissa.Mantissa.nInt *
                        pow(10.0, (double)pItem->val.expAndMantissa.nExponent);
         } else {
            return QCBOR_ERR_UNEXPECTED_TYPE;
         }
         break;

      case QCBOR_TYPE_BIGFLOAT:
         if(uConvertTypes & QCBOR_CONVERT_TYPE_BIGFLOAT ) {
            // Underflow gives 0, overflow gives infinity
            *pdValue = (double)pItem->val.expAndMantissa.Mantissa.nInt *
                              exp2((double)pItem->val.expAndMantissa.nExponent);
         } else {
            return QCBOR_ERR_UNEXPECTED_TYPE;
         }
         break;
#endif /* ! QCBOR_DISABLE_EXP_AND_MANTISSA */

      case QCBOR_TYPE_POSBIGNUM:
         if(uConvertTypes & QCBOR_CONVERT_TYPE_BIG_NUM) {
            *pdValue = QCBORDecode_Private_BigNumberToDouble(pItem->val.bigNum);
         } else {
            return QCBOR_ERR_UNEXPECTED_TYPE;
         }
         break;

      case QCBOR_TYPE_NEGBIGNUM:
         if(uConvertTypes & QCBOR_CONVERT_TYPE_BIG_NUM) {
            *pdValue = -1-QCBORDecode_Private_BigNumberToDouble(pItem->val.bigNum);
         } else {
            return QCBOR_ERR_UNEXPECTED_TYPE;
         }
         break;

#ifndef QCBOR_DISABLE_EXP_AND_MANTISSA
      case QCBOR_TYPE_DECIMAL_FRACTION_POS_BIGNUM:
         if(uConvertTypes & QCBOR_CONVERT_TYPE_DECIMAL_FRACTION) {
            double dMantissa = QCBORDecode_Private_BigNumberToDouble(pItem->val.expAndMantissa.Mantissa.bigNum);
            *pdValue = dMantissa * pow(10, (double)pItem->val.expAndMantissa.nExponent);
         } else {
            return QCBOR_ERR_UNEXPECTED_TYPE;
         }
         break;

      case QCBOR_TYPE_DECIMAL_FRACTION_NEG_BIGNUM:
         if(uConvertTypes & QCBOR_CONVERT_TYPE_DECIMAL_FRACTION) {
            /* Must subtract 1 for CBOR negative integer offset */
            double dMantissa = -1-QCBORDecode_Private_BigNumberToDouble(pItem->val.expAndMantissa.Mantissa.bigNum);
            *pdValue = dMantissa * pow(10, (double)pItem->val.expAndMantissa.nExponent);
         } else {
            return QCBOR_ERR_UNEXPECTED_TYPE;
         }
         break;

      case QCBOR_TYPE_BIGFLOAT_POS_BIGNUM:
         if(uConvertTypes & QCBOR_CONVERT_TYPE_BIGFLOAT) {
            double dMantissa = QCBORDecode_Private_BigNumberToDouble(pItem->val.expAndMantissa.Mantissa.bigNum);
            *pdValue = dMantissa * exp2((double)pItem->val.expAndMantissa.nExponent);
         } else {
            return QCBOR_ERR_UNEXPECTED_TYPE;
         }
         break;

      case QCBOR_TYPE_BIGFLOAT_NEG_BIGNUM:
         if(uConvertTypes & QCBOR_CONVERT_TYPE_BIGFLOAT) {
            double dMantissa = -1-QCBORDecode_Private_BigNumberToDouble(pItem->val.expAndMantissa.Mantissa.bigNum);
            *pdValue = dMantissa * exp2((double)pItem->val.expAndMantissa.nExponent);
         } else {
            return QCBOR_ERR_UNEXPECTED_TYPE;
         }
         break;
#endif /* ! QCBOR_DISABLE_EXP_AND_MANTISSA */

      default:
         return QCBOR_ERR_UNEXPECTED_TYPE;
   }

   return QCBOR_SUCCESS;

#else
   (void)pItem;
   (void)uConvertTypes;
   (void)pdValue;
   return QCBOR_ERR_HW_FLOAT_DISABLED;
#endif /* QCBOR_DISABLE_FLOAT_HW_USE */

}


/*
 * Public function, see header qcbor/qcbor_decode.h file
 */
void
QCBORDecode_GetDoubleConvertAll(QCBORDecodeContext *pMe,
                                const uint32_t      uConvertTypes,
                                double             *pdValue)
{

   QCBORItem Item;

   QCBORDecode_Private_GetDoubleConvert(pMe, uConvertTypes, pdValue, &Item);

   if(pMe->uLastError == QCBOR_SUCCESS) {
      // The above conversion succeeded
      return;
   }

   if(pMe->uLastError != QCBOR_ERR_UNEXPECTED_TYPE) {
      // The above conversion failed in a way that code below can't correct
      return;
   }

   pMe->uLastError = (uint8_t)QCBOR_Private_DoubleConvertAll(&Item,
                                                             uConvertTypes,
                                                             pdValue);
}


/*
 *  Public function, see header qcbor/qcbor_decode.h file
 */
void
QCBORDecode_GetDoubleConvertAllInMapN(QCBORDecodeContext *pMe,
                                      const int64_t       nLabel,
                                      const uint32_t      uConvertTypes,
                                      double             *pdValue)
{
   QCBORItem Item;

   QCBORDecode_Private_GetDoubleConvertInMapN(pMe,
                                              nLabel,
                                              uConvertTypes,
                                              pdValue,
                                              &Item);

   if(pMe->uLastError == QCBOR_SUCCESS) {
      // The above conversion succeeded
      return;
   }

   if(pMe->uLastError != QCBOR_ERR_UNEXPECTED_TYPE) {
      // The above conversion failed in a way that code below can't correct
      return;
   }

   pMe->uLastError = (uint8_t)QCBOR_Private_DoubleConvertAll(&Item,
                                                             uConvertTypes,
                                                             pdValue);
}


/*
 * Public function, see header qcbor/qcbor_decode.h file
 */
void
QCBORDecode_GetDoubleConvertAllInMapSZ(QCBORDecodeContext *pMe,
                                       const char         *szLabel,
                                       const uint32_t      uConvertTypes,
                                       double             *pdValue)
{
   QCBORItem Item;
   QCBORDecode_Private_GetDoubleConvertInMapSZ(pMe,
                                               szLabel,
                                               uConvertTypes,
                                               pdValue,
                                               &Item);

   if(pMe->uLastError == QCBOR_SUCCESS) {
      // The above conversion succeeded
      return;
   }

   if(pMe->uLastError != QCBOR_ERR_UNEXPECTED_TYPE) {
      // The above conversion failed in a way that code below can't correct
      return;
   }

   pMe->uLastError = (uint8_t)QCBOR_Private_DoubleConvertAll(&Item,
                                                             uConvertTypes,
                                                             pdValue);
}
#endif /* USEFULBUF_DISABLE_ALL_FLOAT */


// TODO: re order above functions in tag number order<|MERGE_RESOLUTION|>--- conflicted
+++ resolved
@@ -5888,11 +5888,6 @@
             }
          }
          break;
-<<<<<<< HEAD
-=======
-#endif /* ! QCBOR_DISABLE_EXP_AND_MANTISSA */
-
->>>>>>> 6658c958
 
       default:
          pMe->uLastError = QCBOR_ERR_UNEXPECTED_TYPE;
@@ -6202,7 +6197,6 @@
                                   UsefulBufC         *pBigNumber,
                                   bool               *pbIsNegative)
 {
-<<<<<<< HEAD
    QCBORDecode_Private_ProcessTagItemMulti(pMe,
                                            pItem,
                                            uTagRequirement,
@@ -6212,103 +6206,6 @@
                                            uOffset);
    if(pMe->uLastError) {
       return;
-=======
-   switch(pItem->uDataType) { /* -Wmaybe-uninitialized falsly warns here */
-
-      case QCBOR_TYPE_POSBIGNUM:
-         if(uConvertTypes & QCBOR_CONVERT_TYPE_BIG_NUM) {
-            return QCBOR_Private_ConvertPositiveBigNumToUnsigned(pItem->val.bigNum, puValue);
-         } else {
-            return QCBOR_ERR_UNEXPECTED_TYPE;
-         }
-         break;
-
-      case QCBOR_TYPE_NEGBIGNUM:
-         if(uConvertTypes & QCBOR_CONVERT_TYPE_BIG_NUM) {
-            return QCBOR_ERR_NUMBER_SIGN_CONVERSION;
-         } else {
-            return QCBOR_ERR_UNEXPECTED_TYPE;
-         }
-         break;
-
-#ifndef QCBOR_DISABLE_EXP_AND_MANTISSA
-
-      case QCBOR_TYPE_DECIMAL_FRACTION:
-         if(uConvertTypes & QCBOR_CONVERT_TYPE_DECIMAL_FRACTION) {
-            return QCBOR_Private_ExponentitateNU(pItem->val.expAndMantissa.Mantissa.nInt,
-                                   pItem->val.expAndMantissa.nExponent,
-                                   puValue,
-                                   QCBOR_Private_Exponentitate10);
-         } else {
-            return QCBOR_ERR_UNEXPECTED_TYPE;
-         }
-         break;
-
-      case QCBOR_TYPE_BIGFLOAT:
-         if(uConvertTypes & QCBOR_CONVERT_TYPE_BIGFLOAT) {
-            return QCBOR_Private_ExponentitateNU(pItem->val.expAndMantissa.Mantissa.nInt,
-                                   pItem->val.expAndMantissa.nExponent,
-                                   puValue,
-                                   QCBOR_Private_Exponentitate2);
-         } else {
-            return QCBOR_ERR_UNEXPECTED_TYPE;
-         }
-         break;
-
-      case QCBOR_TYPE_DECIMAL_FRACTION_POS_BIGNUM:
-         if(uConvertTypes & QCBOR_CONVERT_TYPE_DECIMAL_FRACTION) {
-            uint64_t   uMantissa;
-            QCBORError uErr;
-            uErr = QCBOR_Private_ConvertPositiveBigNumToUnsigned(pItem->val.expAndMantissa.Mantissa.bigNum, &uMantissa);
-            if(uErr != QCBOR_SUCCESS) {
-               return uErr;
-            }
-            return QCBOR_Private_ExponentitateUU(uMantissa,
-                                                 pItem->val.expAndMantissa.nExponent,
-                                                 puValue,
-                                                 QCBOR_Private_Exponentitate10);
-         } else {
-            return QCBOR_ERR_UNEXPECTED_TYPE;
-         }
-         break;
-
-      case QCBOR_TYPE_DECIMAL_FRACTION_NEG_BIGNUM:
-         if(uConvertTypes & QCBOR_CONVERT_TYPE_DECIMAL_FRACTION) {
-            return QCBOR_ERR_NUMBER_SIGN_CONVERSION;
-         } else {
-            return QCBOR_ERR_UNEXPECTED_TYPE;
-         }
-         break;
-
-      case QCBOR_TYPE_BIGFLOAT_POS_BIGNUM:
-         if(uConvertTypes & QCBOR_CONVERT_TYPE_DECIMAL_FRACTION) {
-            uint64_t   uMantissa;
-            QCBORError uErr;
-            uErr = QCBOR_Private_ConvertPositiveBigNumToUnsigned(pItem->val.expAndMantissa.Mantissa.bigNum,
-                                                                 &uMantissa);
-            if(uErr != QCBOR_SUCCESS) {
-               return uErr;
-            }
-            return QCBOR_Private_ExponentitateUU(uMantissa,
-                                                 pItem->val.expAndMantissa.nExponent,
-                                                 puValue,
-                                                 QCBOR_Private_Exponentitate2);
-         } else {
-            return QCBOR_ERR_UNEXPECTED_TYPE;
-         }
-         break;
-
-      case QCBOR_TYPE_BIGFLOAT_NEG_BIGNUM:
-         if(uConvertTypes & QCBOR_CONVERT_TYPE_DECIMAL_FRACTION) {
-            return QCBOR_ERR_NUMBER_SIGN_CONVERSION;
-         } else {
-            return QCBOR_ERR_UNEXPECTED_TYPE;
-         }
-         break;
-#endif /* ! QCBOR_DISABLE_EXP_AND_MANTISSA */
-      default:
-         return QCBOR_ERR_UNEXPECTED_TYPE;
->>>>>>> 6658c958
    }
 
    pMe->uLastError = (uint8_t)QCBORDecode_ProcessBigNumber(*pItem, BigNumberBuf, pBigNumber, pbIsNegative);
@@ -7531,7 +7428,7 @@
             return QCBOR_ERR_UNEXPECTED_TYPE;
          }
          break;
-#endif /* QCBOR_DISABLE_EXP_AND_MANTISSA */
+#endif /* ! QCBOR_DISABLE_EXP_AND_MANTISSA */
 
 
       default:
@@ -7930,7 +7827,7 @@
             return QCBOR_ERR_UNEXPECTED_TYPE;
          }
          break;
-#endif /* QCBOR_DISABLE_EXP_AND_MANTISSA */
+#endif /* ! QCBOR_DISABLE_EXP_AND_MANTISSA */
       default:
          return QCBOR_ERR_UNEXPECTED_TYPE;
    }
