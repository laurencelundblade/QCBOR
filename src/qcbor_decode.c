--- conflicted
+++ resolved
@@ -776,7 +776,7 @@
  * @brief Decode the CBOR head, the type and argument.
  *
  * @param[in] pUInBuf            The input buffer to read from.
- * param[in] bRequirePreferred  Require preferred serialization for argument.
+ * @param[in] bRequirePreferred  Require preferred serialization for argument.
  * @param[out] pnMajorType       The decoded major type.
  * @param[out] puArgument        The decoded argument.
  * @param[out] pnAdditionalInfo  The decoded Lower 5 bits of initial byte.
@@ -847,7 +847,7 @@
             }
          }
       }
-#endif /* !QCBOR_DISABLE_DECODE_CONFORMANCE */
+#endif /* ! QCBOR_DISABLE_DECODE_CONFORMANCE */
 
    } else if(nAdditionalInfo >= ADDINFO_RESERVED1 && nAdditionalInfo <= ADDINFO_RESERVED3) {
       /* The reserved and thus-far unused additional info values */
@@ -859,7 +859,7 @@
          uReturn = QCBOR_ERR_PREFERRED_CONFORMANCE;
          goto Done;
       }
-#endif /* !QCBOR_DISABLE_DECODE_CONFORMANCE */
+#endif /* ! QCBOR_DISABLE_DECODE_CONFORMANCE */
 
       /* Less than 24, additional info is argument or 31, an
        * indefinite-length.  No more bytes to get.
@@ -1138,7 +1138,40 @@
 }
 
 
-<<<<<<< HEAD
+/**
+ * @brief Decode a tag number.
+ *
+ * @param[in] uTagNumber       The length of the string.
+ * @param[in] nAdditionalInfo  So this can be error-checked.
+ * @param[out] pDecodedItem    The filled-in decoded item.
+ *
+ * @retval QCBOR_ERR_BAD_INT        nAdditionalInfo is LEN_IS_INDEFINITE.
+ * @retval QCBOR_ERR_TAGS_DISABLED  QCBOR_DISABLE_TAGS is defined.
+ *
+ * Not much to do for tags, but fill in pDecodedItem and check for
+ * error in nAdditionalInfo.
+ */
+static QCBORError
+QCBOR_Private_DecodeTag(const uint64_t uTagNumber,
+                        const int      nAdditionalInfo,
+                        QCBORItem     *pDecodedItem)
+{
+#ifndef QCBOR_DISABLE_TAGS
+   if(nAdditionalInfo == LEN_IS_INDEFINITE) {
+      return QCBOR_ERR_BAD_INT;
+   } else {
+      pDecodedItem->val.uTagV = uTagNumber;
+      pDecodedItem->uDataType = QCBOR_TYPE_TAG;
+      return QCBOR_SUCCESS;
+   }
+#else /* QCBOR_DISABLE_TAGS */
+   (void)nAdditionalInfo;
+   (void)uTagNumber;
+   (void)pDecodedItem;
+   return QCBOR_ERR_TAGS_DISABLED;
+#endif /* QCBOR_DISABLE_TAGS */
+}
+
 
 #ifndef QCBOR_DISABLE_DECODE_CONFORMANCE
 static QCBORError
@@ -1237,7 +1270,7 @@
    return QCBOR_SUCCESS;
 }
 
-#endif /* !QCBOR_DISABLE_DECODE_CONFORMANCE */
+#endif /* ! QCBOR_DISABLE_DECODE_CONFORMANCE */
 
 
 
@@ -1326,45 +1359,6 @@
 }
 
 
-
-
-=======
-/**
- * @brief Decode a tag number.
- *
- * @param[in] uTagNumber       The length of the string.
- * @param[in] nAdditionalInfo  So this can be error-checked.
- * @param[out] pDecodedItem    The filled-in decoded item.
- *
- * @retval QCBOR_ERR_BAD_INT        nAdditionalInfo is LEN_IS_INDEFINITE.
- * @retval QCBOR_ERR_TAGS_DISABLED  QCBOR_DISABLE_TAGS is defined.
- *
- * Not much to do for tags, but fill in pDecodedItem and check for
- * error in nAdditionalInfo.
- */
-static QCBORError
-QCBOR_Private_DecodeTag(const uint64_t uTagNumber,
-                        const int      nAdditionalInfo,
-                        QCBORItem     *pDecodedItem)
-{
-#ifndef QCBOR_DISABLE_TAGS
-   if(nAdditionalInfo == LEN_IS_INDEFINITE) {
-      return QCBOR_ERR_BAD_INT;
-   } else {
-      pDecodedItem->val.uTagV = uTagNumber;
-      pDecodedItem->uDataType = QCBOR_TYPE_TAG;
-      return QCBOR_SUCCESS;
-   }
-#else /* QCBOR_DISABLE_TAGS */
-   (void)nAdditionalInfo;
-   (void)uTagNumber;
-   (void)pDecodedItem;
-   return QCBOR_ERR_TAGS_DISABLED;
-#endif /* QCBOR_DISABLE_TAGS */
-}
-
-
->>>>>>> 3b8902de
 /* Make sure #define value line up as DecodeSimple counts on this. */
 #if QCBOR_TYPE_FALSE != CBOR_SIMPLEV_FALSE
 #error QCBOR_TYPE_FALSE macro value wrong
@@ -1513,42 +1507,29 @@
  * combining of data items.
  */
 static QCBORError
-<<<<<<< HEAD
-QCBOR_Private_DecodeAtomicDataItem(UsefulInputBuf               *pUInBuf,
-                                   uint8_t                       uDecodeMode,
-                                   QCBORItem                    *pDecodedItem,
-                                   const QCBORInternalAllocator *pAllocator)
-=======
 QCBOR_Private_DecodeAtomicDataItem(QCBORDecodeContext  *pMe,
                                    const bool           bAllocateStrings,
                                    QCBORItem           *pDecodedItem)
->>>>>>> 3b8902de
 {
    QCBORError uReturn;
    int      nMajorType = 0;
    uint64_t uArgument = 0;
    int      nAdditionalInfo = 0;
 
-<<<<<<< HEAD
    memset(pDecodedItem, 0, sizeof(QCBORItem));
 
-   uReturn = QCBOR_Private_DecodeHead(pUInBuf,
+   /* Decode the "head" that every CBOR item has into the major type,
+    * argument and the additional info.
+    */
+   uReturn = QCBOR_Private_DecodeHead(&(pMe->InBuf),
 #ifndef QCBOR_DISABLE_DECODE_CONFORMANCE
-                                      uDecodeMode >= QCBOR_DECODE_MODE_PREFERRED,
+                                      pMe->uDecodeMode >= QCBOR_DECODE_MODE_PREFERRED,
 #endif /* !QCBOR_DISABLE_DECODE_CONFORMANCE */
                                       &nMajorType,
                                       &uArgument,
                                       &nAdditionalInfo);
-   if(uReturn) {
-      goto Done;
-=======
-   /* Decode the "head" that every CBOR item has into the major type,
-    * argument and the additional info.
-    */
-   uReturn = QCBOR_Private_DecodeHead(&(pMe->InBuf), &nMajorType, &uArgument, &nAdditionalInfo);
    if(uReturn != QCBOR_SUCCESS) {
       return uReturn;
->>>>>>> 3b8902de
    }
 
    memset(pDecodedItem, 0, sizeof(QCBORItem));
@@ -1560,21 +1541,7 @@
    switch (nMajorType) {
       case CBOR_MAJOR_TYPE_POSITIVE_INT: /* Major type 0 */
       case CBOR_MAJOR_TYPE_NEGATIVE_INT: /* Major type 1 */
-<<<<<<< HEAD
-         if(nAdditionalInfo == LEN_IS_INDEFINITE) {
-            uReturn = QCBOR_ERR_BAD_INT;
-         } else {
-            uReturn = QCBOR_Private_DecodeInteger(nMajorType, uArgument, pDecodedItem);
-#ifndef QCBOR_DISABLE_DECODE_CONFORMANCE
-            if(uDecodeMode >= QCBOR_DECODE_MODE_DCBOR &&
-               pDecodedItem->uDataType == QCBOR_TYPE_65BIT_NEG_INT) {
-               uReturn = QCBOR_ERR_DCBOR_CONFORMANCE;
-            }
-#endif /* !QCBOR_DISABLE_DECODE_CONFORMANCE */
-         }
-=======
          return QCBOR_Private_DecodeInteger(nMajorType, uArgument, nAdditionalInfo, pDecodedItem);
->>>>>>> 3b8902de
          break;
 
       case CBOR_MAJOR_TYPE_BYTE_STRING: /* Major type 2 */
@@ -1593,11 +1560,7 @@
 
       case CBOR_MAJOR_TYPE_SIMPLE:
          /* Major type 7: float, double, true, false, null... */
-<<<<<<< HEAD
-         uReturn = QCBOR_Private_DecodeType7(uDecodeMode, nAdditionalInfo, uArgument, pDecodedItem);
-=======
-         return QCBOR_Private_DecodeType7(nAdditionalInfo, uArgument, pDecodedItem);
->>>>>>> 3b8902de
+         return QCBOR_Private_DecodeType7(pMe->uDecodeMode, nAdditionalInfo, uArgument, pDecodedItem);
          break;
 
       default:
@@ -1678,15 +1641,6 @@
       goto Done;
    }
 
-<<<<<<< HEAD
-   QCBORError uReturn;
-   uReturn = QCBOR_Private_DecodeAtomicDataItem(&(pMe->InBuf),
-                                                pMe->uDecodeMode,
-                                                pDecodedItem,
-                                                pAllocatorForGetNext);
-   if(uReturn != QCBOR_SUCCESS) {
-=======
-
    /* This is where out-of-place break is detected for the whole
     * decoding stack. Break is an error for everything that calls
     * QCBORDecode_Private_GetNextFullString(), so the check is
@@ -1694,7 +1648,6 @@
     */
    if(pDecodedItem->uDataType == QCBOR_TYPE_BREAK) {
       uReturn = QCBOR_ERR_BAD_BREAK;
->>>>>>> 3b8902de
       goto Done;
    }
 
@@ -1727,11 +1680,7 @@
        * allocated. They are always copied into the allocated
        * contiguous buffer allocated here.
        */
-<<<<<<< HEAD
-      uReturn = QCBOR_Private_DecodeAtomicDataItem(&(pMe->InBuf), false, &StringChunkItem, NULL);
-=======
       uReturn = QCBOR_Private_DecodeAtomicDataItem(pMe, false, &StringChunkItem);
->>>>>>> 3b8902de
       if(uReturn) {
          break;
       }
@@ -2101,13 +2050,8 @@
    *pbNextIsBreak = false;
    if(UsefulInputBuf_BytesUnconsumed(&(pMe->InBuf)) != 0) {
       QCBORItem Peek;
-<<<<<<< HEAD
-      size_t uPeek = UsefulInputBuf_Tell(pUIB);
-      QCBORError uReturn = QCBOR_Private_DecodeAtomicDataItem(pUIB, false, &Peek, NULL);
-=======
       size_t uPeek = UsefulInputBuf_Tell(&(pMe->InBuf));
       QCBORError uReturn = QCBOR_Private_DecodeAtomicDataItem(pMe, false, &Peek);
->>>>>>> 3b8902de
       if(uReturn != QCBOR_SUCCESS) {
          return uReturn;
       }
@@ -3159,7 +3103,6 @@
 QCBORDecode_GetNext(QCBORDecodeContext *pMe, QCBORItem *pDecodedItem)
 {
    QCBORError uErr;
-<<<<<<< HEAD
    uErr = QCBORDecode_Private_GetNextTagContent(pMe, pDecodedItem);
 #ifndef QCBOR_DISABLE_CONFORMANCE
    if(uErr == QCBOR_SUCCESS && pMe->uDecodeMode >= QCBOR_ENCODE_MODE_CDE && pDecodedItem->uDataType == QCBOR_TYPE_MAP) {
@@ -3167,9 +3110,6 @@
       uErr = QCBORDecode_Private_CheckMap(pMe, pDecodedItem);
    }
 #endif
-=======
-   uErr =  QCBORDecode_Private_GetNextTagContent(pMe, pDecodedItem);
->>>>>>> 3b8902de
    if(uErr != QCBOR_SUCCESS) {
       pDecodedItem->uDataType  = QCBOR_TYPE_NONE;
       pDecodedItem->uLabelType = QCBOR_TYPE_NONE;
