/*==============================================================================
 Copyright (c) 2016-2018, The Linux Foundation.
 Copyright (c) 2018-2020, Laurence Lundblade.
 All rights reserved.

Redistribution and use in source and binary forms, with or without
modification, are permitted provided that the following conditions are
met:
    * Redistributions of source code must retain the above copyright
      notice, this list of conditions and the following disclaimer.
    * Redistributions in binary form must reproduce the above
      copyright notice, this list of conditions and the following
      disclaimer in the documentation and/or other materials provided
      with the distribution.
    * Neither the name of The Linux Foundation nor the names of its
      contributors, nor the name "Laurence Lundblade" may be used to
      endorse or promote products derived from this software without
      specific prior written permission.

THIS SOFTWARE IS PROVIDED "AS IS" AND ANY EXPRESS OR IMPLIED
WARRANTIES, INCLUDING, BUT NOT LIMITED TO, THE IMPLIED WARRANTIES OF
MERCHANTABILITY, FITNESS FOR A PARTICULAR PURPOSE AND NON-INFRINGEMENT
ARE DISCLAIMED.  IN NO EVENT SHALL THE COPYRIGHT OWNER OR CONTRIBUTORS
BE LIABLE FOR ANY DIRECT, INDIRECT, INCIDENTAL, SPECIAL, EXEMPLARY, OR
CONSEQUENTIAL DAMAGES (INCLUDING, BUT NOT LIMITED TO, PROCUREMENT OF
SUBSTITUTE GOODS OR SERVICES; LOSS OF USE, DATA, OR PROFITS; OR
BUSINESS INTERRUPTION) HOWEVER CAUSED AND ON ANY THEORY OF LIABILITY,
WHETHER IN CONTRACT, STRICT LIABILITY, OR TORT (INCLUDING NEGLIGENCE
OR OTHERWISE) ARISING IN ANY WAY OUT OF THE USE OF THIS SOFTWARE, EVEN
IF ADVISED OF THE POSSIBILITY OF SUCH DAMAGE.
 =============================================================================*/


#include "qcbor/qcbor_decode.h"
#include "qcbor/qcbor_spiffy_decode.h"
#include "ieee754.h" /* Does not use math.h */

#ifndef QCBOR_DISABLE_FLOAT_HW_USE

#include <math.h> /* For isnan(), llround(), llroudf(), round(), roundf(),
                   * pow(), exp2()
                   */
#include <fenv.h> /* feclearexcept(), fetestexcept() */

#endif /* QCBOR_DISABLE_FLOAT_HW_USE */



/*
 * This casts away the const-ness of a pointer, usually so it can be
 * freed or realloced.
 */
#define UNCONST_POINTER(ptr)    ((void *)(ptr))

#define SIZEOF_C_ARRAY(array,type) (sizeof(array)/sizeof(type))




static inline bool
QCBORItem_IsMapOrArray(const QCBORItem *pMe)
{
   const uint8_t uDataType = pMe->uDataType;
   return uDataType == QCBOR_TYPE_MAP ||
          uDataType == QCBOR_TYPE_ARRAY ||
          uDataType == QCBOR_TYPE_MAP_AS_ARRAY;
}

static inline bool
QCBORItem_IsEmptyDefiniteLengthMapOrArray(const QCBORItem *pMe)
{
   if(!QCBORItem_IsMapOrArray(pMe)){
      return false;
   }

   if(pMe->val.uCount != 0) {
      return false;
   }
   return true;
}

static inline bool
QCBORItem_IsIndefiniteLengthMapOrArray(const QCBORItem *pMe)
{
#ifndef QCBOR_DISABLE_INDEFINITE_LENGTH_ARRAYS
   if(!QCBORItem_IsMapOrArray(pMe)){
      return false;
   }

   if(pMe->val.uCount != QCBOR_COUNT_INDICATES_INDEFINITE_LENGTH) {
      return false;
   }
   return true;
#else /* QCBOR_DISABLE_INDEFINITE_LENGTH_ARRAYS */
   (void)pMe;
   return false;
#endif /* QCBOR_DISABLE_INDEFINITE_LENGTH_ARRAYS */
}


/*===========================================================================
   DecodeNesting -- Tracking array/map/sequence/bstr-wrapped nesting
  ===========================================================================*/

/*
 * See comments about and typedef of QCBORDecodeNesting in qcbor_private.h,
 * the data structure all these functions work on.
 */


static inline uint8_t
DecodeNesting_GetCurrentLevel(const QCBORDecodeNesting *pNesting)
{
   const ptrdiff_t nLevel = pNesting->pCurrent - &(pNesting->pLevels[0]);
   /* Limit in DecodeNesting_Descend against more than
    * QCBOR_MAX_ARRAY_NESTING gaurantees cast is safe
    */
   return (uint8_t)nLevel;
}


static inline uint8_t
DecodeNesting_GetBoundedModeLevel(const QCBORDecodeNesting *pNesting)
{
   const ptrdiff_t nLevel = pNesting->pCurrentBounded - &(pNesting->pLevels[0]);
   /* Limit in DecodeNesting_Descend against more than
    * QCBOR_MAX_ARRAY_NESTING gaurantees cast is safe
    */
   return (uint8_t)nLevel;
}


static inline uint32_t
DecodeNesting_GetMapOrArrayStart(const QCBORDecodeNesting *pNesting)
{
   return pNesting->pCurrentBounded->u.ma.uStartOffset;
}


static inline bool
DecodeNesting_IsBoundedEmpty(const QCBORDecodeNesting *pNesting)
{
   if(pNesting->pCurrentBounded->u.ma.uCountCursor == QCBOR_COUNT_INDICATES_ZERO_LENGTH) {
      return true;
   } else {
      return false;
   }
}


static inline bool
DecodeNesting_IsCurrentAtTop(const QCBORDecodeNesting *pNesting)
{
   if(pNesting->pCurrent == &(pNesting->pLevels[0])) {
      return true;
   } else {
      return false;
   }
}


static inline bool
DecodeNesting_IsCurrentDefiniteLength(const QCBORDecodeNesting *pNesting)
{
   if(pNesting->pCurrent->uLevelType == QCBOR_TYPE_BYTE_STRING) {
      /* Not a map or array */
      return false;
   }

#ifndef QCBOR_DISABLE_INDEFINITE_LENGTH_ARRAYS
   if(pNesting->pCurrent->u.ma.uCountTotal == QCBOR_COUNT_INDICATES_INDEFINITE_LENGTH) {
      /* Is indefinite */
      return false;
   }

#endif /* QCBOR_DISABLE_INDEFINITE_LENGTH_ARRAYS */

   /* All checks passed; is a definte length map or array */
   return true;
}

static inline bool
DecodeNesting_IsCurrentBstrWrapped(const QCBORDecodeNesting *pNesting)
{
   if(pNesting->pCurrent->uLevelType == QCBOR_TYPE_BYTE_STRING) {
      /* is a byte string */
      return true;
   }
   return false;
}


static inline bool DecodeNesting_IsCurrentBounded(const QCBORDecodeNesting *pNesting)
{
   if(pNesting->pCurrent->uLevelType == QCBOR_TYPE_BYTE_STRING) {
      return true;
   }
   if(pNesting->pCurrent->u.ma.uStartOffset != QCBOR_NON_BOUNDED_OFFSET) {
      return true;
   }
   return false;
}


static inline void DecodeNesting_SetMapOrArrayBoundedMode(QCBORDecodeNesting *pNesting, bool bIsEmpty, size_t uStart)
{
   /* Should be only called on maps and arrays */
   /*
    * DecodeNesting_EnterBoundedMode() checks to be sure uStart is not
    * larger than DecodeNesting_EnterBoundedMode which keeps it less than
    * uin32_t so the cast is safe.
    */
   pNesting->pCurrent->u.ma.uStartOffset = (uint32_t)uStart;

   if(bIsEmpty) {
      pNesting->pCurrent->u.ma.uCountCursor = QCBOR_COUNT_INDICATES_ZERO_LENGTH;
   }
}


static inline void DecodeNesting_ClearBoundedMode(QCBORDecodeNesting *pNesting)
{
   pNesting->pCurrent->u.ma.uStartOffset = QCBOR_NON_BOUNDED_OFFSET;
}


static inline bool
DecodeNesting_IsAtEndOfBoundedLevel(const QCBORDecodeNesting *pNesting)
{
   if(pNesting->pCurrentBounded == NULL) {
      /* No bounded map or array set up */
      return false;
   }
   if(pNesting->pCurrent->uLevelType == QCBOR_TYPE_BYTE_STRING) {
      /* Not a map or array; end of those is by byte count */
      return false;
   }
   if(!DecodeNesting_IsCurrentBounded(pNesting)) {
      /* In a traveral at a level deeper than the bounded level */
      return false;
   }
   /* Works for both definite and indefinite length maps/arrays */
   if(pNesting->pCurrentBounded->u.ma.uCountCursor != 0 &&
      pNesting->pCurrentBounded->u.ma.uCountCursor != QCBOR_COUNT_INDICATES_ZERO_LENGTH) {
      /* Count is not zero, still unconsumed item */
      return false;
   }
   /* All checks passed, got to the end of an array or map*/
   return true;
}


static inline bool
DecodeNesting_IsEndOfDefiniteLengthMapOrArray(const QCBORDecodeNesting *pNesting)
{
   /* Must only be called on map / array */
   if(pNesting->pCurrent->u.ma.uCountCursor == 0) {
      return true;
   } else {
      return false;
   }
}


static inline bool
DecodeNesting_IsCurrentTypeMap(const QCBORDecodeNesting *pNesting)
{
   if(pNesting->pCurrent->uLevelType == CBOR_MAJOR_TYPE_MAP) {
      return true;
   } else {
      return false;
   }
}


static inline bool
DecodeNesting_IsBoundedType(const QCBORDecodeNesting *pNesting, uint8_t uType)
{
   if(pNesting->pCurrentBounded == NULL) {
      return false;
   }

   if(pNesting->pCurrentBounded->uLevelType != uType) {
      return false;
   }

   return true;
}


static inline void
DecodeNesting_DecrementDefiniteLengthMapOrArrayCount(QCBORDecodeNesting *pNesting)
{
   /* Only call on a defnite length array / map */
   pNesting->pCurrent->u.ma.uCountCursor--;
}


static inline void
DecodeNesting_ReverseDecrement(QCBORDecodeNesting *pNesting)
{
   /* Only call on a defnite length array / map */
   pNesting->pCurrent->u.ma.uCountCursor++;
}


static inline void
DecodeNesting_Ascend(QCBORDecodeNesting *pNesting)
{
   pNesting->pCurrent--;
}


static QCBORError
DecodeNesting_Descend(QCBORDecodeNesting *pNesting, uint8_t uType)
{
   /* Error out if nesting is too deep */
   if(pNesting->pCurrent >= &(pNesting->pLevels[QCBOR_MAX_ARRAY_NESTING])) {
      return QCBOR_ERR_ARRAY_DECODE_NESTING_TOO_DEEP;
   }

   /* The actual descend */
   pNesting->pCurrent++;

   pNesting->pCurrent->uLevelType = uType;

   return QCBOR_SUCCESS;
}


static inline QCBORError
DecodeNesting_EnterBoundedMapOrArray(QCBORDecodeNesting *pNesting,
                                     bool                bIsEmpty,
                                     size_t              uOffset)
{
   /*
    * Should only be called on map/array.
    *
    * Have descended into this before this is called. The job here is
    * just to mark it in bounded mode.
    *
    * Check against QCBOR_MAX_DECODE_INPUT_SIZE make sure that
    * uOffset doesn't collide with QCBOR_NON_BOUNDED_OFFSET.
    *
    * Cast of uOffset to uint32_t for cases where SIZE_MAX < UINT32_MAX.
    */
   if((uint32_t)uOffset >= QCBOR_MAX_DECODE_INPUT_SIZE) {
      return QCBOR_ERR_INPUT_TOO_LARGE;
   }

   pNesting->pCurrentBounded = pNesting->pCurrent;

   DecodeNesting_SetMapOrArrayBoundedMode(pNesting, bIsEmpty, uOffset);

   return QCBOR_SUCCESS;
}


static inline QCBORError
DecodeNesting_DescendMapOrArray(QCBORDecodeNesting *pNesting,
                                uint8_t             uQCBORType,
                                uint64_t            uCount)
{
   QCBORError uError = QCBOR_SUCCESS;

   if(uCount == 0) {
      /* Nothing to do for empty definite lenth arrays. They are just are
       * effectively the same as an item that is not a map or array.
       */
      goto Done;
      /* Empty indefinite length maps and arrays are handled elsewhere */
   }

   /* Error out if arrays is too long to handle */
   if(uCount != QCBOR_COUNT_INDICATES_INDEFINITE_LENGTH &&
      uCount > QCBOR_MAX_ITEMS_IN_ARRAY) {
      uError = QCBOR_ERR_ARRAY_DECODE_TOO_LONG;
      goto Done;
   }

   uError = DecodeNesting_Descend(pNesting, uQCBORType);
   if(uError != QCBOR_SUCCESS) {
      goto Done;
   }

   /* Fill in the new map/array level. Check above makes casts OK. */
   pNesting->pCurrent->u.ma.uCountCursor  = (uint16_t)uCount;
   pNesting->pCurrent->u.ma.uCountTotal   = (uint16_t)uCount;

   DecodeNesting_ClearBoundedMode(pNesting);

Done:
   return uError;;
}


static inline void
DecodeNesting_LevelUpCurrent(QCBORDecodeNesting *pNesting)
{
   pNesting->pCurrent = pNesting->pCurrentBounded - 1;
}


static inline void
DecodeNesting_LevelUpBounded(QCBORDecodeNesting *pNesting)
{
   while(pNesting->pCurrentBounded != &(pNesting->pLevels[0])) {
      pNesting->pCurrentBounded--;
      if(DecodeNesting_IsCurrentBounded(pNesting)) {
         break;
      }
   }
}


static inline void
DecodeNesting_SetCurrentToBoundedLevel(QCBORDecodeNesting *pNesting)
{
   pNesting->pCurrent = pNesting->pCurrentBounded;
}


static inline QCBORError
DecodeNesting_DescendIntoBstrWrapped(QCBORDecodeNesting *pNesting,
                                     uint32_t uEndOffset,
                                     uint32_t uEndOfBstr)
{
   QCBORError uError = QCBOR_SUCCESS;

   uError = DecodeNesting_Descend(pNesting, QCBOR_TYPE_BYTE_STRING);
   if(uError != QCBOR_SUCCESS) {
      goto Done;
   }

   /* Fill in the new byte string level */
   pNesting->pCurrent->u.bs.uPreviousEndOffset = uEndOffset;
   pNesting->pCurrent->u.bs.uEndOfBstr         = uEndOfBstr;

   /* Bstr wrapped levels are always bounded */
   pNesting->pCurrentBounded = pNesting->pCurrent;

Done:
   return uError;;
}


static inline void
DecodeNesting_ZeroMapOrArrayCount(QCBORDecodeNesting *pNesting)
{
   pNesting->pCurrent->u.ma.uCountCursor = 0;
}


static inline void
DecodeNesting_ResetMapOrArrayCount(QCBORDecodeNesting *pNesting)
{
   pNesting->pCurrentBounded->u.ma.uCountCursor = pNesting->pCurrentBounded->u.ma.uCountTotal;
}


static inline void
DecodeNesting_Init(QCBORDecodeNesting *pNesting)
{
   /* Assumes that *pNesting has been zero'd before this call. */
   pNesting->pLevels[0].uLevelType = QCBOR_TYPE_BYTE_STRING;
   pNesting->pCurrent = &(pNesting->pLevels[0]);
}


static inline void
DecodeNesting_PrepareForMapSearch(QCBORDecodeNesting *pNesting,
                                  QCBORDecodeNesting *pSave)
{
   *pSave = *pNesting;
   pNesting->pCurrent = pNesting->pCurrentBounded;
   DecodeNesting_ResetMapOrArrayCount(pNesting);
}


static inline void
DecodeNesting_RestoreFromMapSearch(QCBORDecodeNesting *pNesting,
                                   const QCBORDecodeNesting *pSave)
{
   *pNesting = *pSave;
}


static inline uint32_t
DecodeNesting_GetEndOfBstr(const QCBORDecodeNesting *pMe)
{
   return pMe->pCurrentBounded->u.bs.uEndOfBstr;
}


static inline uint32_t
DecodeNesting_GetPreviousBoundedEnd(const QCBORDecodeNesting *pMe)
{
   return pMe->pCurrentBounded->u.bs.uPreviousEndOffset;
}




#ifndef QCBOR_DISABLE_INDEFINITE_LENGTH_STRINGS
/*===========================================================================
   QCBORStringAllocate -- STRING ALLOCATOR INVOCATION

   The following four functions are pretty wrappers for invocation of
   the string allocator supplied by the caller.

  ===========================================================================*/

static inline void
StringAllocator_Free(const QCBORInternalAllocator *pMe, void *pMem)
{
   (pMe->pfAllocator)(pMe->pAllocateCxt, pMem, 0);
}

// StringAllocator_Reallocate called with pMem NULL is
// equal to StringAllocator_Allocate()
static inline UsefulBuf
StringAllocator_Reallocate(const QCBORInternalAllocator *pMe,
                           void *pMem,
                           size_t uSize)
{
   return (pMe->pfAllocator)(pMe->pAllocateCxt, pMem, uSize);
}

static inline UsefulBuf
StringAllocator_Allocate(const QCBORInternalAllocator *pMe, size_t uSize)
{
   return (pMe->pfAllocator)(pMe->pAllocateCxt, NULL, uSize);
}

static inline void
StringAllocator_Destruct(const QCBORInternalAllocator *pMe)
{
   if(pMe->pfAllocator) {
      (pMe->pfAllocator)(pMe->pAllocateCxt, NULL, 0);
   }
}
#endif /* QCBOR_DISABLE_INDEFINITE_LENGTH_STRINGS */




/*===========================================================================
 QCBORDecode -- The main implementation of CBOR decoding

 See qcbor/qcbor_decode.h for definition of the object
 used here: QCBORDecodeContext
  ===========================================================================*/
/*
 * Public function, see header file
 */
void QCBORDecode_Init(QCBORDecodeContext *me,
                      UsefulBufC          EncodedCBOR,
                      QCBORDecodeMode     nDecodeMode)
{
   memset(me, 0, sizeof(QCBORDecodeContext));
   UsefulInputBuf_Init(&(me->InBuf), EncodedCBOR);
   /* Don't bother with error check on decode mode. If a bad value is
    * passed it will just act as if the default normal mode of 0 was set.
    */
   me->uDecodeMode = (uint8_t)nDecodeMode;
   DecodeNesting_Init(&(me->nesting));
   for(int i = 0; i < QCBOR_NUM_MAPPED_TAGS; i++) {
      me->auMappedTags[i] = CBOR_TAG_INVALID16;
   }
}


#ifndef QCBOR_DISABLE_INDEFINITE_LENGTH_STRINGS

/*
 * Public function, see header file
 */
void QCBORDecode_SetUpAllocator(QCBORDecodeContext *pMe,
                                QCBORStringAllocate pfAllocateFunction,
                                void               *pAllocateContext,
                                bool                bAllStrings)
{
   pMe->StringAllocator.pfAllocator   = pfAllocateFunction;
   pMe->StringAllocator.pAllocateCxt  = pAllocateContext;
   pMe->bStringAllocateAll            = bAllStrings;
}
#endif /* QCBOR_DISABLE_INDEFINITE_LENGTH_STRINGS */




/*
 * Deprecated public function, see header file
 */
void QCBORDecode_SetCallerConfiguredTagList(QCBORDecodeContext   *pMe,
                                            const QCBORTagListIn *pTagList)
{
   /* This does nothing now. It is retained for backwards compatibility */
   (void)pMe;
   (void)pTagList;
}


/**
 * @brief Decode the CBOR head, the type and argument.
 *
 * @param[in] pUInBuf            The input buffer to read from.
 * @param[out] pnMajorType       The decoded major type.
 * @param[out] puArgument        The decoded argument.
 * @param[out] pnAdditionalInfo  The decoded Lower 5 bits of initial byte.
 *
 *  @retval QCBOR_ERR_UNSUPPORTED
 *  @retval QCBOR_ERR_HIT_END
 *
 * This decodes the CBOR "head" that every CBOR data item has. See
 * longer explaination of the head in documentation for
 * QCBOREncode_EncodeHead().
 *
 * This does the network->host byte order conversion. The conversion
 * here also results in the conversion for floats in addition to that
 * for lengths, tags and integer values.
 *
 * The int type is preferred to uint8_t for some variables as this
 * avoids integer promotions, can reduce code size and makes static
 * analyzers happier.
 */
static inline QCBORError
DecodeHead(UsefulInputBuf *pUInBuf,
           int            *pnMajorType,
           uint64_t       *puArgument,
           int            *pnAdditionalInfo)
{
   QCBORError uReturn;

   /* Get the initial byte that every CBOR data item has and break it
    * down. */
   const int nInitialByte    = (int)UsefulInputBuf_GetByte(pUInBuf);
   const int nTmpMajorType   = nInitialByte >> 5;
   const int nAdditionalInfo = nInitialByte & 0x1f;

   /* Where the argument accumulates */
   uint64_t uArgument;

   if(nAdditionalInfo >= LEN_IS_ONE_BYTE && nAdditionalInfo <= LEN_IS_EIGHT_BYTES) {
      /* Need to get 1,2,4 or 8 additional argument bytes. Map
       * LEN_IS_ONE_BYTE..LEN_IS_EIGHT_BYTES to actual length.
       */
      static const uint8_t aIterate[] = {1,2,4,8};

      /* Loop getting all the bytes in the argument */
      uArgument = 0;
      for(int i = aIterate[nAdditionalInfo - LEN_IS_ONE_BYTE]; i; i--) {
         /* This shift and add gives the endian conversion. */
         uArgument = (uArgument << 8) + UsefulInputBuf_GetByte(pUInBuf);
      }
   } else if(nAdditionalInfo >= ADDINFO_RESERVED1 && nAdditionalInfo <= ADDINFO_RESERVED3) {
      /* The reserved and thus-far unused additional info values */
      uReturn = QCBOR_ERR_UNSUPPORTED;
      goto Done;
   } else {
      /* Less than 24, additional info is argument or 31, an
       * indefinite length.  No more bytes to get.
       */
      uArgument = (uint64_t)nAdditionalInfo;
   }

   if(UsefulInputBuf_GetError(pUInBuf)) {
      uReturn = QCBOR_ERR_HIT_END;
      goto Done;
   }

   /* All successful if arrived here. */
   uReturn           = QCBOR_SUCCESS;
   *pnMajorType      = nTmpMajorType;
   *puArgument       = uArgument;
   *pnAdditionalInfo = nAdditionalInfo;

Done:
   return uReturn;
}


/**
 * @brief Decode integer types, major types 0 and 1.
 *
 * @param[in] nMajorType     The CBOR major type (0 or 1).
 * @param[in] uArgument      The argument from the head.
 * @param[out] pDecodedItem  The filled in decoded item.
 *
 * @retval QCBOR_ERR_INT_OVERFLOW
 *
 * Must only be called when major type is 0 or 1.
 *
 * CBOR doesn't explicitly specify two's compliment for integers but
 * all CPUs use it these days and the test vectors in the RFC are
 * so. All integers in the CBOR structure are positive and the major
 * type indicates positive or negative.  CBOR can express positive
 * integers up to 2^x - 1 where x is the number of bits and negative
 * integers down to 2^x.  Note that negative numbers can be one more
 * away from zero than positive.  Stdint, as far as I can tell, uses
 * two's compliment to represent negative integers.
 *
 * See http://www.unix.org/whitepapers/64bit.html for reasons int is
 * used carefully here, and in particular why it isn't used in the
 * public interface.  Also see
 * https://stackoverflow.com/questions/17489857/why-is-int-typically-32-bit-on-64-bit-compilers
 *
 * Int is used for values that need less than 16-bits and would be
 * subject to integer promotion and result in complaining from static
 * analyzers.
 */
static inline QCBORError
DecodeInteger(int nMajorType, uint64_t uArgument, QCBORItem *pDecodedItem)
{
   QCBORError uReturn = QCBOR_SUCCESS;

   if(nMajorType == CBOR_MAJOR_TYPE_POSITIVE_INT) {
      if (uArgument <= INT64_MAX) {
         pDecodedItem->val.int64 = (int64_t)uArgument;
         pDecodedItem->uDataType = QCBOR_TYPE_INT64;

      } else {
         pDecodedItem->val.uint64 = uArgument;
         pDecodedItem->uDataType  = QCBOR_TYPE_UINT64;
      }

   } else {
      if(uArgument <= INT64_MAX) {
         /* CBOR's representation of negative numbers lines up with
          * the two-compliment representation. A negative integer has
          * one more in range than a positive integer. INT64_MIN is
          * equal to (-INT64_MAX) - 1.
          */
         pDecodedItem->val.int64 = (-(int64_t)uArgument) - 1;
         pDecodedItem->uDataType = QCBOR_TYPE_INT64;

      } else {
         /* C can't represent a negative integer in this range so it
          * is an error.
          */
         uReturn = QCBOR_ERR_INT_OVERFLOW;
      }
   }

   return uReturn;
}


/* Make sure #define value line up as DecodeSimple counts on this. */
#if QCBOR_TYPE_FALSE != CBOR_SIMPLEV_FALSE
#error QCBOR_TYPE_FALSE macro value wrong
#endif

#if QCBOR_TYPE_TRUE != CBOR_SIMPLEV_TRUE
#error QCBOR_TYPE_TRUE macro value wrong
#endif

#if QCBOR_TYPE_NULL != CBOR_SIMPLEV_NULL
#error QCBOR_TYPE_NULL macro value wrong
#endif

#if QCBOR_TYPE_UNDEF != CBOR_SIMPLEV_UNDEF
#error QCBOR_TYPE_UNDEF macro value wrong
#endif

#if QCBOR_TYPE_BREAK != CBOR_SIMPLE_BREAK
#error QCBOR_TYPE_BREAK macro value wrong
#endif

#if QCBOR_TYPE_DOUBLE != DOUBLE_PREC_FLOAT
#error QCBOR_TYPE_DOUBLE macro value wrong
#endif

#if QCBOR_TYPE_FLOAT != SINGLE_PREC_FLOAT
#error QCBOR_TYPE_FLOAT macro value wrong
#endif


/*
* @brief Decode type 7 -- true, false, floating-point, break...
*
* @param[in] nAdditionalInfo   The lower five bits from the initial byte.
* @param[in] uArgument         The argument from the head.
* @param[out] pDecodedItem     The filled in decoded item.
*
* @retval QCBOR_ERR_HALF_PRECISION_DISABLED
* @retval QCBOR_ERR_BAD_TYPE_7
*/

static inline QCBORError
DecodeSimple(int nAdditionalInfo, uint64_t uArgument, QCBORItem *pDecodedItem)
{
   QCBORError uReturn = QCBOR_SUCCESS;

   /* uAdditionalInfo is 5 bits from the initial byte. Compile time
    * checks above make sure uAdditionalInfo values line up with
    * uDataType values.  DecodeHead() never returns an AdditionalInfo
    * > 0x1f so cast is safe.
    */
   pDecodedItem->uDataType = (uint8_t)nAdditionalInfo;

   switch(nAdditionalInfo) {
      /* No check for ADDINFO_RESERVED1 - ADDINFO_RESERVED3 as they
       * are caught before this is called.
       */

      case HALF_PREC_FLOAT: /* 25 */
#ifndef QCBOR_DISABLE_PREFERRED_FLOAT
         /* Half-precision is returned as a double.  The cast to
          * uint16_t is safe because the encoded value was 16 bits. It
          * was widened to 64 bits to be passed in here.
          */
         pDecodedItem->val.dfnum = IEEE754_HalfToDouble((uint16_t)uArgument);
         pDecodedItem->uDataType = QCBOR_TYPE_DOUBLE;
#else /* QCBOR_DISABLE_PREFERRED_FLOAT */
         uReturn = QCBOR_ERR_HALF_PRECISION_DISABLED;
#endif /* QCBOR_DISABLE_PREFERRED_FLOAT */
         break;
      case SINGLE_PREC_FLOAT: /* 26 */
         /* Single precision is normally returned as a double since
          * double is widely supported, there is no loss of precision,
          * it makes it easy for the caller in most cases and it can
          * be converted back to single with no loss of precision
          *
          * The cast to uint32_t is safe because the encoded value was
          * 32 bits. It was widened to 64 bits to be passed in here.
          */
         {
            const float f = UsefulBufUtil_CopyUint32ToFloat((uint32_t)uArgument);
#ifndef QCBOR_DISABLE_FLOAT_HW_USE
            /* In the normal case, use HW to convert float to
	          * double. */
            pDecodedItem->val.dfnum = (double)f;
            pDecodedItem->uDataType = QCBOR_TYPE_DOUBLE;
#else /* QCBOR_DISABLE_FLOAT_HW_USE */
            /* Use of float HW is disabled, return as a float. */
            pDecodedItem->val.fnum = f;
            pDecodedItem->uDataType = QCBOR_TYPE_FLOAT;

            /* IEEE754_FloatToDouble() could be used here to return as
             * a double, but it adds object code and most likely
             * anyone disabling FLOAT HW use doesn't care about floats
             * and wants to save object code.
             */
#endif /* QCBOR_DISABLE_FLOAT_HW_USE */
         }
         break;

      case DOUBLE_PREC_FLOAT: /* 27 */
         pDecodedItem->val.dfnum = UsefulBufUtil_CopyUint64ToDouble(uArgument);
         pDecodedItem->uDataType = QCBOR_TYPE_DOUBLE;
         break;

      case CBOR_SIMPLEV_FALSE: /* 20 */
      case CBOR_SIMPLEV_TRUE:  /* 21 */
      case CBOR_SIMPLEV_NULL:  /* 22 */
      case CBOR_SIMPLEV_UNDEF: /* 23 */
      case CBOR_SIMPLE_BREAK:  /* 31 */
         break; /* nothing to do */

      case CBOR_SIMPLEV_ONEBYTE: /* 24 */
         if(uArgument <= CBOR_SIMPLE_BREAK) {
            /* This takes out f8 00 ... f8 1f which should be encoded
             * as e0 … f7
             */
            uReturn = QCBOR_ERR_BAD_TYPE_7;
            goto Done;
         }
         /* FALLTHROUGH */

      default: /* 0-19 */
         pDecodedItem->uDataType   = QCBOR_TYPE_UKNOWN_SIMPLE;
         /* DecodeHead() will make uArgument equal to
          * nAdditionalInfo when nAdditionalInfo is < 24. This cast is
          * safe because the 2, 4 and 8 byte lengths of uNumber are in
          * the double/float cases above
          */
         pDecodedItem->val.uSimple = (uint8_t)uArgument;
         break;
   }

Done:
   return uReturn;
}


/*
 Decode text and byte strings. Call the string allocator if asked to.

 @retval QCBOR_ERR_HIT_END

 @retval QCBOR_ERR_STRING_ALLOCATE

 @retval QCBOR_ERR_STRING_TOO_LONG
 */
<<<<<<< HEAD
static inline QCBORError
DecodeBytes(const QCORInternalAllocator *pAllocator,
            uint64_t                     uStrLen,
            UsefulInputBuf              *pUInBuf,
            QCBORItem                   *pDecodedItem)
=======
static inline QCBORError DecodeBytes(const QCBORInternalAllocator *pAllocator,
                                     uint64_t uStrLen,
                                     UsefulInputBuf *pUInBuf,
                                     QCBORItem *pDecodedItem)
>>>>>>> 3a691a04
{
   QCBORError nReturn = QCBOR_SUCCESS;

   // CBOR lengths can be 64 bits, but size_t is not 64 bits on all CPUs.
   // This check makes the casts to size_t below safe.

   // 4 bytes less than the largest sizeof() so this can be tested by
   // putting a SIZE_MAX length in the CBOR test input (no one will
   // care the limit on strings is 4 bytes shorter).
   if(uStrLen > SIZE_MAX-4) {
      nReturn = QCBOR_ERR_STRING_TOO_LONG;
      goto Done;
   }

   const UsefulBufC Bytes = UsefulInputBuf_GetUsefulBuf(pUInBuf, (size_t)uStrLen);
   if(UsefulBuf_IsNULLC(Bytes)) {
      // Failed to get the bytes for this string item
      nReturn = QCBOR_ERR_HIT_END;
      goto Done;
   }

#ifndef QCBOR_DISABLE_INDEFINITE_LENGTH_STRINGS
   if(pAllocator) {
      // We are asked to use string allocator to make a copy
      UsefulBuf NewMem = StringAllocator_Allocate(pAllocator, (size_t)uStrLen);
      if(UsefulBuf_IsNULL(NewMem)) {
         nReturn = QCBOR_ERR_STRING_ALLOCATE;
         goto Done;
      }
      pDecodedItem->val.string = UsefulBuf_Copy(NewMem, Bytes);
      pDecodedItem->uDataAlloc = 1;
      goto Done;
   }
#else /* QCBOR_DISABLE_INDEFINITE_LENGTH_STRINGS */
   (void)pAllocator;
#endif /* QCBOR_DISABLE_INDEFINITE_LENGTH_STRINGS */

   // Normal case with no string allocator
   pDecodedItem->val.string = Bytes;

Done:
   return nReturn;
}


/* Map the CBOR major types for strings to the QCBOR types for strngs */
static inline uint8_t MapStringMajorTypes(int nCBORMajorType)
{
   #if CBOR_MAJOR_TYPE_BYTE_STRING + 4 != QCBOR_TYPE_BYTE_STRING
   #error QCBOR_TYPE_BYTE_STRING no lined up with major type
   #endif

   #if CBOR_MAJOR_TYPE_TEXT_STRING + 4 != QCBOR_TYPE_TEXT_STRING
   #error QCBOR_TYPE_TEXT_STRING no lined up with major type
   #endif

   return (uint8_t)(nCBORMajorType + 4);
}


// Make sure the constants align as this is assumed by
// the GetAnItem() implementation
#if QCBOR_TYPE_ARRAY != CBOR_MAJOR_TYPE_ARRAY
#error QCBOR_TYPE_ARRAY value not lined up with major type
#endif
#if QCBOR_TYPE_MAP != CBOR_MAJOR_TYPE_MAP
#error QCBOR_TYPE_MAP value not lined up with major type
#endif

/*
 This gets a single data item and decodes it including preceding
 optional tagging. This does not deal with arrays and maps and nesting
 except to decode the data item introducing them. Arrays and maps are
 handled at the next level up in GetNext().

 Errors detected here include: an array that is too long to decode,
 hit end of buffer unexpectedly, a few forms of invalid encoded CBOR

 @retval QCBOR_ERR_UNSUPPORTED

 @retval QCBOR_ERR_HIT_END

 @retval QCBOR_ERR_INT_OVERFLOW

 @retval QCBOR_ERR_STRING_ALLOCATE

 @retval QCBOR_ERR_STRING_TOO_LONG

 @retval QCBOR_ERR_HALF_PRECISION_DISABLED

 @retval QCBOR_ERR_BAD_TYPE_7

 */
static QCBORError GetNext_Item(UsefulInputBuf *pUInBuf,
                               QCBORItem *pDecodedItem,
                               const QCBORInternalAllocator *pAllocator)
{
   QCBORError nReturn;

   /*
    Get the major type and the number. Number could be length of more
    bytes or the value depending on the major type nAdditionalInfo is
    an encoding of the length of the uNumber and is needed to decode
    floats and doubles
   */
   int      nMajorType = 0;
   uint64_t uArgument = 0;
   int      nAdditionalInfo = 0;

   memset(pDecodedItem, 0, sizeof(QCBORItem));

   nReturn = DecodeHead(pUInBuf, &nMajorType, &uArgument, &nAdditionalInfo);

   // Error out here if we got into trouble on the type and number.  The
   // code after this will not work if the type and number is not good.
   if(nReturn) {
      goto Done;
   }

   // At this point the major type and the value are valid. We've got
   // the type and the number that starts every CBOR data item.
   switch (nMajorType) {
      case CBOR_MAJOR_TYPE_POSITIVE_INT: // Major type 0
      case CBOR_MAJOR_TYPE_NEGATIVE_INT: // Major type 1
         if(nAdditionalInfo == LEN_IS_INDEFINITE) {
            nReturn = QCBOR_ERR_BAD_INT;
         } else {
            nReturn = DecodeInteger(nMajorType, uArgument, pDecodedItem);
         }
         break;

      case CBOR_MAJOR_TYPE_BYTE_STRING: // Major type 2
      case CBOR_MAJOR_TYPE_TEXT_STRING: // Major type 3
         pDecodedItem->uDataType = MapStringMajorTypes(nMajorType);
         if(nAdditionalInfo == LEN_IS_INDEFINITE) {
            pDecodedItem->val.string = (UsefulBufC){NULL, QCBOR_STRING_LENGTH_INDEFINITE};
         } else {
            nReturn = DecodeBytes(pAllocator, uArgument, pUInBuf, pDecodedItem);
         }
         break;

      case CBOR_MAJOR_TYPE_ARRAY: // Major type 4
      case CBOR_MAJOR_TYPE_MAP:   // Major type 5
         // Record the number of items in the array or map
         if(uArgument > QCBOR_MAX_ITEMS_IN_ARRAY) {
            nReturn = QCBOR_ERR_ARRAY_DECODE_TOO_LONG;
            goto Done;
         }
         if(nAdditionalInfo == LEN_IS_INDEFINITE) {
#ifndef QCBOR_DISABLE_INDEFINITE_LENGTH_ARRAYS
            pDecodedItem->val.uCount = QCBOR_COUNT_INDICATES_INDEFINITE_LENGTH;
#else /* QCBOR_DISABLE_INDEFINITE_LENGTH_ARRAYS */
            nReturn = QCBOR_ERR_INDEF_LEN_ARRAYS_DISABLED;
            break;
#endif /* QCBOR_DISABLE_INDEFINITE_LENGTH_ARRAYS */
         } else {
            // type conversion OK because of check above
            pDecodedItem->val.uCount = (uint16_t)uArgument;
         }
         // C preproc #if above makes sure constants for major types align
         // DecodeTypeAndNumber never returns a major type > 7 so cast is safe
         pDecodedItem->uDataType = (uint8_t)nMajorType;
         break;

      case CBOR_MAJOR_TYPE_OPTIONAL: // Major type 6, optional prepended tags
         if(nAdditionalInfo == LEN_IS_INDEFINITE) {
            nReturn = QCBOR_ERR_BAD_INT;
         } else {
            pDecodedItem->val.uTagV = uArgument;
            pDecodedItem->uDataType = QCBOR_TYPE_TAG;
         }
         break;

      case CBOR_MAJOR_TYPE_SIMPLE:
         // Major type 7, float, double, true, false, null...
         nReturn = DecodeSimple(nAdditionalInfo, uArgument, pDecodedItem);
         break;

      default:
         // Never happens because DecodeTypeAndNumber() should never return > 7
         nReturn = QCBOR_ERR_UNSUPPORTED;
         break;
   }

Done:
   return nReturn;
}


/**
 * @brief Process indefinite length strings
 *
 * @param[in] pMe   Decoder context
 * @param[in,out] pDecodedItem  The decoded item that work is done on.
 *
 * @retval QCBOR_ERR_UNSUPPORTED
 * @retval QCBOR_ERR_HIT_END
 * @retval QCBOR_ERR_INT_OVERFLOW
 * @retval QCBOR_ERR_STRING_ALLOCATE
 * @retval QCBOR_ERR_STRING_TOO_LONG
 * @retval QCBOR_ERR_HALF_PRECISION_DISABLED
 * @retval QCBOR_ERR_BAD_TYPE_7
 * @retval QCBOR_ERR_NO_STRING_ALLOCATOR
 * @retval QCBOR_ERR_INDEFINITE_STRING_CHUNK
 *
 * If @c pDecodedItem is not an indefinite length string, this does nothing.
 *
 * If it is, this loops getting the subsequent chunks that make up the
 * string.  The string allocator is used to make a contiguous buffer for
 * the chunks.  When this completes @c pDecodedItem contains the
 * put-together string.
 *
 * Code Reviewers: THIS FUNCTION DOES A LITTLE POINTER MATH
 */
static inline QCBORError
GetNext_FullItem(QCBORDecodeContext *pMe, QCBORItem *pDecodedItem)
{
   /* Aproximate stack usage
    *                                             64-bit      32-bit
    *   local vars                                    32          16
    *   2 UsefulBufs                                  32          16
    *   QCBORItem                                     56          52
    *   TOTAL                                        120          74
    */

   /* The string allocator is used here for two purposes: 1)
    * coalescing the chunks of an indefinite length string, 2)
    * allocating storage for every string returned.
    *
    * The first use is below in this function. Indefinite length
    * strings cannot be processed at all without a string allocator.
    *
    * The second used is in DecodeBytes() which is called by
    * GetNext_Item() below. This second use unneccessary for most use
    * and only happens when requested in the call to
    * QCBORDecode_SetMemPool(). If the second use not requested then
    * NULL is passed for the string allocator to GetNext_Item().
    *
    * QCBOR_DISABLE_INDEFINITE_LENGTH_STRINGS disables the string
    * allocator altogether and thus both of these uses. It reduced the
    * decoder object code by about 400 bytes.
    */
   const QCBORInternalAllocator *pAllocatorForGetNext = NULL;

#ifndef QCBOR_DISABLE_INDEFINITE_LENGTH_STRINGS
   const QCBORInternalAllocator *pAllocator = NULL;

   if(pMe->StringAllocator.pfAllocator) {
      pAllocator = &(pMe->StringAllocator);
      if(pMe->bStringAllocateAll) {
         pAllocatorForGetNext = pAllocator;
      }
   }
#endif /* QCBOR_DISABLE_INDEFINITE_LENGTH_STRINGS */

   QCBORError uReturn;
   uReturn = GetNext_Item(&(pMe->InBuf), pDecodedItem, pAllocatorForGetNext);
   if(uReturn != QCBOR_SUCCESS) {
      goto Done;
   }

   /* Only do indefinite length processing on strings */
   const uint8_t uStringType = pDecodedItem->uDataType;
   if(uStringType!= QCBOR_TYPE_BYTE_STRING && uStringType != QCBOR_TYPE_TEXT_STRING) {
      goto Done;
   }

   /* Is this a string with an indefinite length? */
   if(pDecodedItem->val.string.len != QCBOR_STRING_LENGTH_INDEFINITE) {
      goto Done;
   }

#ifndef QCBOR_DISABLE_INDEFINITE_LENGTH_STRINGS
   /* Can't do indefinite length strings without a string allocator */
   if(pAllocator == NULL) {
      uReturn = QCBOR_ERR_NO_STRING_ALLOCATOR;
      goto Done;
   }

   /* Loop getting chunks of the indefinite length string */
   UsefulBufC FullString = NULLUsefulBufC;

   for(;;) {
      /* Get QCBORItem for next chunk */
      QCBORItem StringChunkItem;
      /* Pass a NULL string allocator to GetNext_Item() because the
       * individual string chunks in an indefinite length should not
       * be allocated. They are always copied in the the contiguous
       * buffer allocated here.
       */
      uReturn = GetNext_Item(&(pMe->InBuf), &StringChunkItem, NULL);
      if(uReturn) {
         break;
      }

      /* Is item is the marker for end of the indefinite length string? */
      if(StringChunkItem.uDataType == QCBOR_TYPE_BREAK) {
         /* String is complete */
         pDecodedItem->val.string = FullString;
         pDecodedItem->uDataAlloc = 1;
         break;
      }

      /* All chunks must be of the same type, the type of the item
       * that introduces the indefinite length string. This also
       * catches errors where the chunk is not a string at all and an
       * indefinite length string inside an indefinite length string.
       */
      if(StringChunkItem.uDataType != uStringType ||
         StringChunkItem.val.string.len == QCBOR_STRING_LENGTH_INDEFINITE) {
         uReturn = QCBOR_ERR_INDEFINITE_STRING_CHUNK;
         break;
      }

      /* The first time throurgh FullString.ptr is NULL and this is
       * equivalent to StringAllocator_Allocate(). Subsequently it is
       * not NULL and a reallocation happens.
       */
      UsefulBuf NewMem = StringAllocator_Reallocate(pAllocator,
                                                    UNCONST_POINTER(FullString.ptr),
                                                    FullString.len + StringChunkItem.val.string.len);

      if(UsefulBuf_IsNULL(NewMem)) {
         uReturn = QCBOR_ERR_STRING_ALLOCATE;
         break;
      }

      /* Copy new string chunk to the end of accumulated string */
      FullString = UsefulBuf_CopyOffset(NewMem, FullString.len, StringChunkItem.val.string);
   }

   if(uReturn != QCBOR_SUCCESS && !UsefulBuf_IsNULLC(FullString)) {
      /* Getting the item failed, clean up the allocated memory */
      StringAllocator_Free(pAllocator, UNCONST_POINTER(FullString.ptr));
   }
#else /* QCBOR_DISABLE_INDEFINITE_LENGTH_STRINGS */
   uReturn = QCBOR_ERR_INDEF_LEN_STRINGS_DISABLED;
#endif /* QCBOR_DISABLE_INDEFINITE_LENGTH_STRINGS */

Done:
   return uReturn;
}


static uint64_t ConvertTag(const QCBORDecodeContext *me, uint16_t uTagVal) {
   if(uTagVal <= QCBOR_LAST_UNMAPPED_TAG) {
      return uTagVal;
   } else if(uTagVal == CBOR_TAG_INVALID16) {
      return CBOR_TAG_INVALID64;
   } else {
      // This won't be negative because of code below in GetNext_TaggedItem()
      const unsigned uIndex = uTagVal - (QCBOR_LAST_UNMAPPED_TAG + 1);
      return me->auMappedTags[uIndex];
   }
}


/*
 Gets all optional tag data items preceding a data item that is not an
 optional tag and records them as bits in the tag map.

 @retval QCBOR_ERR_UNSUPPORTED

 @retval QCBOR_ERR_HIT_END

 @retval QCBOR_ERR_INT_OVERFLOW

 @retval QCBOR_ERR_STRING_ALLOCATE

 @retval QCBOR_ERR_STRING_TOO_LONG

 @retval QCBOR_ERR_HALF_PRECISION_DISABLED

 @retval QCBOR_ERR_BAD_TYPE_7

 @retval QCBOR_ERR_NO_STRING_ALLOCATOR

 @retval QCBOR_ERR_INDEFINITE_STRING_CHUNK

 @retval QCBOR_ERR_TOO_MANY_TAGS
 */
static QCBORError
GetNext_TaggedItem(QCBORDecodeContext *me, QCBORItem *pDecodedItem)
{
   uint16_t auTags[QCBOR_MAX_TAGS_PER_ITEM] = {CBOR_TAG_INVALID16,
                                               CBOR_TAG_INVALID16,
                                               CBOR_TAG_INVALID16,
                                               CBOR_TAG_INVALID16};

   QCBORError uReturn = QCBOR_SUCCESS;

   // Loop fetching items until the item fetched is not a tag
   for(;;) {
      QCBORError uErr = GetNext_FullItem(me, pDecodedItem);
      if(uErr != QCBOR_SUCCESS) {
         uReturn = uErr;
         goto Done; // Error out of the loop
      }

      if(pDecodedItem->uDataType != QCBOR_TYPE_TAG) {
         // Successful exit from loop; maybe got some tags, maybe not
         memcpy(pDecodedItem->uTags, auTags, sizeof(auTags));
         break;
      }

      if(auTags[QCBOR_MAX_TAGS_PER_ITEM - 1] != CBOR_TAG_INVALID16) {
         // No room in the tag list
         uReturn = QCBOR_ERR_TOO_MANY_TAGS;
         // Continue on to get all tags on this item even though
         // it is erroring out in the end. This is a resource limit
         // error, not a problem with being well-formed CBOR.
         continue;
      }
      // Slide tags over one in the array to make room at index 0
      for(size_t uTagIndex = QCBOR_MAX_TAGS_PER_ITEM - 1; uTagIndex > 0; uTagIndex--) {
         auTags[uTagIndex] = auTags[uTagIndex-1];
      }

      // Is the tag > 16 bits?
      if(pDecodedItem->val.uTagV > QCBOR_LAST_UNMAPPED_TAG) {
         size_t uTagMapIndex;
         // Is there room in the tag map, or is it in it already?
         for(uTagMapIndex = 0; uTagMapIndex < QCBOR_NUM_MAPPED_TAGS; uTagMapIndex++) {
            if(me->auMappedTags[uTagMapIndex] == CBOR_TAG_INVALID16) {
               break;
            }
            if(me->auMappedTags[uTagMapIndex] == pDecodedItem->val.uTagV) {
               break;
            }
         }
         if(uTagMapIndex >= QCBOR_NUM_MAPPED_TAGS) {
            // No room for the tag
            uReturn = QCBOR_ERR_TOO_MANY_TAGS;
            // Continue on to get all tags on this item even though
            // it is erroring out in the end. This is a resource limit
            // error, not a problem with being well-formed CBOR.
            continue;
         }

         // Covers the cases where tag is new and were it is already in the map
         me->auMappedTags[uTagMapIndex] = pDecodedItem->val.uTagV;
         auTags[0] = (uint16_t)(uTagMapIndex + QCBOR_LAST_UNMAPPED_TAG + 1);

      } else {
         auTags[0] = (uint16_t)pDecodedItem->val.uTagV;
      }
   }

Done:
   return uReturn;
}


/*
 This layer takes care of map entries. It combines the label and data
 items into one QCBORItem.

 @retval QCBOR_ERR_UNSUPPORTED

 @retval QCBOR_ERR_HIT_END

 @retval QCBOR_ERR_INT_OVERFLOW

 @retval QCBOR_ERR_STRING_ALLOCATE

 @retval QCBOR_ERR_STRING_TOO_LONG

 @retval QCBOR_ERR_HALF_PRECISION_DISABLED

 @retval QCBOR_ERR_BAD_TYPE_7

 @retval QCBOR_ERR_NO_STRING_ALLOCATOR

 @retval QCBOR_ERR_INDEFINITE_STRING_CHUNK

 @retval QCBOR_ERR_TOO_MANY_TAGS

 @retval QCBOR_ERR_MAP_LABEL_TYPE

 @retval QCBOR_ERR_ARRAY_DECODE_TOO_LONG
 */
static inline QCBORError
GetNext_MapEntry(QCBORDecodeContext *me, QCBORItem *pDecodedItem)
{
   // Stack use: int/ptr 1, QCBORItem  -- 56
   QCBORError nReturn = GetNext_TaggedItem(me, pDecodedItem);
   if(nReturn)
      goto Done;

   if(pDecodedItem->uDataType == QCBOR_TYPE_BREAK) {
      // Break can't be a map entry
      goto Done;
   }

   if(me->uDecodeMode != QCBOR_DECODE_MODE_MAP_AS_ARRAY) {
      // In a map and caller wants maps decoded, not treated as arrays

      if(DecodeNesting_IsCurrentTypeMap(&(me->nesting))) {
         // If in a map and the right decoding mode, get the label

         // Save label in pDecodedItem and get the next which will
         // be the real data
         QCBORItem LabelItem = *pDecodedItem;
         nReturn = GetNext_TaggedItem(me, pDecodedItem);
         if(QCBORDecode_IsUnrecoverableError(nReturn)) {
            goto Done;
         }

         pDecodedItem->uLabelAlloc = LabelItem.uDataAlloc;

         if(LabelItem.uDataType == QCBOR_TYPE_TEXT_STRING) {
            // strings are always good labels
            pDecodedItem->label.string = LabelItem.val.string;
            pDecodedItem->uLabelType = QCBOR_TYPE_TEXT_STRING;
         } else if (QCBOR_DECODE_MODE_MAP_STRINGS_ONLY == me->uDecodeMode) {
            // It's not a string and we only want strings
            nReturn = QCBOR_ERR_MAP_LABEL_TYPE;
            goto Done;
         } else if(LabelItem.uDataType == QCBOR_TYPE_INT64) {
            pDecodedItem->label.int64 = LabelItem.val.int64;
            pDecodedItem->uLabelType = QCBOR_TYPE_INT64;
         } else if(LabelItem.uDataType == QCBOR_TYPE_UINT64) {
            pDecodedItem->label.uint64 = LabelItem.val.uint64;
            pDecodedItem->uLabelType = QCBOR_TYPE_UINT64;
         } else if(LabelItem.uDataType == QCBOR_TYPE_BYTE_STRING) {
            pDecodedItem->label.string = LabelItem.val.string;
            pDecodedItem->uLabelAlloc = LabelItem.uDataAlloc;
            pDecodedItem->uLabelType = QCBOR_TYPE_BYTE_STRING;
         } else {
            // label is not an int or a string. It is an arrray
            // or a float or such and this implementation doesn't handle that.
            // Also, tags on labels are ignored.
            nReturn = QCBOR_ERR_MAP_LABEL_TYPE;
            goto Done;
         }
      }
   } else {
      if(pDecodedItem->uDataType == QCBOR_TYPE_MAP) {
         if(pDecodedItem->val.uCount > QCBOR_MAX_ITEMS_IN_ARRAY/2) {
            nReturn = QCBOR_ERR_ARRAY_DECODE_TOO_LONG;
            goto Done;
         }
         // Decoding a map as an array
         pDecodedItem->uDataType = QCBOR_TYPE_MAP_AS_ARRAY;
         // Cast is safe because of check against QCBOR_MAX_ITEMS_IN_ARRAY/2
         // Cast is needed because of integer promotion
         pDecodedItem->val.uCount = (uint16_t)(pDecodedItem->val.uCount * 2);
      }
   }

Done:
   return nReturn;
}


#ifndef QCBOR_DISABLE_INDEFINITE_LENGTH_ARRAYS
/*
 See if next item is a CBOR break. If it is, it is consumed,
 if not it is not consumed.
*/
static inline QCBORError
NextIsBreak(UsefulInputBuf *pUIB, bool *pbNextIsBreak)
{
   *pbNextIsBreak = false;
   if(UsefulInputBuf_BytesUnconsumed(pUIB) != 0) {
      QCBORItem Peek;
      size_t uPeek = UsefulInputBuf_Tell(pUIB);
      QCBORError uReturn = GetNext_Item(pUIB, &Peek, NULL);
      if(uReturn != QCBOR_SUCCESS) {
         return uReturn;
      }
      if(Peek.uDataType != QCBOR_TYPE_BREAK) {
         // It is not a break, rewind so it can be processed normally.
         UsefulInputBuf_Seek(pUIB, uPeek);
      } else {
         *pbNextIsBreak = true;
      }
   }

   return QCBOR_SUCCESS;
}
#endif /* QCBOR_DISABLE_INDEFINITE_LENGTH_ARRAYS */


/*
 * An item was just consumed, now figure out if it was the
 * end of an array/map map that can be closed out. That
 * may in turn close out the above array/map...
*/
static QCBORError NestLevelAscender(QCBORDecodeContext *pMe, bool bMarkEnd)
{
   QCBORError uReturn;

   /* Loop ascending nesting levels as long as there is ascending to do */
   while(!DecodeNesting_IsCurrentAtTop(&(pMe->nesting))) {

      if(DecodeNesting_IsCurrentBstrWrapped(&(pMe->nesting))) {
         /* Nesting level is bstr-wrapped CBOR */

         /* Ascent for bstr-wrapped CBOR is always by explicit call
          * so no further ascending can happen.
          */
         break;

      } else if(DecodeNesting_IsCurrentDefiniteLength(&(pMe->nesting))) {
         /* Level is a definite-length array/map */

         /* Decrement the item count the definite-length array/map */
         DecodeNesting_DecrementDefiniteLengthMapOrArrayCount(&(pMe->nesting));
         if(!DecodeNesting_IsEndOfDefiniteLengthMapOrArray(&(pMe->nesting))) {
             /* Didn't close out array/map, so all work here is done */
             break;
          }
          /* All items in a definite length array were consumed so it
           * is time to ascend one level. This happens below.
           */

#ifndef QCBOR_DISABLE_INDEFINITE_LENGTH_ARRAYS
      } else {
         /* Level is an indefinite-length array/map. */

         /* Check for a break which is what ends indefinite-length arrays/maps */
         bool bIsBreak = false;
         uReturn = NextIsBreak(&(pMe->InBuf), &bIsBreak);
         if(uReturn != QCBOR_SUCCESS) {
            goto Done;
         }

         if(!bIsBreak) {
            /* Not a break so array/map does not close out. All work is done */
            break;
         }

         /* It was a break in an indefinite length map / array so
          * it is time to ascend one level.
          */

#endif /* QCBOR_DISABLE_INDEFINITE_LENGTH_ARRAYS */
      }


      /* All items in the array/map have been consumed. */

      /* But ascent in bounded mode is only by explicit call to
       * QCBORDecode_ExitBoundedMode().
       */
      if(DecodeNesting_IsCurrentBounded(&(pMe->nesting))) {
         /* Set the count to zero for definite length arrays to indicate
         * cursor is at end of bounded array/map */
         if(bMarkEnd) {
            /* Used for definite and indefinite to signal end */
            DecodeNesting_ZeroMapOrArrayCount(&(pMe->nesting));

         }
         break;
      }

      /* Finally, actually ascend one level. */
      DecodeNesting_Ascend(&(pMe->nesting));
   }

   uReturn = QCBOR_SUCCESS;

#ifndef QCBOR_DISABLE_INDEFINITE_LENGTH_ARRAYS
Done:
#endif /* QCBOR_DISABLE_INDEFINITE_LENGTH_ARRAYS */

   return uReturn;
}


/*
 This handles the traversal descending into and asecnding out of maps,
 arrays and bstr-wrapped CBOR. It figures out the ends of definite and
 indefinte length maps and arrays by looking at the item count or
 finding CBOR breaks.  It detects the ends of the top-level sequence
 and of bstr-wrapped CBOR by byte count.

 @retval QCBOR_ERR_UNSUPPORTED X

 @retval QCBOR_ERR_HIT_END

 @retval QCBOR_ERR_INT_OVERFLOW X

 @retval QCBOR_ERR_STRING_ALLOCATE

 @retval QCBOR_ERR_STRING_TOO_LONG

 @retval QCBOR_ERR_HALF_PRECISION_DISABLED X

 @retval QCBOR_ERR_BAD_TYPE_7 X

 @retval QCBOR_ERR_NO_STRING_ALLOCATOR

 @retval QCBOR_ERR_INDEFINITE_STRING_CHUNK

 @retval QCBOR_ERR_TOO_MANY_TAGS

 @retval QCBOR_ERR_MAP_LABEL_TYPE X

 @retval QCBOR_ERR_ARRAY_DECODE_TOO_LONG

 @retval QCBOR_ERR_NO_MORE_ITEMS

 @retval QCBOR_ERR_BAD_BREAK

 */
static QCBORError
QCBORDecode_GetNextMapOrArray(QCBORDecodeContext *me, QCBORItem *pDecodedItem)
{
   QCBORError uReturn;
   /* ==== First: figure out if at the end of a traversal ==== */

   /*
    If out of bytes to consume, it is either the end of the top-level
    sequence of some bstr-wrapped CBOR that was entered.

    In the case of bstr-wrapped CBOR, the length of the UsefulInputBuf
    was set to that of the bstr-wrapped CBOR. When the bstr-wrapped
    CBOR is exited, the length is set back to the top-level's length
    or to the next highest bstr-wrapped CBOR.
   */
   if(UsefulInputBuf_BytesUnconsumed(&(me->InBuf)) == 0) {
      uReturn = QCBOR_ERR_NO_MORE_ITEMS;
      goto Done;
   }

   /*
    Check to see if at the end of a bounded definite length map or
    array. The check for a break ending indefinite length array is
    later in NestLevelAscender().
    */
   if(DecodeNesting_IsAtEndOfBoundedLevel(&(me->nesting))) {
      uReturn = QCBOR_ERR_NO_MORE_ITEMS;
      goto Done;
   }

   /* ==== Next: not at the end, so get another item ==== */
   uReturn = GetNext_MapEntry(me, pDecodedItem);
   if(QCBORDecode_IsUnrecoverableError(uReturn)) {
      /* Error is so bad that traversal is not possible. */
      goto Done;
   }

   /*
    Breaks ending arrays/maps are processed later in the call to
    NestLevelAscender(). They should never show up here.
    */
   if(pDecodedItem->uDataType == QCBOR_TYPE_BREAK) {
      uReturn = QCBOR_ERR_BAD_BREAK;
      goto Done;
   }

   /*
     Record the nesting level for this data item before processing any
     of decrementing and descending.
    */
   pDecodedItem->uNestingLevel = DecodeNesting_GetCurrentLevel(&(me->nesting));


   /* ==== Next: Process the item for descent, ascent, decrement... ==== */
   if(QCBORItem_IsMapOrArray(pDecodedItem)) {
      /*
       If the new item is a map or array, descend.

       Empty indefinite length maps and arrays are descended into, but
       then ascended out of in the next chunk of code.

       Maps and arrays do count as items in the map/array that
       encloses them so a decrement needs to be done for them too, but
       that is done only when all the items in them have been
       processed, not when they are opened with the exception of an
       empty map or array.
       */
      QCBORError uDescendErr;
      uDescendErr = DecodeNesting_DescendMapOrArray(&(me->nesting),
                                                pDecodedItem->uDataType,
                                                pDecodedItem->val.uCount);
      if(uDescendErr != QCBOR_SUCCESS) {
         /* This error is probably a traversal error and it
          overrides the non-traversal error. */
         uReturn = uDescendErr;
         goto Done;
      }
   }

   if(!QCBORItem_IsMapOrArray(pDecodedItem) ||
       QCBORItem_IsEmptyDefiniteLengthMapOrArray(pDecodedItem) ||
       QCBORItem_IsIndefiniteLengthMapOrArray(pDecodedItem)) {
      /*
       The following cases are handled here:
         - A non-aggregate item like an integer or string
         - An empty definite length map or array
         - An indefinite length map or array that might be empty or might not.

       NestLevelAscender() does the work of decrementing the count for an
       definite length map/array and break detection for an indefinite
       length map/array. If the end of the map/array was reached, then
       it ascends nesting levels, possibly all the way to the top level.
       */
      QCBORError uAscendErr;
      uAscendErr = NestLevelAscender(me, true);
      if(uAscendErr != QCBOR_SUCCESS) {
         /* This error is probably a traversal error and it
          overrides the non-traversal error. */
         uReturn = uAscendErr;
         goto Done;
      }
   }

   /* ==== Last: tell the caller the nest level of the next item ==== */
   /*
    Tell the caller what level is next. This tells them what
    maps/arrays were closed out and makes it possible for them to
    reconstruct the tree with just the information returned in
    a QCBORItem.
   */
   if(DecodeNesting_IsAtEndOfBoundedLevel(&(me->nesting))) {
      /* At end of a bounded map/array; uNextNestLevel 0 to indicate this */
      pDecodedItem->uNextNestLevel = 0;
   } else {
      pDecodedItem->uNextNestLevel = DecodeNesting_GetCurrentLevel(&(me->nesting));
   }

Done:
   return uReturn;
}

static void ShiftTags(QCBORItem *pDecodedItem)
{
   pDecodedItem->uTags[0] = pDecodedItem->uTags[1];
   pDecodedItem->uTags[1] = pDecodedItem->uTags[2];
   pDecodedItem->uTags[2] = pDecodedItem->uTags[3];
   pDecodedItem->uTags[2] = CBOR_TAG_INVALID16;
}



/*
 The epoch formatted date. Turns lots of different forms of encoding
 date into uniform one
 */
static QCBORError DecodeDateEpoch(QCBORItem *pDecodedItem)
{
   QCBORError uReturn = QCBOR_SUCCESS;

   pDecodedItem->val.epochDate.fSecondsFraction = 0;

   switch (pDecodedItem->uDataType) {

      case QCBOR_TYPE_INT64:
         pDecodedItem->val.epochDate.nSeconds = pDecodedItem->val.int64;
         break;

      case QCBOR_TYPE_UINT64:
         // This only happens for CBOR type 0 > INT64_MAX so it is
         // always an overflow.
         uReturn = QCBOR_ERR_DATE_OVERFLOW;
         goto Done;
         break;

      case QCBOR_TYPE_DOUBLE:
      case QCBOR_TYPE_FLOAT:
#ifndef QCBOR_DISABLE_FLOAT_HW_USE
      {
         // This comparison needs to be done as a float before
         // conversion to an int64_t to be able to detect doubles that
         // are too large to fit into an int64_t.  A double has 52
         // bits of preceision. An int64_t has 63. Casting INT64_MAX
         // to a double actually causes a round up which is bad and
         // wrong for the comparison because it will allow conversion
         // of doubles that can't fit into a uint64_t.  To remedy this
         // INT64_MAX - 0x7ff is used as the cutoff point because if
         // that value rounds up in conversion to double it will still
         // be less than INT64_MAX. 0x7ff is picked because it has 11
         // bits set.
         //
         // INT64_MAX seconds is on the order of 10 billion years, and
         // the earth is less than 5 billion years old, so for most
         // uses this conversion error won't occur even though doubles
         // can go much larger.
         //
         // Without the 0x7ff there is a ~30 minute range of time
         // values 10 billion years in the past and in the future
         // where this code would go wrong. Some compilers
         // will generate warnings or errors without the 0x7ff
         // because of the precision issue.
         const double d = pDecodedItem->uDataType == QCBOR_TYPE_DOUBLE ?
                            pDecodedItem->val.dfnum :
                            (double)pDecodedItem->val.fnum;
         if(isnan(d) ||
            d > (double)(INT64_MAX - 0x7ff) ||
            d < (double)(INT64_MIN + 0x7ff)) {
            uReturn = QCBOR_ERR_DATE_OVERFLOW;
            goto Done;
         }
         pDecodedItem->val.epochDate.nSeconds = (int64_t)d;
         pDecodedItem->val.epochDate.fSecondsFraction =
                           d - (double)pDecodedItem->val.epochDate.nSeconds;
      }
#else

         uReturn = QCBOR_ERR_FLOAT_DATE_DISABLED;
         goto Done;

#endif /* QCBOR_DISABLE_FLOAT_HW_USE */
         break;

      default:
         uReturn = QCBOR_ERR_BAD_OPT_TAG;
         goto Done;
   }

   pDecodedItem->uDataType = QCBOR_TYPE_DATE_EPOCH;

Done:
   return uReturn;
}


#ifndef QCBOR_CONFIG_DISABLE_EXP_AND_MANTISSA
/*
 Decode decimal fractions and big floats.

 When called pDecodedItem must be the array that is tagged as a big
 float or decimal fraction, the array that has the two members, the
 exponent and mantissa.

 This will fetch and decode the exponent and mantissa and put the
 result back into pDecodedItem.
 */
static inline QCBORError
QCBORDecode_MantissaAndExponent(QCBORDecodeContext *me, QCBORItem *pDecodedItem)
{
   QCBORError nReturn;

   // --- Make sure it is an array; track nesting level of members ---
   if(pDecodedItem->uDataType != QCBOR_TYPE_ARRAY) {
      nReturn = QCBOR_ERR_BAD_EXP_AND_MANTISSA;
      goto Done;
   }

   // A check for pDecodedItem->val.uCount == 2 would work for
   // definite length arrays, but not for indefnite.  Instead remember
   // the nesting level the two integers must be at, which is one
   // deeper than that of the array.
   const int nNestLevel = pDecodedItem->uNestingLevel + 1;

   // --- Is it a decimal fraction or a bigfloat? ---
   const bool bIsTaggedDecimalFraction = QCBORDecode_IsTagged(me, pDecodedItem, CBOR_TAG_DECIMAL_FRACTION);
   pDecodedItem->uDataType = bIsTaggedDecimalFraction ? QCBOR_TYPE_DECIMAL_FRACTION : QCBOR_TYPE_BIGFLOAT;

   // --- Get the exponent ---
   QCBORItem exponentItem;
   nReturn = QCBORDecode_GetNextMapOrArray(me, &exponentItem);
   if(nReturn != QCBOR_SUCCESS) {
      goto Done;
   }
   if(exponentItem.uNestingLevel != nNestLevel) {
      // Array is empty or a map/array encountered when expecting an int
      nReturn = QCBOR_ERR_BAD_EXP_AND_MANTISSA;
      goto Done;
   }
   if(exponentItem.uDataType == QCBOR_TYPE_INT64) {
     // Data arriving as an unsigned int < INT64_MAX has been converted
     // to QCBOR_TYPE_INT64 and thus handled here. This is also means
     // that the only data arriving here of type QCBOR_TYPE_UINT64 data
     // will be too large for this to handle and thus an error that will
     // get handled in the next else.
     pDecodedItem->val.expAndMantissa.nExponent = exponentItem.val.int64;
   } else {
      // Wrong type of exponent or a QCBOR_TYPE_UINT64 > INT64_MAX
      nReturn = QCBOR_ERR_BAD_EXP_AND_MANTISSA;
      goto Done;
   }

   // --- Get the mantissa ---
   QCBORItem mantissaItem;
   nReturn = QCBORDecode_GetNextWithTags(me, &mantissaItem, NULL);
   if(nReturn != QCBOR_SUCCESS) {
      goto Done;
   }
   if(mantissaItem.uNestingLevel != nNestLevel) {
      // Mantissa missing or map/array encountered when expecting number
      nReturn = QCBOR_ERR_BAD_EXP_AND_MANTISSA;
      goto Done;
   }
   if(mantissaItem.uDataType == QCBOR_TYPE_INT64) {
      // Data arriving as an unsigned int < INT64_MAX has been converted
      // to QCBOR_TYPE_INT64 and thus handled here. This is also means
      // that the only data arriving here of type QCBOR_TYPE_UINT64 data
      // will be too large for this to handle and thus an error that
      // will get handled in an else below.
      pDecodedItem->val.expAndMantissa.Mantissa.nInt = mantissaItem.val.int64;
   }  else if(mantissaItem.uDataType == QCBOR_TYPE_POSBIGNUM ||
              mantissaItem.uDataType == QCBOR_TYPE_NEGBIGNUM) {
      // Got a good big num mantissa
      pDecodedItem->val.expAndMantissa.Mantissa.bigNum = mantissaItem.val.bigNum;
      // Depends on numbering of QCBOR_TYPE_XXX
      pDecodedItem->uDataType = (uint8_t)(pDecodedItem->uDataType +
                                          mantissaItem.uDataType - QCBOR_TYPE_POSBIGNUM +
                                          1);
   } else {
      // Wrong type of mantissa or a QCBOR_TYPE_UINT64 > INT64_MAX
      nReturn = QCBOR_ERR_BAD_EXP_AND_MANTISSA;
      goto Done;
   }

   // --- Check that array only has the two numbers ---
   if(mantissaItem.uNextNestLevel == nNestLevel) {
      // Extra items in the decimal fraction / big float
      nReturn = QCBOR_ERR_BAD_EXP_AND_MANTISSA;
      goto Done;
   }
   pDecodedItem->uNextNestLevel = mantissaItem.uNextNestLevel;

Done:
  return nReturn;
}
#endif /* QCBOR_CONFIG_DISABLE_EXP_AND_MANTISSA */


static inline QCBORError DecodeMIME(QCBORItem *pDecodedItem)
{
   if(pDecodedItem->uDataType == QCBOR_TYPE_TEXT_STRING) {
      pDecodedItem->uDataType = QCBOR_TYPE_MIME;
   } else if(pDecodedItem->uDataType == QCBOR_TYPE_BYTE_STRING) {
      pDecodedItem->uDataType = QCBOR_TYPE_BINARY_MIME;
   } else {
      return QCBOR_ERR_BAD_OPT_TAG;

   }

   return QCBOR_SUCCESS;
}


/*
 * Table of CBOR tags whose content is either a text string or a byte
 * string. The table maps the CBOR tag to the QCBOR type. The high-bit
 * of uQCBORtype indicates the content should be a byte string rather
 * than a text string
 */
struct StringTagMapEntry {
   uint16_t uTagNumber;
   uint8_t  uQCBORtype;
};

#define IS_BYTE_STRING_BIT 0x80
#define QCBOR_TYPE_MASK   ~IS_BYTE_STRING_BIT

static const struct StringTagMapEntry StringTagMap[] = {
   {CBOR_TAG_DATE_STRING,   QCBOR_TYPE_DATE_STRING},
   {CBOR_TAG_POS_BIGNUM,    QCBOR_TYPE_POSBIGNUM | IS_BYTE_STRING_BIT},
   {CBOR_TAG_NEG_BIGNUM,    QCBOR_TYPE_NEGBIGNUM | IS_BYTE_STRING_BIT},
   {CBOR_TAG_CBOR,          QBCOR_TYPE_WRAPPED_CBOR | IS_BYTE_STRING_BIT},
   {CBOR_TAG_URI,           QCBOR_TYPE_URI},
   {CBOR_TAG_B64URL,        QCBOR_TYPE_BASE64URL},
   {CBOR_TAG_B64,           QCBOR_TYPE_BASE64},
   {CBOR_TAG_REGEX,         QCBOR_TYPE_REGEX},
   {CBOR_TAG_BIN_UUID,      QCBOR_TYPE_UUID | IS_BYTE_STRING_BIT},
   {CBOR_TAG_CBOR_SEQUENCE, QBCOR_TYPE_WRAPPED_CBOR_SEQUENCE | IS_BYTE_STRING_BIT},
   {CBOR_TAG_INVALID16,     QCBOR_TYPE_NONE}
};


/*
 * Process the CBOR tags that whose content is a byte string or a text
 * string and for which the string is just passed on to the caller.
 *
 * This maps the CBOR tag to the QCBOR type and checks the content
 * type.  Nothing more. It may not be the most important
 * functionality, but it part of implementing as much of RFC 8949 as
 * possible.
 *
 * This returns QCBOR_SUCCESS if the tag was procssed,
 * QCBOR_ERR_UNSUPPORTED if the tag was not processed and
 * QCBOR_ERR_BAD_OPT_TAG if the content type was wrong for the tag.
 */
static inline
QCBORError ProcessTaggedString(uint16_t uTag, QCBORItem *pDecodedItem)
{
   /* This only works on tags that were not mapped; no need for other yet */
   if(uTag > QCBOR_LAST_UNMAPPED_TAG) {
      return QCBOR_ERR_UNSUPPORTED;
   }

   unsigned uIndex;
   for(uIndex = 0; StringTagMap[uIndex].uTagNumber != CBOR_TAG_INVALID16; uIndex++) {
      if(StringTagMap[uIndex].uTagNumber == uTag) {
         break;
      }
   }

   const uint8_t uQCBORType = StringTagMap[uIndex].uQCBORtype;
   if(uQCBORType == QCBOR_TYPE_NONE) {
      /* repurpose this error to mean, not handled here */
      return QCBOR_ERR_UNSUPPORTED;
   }

   uint8_t uExpectedType = QCBOR_TYPE_TEXT_STRING;
   if(uQCBORType & IS_BYTE_STRING_BIT) {
      uExpectedType = QCBOR_TYPE_BYTE_STRING;
   }

   if(pDecodedItem->uDataType != uExpectedType) {
      return QCBOR_ERR_BAD_OPT_TAG;
   }

   pDecodedItem->uDataType = (uint8_t)(uQCBORType & QCBOR_TYPE_MASK);
   return QCBOR_SUCCESS;
}


/*
 * CBOR tag numbers for the item were decoded in GetNext_TaggedItem(),
 * but the whole tag was not decoded. Here, the whole tags (tag number
 * and tag content) that are supported by QCBOR are decoded. This is a
 * quick pass through for items that are not tags.
 */
static QCBORError
QCBORDecode_GetNextTag(QCBORDecodeContext *me, QCBORItem *pDecodedItem)
{
   QCBORError uReturn;

   uReturn = QCBORDecode_GetNextMapOrArray(me, pDecodedItem);
   if(uReturn != QCBOR_SUCCESS) {
      goto Done;
   }

   /* When there are no tag numbers for the item, this exits first
    * thing and effectively does nothing.
    *
    * This loops over all the tag numbers accumulated for this item
    * trying to decode and interpret them. This stops at the end of
    * the list or at the first tag number that can't be interpreted by
    * this code. This is effectively a recursive processing of the
    * tags number list that handles nested tags.
    */
   while(1) {
      /* Don't bother to unmap tags via QCBORITem.uTags since this
       * code only works on tags less than QCBOR_LAST_UNMAPPED_TAG.
       */
      const uint16_t uTagToProcess = pDecodedItem->uTags[0];

      if(uTagToProcess == CBOR_TAG_INVALID16) {
         /* Hit the end of the tag list. A successful exit. */
         break;

      } else if(uTagToProcess == CBOR_TAG_DATE_EPOCH) {
         uReturn = DecodeDateEpoch(pDecodedItem);

#ifndef QCBOR_CONFIG_DISABLE_EXP_AND_MANTISSA
      } else if(uTagToProcess == CBOR_TAG_DECIMAL_FRACTION ||
                uTagToProcess == CBOR_TAG_BIGFLOAT) {
         uReturn = QCBORDecode_MantissaAndExponent(me, pDecodedItem);
#endif /* QCBOR_CONFIG_DISABLE_EXP_AND_MANTISSA */

      } else if(uTagToProcess == CBOR_TAG_MIME ||
                uTagToProcess == CBOR_TAG_BINARY_MIME) {
         uReturn = DecodeMIME(pDecodedItem);

      } else {
         /* See if it is a pass-through byte/text string tag; process if so */
         uReturn = ProcessTaggedString(pDecodedItem->uTags[0], pDecodedItem);

         if(uReturn == QCBOR_ERR_UNSUPPORTED) {
            /* It wasn't a pass-through byte/text string tag so it is
             * an unknown tag. This is the exit from the loop on the
             * first unknown tag.  It is a successful exit.
             */
            uReturn = QCBOR_SUCCESS;
            break;
         }
      }

      if(uReturn != QCBOR_SUCCESS) {
         /* Error exit from the loop */
         break;
      }

      /* A tag was successfully processed, shift it out of the list of
       * tags returned. This is the loop increment.
       */
      ShiftTags(pDecodedItem);
   }

Done:
   return uReturn;
}


/*
 Public function, see header qcbor/qcbor_decode.h file
 */
QCBORError
QCBORDecode_GetNext(QCBORDecodeContext *pMe, QCBORItem *pDecodedItem)
{
   QCBORError uErr;
   uErr = QCBORDecode_GetNextTag(pMe, pDecodedItem);
   if(uErr != QCBOR_SUCCESS) {
      pDecodedItem->uDataType  = QCBOR_TYPE_NONE;
      pDecodedItem->uLabelType = QCBOR_TYPE_NONE;
   }
   return uErr;
}


/*
 Public function, see header qcbor/qcbor_decode.h file
 */
QCBORError
QCBORDecode_PeekNext(QCBORDecodeContext *pMe, QCBORItem *pDecodedItem)
{
   const QCBORDecodeNesting SaveNesting = pMe->nesting;
   const UsefulInputBuf Save = pMe->InBuf;

   QCBORError uErr = QCBORDecode_GetNext(pMe, pDecodedItem);

   pMe->nesting = SaveNesting;
   pMe->InBuf = Save;

   return uErr;
}


/*
 Public function, see header qcbor/qcbor_decode.h file
 */
void QCBORDecode_VGetNext(QCBORDecodeContext *pMe, QCBORItem *pDecodedItem)
{
   if(pMe->uLastError != QCBOR_SUCCESS) {
      return;
   }

   pMe->uLastError = (uint8_t)QCBORDecode_GetNext(pMe, pDecodedItem);
}


/*
 Public function, see header qcbor/qcbor_decode.h file
 */
QCBORError
QCBORDecode_GetNextWithTags(QCBORDecodeContext *me,
                            QCBORItem *pDecodedItem,
                            QCBORTagListOut *pTags)
{
   QCBORError nReturn;

   nReturn = QCBORDecode_GetNext(me, pDecodedItem);
   if(nReturn != QCBOR_SUCCESS) {
      return nReturn;
   }

   if(pTags != NULL) {
      pTags->uNumUsed = 0;
      // Reverse the order because pTags is reverse of
      // QCBORItem.uTags.
      for(int nTagIndex = QCBOR_MAX_TAGS_PER_ITEM-1; nTagIndex >=0; nTagIndex--) {
         if(pDecodedItem->uTags[nTagIndex] == CBOR_TAG_INVALID16) {
            continue;
         }
         if(pTags->uNumUsed >= pTags->uNumAllocated) {
            return QCBOR_ERR_TOO_MANY_TAGS;
         }
         pTags->puTags[pTags->uNumUsed] = ConvertTag(me,pDecodedItem->uTags[nTagIndex]);
         pTags->uNumUsed++;
      }
   }

   return QCBOR_SUCCESS;
}


/*
 Decoding items is done in 5 layered functions, one calling the
 next one down. If a layer has no work to do for a particular item
 it returns quickly.

 - QCBORDecode_GetNext, GetNextWithTags -- The top layer processes
 tagged data items, turning them into the local C representation.
 For the most simple it is just associating a QCBOR_TYPE with the data. For
 the complex ones that an aggregate of data items, there is some further
 decoding and a little bit of recursion.

 - QCBORDecode_GetNextMapOrArray - This manages the beginnings and
 ends of maps and arrays. It tracks descending into and ascending
 out of maps/arrays. It processes all breaks that terminate
 indefinite length maps and arrays.

 - GetNext_MapEntry -- This handles the combining of two
 items, the label and the data, that make up a map entry.
 It only does work on maps. It combines the label and data
 items into one labeled item.

 - GetNext_TaggedItem -- This decodes type 6 tagging. It turns the
 tags into bit flags associated with the data item. No actual decoding
 of the contents of the tagged item is performed here.

 - GetNext_FullItem -- This assembles the sub-items that make up
 an indefinte length string into one string item. It uses the
 string allocater to create contiguous space for the item. It
 processes all breaks that are part of indefinite length strings.

 - GetNext_Item -- This decodes the atomic data items in CBOR. Each
 atomic data item has a "major type", an integer "argument" and optionally
 some content. For text and byte strings, the content is the bytes
 that make up the string. These are the smallest data items that are
 considered to be well-formed.  The content may also be other data items in
 the case of aggregate types. They are not handled in this layer.

 Roughly this takes 300 bytes of stack for vars. Need to
 evaluate this more carefully and correctly.

 */


/*
 Public function, see header qcbor/qcbor_decode.h file
 */
bool QCBORDecode_IsTagged(QCBORDecodeContext *me,
                          const QCBORItem   *pItem,
                          uint64_t           uTag)
{
   for(unsigned uTagIndex = 0; uTagIndex < QCBOR_MAX_TAGS_PER_ITEM; uTagIndex++) {
      if(pItem->uTags[uTagIndex] == CBOR_TAG_INVALID16) {
         break;
      }
      if(ConvertTag(me, pItem->uTags[uTagIndex]) == uTag) {
         return true;
      }
   }

   return false;
}


/*
 Public function, see header qcbor/qcbor_decode.h file
 */
QCBORError QCBORDecode_Finish(QCBORDecodeContext *me)
{
   QCBORError uReturn = me->uLastError;

   if(uReturn != QCBOR_SUCCESS) {
      goto Done;
   }

   // Error out if all the maps/arrays are not closed out
   if(!DecodeNesting_IsCurrentAtTop(&(me->nesting))) {
      uReturn = QCBOR_ERR_ARRAY_OR_MAP_UNCONSUMED;
      goto Done;
   }

   // Error out if not all the bytes are consumed
   if(UsefulInputBuf_BytesUnconsumed(&(me->InBuf))) {
      uReturn = QCBOR_ERR_EXTRA_BYTES;
   }

Done:
#ifndef QCBOR_DISABLE_INDEFINITE_LENGTH_STRINGS
   // Call the destructor for the string allocator if there is one.
   // Always called, even if there are errors; always have to clean up
   StringAllocator_Destruct(&(me->StringAllocator));
#endif /* QCBOR_DISABLE_INDEFINITE_LENGTH_STRINGS */

   return uReturn;
}


/*
 Public function, see header qcbor/qcbor_decode.h file
*/
// Improvement: make these inline?
uint64_t QCBORDecode_GetNthTag(QCBORDecodeContext *pMe,
                               const QCBORItem    *pItem,
                               uint32_t            uIndex)
{
   if(pItem->uDataType == QCBOR_TYPE_NONE) {
      return CBOR_TAG_INVALID64;
   }
   if(uIndex >= QCBOR_MAX_TAGS_PER_ITEM) {
      return CBOR_TAG_INVALID64;
   } else {
      return ConvertTag(pMe, pItem->uTags[uIndex]);
   }
}

/*
 Public function, see header qcbor/qcbor_decode.h file
*/
uint64_t QCBORDecode_GetNthTagOfLast(const QCBORDecodeContext *pMe,
                                     uint32_t                  uIndex)
{
   if(pMe->uLastError != QCBOR_SUCCESS) {
      return CBOR_TAG_INVALID64;
   }
   if(uIndex >= QCBOR_MAX_TAGS_PER_ITEM) {
      return CBOR_TAG_INVALID64;
   } else {
      return ConvertTag(pMe, pMe->uLastTags[uIndex]);
   }
}

/*

Decoder errors handled in this file

 - Hit end of input before it was expected while decoding type and
   number QCBOR_ERR_HIT_END

 - negative integer that is too large for C QCBOR_ERR_INT_OVERFLOW

 - Hit end of input while decoding a text or byte string
   QCBOR_ERR_HIT_END

 - Encountered conflicting tags -- e.g., an item is tagged both a date
   string and an epoch date QCBOR_ERR_UNSUPPORTED

 - Encontered an array or mapp that has too many items
   QCBOR_ERR_ARRAY_DECODE_TOO_LONG

 - Encountered array/map nesting that is too deep
   QCBOR_ERR_ARRAY_DECODE_NESTING_TOO_DEEP

 - An epoch date > INT64_MAX or < INT64_MIN was encountered
   QCBOR_ERR_DATE_OVERFLOW

 - The type of a map label is not a string or int
   QCBOR_ERR_MAP_LABEL_TYPE

 - Hit end with arrays or maps still open -- QCBOR_ERR_EXTRA_BYTES

 */



#ifndef QCBOR_DISABLE_INDEFINITE_LENGTH_STRINGS

/* ===========================================================================
   MemPool -- BUILT-IN SIMPLE STRING ALLOCATOR

   This implements a simple sting allocator for indefinite length
   strings that can be enabled by calling QCBORDecode_SetMemPool(). It
   implements the function type QCBORStringAllocate and allows easy
   use of it.

   This particular allocator is built-in for convenience. The caller
   can implement their own.  All of this following code will get
   dead-stripped if QCBORDecode_SetMemPool() is not called.

   This is a very primitive memory allocator. It does not track
   individual allocations, only a high-water mark. A free or
   reallocation must be of the last chunk allocated.

   The size of the pool and offset to free memory are packed into the
   first 8 bytes of the memory pool so we don't have to keep them in
   the decode context. Since the address of the pool may not be
   aligned, they have to be packed and unpacked as if they were
   serialized data of the wire or such.

   The sizes packed in are uint32_t to be the same on all CPU types
   and simplify the code.
   ========================================================================== */


static inline int
MemPool_Unpack(const void *pMem, uint32_t *puPoolSize, uint32_t *puFreeOffset)
{
   // Use of UsefulInputBuf is overkill, but it is convenient.
   UsefulInputBuf UIB;

   // Just assume the size here. It was checked during SetUp so
   // the assumption is safe.
   UsefulInputBuf_Init(&UIB, (UsefulBufC){pMem,QCBOR_DECODE_MIN_MEM_POOL_SIZE});
   *puPoolSize     = UsefulInputBuf_GetUint32(&UIB);
   *puFreeOffset   = UsefulInputBuf_GetUint32(&UIB);
   return UsefulInputBuf_GetError(&UIB);
}


static inline int
MemPool_Pack(UsefulBuf Pool, uint32_t uFreeOffset)
{
   // Use of UsefulOutBuf is overkill, but convenient. The
   // length check performed here is useful.
   UsefulOutBuf UOB;

   UsefulOutBuf_Init(&UOB, Pool);
   UsefulOutBuf_AppendUint32(&UOB, (uint32_t)Pool.len); // size of pool
   UsefulOutBuf_AppendUint32(&UOB, uFreeOffset); // first free position
   return UsefulOutBuf_GetError(&UOB);
}


/*
 Internal function for an allocation, reallocation free and destuct.

 Having only one function rather than one each per mode saves space in
 QCBORDecodeContext.

 Code Reviewers: THIS FUNCTION DOES POINTER MATH
 */
static UsefulBuf
MemPool_Function(void *pPool, void *pMem, size_t uNewSize)
{
   UsefulBuf ReturnValue = NULLUsefulBuf;

   uint32_t uPoolSize;
   uint32_t uFreeOffset;

   if(uNewSize > UINT32_MAX) {
      // This allocator is only good up to 4GB.  This check should
      // optimize out if sizeof(size_t) == sizeof(uint32_t)
      goto Done;
   }
   const uint32_t uNewSize32 = (uint32_t)uNewSize;

   if(MemPool_Unpack(pPool, &uPoolSize, &uFreeOffset)) {
      goto Done;
   }

   if(uNewSize) {
      if(pMem) {
         // REALLOCATION MODE
         // Calculate pointer to the end of the memory pool.  It is
         // assumed that pPool + uPoolSize won't wrap around by
         // assuming the caller won't pass a pool buffer in that is
         // not in legitimate memory space.
         const void *pPoolEnd = (uint8_t *)pPool + uPoolSize;

         // Check that the pointer for reallocation is in the range of the
         // pool. This also makes sure that pointer math further down
         // doesn't wrap under or over.
         if(pMem >= pPool && pMem < pPoolEnd) {
            // Offset to start of chunk for reallocation. This won't
            // wrap under because of check that pMem >= pPool.  Cast
            // is safe because the pool is always less than UINT32_MAX
            // because of check in QCBORDecode_SetMemPool().
            const uint32_t uMemOffset = (uint32_t)((uint8_t *)pMem - (uint8_t *)pPool);

            // Check to see if the allocation will fit. uPoolSize -
            // uMemOffset will not wrap under because of check that
            // pMem is in the range of the uPoolSize by check above.
            if(uNewSize <= uPoolSize - uMemOffset) {
               ReturnValue.ptr = pMem;
               ReturnValue.len = uNewSize;

               // Addition won't wrap around over because uNewSize was
               // checked to be sure it is less than the pool size.
               uFreeOffset = uMemOffset + uNewSize32;
            }
         }
      } else {
         // ALLOCATION MODE
         // uPoolSize - uFreeOffset will not underflow because this
         // pool implementation makes sure uFreeOffset is always
         // smaller than uPoolSize through this check here and
         // reallocation case.
         if(uNewSize <= uPoolSize - uFreeOffset) {
            ReturnValue.len = uNewSize;
            ReturnValue.ptr = (uint8_t *)pPool + uFreeOffset;
            uFreeOffset    += (uint32_t)uNewSize;
         }
      }
   } else {
      if(pMem) {
         // FREE MODE
         // Cast is safe because of limit on pool size in
         // QCBORDecode_SetMemPool()
         uFreeOffset = (uint32_t)((uint8_t *)pMem - (uint8_t *)pPool);
      } else {
         // DESTRUCT MODE
         // Nothing to do for this allocator
      }
   }

   UsefulBuf Pool = {pPool, uPoolSize};
   MemPool_Pack(Pool, uFreeOffset);

Done:
   return ReturnValue;
}


/*
 Public function, see header qcbor/qcbor_decode.h file
 */
QCBORError QCBORDecode_SetMemPool(QCBORDecodeContext *pMe,
                                  UsefulBuf Pool,
                                  bool bAllStrings)
{
   // The pool size and free mem offset are packed into the beginning
   // of the pool memory. This compile time check make sure the
   // constant in the header is correct.  This check should optimize
   // down to nothing.
   if(QCBOR_DECODE_MIN_MEM_POOL_SIZE < 2 * sizeof(uint32_t)) {
      return QCBOR_ERR_MEM_POOL_SIZE;
   }

   // The pool size and free offset packed in to the beginning of pool
   // memory are only 32-bits. This check will optimize out on 32-bit
   // machines.
   if(Pool.len > UINT32_MAX) {
      return QCBOR_ERR_MEM_POOL_SIZE;
   }

   // This checks that the pool buffer given is big enough.
   if(MemPool_Pack(Pool, QCBOR_DECODE_MIN_MEM_POOL_SIZE)) {
      return QCBOR_ERR_MEM_POOL_SIZE;
   }

   pMe->StringAllocator.pfAllocator    = MemPool_Function;
   pMe->StringAllocator.pAllocateCxt  = Pool.ptr;
   pMe->bStringAllocateAll             = bAllStrings;

   return QCBOR_SUCCESS;
}
#endif /* QCBOR_DISABLE_INDEFINITE_LENGTH_STRINGS */



static inline void CopyTags(QCBORDecodeContext *pMe, const QCBORItem *pItem)
{
   memcpy(pMe->uLastTags, pItem->uTags, sizeof(pItem->uTags));
}


/*
 Consume an entire map or array (and do next to
 nothing for non-aggregate types).
 */
static inline QCBORError
ConsumeItem(QCBORDecodeContext *pMe,
            const QCBORItem    *pItemToConsume,
            uint_fast8_t       *puNextNestLevel)
{
   QCBORError uReturn;
   QCBORItem  Item;

   // If it is a map or array, this will tell if it is empty.
   const bool bIsEmpty = (pItemToConsume->uNextNestLevel <= pItemToConsume->uNestingLevel);

   if(QCBORItem_IsMapOrArray(pItemToConsume) && !bIsEmpty) {
      /* There is only real work to do for non-empty maps and arrays */

      /* This works for definite and indefinite length
       * maps and arrays by using the nesting level
       */
      do {
         uReturn = QCBORDecode_GetNext(pMe, &Item);
         if(QCBORDecode_IsUnrecoverableError(uReturn)) {
            goto Done;
         }
      } while(Item.uNextNestLevel >= pItemToConsume->uNextNestLevel);

      *puNextNestLevel = Item.uNextNestLevel;

      uReturn = QCBOR_SUCCESS;

   } else {
      /* item_to_consume is not a map or array */
      /* Just pass the nesting level through */
      *puNextNestLevel = pItemToConsume->uNextNestLevel;

      uReturn = QCBOR_SUCCESS;
   }

Done:
    return uReturn;
}


/* Return true if the labels in Item1 and Item2 are the same.
   Works only for integer and string labels. Returns false
   for any other type. */
static inline bool
MatchLabel(QCBORItem Item1, QCBORItem Item2)
{
   if(Item1.uLabelType == QCBOR_TYPE_INT64) {
      if(Item2.uLabelType == QCBOR_TYPE_INT64 && Item1.label.int64 == Item2.label.int64) {
         return true;
      }
   } else if(Item1.uLabelType == QCBOR_TYPE_TEXT_STRING) {
      if(Item2.uLabelType == QCBOR_TYPE_TEXT_STRING && !UsefulBuf_Compare(Item1.label.string, Item2.label.string)) {
         return true;
      }
   } else if(Item1.uLabelType == QCBOR_TYPE_BYTE_STRING) {
      if(Item2.uLabelType == QCBOR_TYPE_BYTE_STRING && !UsefulBuf_Compare(Item1.label.string, Item2.label.string)) {
         return true;
      }
   } else if(Item1.uLabelType == QCBOR_TYPE_UINT64) {
      if(Item2.uLabelType == QCBOR_TYPE_UINT64 && Item1.label.uint64 == Item2.label.uint64) {
         return true;
      }
   }

   /* Other label types are never matched */
   return false;
}


/*
 Returns true if Item1 and Item2 are the same type
 or if either are of QCBOR_TYPE_ANY.
 */
static inline bool
MatchType(QCBORItem Item1, QCBORItem Item2)
{
   if(Item1.uDataType == Item2.uDataType) {
      return true;
   } else if(Item1.uDataType == QCBOR_TYPE_ANY) {
      return true;
   } else if(Item2.uDataType == QCBOR_TYPE_ANY) {
      return true;
   }
   return false;
}


/**
 @brief Search a map for a set of items.

 @param[in]  pMe           The decode context to search.
 @param[in,out] pItemArray The items to search for and the items found.
 @param[out] puOffset      Byte offset of last item matched.
 @param[in] pCBContext     Context for the not-found item call back.
 @param[in] pfCallback     Function to call on items not matched in pItemArray.

 @retval QCBOR_ERR_NOT_ENTERED Trying to search without having entered a map

 @retval QCBOR_ERR_DUPLICATE_LABEL Duplicate items (items with the same label)
                                   were found for one of the labels being
                                   search for. This duplicate detection is
                                   only performed for items in pItemArray,
                                   not every item in the map.

 @retval QCBOR_ERR_UNEXPECTED_TYPE A label was matched, but the type was
                                   wrong for the matchd label.

 @retval Also errors returned by QCBORDecode_GetNext().

 On input pItemArray contains a list of labels and data types
 of items to be found.

 On output the fully retrieved items are filled in with
 values and such. The label was matched, so it never changes.

 If an item was not found, its data type is set to QCBOR_TYPE_NONE.

 This also finds the ends of maps and arrays when they are exited.
 */
static QCBORError
MapSearch(QCBORDecodeContext *pMe,
          QCBORItem          *pItemArray,
          size_t             *puOffset,
          void               *pCBContext,
          QCBORItemCallback   pfCallback)
{
   QCBORError uReturn;
   uint64_t   uFoundItemBitMap = 0;

   if(pMe->uLastError != QCBOR_SUCCESS) {
      uReturn = pMe->uLastError;
      goto Done2;
   }

   if(!DecodeNesting_IsBoundedType(&(pMe->nesting), QCBOR_TYPE_MAP) &&
      pItemArray->uLabelType != QCBOR_TYPE_NONE) {
      /* QCBOR_TYPE_NONE as first item indicates just looking
         for the end of an array, so don't give error. */
      uReturn = QCBOR_ERR_MAP_NOT_ENTERED;
      goto Done2;
   }

   if(DecodeNesting_IsBoundedEmpty(&(pMe->nesting))) {
      // It is an empty bounded array or map
      if(pItemArray->uLabelType == QCBOR_TYPE_NONE) {
         // Just trying to find the end of the map or array
         pMe->uMapEndOffsetCache = DecodeNesting_GetMapOrArrayStart(&(pMe->nesting));
         uReturn = QCBOR_SUCCESS;
      } else {
         // Nothing is ever found in an empty array or map. All items
         // are marked as not found below.
         uReturn = QCBOR_SUCCESS;
      }
      goto Done2;
   }

   QCBORDecodeNesting SaveNesting;
   DecodeNesting_PrepareForMapSearch(&(pMe->nesting), &SaveNesting);

   /* Reposition to search from the start of the map / array */
   UsefulInputBuf_Seek(&(pMe->InBuf),
                       DecodeNesting_GetMapOrArrayStart(&(pMe->nesting)));

   /*
    Loop over all the items in the map or array. Each item
    could be a map or array, but label matching is only at
    the main level. This handles definite and indefinite
    length maps and arrays. The only reason this is ever
    called on arrays is to find their end position.

    This will always run over all items in order to do
    duplicate detection.

    This will exit with failure if it encounters an
    unrecoverable error, but continue on for recoverable
    errors.

    If a recoverable error occurs on a matched item, then
    that error code is returned.
    */
   const uint8_t uMapNestLevel = DecodeNesting_GetBoundedModeLevel(&(pMe->nesting));
   uint_fast8_t  uNextNestLevel;
   do {
      /* Remember offset of the item because sometimes it has to be returned */
      const size_t uOffset = UsefulInputBuf_Tell(&(pMe->InBuf));

      /* Get the item */
      QCBORItem Item;
      QCBORError uResult = QCBORDecode_GetNextTag(pMe, &Item);
      if(QCBORDecode_IsUnrecoverableError(uResult)) {
         /* Unrecoverable error so map can't even be decoded. */
         uReturn = uResult;
         goto Done;
      }
      if(uResult == QCBOR_ERR_NO_MORE_ITEMS) {
         // Unexpected end of map or array.
         uReturn = uResult;
         goto Done;
      }

      /* See if item has one of the labels that are of interest */
      bool bMatched = false;
      for(int nIndex = 0; pItemArray[nIndex].uLabelType != QCBOR_TYPE_NONE; nIndex++) {
         if(MatchLabel(Item, pItemArray[nIndex])) {
            /* A label match has been found */
            if(uFoundItemBitMap & (0x01ULL << nIndex)) {
               uReturn = QCBOR_ERR_DUPLICATE_LABEL;
               goto Done;
            }
            /* Also try to match its type */
            if(!MatchType(Item, pItemArray[nIndex])) {
               uReturn = QCBOR_ERR_UNEXPECTED_TYPE;
               goto Done;
            }

            if(uResult != QCBOR_SUCCESS) {
               uReturn = uResult;
               goto Done;
            }

            /* Successful match. Return the item. */
            pItemArray[nIndex] = Item;
            uFoundItemBitMap |= 0x01ULL << nIndex;
            if(puOffset) {
               *puOffset = uOffset;
            }
            bMatched = true;
         }
      }


      if(!bMatched && pfCallback != NULL) {
         /*
          Call the callback on unmatched labels.
          (It is tempting to do duplicate detection here, but that would
          require dynamic memory allocation because the number of labels
          that might be encountered is unbounded.)
         */
         uReturn = (*pfCallback)(pCBContext, &Item);
         if(uReturn != QCBOR_SUCCESS) {
            goto Done;
         }
      }

      /*
       Consume the item whether matched or not. This
       does the work of traversing maps and array and
       everything in them. In this loop only the
       items at the current nesting level are examined
       to match the labels.
       */
      uReturn = ConsumeItem(pMe, &Item, &uNextNestLevel);
      if(uReturn != QCBOR_SUCCESS) {
         goto Done;
      }

   } while (uNextNestLevel >= uMapNestLevel);

   uReturn = QCBOR_SUCCESS;

   const size_t uEndOffset = UsefulInputBuf_Tell(&(pMe->InBuf));

   // Check here makes sure that this won't accidentally be
   // QCBOR_MAP_OFFSET_CACHE_INVALID which is larger than
   // QCBOR_MAX_DECODE_INPUT_SIZE.
   // Cast to uint32_t to possibly address cases where SIZE_MAX < UINT32_MAX
   if((uint32_t)uEndOffset >= QCBOR_MAX_DECODE_INPUT_SIZE) {
      uReturn = QCBOR_ERR_INPUT_TOO_LARGE;
      goto Done;
   }
   /* Cast OK because encoded CBOR is limited to UINT32_MAX */
   pMe->uMapEndOffsetCache = (uint32_t)uEndOffset;

 Done:
   DecodeNesting_RestoreFromMapSearch(&(pMe->nesting), &SaveNesting);

 Done2:
   /* For all items not found, set the data and label type to QCBOR_TYPE_NONE */
   for(int i = 0; pItemArray[i].uLabelType != 0; i++) {
      if(!(uFoundItemBitMap & (0x01ULL << i))) {
         pItemArray[i].uDataType  = QCBOR_TYPE_NONE;
         pItemArray[i].uLabelType = QCBOR_TYPE_NONE;
      }
   }

   return uReturn;
}


/*
 Public function, see header qcbor/qcbor_decode.h file
*/
void QCBORDecode_GetItemInMapN(QCBORDecodeContext *pMe,
                               int64_t             nLabel,
                               uint8_t             uQcborType,
                               QCBORItem          *pItem)
{
   if(pMe->uLastError != QCBOR_SUCCESS) {
      return;
   }

   QCBORItem OneItemSeach[2];
   OneItemSeach[0].uLabelType  = QCBOR_TYPE_INT64;
   OneItemSeach[0].label.int64 = nLabel;
   OneItemSeach[0].uDataType   = uQcborType;
   OneItemSeach[1].uLabelType  = QCBOR_TYPE_NONE; // Indicates end of array

   QCBORError uReturn = MapSearch(pMe, OneItemSeach, NULL, NULL, NULL);

   *pItem = OneItemSeach[0];

   if(uReturn != QCBOR_SUCCESS) {
      goto Done;
   }
   if(OneItemSeach[0].uDataType == QCBOR_TYPE_NONE) {
      uReturn = QCBOR_ERR_LABEL_NOT_FOUND;
   }

 Done:
   pMe->uLastError = (uint8_t)uReturn;
}


/*
 Public function, see header qcbor/qcbor_decode.h file
*/
void QCBORDecode_GetItemInMapSZ(QCBORDecodeContext *pMe,
                                const char         *szLabel,
                                uint8_t             uQcborType,
                                QCBORItem          *pItem)
{
   if(pMe->uLastError != QCBOR_SUCCESS) {
      return;
   }

   QCBORItem OneItemSeach[2];
   OneItemSeach[0].uLabelType   = QCBOR_TYPE_TEXT_STRING;
   OneItemSeach[0].label.string = UsefulBuf_FromSZ(szLabel);
   OneItemSeach[0].uDataType    = uQcborType;
   OneItemSeach[1].uLabelType   = QCBOR_TYPE_NONE; // Indicates end of array

   QCBORError uReturn = MapSearch(pMe, OneItemSeach, NULL, NULL, NULL);
   if(uReturn != QCBOR_SUCCESS) {
      goto Done;
   }
   if(OneItemSeach[0].uDataType == QCBOR_TYPE_NONE) {
      uReturn = QCBOR_ERR_LABEL_NOT_FOUND;
      goto Done;
   }

   *pItem = OneItemSeach[0];

Done:
   pMe->uLastError = (uint8_t)uReturn;
}



static QCBORError
CheckTypeList(int uDataType, const uint8_t puTypeList[QCBOR_TAGSPEC_NUM_TYPES])
{
   for(size_t i = 0; i < QCBOR_TAGSPEC_NUM_TYPES; i++) {
      if(uDataType == puTypeList[i]) {
         return QCBOR_SUCCESS;
      }
   }
   return QCBOR_ERR_UNEXPECTED_TYPE;
}


/**
 @param[in] TagSpec  Specification for matching tags.
 @param[in] pItem    The item to check.

 @retval QCBOR_SUCCESS   \c uDataType is allowed by @c TagSpec
 @retval QCBOR_ERR_UNEXPECTED_TYPE \c uDataType is not allowed by @c TagSpec

 The data type must be one of the QCBOR_TYPEs, not the IETF CBOR Registered
 tag value.
 */
static QCBORError
CheckTagRequirement(const TagSpecification TagSpec, const QCBORItem *pItem)
{
   if(!(TagSpec.uTagRequirement & QCBOR_TAG_REQUIREMENT_ALLOW_ADDITIONAL_TAGS) &&
      pItem->uTags[0] != CBOR_TAG_INVALID16) {
      /* There are tags that QCBOR couldn't process on this item and
       the caller has told us there should not be. */
      return QCBOR_ERR_UNEXPECTED_TYPE;
   }

   const int nTagReq = TagSpec.uTagRequirement & ~QCBOR_TAG_REQUIREMENT_ALLOW_ADDITIONAL_TAGS;
   const int nItemType = pItem->uDataType;

   if(nTagReq == QCBOR_TAG_REQUIREMENT_TAG) {
      // Must match the tag and only the tag
      return CheckTypeList(nItemType, TagSpec.uTaggedTypes);
   }

   QCBORError uReturn = CheckTypeList(nItemType, TagSpec.uAllowedContentTypes);
   if(uReturn == QCBOR_SUCCESS) {
      return QCBOR_SUCCESS;
   }

   if(nTagReq == QCBOR_TAG_REQUIREMENT_NOT_A_TAG) {
      /* Must match the content type and only the content type.
       There was no match just above so it is a fail. */
      return QCBOR_ERR_UNEXPECTED_TYPE;
   }

   /* If here it can match either the tag or the content
    and it hasn't matched the content, so the end
    result is whether it matches the tag. This is
    also the case that the CBOR standard discourages. */

   return CheckTypeList(nItemType, TagSpec.uTaggedTypes);
}



// This could be semi-private if need be
static inline
void QCBORDecode_GetTaggedItemInMapN(QCBORDecodeContext *pMe,
                                     int64_t             nLabel,
                                     TagSpecification    TagSpec,
                                     QCBORItem          *pItem)
{
   QCBORDecode_GetItemInMapN(pMe, nLabel, QCBOR_TYPE_ANY, pItem);
   if(pMe->uLastError != QCBOR_SUCCESS) {
      return;
   }

   pMe->uLastError = (uint8_t)CheckTagRequirement(TagSpec, pItem);
}


// This could be semi-private if need be
static inline
void QCBORDecode_GetTaggedItemInMapSZ(QCBORDecodeContext *pMe,
                                     const char          *szLabel,
                                     TagSpecification    TagSpec,
                                     QCBORItem          *pItem)
{
   QCBORDecode_GetItemInMapSZ(pMe, szLabel, QCBOR_TYPE_ANY, pItem);
   if(pMe->uLastError != QCBOR_SUCCESS) {
      return;
   }

   pMe->uLastError = (uint8_t)CheckTagRequirement(TagSpec, pItem);
}

// Semi-private
void QCBORDecode_GetTaggedStringInMapN(QCBORDecodeContext *pMe,
                                       int64_t             nLabel,
                                       TagSpecification    TagSpec,
                                       UsefulBufC          *pString)
{
   QCBORItem Item;
   QCBORDecode_GetTaggedItemInMapN(pMe, nLabel, TagSpec, &Item);
   if(pMe->uLastError == QCBOR_SUCCESS) {
      *pString = Item.val.string;
   }
}

// Semi-private
void QCBORDecode_GetTaggedStringInMapSZ(QCBORDecodeContext *pMe,
                                        const char *        szLabel,
                                        TagSpecification    TagSpec,
                                        UsefulBufC          *pString)
{
   QCBORItem Item;
   QCBORDecode_GetTaggedItemInMapSZ(pMe, szLabel, TagSpec, &Item);
   if(pMe->uLastError == QCBOR_SUCCESS) {
      *pString = Item.val.string;
   }
}

/*
 Public function, see header qcbor/qcbor_decode.h file
*/
void QCBORDecode_GetItemsInMap(QCBORDecodeContext *pMe, QCBORItem *pItemList)
{
   QCBORError uErr = MapSearch(pMe, pItemList, NULL, NULL, NULL);
   pMe->uLastError = (uint8_t)uErr;
}

/*
 Public function, see header qcbor/qcbor_decode.h file
*/
void QCBORDecode_GetItemsInMapWithCallback(QCBORDecodeContext *pMe,
                                           QCBORItem          *pItemList,
                                           void               *pCallbackCtx,
                                           QCBORItemCallback   pfCB)
{
   QCBORError uErr = MapSearch(pMe, pItemList, NULL, pCallbackCtx, pfCB);
   pMe->uLastError = (uint8_t)uErr;
}


/**
 * @brief Search for a map/array by label and enter it
 *
 * @param[in] pMe  The decode context.
 * @param[in] pSearch The map/array to search for.
 *
 * @c pSearch is expected to contain one item of type map or array
 * with the label specified. The current bounded map will be searched for
 * this and if found  will be entered.
 *
 * If the label is not found, or the item found is not a map or array,
 * the error state is set.
 */
static void SearchAndEnter(QCBORDecodeContext *pMe, QCBORItem pSearch[])
{
   // The first item in pSearch is the one that is to be
   // entered. It should be the only one filled in. Any other
   // will be ignored unless it causes an error.
   if(pMe->uLastError != QCBOR_SUCCESS) {
      return;
   }

   size_t uOffset;
   pMe->uLastError = (uint8_t)MapSearch(pMe, pSearch, &uOffset, NULL, NULL);
   if(pMe->uLastError != QCBOR_SUCCESS) {
      return;
   }

   if(pSearch->uDataType == QCBOR_TYPE_NONE) {
      pMe->uLastError = QCBOR_ERR_LABEL_NOT_FOUND;
      return;
   }

   /*
    * QCBORDecode_EnterBoundedMapOrArray() used here, requires the
    * next item for the pre-order traversal cursor to be the map/array
    * found by MapSearch(). The next few lines of code force the
    * cursor to that.
    *
    * There is no need to retain the old cursor because
    * QCBORDecode_EnterBoundedMapOrArray() will set it to the
    * beginning of the map/array being entered.
    *
    * The cursor is forced by: 1) setting the input buffer position to
    * the item offset found by MapSearch(), 2) setting the map/array
    * counter to the total in the map/array, 3) setting the nesting
    * level. Setting the map/array counter to the total is not
    * strictly correct, but this is OK because this cursor only needs
    * to be used to get one item and MapSearch() has already found it
    * confirming it exists.
    */
   UsefulInputBuf_Seek(&(pMe->InBuf), uOffset);

   DecodeNesting_ResetMapOrArrayCount(&(pMe->nesting));

   DecodeNesting_SetCurrentToBoundedLevel(&(pMe->nesting));

   QCBORDecode_EnterBoundedMapOrArray(pMe, pSearch->uDataType, NULL);
}


/*
 Public function, see header qcbor/qcbor_decode.h file
*/
void QCBORDecode_EnterMapFromMapN(QCBORDecodeContext *pMe, int64_t nLabel)
{
   QCBORItem OneItemSeach[2];
   OneItemSeach[0].uLabelType  = QCBOR_TYPE_INT64;
   OneItemSeach[0].label.int64 = nLabel;
   OneItemSeach[0].uDataType   = QCBOR_TYPE_MAP;
   OneItemSeach[1].uLabelType  = QCBOR_TYPE_NONE;

   /* The map to enter was found, now finish off entering it. */
   SearchAndEnter(pMe, OneItemSeach);
}


/*
 Public function, see header qcbor/qcbor_decode.h file
*/
void QCBORDecode_EnterMapFromMapSZ(QCBORDecodeContext *pMe, const char  *szLabel)
{
   QCBORItem OneItemSeach[2];
   OneItemSeach[0].uLabelType   = QCBOR_TYPE_TEXT_STRING;
   OneItemSeach[0].label.string = UsefulBuf_FromSZ(szLabel);
   OneItemSeach[0].uDataType    = QCBOR_TYPE_MAP;
   OneItemSeach[1].uLabelType   = QCBOR_TYPE_NONE;

   SearchAndEnter(pMe, OneItemSeach);
}

/*
 Public function, see header qcbor/qcbor_decode.h file
*/
void QCBORDecode_EnterArrayFromMapN(QCBORDecodeContext *pMe, int64_t nLabel)
{
   QCBORItem OneItemSeach[2];
   OneItemSeach[0].uLabelType  = QCBOR_TYPE_INT64;
   OneItemSeach[0].label.int64 = nLabel;
   OneItemSeach[0].uDataType   = QCBOR_TYPE_ARRAY;
   OneItemSeach[1].uLabelType  = QCBOR_TYPE_NONE;

   SearchAndEnter(pMe, OneItemSeach);
}

/*
 Public function, see header qcbor/qcbor_decode.h file
*/
void QCBORDecode_EnterArrayFromMapSZ(QCBORDecodeContext *pMe, const char  *szLabel)
{
   QCBORItem OneItemSeach[2];
   OneItemSeach[0].uLabelType   = QCBOR_TYPE_TEXT_STRING;
   OneItemSeach[0].label.string = UsefulBuf_FromSZ(szLabel);
   OneItemSeach[0].uDataType    = QCBOR_TYPE_ARRAY;
   OneItemSeach[1].uLabelType   = QCBOR_TYPE_NONE;

   SearchAndEnter(pMe, OneItemSeach);
}


// Semi-private function
void QCBORDecode_EnterBoundedMapOrArray(QCBORDecodeContext *pMe, uint8_t uType, QCBORItem *pItem)
{
    QCBORError uErr;

   /* Must only be called on maps and arrays. */
   if(pMe->uLastError != QCBOR_SUCCESS) {
      // Already in error state; do nothing.
      return;
   }

   /* Get the data item that is the map or array being entered. */
   QCBORItem Item;
   uErr = QCBORDecode_GetNext(pMe, &Item);
   if(uErr != QCBOR_SUCCESS) {
      goto Done;
   }
   if(Item.uDataType != uType) {
      uErr = QCBOR_ERR_UNEXPECTED_TYPE;
      goto Done;
   }

   CopyTags(pMe, &Item);


   const bool bIsEmpty = (Item.uNextNestLevel <= Item.uNestingLevel);
   if(bIsEmpty) {
      if(DecodeNesting_IsCurrentDefiniteLength(&(pMe->nesting))) {
         // Undo decrement done by QCBORDecode_GetNext() so the the
         // the decrement when exiting the map/array works correctly
         pMe->nesting.pCurrent->u.ma.uCountCursor++;
      }
      // Special case to increment nesting level for zero-length maps
      // and arrays entered in bounded mode.
      DecodeNesting_Descend(&(pMe->nesting), uType);
   }

   pMe->uMapEndOffsetCache = QCBOR_MAP_OFFSET_CACHE_INVALID;

   uErr = DecodeNesting_EnterBoundedMapOrArray(&(pMe->nesting), bIsEmpty,
                                               UsefulInputBuf_Tell(&(pMe->InBuf)));

   if(pItem != NULL) {
      *pItem = Item;
   }

Done:
   pMe->uLastError = (uint8_t)uErr;
}


/*
 This is the common work for exiting a level that is a bounded map,
 array or bstr wrapped CBOR.

 One chunk of work is to set up the pre-order traversal so it is at
 the item just after the bounded map, array or bstr that is being
 exited. This is somewhat complex.

 The other work is to level-up the bounded mode to next higest bounded
 mode or the top level if there isn't one.
 */
static QCBORError
ExitBoundedLevel(QCBORDecodeContext *pMe, uint32_t uEndOffset)
{
   QCBORError uErr;

   /*
    First the pre-order-traversal byte offset is positioned to the
    item just after the bounded mode item that was just consumed.
    */
   UsefulInputBuf_Seek(&(pMe->InBuf), uEndOffset);

   /*
    Next, set the current nesting level to one above the bounded level
    that was just exited.

    DecodeNesting_CheckBoundedType() is always called before this and
    makes sure pCurrentBounded is valid.
    */
   DecodeNesting_LevelUpCurrent(&(pMe->nesting));

   /*
    This does the complex work of leveling up the pre-order traversal
    when the end of a map or array or another bounded level is
    reached.  It may do nothing, or ascend all the way to the top
    level.
    */
   uErr = NestLevelAscender(pMe, false);
   if(uErr != QCBOR_SUCCESS) {
      goto Done;
   }

   /*
    This makes the next highest bounded level the current bounded
    level. If there is no next highest level, then no bounded mode is
    in effect.
    */
   DecodeNesting_LevelUpBounded(&(pMe->nesting));

   pMe->uMapEndOffsetCache = QCBOR_MAP_OFFSET_CACHE_INVALID;

Done:
   return uErr;
}


// Semi-private function
void QCBORDecode_ExitBoundedMapOrArray(QCBORDecodeContext *pMe, uint8_t uType)
{
   if(pMe->uLastError != QCBOR_SUCCESS) {
      /* Already in error state; do nothing. */
      return;
   }

   QCBORError uErr;

   if(!DecodeNesting_IsBoundedType(&(pMe->nesting), uType)) {
      uErr = QCBOR_ERR_EXIT_MISMATCH;
      goto Done;
   }

   /*
    Have to set the offset to the end of the map/array
    that is being exited. If there is no cached value,
    from previous map search, then do a dummy search.
    */
   if(pMe->uMapEndOffsetCache == QCBOR_MAP_OFFSET_CACHE_INVALID) {
      QCBORItem Dummy;
      Dummy.uLabelType = QCBOR_TYPE_NONE;
      uErr = MapSearch(pMe, &Dummy, NULL, NULL, NULL);
      if(uErr != QCBOR_SUCCESS) {
         goto Done;
      }
   }

   uErr = ExitBoundedLevel(pMe, pMe->uMapEndOffsetCache);

Done:
   pMe->uLastError = (uint8_t)uErr;
}



static QCBORError InternalEnterBstrWrapped(QCBORDecodeContext *pMe,
                                           const QCBORItem    *pItem,
                                           uint8_t             uTagRequirement,
                                           UsefulBufC         *pBstr)
{
   if(pBstr) {
      *pBstr = NULLUsefulBufC;
   }

   if(pMe->uLastError != QCBOR_SUCCESS) {
      // Already in error state; do nothing.
      return pMe->uLastError;
   }

   QCBORError uError = QCBOR_SUCCESS;

   if(pItem->uDataType != QCBOR_TYPE_BYTE_STRING) {
      uError = QCBOR_ERR_UNEXPECTED_TYPE;
      goto Done;;
   }

   const TagSpecification TagSpec =
      {
         uTagRequirement,
         {QBCOR_TYPE_WRAPPED_CBOR, QBCOR_TYPE_WRAPPED_CBOR_SEQUENCE, QCBOR_TYPE_NONE},
         {QCBOR_TYPE_BYTE_STRING, QCBOR_TYPE_NONE, QCBOR_TYPE_NONE}
      };

   uError = CheckTagRequirement(TagSpec, pItem);
   if(uError != QCBOR_SUCCESS) {
      goto Done;
   }

   if(DecodeNesting_IsCurrentDefiniteLength(&(pMe->nesting))) {
      // Reverse the decrement done by GetNext() for the bstr so the
      // increment in NestLevelAscender() called by ExitBoundedLevel()
      // will work right.
      DecodeNesting_ReverseDecrement(&(pMe->nesting));
   }

   if(pBstr) {
      *pBstr = pItem->val.string;
   }

   // This saves the current length of the UsefulInputBuf and then
   // narrows the UsefulInputBuf to start and length of the wrapped
   // CBOR that is being entered.
   //
   // This makes sure the length is less than
   // QCBOR_MAX_DECODE_INPUT_SIZE which is slighly less than
   // UINT32_MAX. The value UINT32_MAX is used as a special indicator
   // value. The checks against QCBOR_MAX_DECODE_INPUT_SIZE also make
   // the casts safe.  uEndOfBstr will always be less than
   // uPreviousLength because of the way UsefulInputBuf works so there
   // is no need to check it.  There is also a range check in the
   // seek.
   //
   // Most of these calls are simple inline accessors so this doesn't
   // amount to much code.
   // Cast of uPreviousLength to uint32_t for cases where SIZE_MAX < UINT32_MAX.
   const size_t uPreviousLength = UsefulInputBuf_GetBufferLength(&(pMe->InBuf));
   if((uint32_t)uPreviousLength >= QCBOR_MAX_DECODE_INPUT_SIZE) {
      uError = QCBOR_ERR_INPUT_TOO_LARGE;
      goto Done;
   }
   const size_t uEndOfBstr = UsefulInputBuf_Tell(&(pMe->InBuf));
   UsefulInputBuf_Seek(&(pMe->InBuf), uEndOfBstr - pItem->val.string.len);
   UsefulInputBuf_SetBufferLength(&(pMe->InBuf), uEndOfBstr);

   uError = DecodeNesting_DescendIntoBstrWrapped(&(pMe->nesting),
                                                 (uint32_t)uPreviousLength,
                                                 (uint32_t)uEndOfBstr);
Done:
   return uError;
}


/*
  Public function, see header qcbor/qcbor_decode.h file
 */
void QCBORDecode_EnterBstrWrapped(QCBORDecodeContext *pMe,
                                  uint8_t             uTagRequirement,
                                  UsefulBufC         *pBstr)
{
   if(pMe->uLastError != QCBOR_SUCCESS) {
      // Already in error state; do nothing.
      return;
   }

   /* Get the data item that is the map that is being searched */
   QCBORItem Item;
   pMe->uLastError = (uint8_t)QCBORDecode_GetNext(pMe, &Item);
   if(pMe->uLastError != QCBOR_SUCCESS) {
      return;
   }

   pMe->uLastError = (uint8_t)InternalEnterBstrWrapped(pMe,
                                                       &Item,
                                                       uTagRequirement,
                                                       pBstr);
}


/*
  Public function, see header qcbor/qcbor_decode.h file
 */
void QCBORDecode_EnterBstrWrappedFromMapN(QCBORDecodeContext *pMe,
                                          int64_t             nLabel,
                                          uint8_t             uTagRequirement,
                                          UsefulBufC         *pBstr)
{
   QCBORItem Item;
   QCBORDecode_GetItemInMapN(pMe, nLabel, QCBOR_TYPE_ANY, &Item);

   pMe->uLastError = (uint8_t)InternalEnterBstrWrapped(pMe,
                                                       &Item,
                                                       uTagRequirement,
                                                       pBstr);
}


/*
  Public function, see header qcbor/qcbor_decode.h file
 */
void QCBORDecode_EnterBstrWrappedFromMapSZ(QCBORDecodeContext *pMe,
                                           const char         *szLabel,
                                           uint8_t             uTagRequirement,
                                           UsefulBufC         *pBstr)
{
   QCBORItem Item;
   QCBORDecode_GetItemInMapSZ(pMe, szLabel, QCBOR_TYPE_ANY, &Item);

   pMe->uLastError = (uint8_t)InternalEnterBstrWrapped(pMe,
                                                       &Item,
                                                       uTagRequirement,
                                                       pBstr);
}


/*
  Public function, see header qcbor/qcbor_decode.h file
 */
void QCBORDecode_ExitBstrWrapped(QCBORDecodeContext *pMe)
{
   if(pMe->uLastError != QCBOR_SUCCESS) {
      // Already in error state; do nothing.
      return;
   }

   if(!DecodeNesting_IsBoundedType(&(pMe->nesting), QCBOR_TYPE_BYTE_STRING)) {
      pMe->uLastError = QCBOR_ERR_EXIT_MISMATCH;
      return;
   }

   /*
    Reset the length of the UsefulInputBuf to what it was before
    the bstr wrapped CBOR was entered.
    */
   UsefulInputBuf_SetBufferLength(&(pMe->InBuf),
                               DecodeNesting_GetPreviousBoundedEnd(&(pMe->nesting)));


   QCBORError uErr = ExitBoundedLevel(pMe, DecodeNesting_GetEndOfBstr(&(pMe->nesting)));
   pMe->uLastError = (uint8_t)uErr;
}








static QCBORError
InterpretBool(QCBORDecodeContext *pMe, const QCBORItem *pItem, bool *pBool)
{
   switch(pItem->uDataType) {
      case QCBOR_TYPE_TRUE:
         *pBool = true;
         return QCBOR_SUCCESS;
         break;

      case QCBOR_TYPE_FALSE:
         *pBool = false;
         return QCBOR_SUCCESS;
         break;

      default:
         return QCBOR_ERR_UNEXPECTED_TYPE;
         break;
   }
   CopyTags(pMe, pItem);
}



/*
 Public function, see header qcbor/qcbor_decode.h file
*/
void QCBORDecode_GetBool(QCBORDecodeContext *pMe, bool *pValue)
{
   if(pMe->uLastError != QCBOR_SUCCESS) {
      // Already in error state, do nothing
      return;
   }

   QCBORError nError;
   QCBORItem  Item;

   nError = QCBORDecode_GetNext(pMe, &Item);
   if(nError != QCBOR_SUCCESS) {
      pMe->uLastError = (uint8_t)nError;
      return;
   }
   pMe->uLastError = (uint8_t)InterpretBool(pMe, &Item, pValue);
}


/*
 Public function, see header qcbor/qcbor_decode.h file
*/
void QCBORDecode_GetBoolInMapN(QCBORDecodeContext *pMe, int64_t nLabel, bool *pValue)
{
   QCBORItem Item;
   QCBORDecode_GetItemInMapN(pMe, nLabel, QCBOR_TYPE_ANY, &Item);

   pMe->uLastError = (uint8_t)InterpretBool(pMe, &Item, pValue);
}


/*
 Public function, see header qcbor/qcbor_decode.h file
*/
void QCBORDecode_GetBoolInMapSZ(QCBORDecodeContext *pMe, const char *szLabel, bool *pValue)
{
   QCBORItem Item;
   QCBORDecode_GetItemInMapSZ(pMe, szLabel, QCBOR_TYPE_ANY, &Item);

   pMe->uLastError = (uint8_t)InterpretBool(pMe, &Item, pValue);
}




static void ProcessEpochDate(QCBORDecodeContext *pMe,
                             QCBORItem           *pItem,
                             uint8_t              uTagRequirement,
                             int64_t             *pnTime)
{
   if(pMe->uLastError != QCBOR_SUCCESS) {
      // Already in error state, do nothing
      return;
   }

   QCBORError uErr;

   const TagSpecification TagSpec =
   {
      uTagRequirement,
      {QCBOR_TYPE_DATE_EPOCH, QCBOR_TYPE_NONE, QCBOR_TYPE_NONE, QCBOR_TYPE_NONE},
      {QCBOR_TYPE_INT64, QCBOR_TYPE_DOUBLE, QCBOR_TYPE_FLOAT, QCBOR_TYPE_UINT64}
   };

   uErr = CheckTagRequirement(TagSpec, pItem);
   if(uErr != QCBOR_SUCCESS) {
      goto Done;
   }

   if(pItem->uDataType != QCBOR_TYPE_DATE_EPOCH) {
      uErr = DecodeDateEpoch(pItem);
      if(uErr != QCBOR_SUCCESS) {
         goto Done;
      }
   }

   // Save the tags in the last item's tags in the decode context
   // for QCBORDecode_GetNthTagOfLast()
   CopyTags(pMe, pItem);

   *pnTime = pItem->val.epochDate.nSeconds;

Done:
   pMe->uLastError = (uint8_t)uErr;
}


void QCBORDecode_GetEpochDate(QCBORDecodeContext *pMe,
                              uint8_t             uTagRequirement,
                              int64_t            *pnTime)
{
   if(pMe->uLastError != QCBOR_SUCCESS) {
      // Already in error state, do nothing
      return;
   }

   QCBORItem  Item;
   pMe->uLastError = (uint8_t)QCBORDecode_GetNext(pMe, &Item);

   ProcessEpochDate(pMe, &Item, uTagRequirement, pnTime);
}


void
QCBORDecode_GetEpochDateInMapN(QCBORDecodeContext *pMe,
                               int64_t             nLabel,
                               uint8_t             uTagRequirement,
                               int64_t            *pnTime)
{
   QCBORItem Item;
   QCBORDecode_GetItemInMapN(pMe, nLabel, QCBOR_TYPE_ANY, &Item);
   ProcessEpochDate(pMe, &Item, uTagRequirement, pnTime);
}


void
QCBORDecode_GetEpochDateInMapSZ(QCBORDecodeContext *pMe,
                                const char         *szLabel,
                                uint8_t             uTagRequirement,
                                int64_t            *pnTime)
{
   QCBORItem Item;
   QCBORDecode_GetItemInMapSZ(pMe, szLabel, QCBOR_TYPE_ANY, &Item);
   ProcessEpochDate(pMe, &Item, uTagRequirement, pnTime);
}




void QCBORDecode_GetTaggedStringInternal(QCBORDecodeContext *pMe,
                                         TagSpecification    TagSpec,
                                         UsefulBufC         *pBstr)
{
   if(pMe->uLastError != QCBOR_SUCCESS) {
      // Already in error state, do nothing
      return;
   }

   QCBORError uError;
   QCBORItem  Item;

   uError = QCBORDecode_GetNext(pMe, &Item);
   if(uError != QCBOR_SUCCESS) {
      pMe->uLastError = (uint8_t)uError;
      return;
   }

   pMe->uLastError = (uint8_t)CheckTagRequirement(TagSpec, &Item);

   if(pMe->uLastError == QCBOR_SUCCESS) {
      *pBstr = Item.val.string;
   } else {
      *pBstr = NULLUsefulBufC;
   }
}




static QCBORError ProcessBigNum(uint8_t          uTagRequirement,
                                const QCBORItem *pItem,
                                UsefulBufC      *pValue,
                                bool            *pbIsNegative)
{
   const TagSpecification TagSpec =
   {
      uTagRequirement,
      {QCBOR_TYPE_POSBIGNUM, QCBOR_TYPE_NEGBIGNUM, QCBOR_TYPE_NONE, QCBOR_TYPE_NONE},
      {QCBOR_TYPE_BYTE_STRING, QCBOR_TYPE_NONE, QCBOR_TYPE_NONE, QCBOR_TYPE_NONE}
   };

   QCBORError uErr = CheckTagRequirement(TagSpec, pItem);
   if(uErr != QCBOR_SUCCESS) {
      return uErr;
   }

   *pValue = pItem->val.string;

   if(pItem->uDataType == QCBOR_TYPE_POSBIGNUM) {
      *pbIsNegative = false;
   } else if(pItem->uDataType == QCBOR_TYPE_NEGBIGNUM) {
      *pbIsNegative = true;
   }

   return QCBOR_SUCCESS;
}


/*
 Public function, see header qcbor/qcbor_decode.h
 */
void QCBORDecode_GetBignum(QCBORDecodeContext *pMe,
                           uint8_t             uTagRequirement,
                           UsefulBufC         *pValue,
                           bool               *pbIsNegative)
{
   if(pMe->uLastError != QCBOR_SUCCESS) {
      // Already in error state, do nothing
      return;
   }

   QCBORItem  Item;
   QCBORError uError = QCBORDecode_GetNext(pMe, &Item);
   if(uError != QCBOR_SUCCESS) {
      pMe->uLastError = (uint8_t)uError;
      return;
   }

   pMe->uLastError = (uint8_t)ProcessBigNum(uTagRequirement, &Item, pValue, pbIsNegative);
}


/*
 Public function, see header qcbor/qcbor_decode.h
*/
void QCBORDecode_GetBignumInMapN(QCBORDecodeContext *pMe,
                                 int64_t             nLabel,
                                 uint8_t             uTagRequirement,
                                 UsefulBufC         *pValue,
                                 bool               *pbIsNegative)
{
   QCBORItem Item;
   QCBORDecode_GetItemInMapN(pMe, nLabel, QCBOR_TYPE_ANY, &Item);
   if(pMe->uLastError != QCBOR_SUCCESS) {
      return;
   }

   pMe->uLastError = (uint8_t)ProcessBigNum(uTagRequirement, &Item, pValue, pbIsNegative);
}


/*
 Public function, see header qcbor/qcbor_decode.h
*/
void QCBORDecode_GetBignumInMapSZ(QCBORDecodeContext *pMe,
                                  const char         *szLabel,
                                  uint8_t             uTagRequirement,
                                  UsefulBufC         *pValue,
                                  bool               *pbIsNegative)
{
   QCBORItem Item;
   QCBORDecode_GetItemInMapSZ(pMe, szLabel, QCBOR_TYPE_ANY, &Item);
   if(pMe->uLastError != QCBOR_SUCCESS) {
      return;
   }

   pMe->uLastError = (uint8_t)ProcessBigNum(uTagRequirement, &Item, pValue, pbIsNegative);
}




// Semi private
QCBORError QCBORDecode_GetMIMEInternal(uint8_t     uTagRequirement,
                                       const       QCBORItem *pItem,
                                       UsefulBufC *pMessage,
                                       bool       *pbIsTag257)
{
   const TagSpecification TagSpecText =
      {
         uTagRequirement,
         {QCBOR_TYPE_MIME, QCBOR_TYPE_NONE, QCBOR_TYPE_NONE, QCBOR_TYPE_NONE},
         {QCBOR_TYPE_TEXT_STRING, QCBOR_TYPE_NONE, QCBOR_TYPE_NONE, QCBOR_TYPE_NONE}
      };
   const TagSpecification TagSpecBinary =
      {
         uTagRequirement,
         {QCBOR_TYPE_BINARY_MIME, QCBOR_TYPE_NONE, QCBOR_TYPE_NONE, QCBOR_TYPE_NONE},
         {QCBOR_TYPE_BYTE_STRING, QCBOR_TYPE_NONE, QCBOR_TYPE_NONE, QCBOR_TYPE_NONE}
      };

   QCBORError uReturn;

   if(CheckTagRequirement(TagSpecText, pItem) == QCBOR_SUCCESS) {
      *pMessage = pItem->val.string;
      if(pbIsTag257 != NULL) {
         *pbIsTag257 = false;
      }
      uReturn = QCBOR_SUCCESS;
   } else if(CheckTagRequirement(TagSpecBinary, pItem) == QCBOR_SUCCESS) {
      *pMessage = pItem->val.string;
      if(pbIsTag257 != NULL) {
         *pbIsTag257 = true;
      }
      uReturn = QCBOR_SUCCESS;

   } else {
      uReturn = QCBOR_ERR_UNEXPECTED_TYPE;
   }

   return uReturn;
}

// Improvement: add methods for wrapped CBOR, a simple alternate
// to EnterBstrWrapped




#ifndef QCBOR_CONFIG_DISABLE_EXP_AND_MANTISSA

typedef QCBORError (*fExponentiator)(uint64_t uMantissa, int64_t nExponent, uint64_t *puResult);


// The exponentiator that works on only positive numbers
static QCBORError
Exponentitate10(uint64_t uMantissa, int64_t nExponent, uint64_t *puResult)
{
   uint64_t uResult = uMantissa;

   if(uResult != 0) {
      /* This loop will run a maximum of 19 times because
       * UINT64_MAX < 10 ^^ 19. More than that will cause
       * exit with the overflow error
       */
      for(; nExponent > 0; nExponent--) {
         if(uResult > UINT64_MAX / 10) {
            return QCBOR_ERR_CONVERSION_UNDER_OVER_FLOW; // Error overflow
         }
         uResult = uResult * 10;
      }

      for(; nExponent < 0; nExponent++) {
         uResult = uResult / 10;
         if(uResult == 0) {
            return QCBOR_ERR_CONVERSION_UNDER_OVER_FLOW; // Underflow error
         }
      }
   }
   /* else, mantissa is zero so this returns zero */

   *puResult = uResult;

   return QCBOR_SUCCESS;
}


// The exponentiator that works on only positive numbers
static QCBORError
Exponentitate2(uint64_t uMantissa, int64_t nExponent, uint64_t *puResult)
{
   uint64_t uResult;

   uResult = uMantissa;

   /* This loop will run a maximum of 64 times because
    * INT64_MAX < 2^31. More than that will cause
    * exit with the overflow error
    */
   while(nExponent > 0) {
      if(uResult > UINT64_MAX >> 1) {
         return QCBOR_ERR_CONVERSION_UNDER_OVER_FLOW; // Error overflow
      }
      uResult = uResult << 1;
      nExponent--;
   }

   while(nExponent < 0 ) {
      if(uResult == 0) {
         return QCBOR_ERR_CONVERSION_UNDER_OVER_FLOW; // Underflow error
      }
      uResult = uResult >> 1;
      nExponent++;
   }

   *puResult = uResult;

   return QCBOR_SUCCESS;
}


/*
 Compute value with signed mantissa and signed result. Works with
 exponent of 2 or 10 based on exponentiator.
 */
static inline QCBORError ExponentiateNN(int64_t       nMantissa,
                                        int64_t       nExponent,
                                        int64_t       *pnResult,
                                        fExponentiator pfExp)
{
   uint64_t uResult;

   // Take the absolute value of the mantissa and convert to unsigned.
   // Improvement: this should be possible in one instruction
   uint64_t uMantissa = nMantissa > 0 ? (uint64_t)nMantissa : (uint64_t)-nMantissa;

   // Do the exponentiation of the positive mantissa
   QCBORError uReturn = (*pfExp)(uMantissa, nExponent, &uResult);
   if(uReturn) {
      return uReturn;
   }


   /* (uint64_t)INT64_MAX+1 is used to represent the absolute value
    of INT64_MIN. This assumes two's compliment representation where
    INT64_MIN is one increment farther from 0 than INT64_MAX.
    Trying to write -INT64_MIN doesn't work to get this because the
    compiler tries to work with an int64_t which can't represent
    -INT64_MIN.
    */
   uint64_t uMax = nMantissa > 0 ? INT64_MAX : (uint64_t)INT64_MAX+1;

   // Error out if too large
   if(uResult > uMax) {
      return QCBOR_ERR_CONVERSION_UNDER_OVER_FLOW;
   }

   // Casts are safe because of checks above
   *pnResult = nMantissa > 0 ? (int64_t)uResult : -(int64_t)uResult;

   return QCBOR_SUCCESS;
}


/*
 Compute value with signed mantissa and unsigned result. Works with
 exponent of 2 or 10 based on exponentiator.
 */
static inline QCBORError ExponentitateNU(int64_t       nMantissa,
                                         int64_t       nExponent,
                                         uint64_t      *puResult,
                                         fExponentiator pfExp)
{
   if(nMantissa < 0) {
      return QCBOR_ERR_NUMBER_SIGN_CONVERSION;
   }

   // Cast to unsigned is OK because of check for negative
   // Cast to unsigned is OK because UINT64_MAX > INT64_MAX
   // Exponentiation is straight forward
   return (*pfExp)((uint64_t)nMantissa, nExponent, puResult);
}


/*
 Compute value with signed mantissa and unsigned result. Works with
 exponent of 2 or 10 based on exponentiator.
 */
static inline QCBORError ExponentitateUU(uint64_t       uMantissa,
                                         int64_t        nExponent,
                                         uint64_t      *puResult,
                                         fExponentiator pfExp)
{
   return (*pfExp)(uMantissa, nExponent, puResult);
}

#endif /* QCBOR_CONFIG_DISABLE_EXP_AND_MANTISSA */





static QCBORError ConvertBigNumToUnsigned(const UsefulBufC BigNum, uint64_t uMax, uint64_t *pResult)
{
   uint64_t uResult;

   uResult = 0;
   const uint8_t *pByte = BigNum.ptr;
   size_t uLen = BigNum.len;
   while(uLen--) {
      if(uResult > (uMax >> 8)) {
         return QCBOR_ERR_CONVERSION_UNDER_OVER_FLOW;
      }
      uResult = (uResult << 8) + *pByte++;
   }

   *pResult = uResult;
   return QCBOR_SUCCESS;
}


static inline QCBORError ConvertPositiveBigNumToUnsigned(const UsefulBufC BigNum, uint64_t *pResult)
{
   return ConvertBigNumToUnsigned(BigNum, UINT64_MAX, pResult);
}


static inline QCBORError ConvertPositiveBigNumToSigned(const UsefulBufC BigNum, int64_t *pResult)
{
   uint64_t uResult;
   QCBORError uError =  ConvertBigNumToUnsigned(BigNum, INT64_MAX, &uResult);
   if(uError) {
      return uError;
   }
   /* Cast is safe because ConvertBigNum is told to limit to INT64_MAX */
   *pResult = (int64_t)uResult;
   return QCBOR_SUCCESS;
}


static inline QCBORError ConvertNegativeBigNumToSigned(const UsefulBufC BigNum, int64_t *pnResult)
{
   uint64_t uResult;
   /* The negative integer furthest from zero for a C int64_t is
    INT64_MIN which is expressed as -INT64_MAX - 1. The value of a
    negative number in CBOR is computed as -n - 1 where n is the
    encoded integer, where n is what is in the variable BigNum. When
    converting BigNum to a uint64_t, the maximum value is thus
    INT64_MAX, so that when it -n - 1 is applied to it the result will
    never be further from 0 than INT64_MIN.

       -n - 1 <= INT64_MIN.
       -n - 1 <= -INT64_MAX - 1
        n     <= INT64_MAX.
    */
   QCBORError uError = ConvertBigNumToUnsigned(BigNum, INT64_MAX, &uResult);
   if(uError != QCBOR_SUCCESS) {
      return uError;
   }

   /// Now apply -n - 1. The cast is safe because
   // ConvertBigNumToUnsigned() is limited to INT64_MAX which does fit
   // is the largest positive integer that an int64_t can
   // represent. */
   *pnResult =  -(int64_t)uResult - 1;

   return QCBOR_SUCCESS;
}





/*
Convert integers and floats to an int64_t.

\param[in] uConvertTypes  Bit mask list of conversion options.

\retval QCBOR_ERR_UNEXPECTED_TYPE  Conversion, possible, but not requested
                                   in uConvertTypes.

\retval QCBOR_ERR_UNEXPECTED_TYPE  Of a type that can't be converted

\retval QCBOR_ERR_CONVERSION_UNDER_OVER_FLOW  Conversion result is too large
                                              or too small.
*/
static QCBORError
ConvertInt64(const QCBORItem *pItem, uint32_t uConvertTypes, int64_t *pnValue)
{
   switch(pItem->uDataType) {
      case QCBOR_TYPE_FLOAT:
      case QCBOR_TYPE_DOUBLE:
#ifndef QCBOR_DISABLE_FLOAT_HW_USE
         if(uConvertTypes & QCBOR_CONVERT_TYPE_FLOAT) {
            /* https://pubs.opengroup.org/onlinepubs/009695399/functions/llround.html
             http://www.cplusplus.com/reference/cmath/llround/
             */
            // Not interested in FE_INEXACT
            feclearexcept(FE_INVALID|FE_OVERFLOW|FE_UNDERFLOW|FE_DIVBYZERO);
            if(pItem->uDataType == QCBOR_TYPE_DOUBLE) {
               *pnValue = llround(pItem->val.dfnum);
            } else {
               *pnValue = lroundf(pItem->val.fnum);
            }
            if(fetestexcept(FE_INVALID|FE_OVERFLOW|FE_UNDERFLOW|FE_DIVBYZERO)) {
               // llround() shouldn't result in divide by zero, but catch
               // it here in case it unexpectedly does.  Don't try to
               // distinguish between the various exceptions because it seems
               // they vary by CPU, compiler and OS.
               return QCBOR_ERR_FLOAT_EXCEPTION;
            }
         } else {
            return  QCBOR_ERR_UNEXPECTED_TYPE;
         }
#else
         return QCBOR_ERR_HW_FLOAT_DISABLED;
#endif /* QCBOR_DISABLE_FLOAT_HW_USE */
         break;

      case QCBOR_TYPE_INT64:
         if(uConvertTypes & QCBOR_CONVERT_TYPE_XINT64) {
            *pnValue = pItem->val.int64;
         } else {
            return  QCBOR_ERR_UNEXPECTED_TYPE;
         }
         break;

      case QCBOR_TYPE_UINT64:
         if(uConvertTypes & QCBOR_CONVERT_TYPE_XINT64) {
            if(pItem->val.uint64 < INT64_MAX) {
               *pnValue = pItem->val.int64;
            } else {
               return QCBOR_ERR_CONVERSION_UNDER_OVER_FLOW;
            }
         } else {
            return  QCBOR_ERR_UNEXPECTED_TYPE;
         }
         break;

      default:
         return  QCBOR_ERR_UNEXPECTED_TYPE;
   }
   return QCBOR_SUCCESS;
}


void QCBORDecode_GetInt64ConvertInternal(QCBORDecodeContext *pMe,
                                         uint32_t            uConvertTypes,
                                         int64_t            *pnValue,
                                         QCBORItem          *pItem)
{
   if(pMe->uLastError != QCBOR_SUCCESS) {
      return;
   }

   QCBORItem Item;
   QCBORError uError = QCBORDecode_GetNext(pMe, &Item);
   if(uError) {
      pMe->uLastError = (uint8_t)uError;
      return;
   }

   if(pItem) {
      *pItem = Item;
   }

   pMe->uLastError = (uint8_t)ConvertInt64(&Item, uConvertTypes, pnValue);
}


void QCBORDecode_GetInt64ConvertInternalInMapN(QCBORDecodeContext *pMe,
                                               int64_t             nLabel,
                                               uint32_t            uConvertTypes,
                                               int64_t            *pnValue,
                                               QCBORItem          *pItem)
{
   QCBORDecode_GetItemInMapN(pMe, nLabel, QCBOR_TYPE_ANY, pItem);
   if(pMe->uLastError != QCBOR_SUCCESS) {
      return;
   }

   pMe->uLastError = (uint8_t)ConvertInt64(pItem, uConvertTypes, pnValue);
}


void QCBORDecode_GetInt64ConvertInternalInMapSZ(QCBORDecodeContext *pMe,
                                               const char *         szLabel,
                                               uint32_t             uConvertTypes,
                                               int64_t             *pnValue,
                                               QCBORItem           *pItem)
{
   QCBORDecode_GetItemInMapSZ(pMe, szLabel, QCBOR_TYPE_ANY, pItem);
   if(pMe->uLastError != QCBOR_SUCCESS) {
      return;
   }

   pMe->uLastError = (uint8_t)ConvertInt64(pItem, uConvertTypes, pnValue);
}


/*
 Convert a large variety of integer types to an int64_t.

 \param[in] uConvertTypes  Bit mask list of conversion options.

 \retval QCBOR_ERR_UNEXPECTED_TYPE  Conversion, possible, but not requested
                                    in uConvertTypes.

 \retval QCBOR_ERR_UNEXPECTED_TYPE  Of a type that can't be converted

 \retval QCBOR_ERR_CONVERSION_UNDER_OVER_FLOW  Conversion result is too large
                                               or too small.
 */
static QCBORError
Int64ConvertAll(const QCBORItem *pItem, uint32_t uConvertTypes, int64_t *pnValue)
{
   switch(pItem->uDataType) {

      case QCBOR_TYPE_POSBIGNUM:
         if(uConvertTypes & QCBOR_CONVERT_TYPE_BIG_NUM) {
            return ConvertPositiveBigNumToSigned(pItem->val.bigNum, pnValue);
         } else {
            return QCBOR_ERR_UNEXPECTED_TYPE;
         }
         break;

      case QCBOR_TYPE_NEGBIGNUM:
         if(uConvertTypes & QCBOR_CONVERT_TYPE_BIG_NUM) {
            return ConvertNegativeBigNumToSigned(pItem->val.bigNum, pnValue);
         } else {
            return QCBOR_ERR_UNEXPECTED_TYPE;
         }
         break;

#ifndef QCBOR_CONFIG_DISABLE_EXP_AND_MANTISSA
      case QCBOR_TYPE_DECIMAL_FRACTION:
         if(uConvertTypes & QCBOR_CONVERT_TYPE_DECIMAL_FRACTION) {
            return ExponentiateNN(pItem->val.expAndMantissa.Mantissa.nInt,
                                  pItem->val.expAndMantissa.nExponent,
                                  pnValue,
                                 &Exponentitate10);
         } else {
            return QCBOR_ERR_UNEXPECTED_TYPE;
         }
         break;

      case QCBOR_TYPE_BIGFLOAT:
         if(uConvertTypes & QCBOR_CONVERT_TYPE_BIGFLOAT) {
            return ExponentiateNN(pItem->val.expAndMantissa.Mantissa.nInt,
                                  pItem->val.expAndMantissa.nExponent,
                                  pnValue,
                                  Exponentitate2);
         } else {
            return QCBOR_ERR_UNEXPECTED_TYPE;
         }
         break;

      case QCBOR_TYPE_DECIMAL_FRACTION_POS_BIGNUM:
         if(uConvertTypes & QCBOR_CONVERT_TYPE_DECIMAL_FRACTION) {
            int64_t    nMantissa;
            QCBORError uErr;
            uErr = ConvertPositiveBigNumToSigned(pItem->val.expAndMantissa.Mantissa.bigNum, &nMantissa);
            if(uErr) {
               return uErr;
            }
            return ExponentiateNN(nMantissa,
                                  pItem->val.expAndMantissa.nExponent,
                                  pnValue,
                                  Exponentitate10);
         } else {
            return QCBOR_ERR_UNEXPECTED_TYPE;
         }
         break;

      case QCBOR_TYPE_DECIMAL_FRACTION_NEG_BIGNUM:
         if(uConvertTypes & QCBOR_CONVERT_TYPE_DECIMAL_FRACTION) {
            int64_t    nMantissa;
            QCBORError uErr;
            uErr = ConvertNegativeBigNumToSigned(pItem->val.expAndMantissa.Mantissa.bigNum, &nMantissa);
            if(uErr) {
               return uErr;
            }
            return ExponentiateNN(nMantissa,
                                  pItem->val.expAndMantissa.nExponent,
                                  pnValue,
                                  Exponentitate10);
         } else {
            return QCBOR_ERR_UNEXPECTED_TYPE;
         }
         break;

      case QCBOR_TYPE_BIGFLOAT_POS_BIGNUM:
         if(uConvertTypes & QCBOR_CONVERT_TYPE_DECIMAL_FRACTION) {
            int64_t    nMantissa;
            QCBORError uErr;
            uErr = ConvertPositiveBigNumToSigned(pItem->val.expAndMantissa.Mantissa.bigNum, &nMantissa);
            if(uErr) {
               return uErr;
            }
            return ExponentiateNN(nMantissa,
                                  pItem->val.expAndMantissa.nExponent,
                                  pnValue,
                                  Exponentitate2);
         } else {
            return QCBOR_ERR_UNEXPECTED_TYPE;
         }
         break;

      case QCBOR_TYPE_BIGFLOAT_NEG_BIGNUM:
         if(uConvertTypes & QCBOR_CONVERT_TYPE_DECIMAL_FRACTION) {
            int64_t    nMantissa;
            QCBORError uErr;
            uErr = ConvertNegativeBigNumToSigned(pItem->val.expAndMantissa.Mantissa.bigNum, &nMantissa);
            if(uErr) {
               return uErr;
            }
            return ExponentiateNN(nMantissa,
                                  pItem->val.expAndMantissa.nExponent,
                                  pnValue,
                                  Exponentitate2);
         } else {
            return QCBOR_ERR_UNEXPECTED_TYPE;
         }
         break;
#endif /* QCBOR_CONFIG_DISABLE_EXP_AND_MANTISSA */


      default:
         return QCBOR_ERR_UNEXPECTED_TYPE;   }
}


/*
 Public function, see header qcbor/qcbor_decode.h file
 */
void QCBORDecode_GetInt64ConvertAll(QCBORDecodeContext *pMe, uint32_t uConvertTypes, int64_t *pnValue)
{
   QCBORItem Item;

   QCBORDecode_GetInt64ConvertInternal(pMe, uConvertTypes, pnValue, &Item);

   if(pMe->uLastError == QCBOR_SUCCESS) {
      // The above conversion succeeded
      return;
   }

   if(pMe->uLastError != QCBOR_ERR_UNEXPECTED_TYPE) {
      // The above conversion failed in a way that code below can't correct
      return;
   }

   pMe->uLastError = (uint8_t)Int64ConvertAll(&Item, uConvertTypes, pnValue);
}


/*
Public function, see header qcbor/qcbor_decode.h file
*/
void QCBORDecode_GetInt64ConvertAllInMapN(QCBORDecodeContext *pMe,
                                          int64_t             nLabel,
                                          uint32_t            uConvertTypes,
                                          int64_t            *pnValue)
{
   QCBORItem Item;

   QCBORDecode_GetInt64ConvertInternalInMapN(pMe,
                                             nLabel,
                                             uConvertTypes,
                                             pnValue,
                                             &Item);

   if(pMe->uLastError == QCBOR_SUCCESS) {
      // The above conversion succeeded
      return;
   }

   if(pMe->uLastError != QCBOR_ERR_UNEXPECTED_TYPE) {
      // The above conversion failed in a way that code below can't correct
      return;
   }

   pMe->uLastError = (uint8_t)Int64ConvertAll(&Item, uConvertTypes, pnValue);
}


/*
Public function, see header qcbor/qcbor_decode.h file
*/
void QCBORDecode_GetInt64ConvertAllInMapSZ(QCBORDecodeContext *pMe,
                                           const char         *szLabel,
                                           uint32_t            uConvertTypes,
                                           int64_t            *pnValue)
{
   QCBORItem Item;
   QCBORDecode_GetInt64ConvertInternalInMapSZ(pMe,
                                              szLabel,
                                              uConvertTypes,
                                              pnValue,
                                              &Item);

   if(pMe->uLastError == QCBOR_SUCCESS) {
      // The above conversion succeeded
      return;
   }

   if(pMe->uLastError != QCBOR_ERR_UNEXPECTED_TYPE) {
      // The above conversion failed in a way that code below can't correct
      return;
   }

   pMe->uLastError = (uint8_t)Int64ConvertAll(&Item, uConvertTypes, pnValue);
}


static QCBORError ConvertUInt64(const QCBORItem *pItem, uint32_t uConvertTypes, uint64_t *puValue)
{
   switch(pItem->uDataType) {
      case QCBOR_TYPE_DOUBLE:
      case QCBOR_TYPE_FLOAT:
#ifndef QCBOR_DISABLE_FLOAT_HW_USE
         if(uConvertTypes & QCBOR_CONVERT_TYPE_FLOAT) {
            // Can't use llround here because it will not convert values
            // greater than INT64_MAX and less than UINT64_MAX that
            // need to be converted so it is more complicated.
            feclearexcept(FE_INVALID|FE_OVERFLOW|FE_UNDERFLOW|FE_DIVBYZERO);
            if(pItem->uDataType == QCBOR_TYPE_DOUBLE) {
               if(isnan(pItem->val.dfnum)) {
                  return QCBOR_ERR_FLOAT_EXCEPTION;
               } else if(pItem->val.dfnum < 0) {
                  return QCBOR_ERR_NUMBER_SIGN_CONVERSION;
               } else {
                  double dRounded = round(pItem->val.dfnum);
                  // See discussion in DecodeDateEpoch() for
                  // explanation of - 0x7ff
                  if(dRounded > (double)(UINT64_MAX- 0x7ff)) {
                     return QCBOR_ERR_CONVERSION_UNDER_OVER_FLOW;
                  }
                  *puValue = (uint64_t)dRounded;
               }
            } else {
               if(isnan(pItem->val.fnum)) {
                  return QCBOR_ERR_FLOAT_EXCEPTION;
               } else if(pItem->val.fnum < 0) {
                  return QCBOR_ERR_NUMBER_SIGN_CONVERSION;
               } else {
                  float fRounded = roundf(pItem->val.fnum);
                  // See discussion in DecodeDateEpoch() for
                  // explanation of - 0x7ff
                  if(fRounded > (float)(UINT64_MAX- 0x7ff)) {
                     return QCBOR_ERR_CONVERSION_UNDER_OVER_FLOW;
                  }
                  *puValue = (uint64_t)fRounded;
               }
            }
            if(fetestexcept(FE_INVALID|FE_OVERFLOW|FE_UNDERFLOW|FE_DIVBYZERO)) {
               // round() and roundf() shouldn't result in exceptions here, but
               // catch them to be robust and thorough. Don't try to
               // distinguish between the various exceptions because it seems
               // they vary by CPU, compiler and OS.
               return QCBOR_ERR_FLOAT_EXCEPTION;
            }

         } else {
            return QCBOR_ERR_UNEXPECTED_TYPE;
         }
#else
         return QCBOR_ERR_HW_FLOAT_DISABLED;
#endif /* QCBOR_DISABLE_FLOAT_HW_USE */
         break;

      case QCBOR_TYPE_INT64:
         if(uConvertTypes & QCBOR_CONVERT_TYPE_XINT64) {
            if(pItem->val.int64 >= 0) {
               *puValue = (uint64_t)pItem->val.int64;
            } else {
               return QCBOR_ERR_NUMBER_SIGN_CONVERSION;
            }
         } else {
            return QCBOR_ERR_UNEXPECTED_TYPE;
         }
         break;

      case QCBOR_TYPE_UINT64:
         if(uConvertTypes & QCBOR_CONVERT_TYPE_XINT64) {
            *puValue =  pItem->val.uint64;
         } else {
            return QCBOR_ERR_UNEXPECTED_TYPE;
         }
         break;

      default:
         return QCBOR_ERR_UNEXPECTED_TYPE;
   }

   return QCBOR_SUCCESS;
}


void QCBORDecode_GetUInt64ConvertInternal(QCBORDecodeContext *pMe,
                                          uint32_t uConvertTypes,
                                          uint64_t *puValue,
                                          QCBORItem *pItem)
{
   if(pMe->uLastError != QCBOR_SUCCESS) {
      return;
   }

   QCBORItem Item;

   QCBORError uError = QCBORDecode_GetNext(pMe, &Item);
   if(uError) {
      pMe->uLastError = (uint8_t)uError;
      return;
   }

   if(pItem) {
      *pItem = Item;
   }

   pMe->uLastError = (uint8_t)ConvertUInt64(&Item, uConvertTypes, puValue);
}


void QCBORDecode_GetUInt64ConvertInternalInMapN(QCBORDecodeContext *pMe,
                                               int64_t             nLabel,
                                               uint32_t            uConvertTypes,
                                               uint64_t            *puValue,
                                               QCBORItem          *pItem)
{
   QCBORDecode_GetItemInMapN(pMe, nLabel, QCBOR_TYPE_ANY, pItem);
   if(pMe->uLastError != QCBOR_SUCCESS) {
      return;
   }

   pMe->uLastError = (uint8_t)ConvertUInt64(pItem, uConvertTypes, puValue);
}


void QCBORDecode_GetUInt64ConvertInternalInMapSZ(QCBORDecodeContext *pMe,
                                               const char *         szLabel,
                                               uint32_t             uConvertTypes,
                                               uint64_t             *puValue,
                                               QCBORItem           *pItem)
{
   if(pMe->uLastError != QCBOR_SUCCESS) {
      return;
   }

   QCBORDecode_GetItemInMapSZ(pMe, szLabel, QCBOR_TYPE_ANY, pItem);
   if(pMe->uLastError != QCBOR_SUCCESS) {
      return;
   }

   pMe->uLastError = (uint8_t)ConvertUInt64(pItem, uConvertTypes, puValue);
}



static QCBORError
UInt64ConvertAll(const QCBORItem *pItem, uint32_t uConvertTypes, uint64_t *puValue)
{
   switch(pItem->uDataType) {

      case QCBOR_TYPE_POSBIGNUM:
         if(uConvertTypes & QCBOR_CONVERT_TYPE_BIG_NUM) {
            return ConvertPositiveBigNumToUnsigned(pItem->val.bigNum, puValue);
         } else {
            return QCBOR_ERR_UNEXPECTED_TYPE;
         }
         break;

      case QCBOR_TYPE_NEGBIGNUM:
         if(uConvertTypes & QCBOR_CONVERT_TYPE_BIG_NUM) {
            return QCBOR_ERR_NUMBER_SIGN_CONVERSION;
         } else {
            return QCBOR_ERR_UNEXPECTED_TYPE;
         }
         break;

#ifndef QCBOR_CONFIG_DISABLE_EXP_AND_MANTISSA

      case QCBOR_TYPE_DECIMAL_FRACTION:
         if(uConvertTypes & QCBOR_CONVERT_TYPE_DECIMAL_FRACTION) {
            return ExponentitateNU(pItem->val.expAndMantissa.Mantissa.nInt,
                                   pItem->val.expAndMantissa.nExponent,
                                   puValue,
                                   Exponentitate10);
         } else {
            return QCBOR_ERR_UNEXPECTED_TYPE;
         }
         break;

      case QCBOR_TYPE_BIGFLOAT:
         if(uConvertTypes & QCBOR_CONVERT_TYPE_BIGFLOAT) {
            return ExponentitateNU(pItem->val.expAndMantissa.Mantissa.nInt,
                                   pItem->val.expAndMantissa.nExponent,
                                   puValue,
                                   Exponentitate2);
         } else {
            return QCBOR_ERR_UNEXPECTED_TYPE;
         }
         break;

      case QCBOR_TYPE_DECIMAL_FRACTION_POS_BIGNUM:
         if(uConvertTypes & QCBOR_CONVERT_TYPE_DECIMAL_FRACTION) {
            uint64_t   uMantissa;
            QCBORError uErr;
            uErr = ConvertPositiveBigNumToUnsigned(pItem->val.expAndMantissa.Mantissa.bigNum, &uMantissa);
            if(uErr != QCBOR_SUCCESS) {
               return uErr;
            }
            return ExponentitateUU(uMantissa,
                                   pItem->val.expAndMantissa.nExponent,
                                   puValue,
                                   Exponentitate10);
         } else {
            return QCBOR_ERR_UNEXPECTED_TYPE;
         }
         break;

      case QCBOR_TYPE_DECIMAL_FRACTION_NEG_BIGNUM:
         if(uConvertTypes & QCBOR_CONVERT_TYPE_DECIMAL_FRACTION) {
            return QCBOR_ERR_NUMBER_SIGN_CONVERSION;
         } else {
            return QCBOR_ERR_UNEXPECTED_TYPE;
         }
         break;

      case QCBOR_TYPE_BIGFLOAT_POS_BIGNUM:
         if(uConvertTypes & QCBOR_CONVERT_TYPE_DECIMAL_FRACTION) {
            uint64_t   uMantissa;
            QCBORError uErr;
            uErr =  ConvertPositiveBigNumToUnsigned(pItem->val.expAndMantissa.Mantissa.bigNum, &uMantissa);
            if(uErr != QCBOR_SUCCESS) {
               return uErr;
            }
            return ExponentitateUU(uMantissa,
                                   pItem->val.expAndMantissa.nExponent,
                                   puValue,
                                   Exponentitate2);
         } else {
            return QCBOR_ERR_UNEXPECTED_TYPE;
         }
         break;

      case QCBOR_TYPE_BIGFLOAT_NEG_BIGNUM:
         if(uConvertTypes & QCBOR_CONVERT_TYPE_DECIMAL_FRACTION) {
            return QCBOR_ERR_NUMBER_SIGN_CONVERSION;
         } else {
            return QCBOR_ERR_UNEXPECTED_TYPE;
         }
         break;
#endif /* QCBOR_CONFIG_DISABLE_EXP_AND_MANTISSA */
      default:
         return QCBOR_ERR_UNEXPECTED_TYPE;
   }
}


/*
  Public function, see header qcbor/qcbor_decode.h file
 */
void QCBORDecode_GetUInt64ConvertAll(QCBORDecodeContext *pMe, uint32_t uConvertTypes, uint64_t *puValue)
{
   QCBORItem Item;

   QCBORDecode_GetUInt64ConvertInternal(pMe, uConvertTypes, puValue, &Item);

   if(pMe->uLastError == QCBOR_SUCCESS) {
      // The above conversion succeeded
      return;
   }

   if(pMe->uLastError != QCBOR_ERR_UNEXPECTED_TYPE) {
      // The above conversion failed in a way that code below can't correct
      return;
   }

   pMe->uLastError = (uint8_t)UInt64ConvertAll(&Item, uConvertTypes, puValue);
}


/*
  Public function, see header qcbor/qcbor_decode.h file
*/
void QCBORDecode_GetUInt64ConvertAllInMapN(QCBORDecodeContext *pMe,
                                           int64_t             nLabel,
                                           uint32_t            uConvertTypes,
                                           uint64_t           *puValue)
{
   QCBORItem Item;

   QCBORDecode_GetUInt64ConvertInternalInMapN(pMe,
                                              nLabel,
                                              uConvertTypes,
                                              puValue,
                                              &Item);

   if(pMe->uLastError == QCBOR_SUCCESS) {
      // The above conversion succeeded
      return;
   }

   if(pMe->uLastError != QCBOR_ERR_UNEXPECTED_TYPE) {
      // The above conversion failed in a way that code below can't correct
      return;
   }

   pMe->uLastError = (uint8_t)UInt64ConvertAll(&Item, uConvertTypes, puValue);
}


/*
  Public function, see header qcbor/qcbor_decode.h file
*/
void QCBORDecode_GetUInt64ConvertAllInMapSZ(QCBORDecodeContext *pMe,
                                            const char         *szLabel,
                                            uint32_t            uConvertTypes,
                                            uint64_t           *puValue)
{
   QCBORItem Item;
   QCBORDecode_GetUInt64ConvertInternalInMapSZ(pMe,
                                               szLabel,
                                               uConvertTypes,
                                               puValue,
                                               &Item);

   if(pMe->uLastError == QCBOR_SUCCESS) {
      // The above conversion succeeded
      return;
   }

   if(pMe->uLastError != QCBOR_ERR_UNEXPECTED_TYPE) {
      // The above conversion failed in a way that code below can't correct
      return;
   }

   pMe->uLastError = (uint8_t)UInt64ConvertAll(&Item, uConvertTypes, puValue);
}




static QCBORError ConvertDouble(const QCBORItem *pItem,
                                uint32_t         uConvertTypes,
                                double          *pdValue)
{
   switch(pItem->uDataType) {
      case QCBOR_TYPE_FLOAT:
#ifndef QCBOR_DISABLE_FLOAT_HW_USE
         if(uConvertTypes & QCBOR_CONVERT_TYPE_FLOAT) {
            if(uConvertTypes & QCBOR_CONVERT_TYPE_FLOAT) {
               // Simple cast does the job.
               *pdValue = (double)pItem->val.fnum;
            } else {
               return QCBOR_ERR_UNEXPECTED_TYPE;
            }
         }
#else /* QCBOR_DISABLE_FLOAT_HW_USE */
         return QCBOR_ERR_HW_FLOAT_DISABLED;
#endif /* QCBOR_DISABLE_FLOAT_HW_USE */
         break;

      case QCBOR_TYPE_DOUBLE:
         if(uConvertTypes & QCBOR_CONVERT_TYPE_FLOAT) {
            if(uConvertTypes & QCBOR_CONVERT_TYPE_FLOAT) {
               *pdValue = pItem->val.dfnum;
            } else {
               return QCBOR_ERR_UNEXPECTED_TYPE;
            }
         }
         break;

      case QCBOR_TYPE_INT64:
#ifndef QCBOR_DISABLE_FLOAT_HW_USE
         if(uConvertTypes & QCBOR_CONVERT_TYPE_XINT64) {
            // A simple cast seems to do the job with no worry of exceptions.
            // There will be precision loss for some values.
            *pdValue = (double)pItem->val.int64;

         } else {
            return QCBOR_ERR_UNEXPECTED_TYPE;
         }
#else
         return QCBOR_ERR_HW_FLOAT_DISABLED;
#endif /* QCBOR_DISABLE_FLOAT_HW_USE */
         break;

      case QCBOR_TYPE_UINT64:
#ifndef QCBOR_DISABLE_FLOAT_HW_USE
         if(uConvertTypes & QCBOR_CONVERT_TYPE_XINT64) {
            // A simple cast seems to do the job with no worry of exceptions.
            // There will be precision loss for some values.
            *pdValue = (double)pItem->val.uint64;
         } else {
            return QCBOR_ERR_UNEXPECTED_TYPE;
         }
         break;
#else
         return QCBOR_ERR_HW_FLOAT_DISABLED;
#endif /* QCBOR_DISABLE_FLOAT_HW_USE */

      default:
         return QCBOR_ERR_UNEXPECTED_TYPE;
   }

   return QCBOR_SUCCESS;
}


void QCBORDecode_GetDoubleConvertInternal(QCBORDecodeContext *pMe,
                                          uint32_t            uConvertTypes,
                                          double             *pdValue,
                                          QCBORItem          *pItem)
{
   if(pMe->uLastError != QCBOR_SUCCESS) {
      return;
   }

   QCBORItem Item;

   QCBORError uError = QCBORDecode_GetNext(pMe, &Item);
   if(uError) {
      pMe->uLastError = (uint8_t)uError;
      return;
   }

   if(pItem) {
      *pItem = Item;
   }

   pMe->uLastError = (uint8_t)ConvertDouble(&Item, uConvertTypes, pdValue);
}


void QCBORDecode_GetDoubleConvertInternalInMapN(QCBORDecodeContext *pMe,
                                               int64_t             nLabel,
                                               uint32_t            uConvertTypes,
                                               double             *pdValue,
                                               QCBORItem          *pItem)
{
   QCBORDecode_GetItemInMapN(pMe, nLabel, QCBOR_TYPE_ANY, pItem);
   if(pMe->uLastError != QCBOR_SUCCESS) {
      return;
   }

   pMe->uLastError = (uint8_t)ConvertDouble(pItem, uConvertTypes, pdValue);
}


void QCBORDecode_GetDoubleConvertInternalInMapSZ(QCBORDecodeContext *pMe,
                                               const char *          szLabel,
                                               uint32_t              uConvertTypes,
                                               double               *pdValue,
                                               QCBORItem            *pItem)
{
   if(pMe->uLastError != QCBOR_SUCCESS) {
      return;
   }

   QCBORDecode_GetItemInMapSZ(pMe, szLabel, QCBOR_TYPE_ANY, pItem);
   if(pMe->uLastError != QCBOR_SUCCESS) {
      return;
   }

   pMe->uLastError = (uint8_t)ConvertDouble(pItem, uConvertTypes, pdValue);
}


#ifndef QCBOR_DISABLE_FLOAT_HW_USE
static double ConvertBigNumToDouble(const UsefulBufC BigNum)
{
   double dResult;

   dResult = 0.0;
   const uint8_t *pByte = BigNum.ptr;
   size_t uLen = BigNum.len;
   /* This will overflow and become the float value INFINITY if the number
    is too large to fit. */
   while(uLen--) {
      dResult = (dResult * 256.0) + (double)*pByte++;
   }

   return dResult;
}
#endif /* QCBOR_DISABLE_FLOAT_HW_USE */


static QCBORError
DoubleConvertAll(const QCBORItem *pItem, uint32_t uConvertTypes, double *pdValue)
{
#ifndef QCBOR_DISABLE_FLOAT_HW_USE
   /*
   https://docs.oracle.com/cd/E19957-01/806-3568/ncg_goldberg.html

   */
   switch(pItem->uDataType) {

#ifndef QCBOR_CONFIG_DISABLE_EXP_AND_MANTISSA
      case QCBOR_TYPE_DECIMAL_FRACTION:
         if(uConvertTypes & QCBOR_CONVERT_TYPE_DECIMAL_FRACTION) {
            // Underflow gives 0, overflow gives infinity
            *pdValue = (double)pItem->val.expAndMantissa.Mantissa.nInt *
                        pow(10.0, (double)pItem->val.expAndMantissa.nExponent);
         } else {
            return QCBOR_ERR_UNEXPECTED_TYPE;
         }
         break;

      case QCBOR_TYPE_BIGFLOAT:
         if(uConvertTypes & QCBOR_CONVERT_TYPE_BIGFLOAT ) {
            // Underflow gives 0, overflow gives infinity
            *pdValue = (double)pItem->val.expAndMantissa.Mantissa.nInt *
                              exp2((double)pItem->val.expAndMantissa.nExponent);
         } else {
            return QCBOR_ERR_UNEXPECTED_TYPE;
         }
         break;
#endif /* ndef QCBOR_CONFIG_DISABLE_EXP_AND_MANTISSA */

      case QCBOR_TYPE_POSBIGNUM:
         if(uConvertTypes & QCBOR_CONVERT_TYPE_BIG_NUM) {
            *pdValue = ConvertBigNumToDouble(pItem->val.bigNum);
         } else {
            return QCBOR_ERR_UNEXPECTED_TYPE;
         }
         break;

      case QCBOR_TYPE_NEGBIGNUM:
         if(uConvertTypes & QCBOR_CONVERT_TYPE_BIG_NUM) {
            *pdValue = -1-ConvertBigNumToDouble(pItem->val.bigNum);
         } else {
            return QCBOR_ERR_UNEXPECTED_TYPE;
         }
         break;

#ifndef QCBOR_CONFIG_DISABLE_EXP_AND_MANTISSA
      case QCBOR_TYPE_DECIMAL_FRACTION_POS_BIGNUM:
         if(uConvertTypes & QCBOR_CONVERT_TYPE_DECIMAL_FRACTION) {
            double dMantissa = ConvertBigNumToDouble(pItem->val.expAndMantissa.Mantissa.bigNum);
            *pdValue = dMantissa * pow(10, (double)pItem->val.expAndMantissa.nExponent);
         } else {
            return QCBOR_ERR_UNEXPECTED_TYPE;
         }
         break;

      case QCBOR_TYPE_DECIMAL_FRACTION_NEG_BIGNUM:
        if(uConvertTypes & QCBOR_CONVERT_TYPE_DECIMAL_FRACTION) {
         double dMantissa = -ConvertBigNumToDouble(pItem->val.expAndMantissa.Mantissa.bigNum);
         *pdValue = dMantissa * pow(10, (double)pItem->val.expAndMantissa.nExponent);
         } else {
            return QCBOR_ERR_UNEXPECTED_TYPE;
         }
         break;

      case QCBOR_TYPE_BIGFLOAT_POS_BIGNUM:
        if(uConvertTypes & QCBOR_CONVERT_TYPE_BIGFLOAT) {
         double dMantissa = ConvertBigNumToDouble(pItem->val.expAndMantissa.Mantissa.bigNum);
         *pdValue = dMantissa * exp2((double)pItem->val.expAndMantissa.nExponent);
         } else {
            return QCBOR_ERR_UNEXPECTED_TYPE;
         }
         break;

      case QCBOR_TYPE_BIGFLOAT_NEG_BIGNUM:
        if(uConvertTypes & QCBOR_CONVERT_TYPE_BIGFLOAT) {
         double dMantissa = -1-ConvertBigNumToDouble(pItem->val.expAndMantissa.Mantissa.bigNum);
         *pdValue = dMantissa * exp2((double)pItem->val.expAndMantissa.nExponent);
         } else {
            return QCBOR_ERR_UNEXPECTED_TYPE;
         }
         break;
#endif /* ndef QCBOR_CONFIG_DISABLE_EXP_AND_MANTISSA */

      default:
         return QCBOR_ERR_UNEXPECTED_TYPE;
   }

   return QCBOR_SUCCESS;

#else
   (void)pItem;
   (void)uConvertTypes;
   (void)pdValue;
   return QCBOR_ERR_HW_FLOAT_DISABLED;
#endif /* QCBOR_DISABLE_FLOAT_HW_USE */

}


/*
   Public function, see header qcbor/qcbor_decode.h file
*/
void QCBORDecode_GetDoubleConvertAll(QCBORDecodeContext *pMe,
                                     uint32_t           uConvertTypes,
                                     double *pdValue)
{

   QCBORItem Item;

   QCBORDecode_GetDoubleConvertInternal(pMe, uConvertTypes, pdValue, &Item);

   if(pMe->uLastError == QCBOR_SUCCESS) {
      // The above conversion succeeded
      return;
   }

   if(pMe->uLastError != QCBOR_ERR_UNEXPECTED_TYPE) {
      // The above conversion failed in a way that code below can't correct
      return;
   }

   pMe->uLastError = (uint8_t)DoubleConvertAll(&Item, uConvertTypes, pdValue);
}


/*
   Public function, see header qcbor/qcbor_decode.h file
*/
void QCBORDecode_GetDoubleConvertAllInMapN(QCBORDecodeContext *pMe,
                                           int64_t             nLabel,
                                           uint32_t            uConvertTypes,
                                           double             *pdValue)
{
   QCBORItem Item;

   QCBORDecode_GetDoubleConvertInternalInMapN(pMe, nLabel, uConvertTypes, pdValue, &Item);

   if(pMe->uLastError == QCBOR_SUCCESS) {
      // The above conversion succeeded
      return;
   }

   if(pMe->uLastError != QCBOR_ERR_UNEXPECTED_TYPE) {
      // The above conversion failed in a way that code below can't correct
      return;
   }

   pMe->uLastError = (uint8_t)DoubleConvertAll(&Item, uConvertTypes, pdValue);
}


/*
   Public function, see header qcbor/qcbor_decode.h file
*/
void QCBORDecode_GetDoubleConvertAllInMapSZ(QCBORDecodeContext *pMe,
                                            const char         *szLabel,
                                            uint32_t            uConvertTypes,
                                            double             *pdValue)
{
   QCBORItem Item;
   QCBORDecode_GetDoubleConvertInternalInMapSZ(pMe, szLabel, uConvertTypes, pdValue, &Item);

   if(pMe->uLastError == QCBOR_SUCCESS) {
      // The above conversion succeeded
      return;
   }

   if(pMe->uLastError != QCBOR_ERR_UNEXPECTED_TYPE) {
      // The above conversion failed in a way that code below can't correct
      return;
   }

   pMe->uLastError = (uint8_t)DoubleConvertAll(&Item, uConvertTypes, pdValue);
}




#ifndef QCBOR_CONFIG_DISABLE_EXP_AND_MANTISSA
static inline UsefulBufC ConvertIntToBigNum(uint64_t uInt, UsefulBuf Buffer)
{
   while((uInt & 0xff00000000000000UL) == 0) {
      uInt = uInt << 8;
   };

   UsefulOutBuf UOB;

   UsefulOutBuf_Init(&UOB, Buffer);

   while(uInt) {
      const uint64_t xx = uInt & 0xff00000000000000UL;
      UsefulOutBuf_AppendByte(&UOB, (uint8_t)((uInt & 0xff00000000000000UL) >> 56));
      uInt = uInt << 8;
      (void)xx;
   }

   return UsefulOutBuf_OutUBuf(&UOB);
}


static QCBORError MantissaAndExponentTypeHandler(QCBORDecodeContext *pMe,
                                                 TagSpecification    TagSpec,
                                                 QCBORItem          *pItem)
{
   QCBORError uErr;
   // Loops runs at most 1.5 times. Making it a loop saves object code.
   while(1) {
      uErr = CheckTagRequirement(TagSpec, pItem);
      if(uErr != QCBOR_SUCCESS) {
         goto Done;
      }

      if(pItem->uDataType != QCBOR_TYPE_ARRAY) {
         break; // Successful exit. Moving on to finish decoding.
      }

      // The item is an array, which means an undecoded
      // mantissa and exponent, so decode it. It will then
      // have a different type and exit the loop if.
      uErr = QCBORDecode_MantissaAndExponent(pMe, pItem);
      if(uErr != QCBOR_SUCCESS) {
         goto Done;
      }

      // Second time around, the type must match.
      TagSpec.uTagRequirement = QCBOR_TAG_REQUIREMENT_TAG;
   }
Done:
   return uErr;
}


static void ProcessMantissaAndExponent(QCBORDecodeContext *pMe,
                                       TagSpecification    TagSpec,
                                       QCBORItem          *pItem,
                                       int64_t            *pnMantissa,
                                       int64_t            *pnExponent)
{
   QCBORError uErr;

   uErr = MantissaAndExponentTypeHandler(pMe, TagSpec, pItem);
   if(uErr != QCBOR_SUCCESS) {
      goto Done;
   }

   switch (pItem->uDataType) {

      case QCBOR_TYPE_DECIMAL_FRACTION:
      case QCBOR_TYPE_BIGFLOAT:
         *pnMantissa = pItem->val.expAndMantissa.Mantissa.nInt;
         *pnExponent = pItem->val.expAndMantissa.nExponent;
         break;

      case QCBOR_TYPE_DECIMAL_FRACTION_POS_BIGNUM:
      case QCBOR_TYPE_BIGFLOAT_POS_BIGNUM:
         *pnExponent = pItem->val.expAndMantissa.nExponent;
         uErr = ConvertPositiveBigNumToSigned(pItem->val.expAndMantissa.Mantissa.bigNum, pnMantissa);
         break;

      case QCBOR_TYPE_DECIMAL_FRACTION_NEG_BIGNUM:
      case QCBOR_TYPE_BIGFLOAT_NEG_BIGNUM:
         *pnExponent = pItem->val.expAndMantissa.nExponent;
         uErr = ConvertNegativeBigNumToSigned(pItem->val.expAndMantissa.Mantissa.bigNum, pnMantissa);
         break;

      default:
         uErr = QCBOR_ERR_UNEXPECTED_TYPE;
   }

   Done:
      pMe->uLastError = (uint8_t)uErr;
}


static void ProcessMantissaAndExponentBig(QCBORDecodeContext *pMe,
                                          TagSpecification    TagSpec,
                                          QCBORItem          *pItem,
                                          UsefulBuf           BufferForMantissa,
                                          UsefulBufC         *pMantissa,
                                          bool               *pbIsNegative,
                                          int64_t            *pnExponent)
{
   QCBORError uErr;

   uErr = MantissaAndExponentTypeHandler(pMe, TagSpec, pItem);
   if(uErr != QCBOR_SUCCESS) {
      goto Done;
   }

   uint64_t uMantissa;

   switch (pItem->uDataType) {

      case QCBOR_TYPE_DECIMAL_FRACTION:
      case QCBOR_TYPE_BIGFLOAT:
         if(pItem->val.expAndMantissa.Mantissa.nInt >= 0) {
            uMantissa = (uint64_t)pItem->val.expAndMantissa.Mantissa.nInt;
            *pbIsNegative = false;
         } else {
            uMantissa = (uint64_t)-pItem->val.expAndMantissa.Mantissa.nInt;
            *pbIsNegative = true;
         }
         *pMantissa = ConvertIntToBigNum(uMantissa, BufferForMantissa);
         *pnExponent = pItem->val.expAndMantissa.nExponent;
         break;

      case QCBOR_TYPE_DECIMAL_FRACTION_POS_BIGNUM:
      case QCBOR_TYPE_BIGFLOAT_POS_BIGNUM:
         *pnExponent = pItem->val.expAndMantissa.nExponent;
         *pMantissa = pItem->val.expAndMantissa.Mantissa.bigNum;
         *pbIsNegative = false;
         break;

      case QCBOR_TYPE_DECIMAL_FRACTION_NEG_BIGNUM:
      case QCBOR_TYPE_BIGFLOAT_NEG_BIGNUM:
         *pnExponent = pItem->val.expAndMantissa.nExponent;
         *pMantissa = pItem->val.expAndMantissa.Mantissa.bigNum;
         *pbIsNegative = true;
         break;

      default:
         uErr = QCBOR_ERR_UNEXPECTED_TYPE;
   }

Done:
   pMe->uLastError = (uint8_t)uErr;
}


/*
 Public function, see header qcbor/qcbor_decode.h file
*/
void QCBORDecode_GetDecimalFraction(QCBORDecodeContext *pMe,
                                    uint8_t             uTagRequirement,
                                    int64_t             *pnMantissa,
                                    int64_t             *pnExponent)
{
   if(pMe->uLastError != QCBOR_SUCCESS) {
      return;
   }

   QCBORItem Item;
   QCBORError uError = QCBORDecode_GetNext(pMe, &Item);
   if(uError) {
      pMe->uLastError = (uint8_t)uError;
      return;
   }

   const TagSpecification TagSpec =
   {
      uTagRequirement,
      {QCBOR_TYPE_DECIMAL_FRACTION, QCBOR_TYPE_DECIMAL_FRACTION_POS_BIGNUM,
         QCBOR_TYPE_DECIMAL_FRACTION_NEG_BIGNUM, QCBOR_TYPE_NONE},
      {QCBOR_TYPE_ARRAY, QCBOR_TYPE_NONE, QCBOR_TYPE_NONE, QCBOR_TYPE_NONE}
   };

   ProcessMantissaAndExponent(pMe, TagSpec, &Item, pnMantissa, pnExponent);
}


/*
 Public function, see header qcbor/qcbor_decode.h file
*/
void QCBORDecode_GetDecimalFractionInMapN(QCBORDecodeContext *pMe,
                                          int64_t             nLabel,
                                          uint8_t             uTagRequirement,
                                          int64_t             *pnMantissa,
                                          int64_t             *pnExponent)
{
   if(pMe->uLastError != QCBOR_SUCCESS) {
      return;
   }

   QCBORItem Item;
   QCBORDecode_GetItemInMapN(pMe, nLabel, QCBOR_TYPE_ANY, &Item);

   const TagSpecification TagSpec =
   {
      uTagRequirement,
      {QCBOR_TYPE_DECIMAL_FRACTION, QCBOR_TYPE_DECIMAL_FRACTION_POS_BIGNUM,
         QCBOR_TYPE_DECIMAL_FRACTION_NEG_BIGNUM, QCBOR_TYPE_NONE},
      {QCBOR_TYPE_ARRAY, QCBOR_TYPE_NONE, QCBOR_TYPE_NONE, QCBOR_TYPE_NONE}
   };

   ProcessMantissaAndExponent(pMe, TagSpec, &Item, pnMantissa, pnExponent);
}


/*
 Public function, see header qcbor/qcbor_decode.h file
*/
void QCBORDecode_GetDecimalFractionInMapSZ(QCBORDecodeContext *pMe,
                                           const char         *szLabel,
                                           uint8_t             uTagRequirement,
                                           int64_t             *pnMantissa,
                                           int64_t             *pnExponent)
{
   if(pMe->uLastError != QCBOR_SUCCESS) {
      return;
   }

   QCBORItem Item;
   QCBORDecode_GetItemInMapSZ(pMe, szLabel, QCBOR_TYPE_ANY, &Item);

   const TagSpecification TagSpec =
   {
      uTagRequirement,
      {QCBOR_TYPE_DECIMAL_FRACTION, QCBOR_TYPE_DECIMAL_FRACTION_POS_BIGNUM,
         QCBOR_TYPE_DECIMAL_FRACTION_NEG_BIGNUM, QCBOR_TYPE_NONE},
      {QCBOR_TYPE_ARRAY, QCBOR_TYPE_NONE, QCBOR_TYPE_NONE, QCBOR_TYPE_NONE}
   };

   ProcessMantissaAndExponent(pMe, TagSpec, &Item, pnMantissa, pnExponent);
}


/*
 Public function, see header qcbor/qcbor_decode.h file
*/
void QCBORDecode_GetDecimalFractionBig(QCBORDecodeContext *pMe,
                                       uint8_t             uTagRequirement,
                                       UsefulBuf          MantissaBuffer,
                                       UsefulBufC         *pMantissa,
                                       bool               *pbMantissaIsNegative,
                                       int64_t            *pnExponent)
{
   if(pMe->uLastError != QCBOR_SUCCESS) {
      return;
   }

   QCBORItem Item;
   QCBORError uError = QCBORDecode_GetNext(pMe, &Item);
   if(uError) {
      pMe->uLastError = (uint8_t)uError;
      return;
   }

   const TagSpecification TagSpec =
   {
      uTagRequirement,
      {QCBOR_TYPE_DECIMAL_FRACTION, QCBOR_TYPE_DECIMAL_FRACTION_POS_BIGNUM,
         QCBOR_TYPE_DECIMAL_FRACTION_NEG_BIGNUM, QCBOR_TYPE_NONE},
      {QCBOR_TYPE_ARRAY, QCBOR_TYPE_NONE, QCBOR_TYPE_NONE, QCBOR_TYPE_NONE}
   };

   ProcessMantissaAndExponentBig(pMe,
                                 TagSpec,
                                 &Item,
                                 MantissaBuffer,
                                 pMantissa,
                                 pbMantissaIsNegative,
                                 pnExponent);
}


/*
 Public function, see header qcbor/qcbor_decode.h file
*/
void QCBORDecode_GetDecimalFractionBigInMapN(QCBORDecodeContext *pMe,
                                             int64_t             nLabel,
                                             uint8_t             uTagRequirement,
                                             UsefulBuf           BufferForMantissa,
                                             UsefulBufC         *pMantissa,
                                             bool               *pbIsNegative,
                                             int64_t            *pnExponent)
{
   if(pMe->uLastError != QCBOR_SUCCESS) {
      return;
   }

   QCBORItem Item;
   QCBORDecode_GetItemInMapN(pMe, nLabel, QCBOR_TYPE_ANY, &Item);
   if(pMe->uLastError != QCBOR_SUCCESS) {
      return;
   }

   const TagSpecification TagSpec =
   {
      uTagRequirement,
      {QCBOR_TYPE_DECIMAL_FRACTION, QCBOR_TYPE_DECIMAL_FRACTION_POS_BIGNUM,
         QCBOR_TYPE_DECIMAL_FRACTION_NEG_BIGNUM, QCBOR_TYPE_NONE},
      {QCBOR_TYPE_ARRAY, QCBOR_TYPE_NONE, QCBOR_TYPE_NONE, QCBOR_TYPE_NONE}
   };

   ProcessMantissaAndExponentBig(pMe,
                                 TagSpec,
                                 &Item,
                                 BufferForMantissa,
                                 pMantissa,
                                 pbIsNegative,
                                 pnExponent);
}


/*
 Public function, see header qcbor/qcbor_decode.h file
*/
void QCBORDecode_GetDecimalFractionBigInMapSZ(QCBORDecodeContext *pMe,
                                              const char         *szLabel,
                                              uint8_t             uTagRequirement,
                                              UsefulBuf           BufferForMantissa,
                                              UsefulBufC         *pMantissa,
                                              bool               *pbIsNegative,
                                              int64_t            *pnExponent)
{
   if(pMe->uLastError != QCBOR_SUCCESS) {
      return;
   }

   QCBORItem Item;
   QCBORDecode_GetItemInMapSZ(pMe, szLabel, QCBOR_TYPE_ANY, &Item);
   if(pMe->uLastError != QCBOR_SUCCESS) {
      return;
   }

   const TagSpecification TagSpec =
   {
      uTagRequirement,
      {QCBOR_TYPE_DECIMAL_FRACTION, QCBOR_TYPE_DECIMAL_FRACTION_POS_BIGNUM,
         QCBOR_TYPE_DECIMAL_FRACTION_NEG_BIGNUM, QCBOR_TYPE_NONE},
      {QCBOR_TYPE_ARRAY, QCBOR_TYPE_NONE, QCBOR_TYPE_NONE, QCBOR_TYPE_NONE}
   };

   ProcessMantissaAndExponentBig(pMe, TagSpec, &Item, BufferForMantissa, pMantissa, pbIsNegative, pnExponent);
}


/*
 Public function, see header qcbor/qcbor_decode.h file
*/
void QCBORDecode_GetBigFloat(QCBORDecodeContext *pMe,
                             uint8_t             uTagRequirement,
                             int64_t             *pnMantissa,
                             int64_t             *pnExponent)
{
   if(pMe->uLastError != QCBOR_SUCCESS) {
      return;
   }

   QCBORItem Item;
   QCBORError uError = QCBORDecode_GetNext(pMe, &Item);
   if(uError) {
      pMe->uLastError = (uint8_t)uError;
      return;
   }
   const TagSpecification TagSpec =
   {
      uTagRequirement,
      {QCBOR_TYPE_BIGFLOAT, QCBOR_TYPE_BIGFLOAT_POS_BIGNUM,
         QCBOR_TYPE_BIGFLOAT_NEG_BIGNUM, QCBOR_TYPE_NONE},
      {QCBOR_TYPE_ARRAY, QCBOR_TYPE_NONE, QCBOR_TYPE_NONE, QCBOR_TYPE_NONE}
   };

   ProcessMantissaAndExponent(pMe, TagSpec, &Item, pnMantissa, pnExponent);
}


/*
 Public function, see header qcbor/qcbor_decode.h file
*/
void QCBORDecode_GetBigFloatInMapN(QCBORDecodeContext *pMe,
                                   int64_t             nLabel,
                                   uint8_t             uTagRequirement,
                                   int64_t            *pnMantissa,
                                   int64_t            *pnExponent)
{
   if(pMe->uLastError != QCBOR_SUCCESS) {
      return;
   }

   QCBORItem Item;
   QCBORDecode_GetItemInMapN(pMe, nLabel, QCBOR_TYPE_ANY, &Item);
   if(pMe->uLastError != QCBOR_SUCCESS) {
      return;
   }

   const TagSpecification TagSpec =
   {
      uTagRequirement,
      {QCBOR_TYPE_BIGFLOAT, QCBOR_TYPE_BIGFLOAT_POS_BIGNUM,
         QCBOR_TYPE_BIGFLOAT_NEG_BIGNUM, QCBOR_TYPE_NONE},
      {QCBOR_TYPE_ARRAY, QCBOR_TYPE_NONE, QCBOR_TYPE_NONE, QCBOR_TYPE_NONE}
   };

   ProcessMantissaAndExponent(pMe, TagSpec, &Item, pnMantissa, pnExponent);
}


/*
 Public function, see header qcbor/qcbor_decode.h file
*/
void QCBORDecode_GetBigFloatInMapSZ(QCBORDecodeContext *pMe,
                                    const char         *szLabel,
                                    uint8_t             uTagRequirement,
                                    int64_t            *pnMantissa,
                                    int64_t            *pnExponent)
{
   if(pMe->uLastError != QCBOR_SUCCESS) {
      return;
   }

   QCBORItem Item;
   QCBORDecode_GetItemInMapSZ(pMe, szLabel, QCBOR_TYPE_ANY, &Item);
   if(pMe->uLastError != QCBOR_SUCCESS) {
      return;
   }

   const TagSpecification TagSpec =
   {
      uTagRequirement,
      {QCBOR_TYPE_BIGFLOAT, QCBOR_TYPE_BIGFLOAT_POS_BIGNUM,
         QCBOR_TYPE_BIGFLOAT_NEG_BIGNUM, QCBOR_TYPE_NONE},
      {QCBOR_TYPE_ARRAY, QCBOR_TYPE_NONE, QCBOR_TYPE_NONE, QCBOR_TYPE_NONE}
   };

   ProcessMantissaAndExponent(pMe, TagSpec, &Item, pnMantissa, pnExponent);
}


/*
 Public function, see header qcbor/qcbor_decode.h file
*/
void QCBORDecode_GetBigFloatBig(QCBORDecodeContext *pMe,
                                uint8_t             uTagRequirement,
                                UsefulBuf          MantissaBuffer,
                                UsefulBufC         *pMantissa,
                                bool               *pbMantissaIsNegative,
                                int64_t            *pnExponent)
{
   if(pMe->uLastError != QCBOR_SUCCESS) {
      return;
   }

   QCBORItem Item;
   QCBORError uError = QCBORDecode_GetNext(pMe, &Item);
   if(uError) {
      pMe->uLastError = (uint8_t)uError;
      return;
   }

   const TagSpecification TagSpec =
   {
      uTagRequirement,
      {QCBOR_TYPE_BIGFLOAT, QCBOR_TYPE_BIGFLOAT_POS_BIGNUM,
         QCBOR_TYPE_BIGFLOAT_NEG_BIGNUM, QCBOR_TYPE_NONE},
      {QCBOR_TYPE_ARRAY, QCBOR_TYPE_NONE, QCBOR_TYPE_NONE, QCBOR_TYPE_NONE}
   };

   ProcessMantissaAndExponentBig(pMe, TagSpec, &Item, MantissaBuffer, pMantissa, pbMantissaIsNegative, pnExponent);
}


/*
 Public function, see header qcbor/qcbor_decode.h file
*/
void QCBORDecode_GetBigFloatBigInMapN(QCBORDecodeContext *pMe,
                                      int64_t             nLabel,
                                      uint8_t             uTagRequirement,
                                      UsefulBuf           BufferForMantissa,
                                      UsefulBufC         *pMantissa,
                                      bool               *pbIsNegative,
                                      int64_t            *pnExponent)
{
   if(pMe->uLastError != QCBOR_SUCCESS) {
      return;
   }

   QCBORItem Item;
   QCBORDecode_GetItemInMapN(pMe, nLabel, QCBOR_TYPE_ANY, &Item);
   if(pMe->uLastError != QCBOR_SUCCESS) {
      return;
   }

   const TagSpecification TagSpec =
   {
      uTagRequirement,
      {QCBOR_TYPE_BIGFLOAT, QCBOR_TYPE_BIGFLOAT_POS_BIGNUM,
         QCBOR_TYPE_BIGFLOAT_NEG_BIGNUM, QCBOR_TYPE_NONE},
      {QCBOR_TYPE_ARRAY, QCBOR_TYPE_NONE, QCBOR_TYPE_NONE, QCBOR_TYPE_NONE}
   };

   ProcessMantissaAndExponentBig(pMe,
                                 TagSpec,
                                 &Item,
                                 BufferForMantissa,
                                 pMantissa,
                                 pbIsNegative,
                                 pnExponent);
}


/*
 Public function, see header qcbor/qcbor_decode.h file
*/
void QCBORDecode_GetBigFloatBigInMapSZ(QCBORDecodeContext *pMe,
                                       const char         *szLabel,
                                       uint8_t             uTagRequirement,
                                       UsefulBuf           BufferForMantissa,
                                       UsefulBufC         *pMantissa,
                                       bool               *pbIsNegative,
                                       int64_t            *pnExponent)
{
   if(pMe->uLastError != QCBOR_SUCCESS) {
      return;
   }

   QCBORItem Item;
   QCBORDecode_GetItemInMapSZ(pMe, szLabel, QCBOR_TYPE_ANY, &Item);
   if(pMe->uLastError != QCBOR_SUCCESS) {
      return;
   }

   const TagSpecification TagSpec =
   {
      uTagRequirement,
      {QCBOR_TYPE_BIGFLOAT, QCBOR_TYPE_BIGFLOAT_POS_BIGNUM,
         QCBOR_TYPE_BIGFLOAT_NEG_BIGNUM, QCBOR_TYPE_NONE},
      {QCBOR_TYPE_ARRAY, QCBOR_TYPE_NONE, QCBOR_TYPE_NONE, QCBOR_TYPE_NONE}
   };

   ProcessMantissaAndExponentBig(pMe,
                                 TagSpec,
                                 &Item,
                                 BufferForMantissa,
                                 pMantissa,
                                 pbIsNegative,
                                 pnExponent);
}

#endif /* QCBOR_CONFIG_DISABLE_EXP_AND_MANTISSA */<|MERGE_RESOLUTION|>--- conflicted
+++ resolved
@@ -893,18 +893,11 @@
 
  @retval QCBOR_ERR_STRING_TOO_LONG
  */
-<<<<<<< HEAD
 static inline QCBORError
-DecodeBytes(const QCORInternalAllocator *pAllocator,
-            uint64_t                     uStrLen,
-            UsefulInputBuf              *pUInBuf,
-            QCBORItem                   *pDecodedItem)
-=======
-static inline QCBORError DecodeBytes(const QCBORInternalAllocator *pAllocator,
-                                     uint64_t uStrLen,
-                                     UsefulInputBuf *pUInBuf,
-                                     QCBORItem *pDecodedItem)
->>>>>>> 3a691a04
+DecodeBytes(const QCBORInternalAllocator *pAllocator,
+            uint64_t                      uStrLen,
+            UsefulInputBuf               *pUInBuf,
+            QCBORItem                    *pDecodedItem)
 {
    QCBORError nReturn = QCBOR_SUCCESS;
 
