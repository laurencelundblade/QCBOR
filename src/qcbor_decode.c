/*==============================================================================
 Copyright (c) 2016-2018, The Linux Foundation.
 Copyright (c) 2018-2021, Laurence Lundblade.
 All rights reserved.

Redistribution and use in source and binary forms, with or without
modification, are permitted provided that the following conditions are
met:
    * Redistributions of source code must retain the above copyright
      notice, this list of conditions and the following disclaimer.
    * Redistributions in binary form must reproduce the above
      copyright notice, this list of conditions and the following
      disclaimer in the documentation and/or other materials provided
      with the distribution.
    * Neither the name of The Linux Foundation nor the names of its
      contributors, nor the name "Laurence Lundblade" may be used to
      endorse or promote products derived from this software without
      specific prior written permission.

THIS SOFTWARE IS PROVIDED "AS IS" AND ANY EXPRESS OR IMPLIED
WARRANTIES, INCLUDING, BUT NOT LIMITED TO, THE IMPLIED WARRANTIES OF
MERCHANTABILITY, FITNESS FOR A PARTICULAR PURPOSE AND NON-INFRINGEMENT
ARE DISCLAIMED.  IN NO EVENT SHALL THE COPYRIGHT OWNER OR CONTRIBUTORS
BE LIABLE FOR ANY DIRECT, INDIRECT, INCIDENTAL, SPECIAL, EXEMPLARY, OR
CONSEQUENTIAL DAMAGES (INCLUDING, BUT NOT LIMITED TO, PROCUREMENT OF
SUBSTITUTE GOODS OR SERVICES; LOSS OF USE, DATA, OR PROFITS; OR
BUSINESS INTERRUPTION) HOWEVER CAUSED AND ON ANY THEORY OF LIABILITY,
WHETHER IN CONTRACT, STRICT LIABILITY, OR TORT (INCLUDING NEGLIGENCE
OR OTHERWISE) ARISING IN ANY WAY OUT OF THE USE OF THIS SOFTWARE, EVEN
IF ADVISED OF THE POSSIBILITY OF SUCH DAMAGE.
 =============================================================================*/


#include "qcbor/qcbor_decode.h"
#include "qcbor/qcbor_spiffy_decode.h"
#include "ieee754.h" /* Does not use math.h */

#ifndef QCBOR_DISABLE_FLOAT_HW_USE

#include <math.h> /* For isnan(), llround(), llroudf(), round(), roundf(),
                   * pow(), exp2()
                   */
#include <fenv.h> /* feclearexcept(), fetestexcept() */

#endif /* QCBOR_DISABLE_FLOAT_HW_USE */



/*
 * This casts away the const-ness of a pointer, usually so it can be
 * freed or realloced.
 */
#define UNCONST_POINTER(ptr)    ((void *)(ptr))

#define SIZEOF_C_ARRAY(array,type) (sizeof(array)/sizeof(type))




static inline bool
QCBORItem_IsMapOrArray(const QCBORItem *pMe)
{
   const uint8_t uDataType = pMe->uDataType;
   return uDataType == QCBOR_TYPE_MAP ||
          uDataType == QCBOR_TYPE_ARRAY ||
          uDataType == QCBOR_TYPE_MAP_AS_ARRAY;
}

static inline bool
QCBORItem_IsEmptyDefiniteLengthMapOrArray(const QCBORItem *pMe)
{
   if(!QCBORItem_IsMapOrArray(pMe)){
      return false;
   }

   if(pMe->val.uCount != 0) {
      return false;
   }
   return true;
}

static inline bool
QCBORItem_IsIndefiniteLengthMapOrArray(const QCBORItem *pMe)
{
#ifndef QCBOR_DISABLE_INDEFINITE_LENGTH_ARRAYS
   if(!QCBORItem_IsMapOrArray(pMe)){
      return false;
   }

   if(pMe->val.uCount != QCBOR_COUNT_INDICATES_INDEFINITE_LENGTH) {
      return false;
   }
   return true;
#else /* QCBOR_DISABLE_INDEFINITE_LENGTH_ARRAYS */
   (void)pMe;
   return false;
#endif /* QCBOR_DISABLE_INDEFINITE_LENGTH_ARRAYS */
}


/*===========================================================================
   DecodeNesting -- Tracking array/map/sequence/bstr-wrapped nesting
  ===========================================================================*/

/*
 * See comments about and typedef of QCBORDecodeNesting in qcbor_private.h,
 * the data structure all these functions work on.
 */


static inline uint8_t
DecodeNesting_GetCurrentLevel(const QCBORDecodeNesting *pNesting)
{
   const ptrdiff_t nLevel = pNesting->pCurrent - &(pNesting->pLevels[0]);
   /* Limit in DecodeNesting_Descend against more than
    * QCBOR_MAX_ARRAY_NESTING gaurantees cast is safe
    */
   return (uint8_t)nLevel;
}


static inline uint8_t
DecodeNesting_GetBoundedModeLevel(const QCBORDecodeNesting *pNesting)
{
   const ptrdiff_t nLevel = pNesting->pCurrentBounded - &(pNesting->pLevels[0]);
   /* Limit in DecodeNesting_Descend against more than
    * QCBOR_MAX_ARRAY_NESTING gaurantees cast is safe
    */
   return (uint8_t)nLevel;
}


static inline uint32_t
DecodeNesting_GetMapOrArrayStart(const QCBORDecodeNesting *pNesting)
{
   return pNesting->pCurrentBounded->u.ma.uStartOffset;
}


static inline bool
DecodeNesting_IsBoundedEmpty(const QCBORDecodeNesting *pNesting)
{
   if(pNesting->pCurrentBounded->u.ma.uCountCursor == QCBOR_COUNT_INDICATES_ZERO_LENGTH) {
      return true;
   } else {
      return false;
   }
}


static inline bool
DecodeNesting_IsCurrentAtTop(const QCBORDecodeNesting *pNesting)
{
   if(pNesting->pCurrent == &(pNesting->pLevels[0])) {
      return true;
   } else {
      return false;
   }
}


static inline bool
DecodeNesting_IsCurrentDefiniteLength(const QCBORDecodeNesting *pNesting)
{
   if(pNesting->pCurrent->uLevelType == QCBOR_TYPE_BYTE_STRING) {
      /* Not a map or array */
      return false;
   }

#ifndef QCBOR_DISABLE_INDEFINITE_LENGTH_ARRAYS
   if(pNesting->pCurrent->u.ma.uCountTotal == QCBOR_COUNT_INDICATES_INDEFINITE_LENGTH) {
      /* Is indefinite */
      return false;
   }

#endif /* QCBOR_DISABLE_INDEFINITE_LENGTH_ARRAYS */

   /* All checks passed; is a definte length map or array */
   return true;
}

static inline bool
DecodeNesting_IsCurrentBstrWrapped(const QCBORDecodeNesting *pNesting)
{
   if(pNesting->pCurrent->uLevelType == QCBOR_TYPE_BYTE_STRING) {
      /* is a byte string */
      return true;
   }
   return false;
}


static inline bool DecodeNesting_IsCurrentBounded(const QCBORDecodeNesting *pNesting)
{
   if(pNesting->pCurrent->uLevelType == QCBOR_TYPE_BYTE_STRING) {
      return true;
   }
   if(pNesting->pCurrent->u.ma.uStartOffset != QCBOR_NON_BOUNDED_OFFSET) {
      return true;
   }
   return false;
}


static inline void DecodeNesting_SetMapOrArrayBoundedMode(QCBORDecodeNesting *pNesting, bool bIsEmpty, size_t uStart)
{
   /* Should be only called on maps and arrays */
   /*
    * DecodeNesting_EnterBoundedMode() checks to be sure uStart is not
    * larger than DecodeNesting_EnterBoundedMode which keeps it less than
    * uin32_t so the cast is safe.
    */
   pNesting->pCurrent->u.ma.uStartOffset = (uint32_t)uStart;

   if(bIsEmpty) {
      pNesting->pCurrent->u.ma.uCountCursor = QCBOR_COUNT_INDICATES_ZERO_LENGTH;
   }
}


static inline void DecodeNesting_ClearBoundedMode(QCBORDecodeNesting *pNesting)
{
   pNesting->pCurrent->u.ma.uStartOffset = QCBOR_NON_BOUNDED_OFFSET;
}


static inline bool
DecodeNesting_IsAtEndOfBoundedLevel(const QCBORDecodeNesting *pNesting)
{
   if(pNesting->pCurrentBounded == NULL) {
      /* No bounded map or array set up */
      return false;
   }
   if(pNesting->pCurrent->uLevelType == QCBOR_TYPE_BYTE_STRING) {
      /* Not a map or array; end of those is by byte count */
      return false;
   }
   if(!DecodeNesting_IsCurrentBounded(pNesting)) {
      /* In a traveral at a level deeper than the bounded level */
      return false;
   }
   /* Works for both definite- and indefinitelength maps/arrays */
   if(pNesting->pCurrentBounded->u.ma.uCountCursor != 0 &&
      pNesting->pCurrentBounded->u.ma.uCountCursor != QCBOR_COUNT_INDICATES_ZERO_LENGTH) {
      /* Count is not zero, still unconsumed item */
      return false;
   }
   /* All checks passed, got to the end of an array or map*/
   return true;
}


static inline bool
DecodeNesting_IsEndOfDefiniteLengthMapOrArray(const QCBORDecodeNesting *pNesting)
{
   /* Must only be called on map / array */
   if(pNesting->pCurrent->u.ma.uCountCursor == 0) {
      return true;
   } else {
      return false;
   }
}


static inline bool
DecodeNesting_IsCurrentTypeMap(const QCBORDecodeNesting *pNesting)
{
   if(pNesting->pCurrent->uLevelType == CBOR_MAJOR_TYPE_MAP) {
      return true;
   } else {
      return false;
   }
}


static inline bool
DecodeNesting_IsBoundedType(const QCBORDecodeNesting *pNesting, uint8_t uType)
{
   if(pNesting->pCurrentBounded == NULL) {
      return false;
   }

   if(pNesting->pCurrentBounded->uLevelType != uType) {
      return false;
   }

   return true;
}


static inline void
DecodeNesting_DecrementDefiniteLengthMapOrArrayCount(QCBORDecodeNesting *pNesting)
{
   /* Only call on a definite-length array / map */
   pNesting->pCurrent->u.ma.uCountCursor--;
}


static inline void
DecodeNesting_ReverseDecrement(QCBORDecodeNesting *pNesting)
{
   /* Only call on a definite-length array / map */
   pNesting->pCurrent->u.ma.uCountCursor++;
}


static inline void
DecodeNesting_Ascend(QCBORDecodeNesting *pNesting)
{
   pNesting->pCurrent--;
}


static QCBORError
DecodeNesting_Descend(QCBORDecodeNesting *pNesting, uint8_t uType)
{
   /* Error out if nesting is too deep */
   if(pNesting->pCurrent >= &(pNesting->pLevels[QCBOR_MAX_ARRAY_NESTING])) {
      return QCBOR_ERR_ARRAY_DECODE_NESTING_TOO_DEEP;
   }

   /* The actual descend */
   pNesting->pCurrent++;

   pNesting->pCurrent->uLevelType = uType;

   return QCBOR_SUCCESS;
}


static inline QCBORError
DecodeNesting_EnterBoundedMapOrArray(QCBORDecodeNesting *pNesting,
                                     bool                bIsEmpty,
                                     size_t              uOffset)
{
   /*
    * Should only be called on map/array.
    *
    * Have descended into this before this is called. The job here is
    * just to mark it in bounded mode.
    *
    * Check against QCBOR_MAX_DECODE_INPUT_SIZE make sure that
    * uOffset doesn't collide with QCBOR_NON_BOUNDED_OFFSET.
    *
    * Cast of uOffset to uint32_t for cases where SIZE_MAX < UINT32_MAX.
    */
   if((uint32_t)uOffset >= QCBOR_MAX_DECODE_INPUT_SIZE) {
      return QCBOR_ERR_INPUT_TOO_LARGE;
   }

   pNesting->pCurrentBounded = pNesting->pCurrent;

   DecodeNesting_SetMapOrArrayBoundedMode(pNesting, bIsEmpty, uOffset);

   return QCBOR_SUCCESS;
}


static inline QCBORError
DecodeNesting_DescendMapOrArray(QCBORDecodeNesting *pNesting,
                                uint8_t             uQCBORType,
                                uint64_t            uCount)
{
   QCBORError uError = QCBOR_SUCCESS;

   if(uCount == 0) {
      /* Nothing to do for empty definite-length arrays. They are just are
       * effectively the same as an item that is not a map or array.
       */
      goto Done;
      /* Empty indefinite-length maps and arrays are handled elsewhere */
   }

   /* Error out if arrays is too long to handle */
   if(uCount != QCBOR_COUNT_INDICATES_INDEFINITE_LENGTH &&
      uCount > QCBOR_MAX_ITEMS_IN_ARRAY) {
      uError = QCBOR_ERR_ARRAY_DECODE_TOO_LONG;
      goto Done;
   }

   uError = DecodeNesting_Descend(pNesting, uQCBORType);
   if(uError != QCBOR_SUCCESS) {
      goto Done;
   }

   /* Fill in the new map/array level. Check above makes casts OK. */
   pNesting->pCurrent->u.ma.uCountCursor  = (uint16_t)uCount;
   pNesting->pCurrent->u.ma.uCountTotal   = (uint16_t)uCount;

   DecodeNesting_ClearBoundedMode(pNesting);

Done:
   return uError;;
}


static inline void
DecodeNesting_LevelUpCurrent(QCBORDecodeNesting *pNesting)
{
   pNesting->pCurrent = pNesting->pCurrentBounded - 1;
}


static inline void
DecodeNesting_LevelUpBounded(QCBORDecodeNesting *pNesting)
{
   while(pNesting->pCurrentBounded != &(pNesting->pLevels[0])) {
      pNesting->pCurrentBounded--;
      if(DecodeNesting_IsCurrentBounded(pNesting)) {
         break;
      }
   }
}


static inline void
DecodeNesting_SetCurrentToBoundedLevel(QCBORDecodeNesting *pNesting)
{
   pNesting->pCurrent = pNesting->pCurrentBounded;
}


static inline QCBORError
DecodeNesting_DescendIntoBstrWrapped(QCBORDecodeNesting *pNesting,
                                     uint32_t            uEndOffset,
                                     uint32_t            uStartOffset)
{
   QCBORError uError;

   uError = DecodeNesting_Descend(pNesting, QCBOR_TYPE_BYTE_STRING);
   if(uError != QCBOR_SUCCESS) {
      goto Done;
   }

<<<<<<< HEAD
   // Fill in the new byte string level
   pNesting->pCurrent->u.bs.uSavedEndOffset  = uEndOffset;
   pNesting->pCurrent->u.bs.uBstrStartOffset = uStartOffset;
=======
   /* Fill in the new byte string level */
   pNesting->pCurrent->u.bs.uPreviousEndOffset = uEndOffset;
   pNesting->pCurrent->u.bs.uEndOfBstr         = uEndOfBstr;
>>>>>>> 24bd7e18

   /* Bstr wrapped levels are always bounded */
   pNesting->pCurrentBounded = pNesting->pCurrent;

Done:
   return uError;;
}


static inline void
DecodeNesting_ZeroMapOrArrayCount(QCBORDecodeNesting *pNesting)
{
   pNesting->pCurrent->u.ma.uCountCursor = 0;
}


static inline void
DecodeNesting_ResetMapOrArrayCount(QCBORDecodeNesting *pNesting)
{
   pNesting->pCurrentBounded->u.ma.uCountCursor = pNesting->pCurrentBounded->u.ma.uCountTotal;
}


static inline void
DecodeNesting_Init(QCBORDecodeNesting *pNesting)
{
   /* Assumes that *pNesting has been zero'd before this call. */
   pNesting->pLevels[0].uLevelType = QCBOR_TYPE_BYTE_STRING;
   pNesting->pCurrent = &(pNesting->pLevels[0]);
}


static inline void
DecodeNesting_PrepareForMapSearch(QCBORDecodeNesting *pNesting,
                                  QCBORDecodeNesting *pSave)
{
   *pSave = *pNesting;
   pNesting->pCurrent = pNesting->pCurrentBounded;
   DecodeNesting_ResetMapOrArrayCount(pNesting);
}


static inline void
DecodeNesting_RestoreFromMapSearch(QCBORDecodeNesting *pNesting,
                                   const QCBORDecodeNesting *pSave)
{
   *pNesting = *pSave;
}


static inline uint32_t
DecodeNesting_GetPreviousBoundedEnd(const QCBORDecodeNesting *pMe)
{
   return pMe->pCurrentBounded->u.bs.uSavedEndOffset;
}




#ifndef QCBOR_DISABLE_INDEFINITE_LENGTH_STRINGS
/*===========================================================================
   QCBORStringAllocate -- STRING ALLOCATOR INVOCATION

   The following four functions are pretty wrappers for invocation of
   the string allocator supplied by the caller.

  ===========================================================================*/

static inline void
StringAllocator_Free(const QCBORInternalAllocator *pMe, void *pMem)
{
   (pMe->pfAllocator)(pMe->pAllocateCxt, pMem, 0);
}

// StringAllocator_Reallocate called with pMem NULL is
// equal to StringAllocator_Allocate()
static inline UsefulBuf
StringAllocator_Reallocate(const QCBORInternalAllocator *pMe,
                           void *pMem,
                           size_t uSize)
{
   return (pMe->pfAllocator)(pMe->pAllocateCxt, pMem, uSize);
}

static inline UsefulBuf
StringAllocator_Allocate(const QCBORInternalAllocator *pMe, size_t uSize)
{
   return (pMe->pfAllocator)(pMe->pAllocateCxt, NULL, uSize);
}

static inline void
StringAllocator_Destruct(const QCBORInternalAllocator *pMe)
{
   if(pMe->pfAllocator) {
      (pMe->pfAllocator)(pMe->pAllocateCxt, NULL, 0);
   }
}
#endif /* QCBOR_DISABLE_INDEFINITE_LENGTH_STRINGS */




/*===========================================================================
 QCBORDecode -- The main implementation of CBOR decoding

 See qcbor/qcbor_decode.h for definition of the object
 used here: QCBORDecodeContext
  ===========================================================================*/
/*
 * Public function, see header file
 */
void QCBORDecode_Init(QCBORDecodeContext *pMe,
                      UsefulBufC          EncodedCBOR,
                      QCBORDecodeMode     nDecodeMode)
{
   memset(pMe, 0, sizeof(QCBORDecodeContext));
   UsefulInputBuf_Init(&(pMe->InBuf), EncodedCBOR);
   /* Don't bother with error check on decode mode. If a bad value is
    * passed it will just act as if the default normal mode of 0 was set.
    */
   pMe->uDecodeMode = (uint8_t)nDecodeMode;
   DecodeNesting_Init(&(pMe->nesting));

   /* Inialize me->auMappedTags to CBOR_TAG_INVALID16. See
    * GetNext_TaggedItem() and MapTagNumber(). */
   memset(pMe->auMappedTags, 0xff, sizeof(pMe->auMappedTags));
}


#ifndef QCBOR_DISABLE_INDEFINITE_LENGTH_STRINGS

/*
 * Public function, see header file
 */
void QCBORDecode_SetUpAllocator(QCBORDecodeContext *pMe,
                                QCBORStringAllocate pfAllocateFunction,
                                void               *pAllocateContext,
                                bool                bAllStrings)
{
   pMe->StringAllocator.pfAllocator   = pfAllocateFunction;
   pMe->StringAllocator.pAllocateCxt  = pAllocateContext;
   pMe->bStringAllocateAll            = bAllStrings;
}
#endif /* QCBOR_DISABLE_INDEFINITE_LENGTH_STRINGS */




/*
 * Deprecated public function, see header file
 */
void QCBORDecode_SetCallerConfiguredTagList(QCBORDecodeContext   *pMe,
                                            const QCBORTagListIn *pTagList)
{
   /* This does nothing now. It is retained for backwards compatibility */
   (void)pMe;
   (void)pTagList;
}




/*
 * Decoding items is done in six layers, one calling the next one
 * down. If a layer has no work to do for a particular item, it
 * returns quickly.
 *
 * 1. QCBORDecode_GetNextTagContent - The top layer processes tagged
 * data items, turning them into the local C representation.  For the
 * most simple it is just associating a QCBOR_TYPE with the data. For
 * the complex ones that an aggregate of data items, there is some
 * further decoding and some limited recursion.
 *
 * 2. QCBORDecode_GetNextMapOrArray - This manages the beginnings and
 * ends of maps and arrays. It tracks descending into and ascending
 * out of maps/arrays. It processes breaks that terminate
 * indefinite-length maps and arrays.
 *
 * 3. QCBORDecode_GetNextMapEntry - This handles the combining of two
 * items, the label and the data, that make up a map entry.  It only
 * does work on maps. It combines the label and data items into one
 * labeled item.
 *
 * 4. QCBORDecode_GetNextTagNumber - This decodes type 6 tag
 * numbers. It turns the tag numbers into bit flags associated with
 * the data item. No actual decoding of the contents of the tag is
 * performed here.
 *
 * 5. QCBORDecode_GetNextFullString - This assembles the sub-items
 * that make up an indefinite-length string into one string item. It
 * uses the string allocator to create contiguous space for the
 * item. It processes all breaks that are part of indefinite-length
 * strings.
 *
 * 6. DecodeAtomicDataItem - This decodes the atomic data items in
 * CBOR. Each atomic data item has a "major type", an integer
 * "argument" and optionally some content. For text and byte strings,
 * the content is the bytes that make up the string. These are the
 * smallest data items that are considered to be well-formed.  The
 * content may also be other data items in the case of aggregate
 * types. They are not handled in this layer.
 *
 * Roughly this takes 300 bytes of stack for vars. TODO: evaluate this
 * more carefully and correctly.
 */


/*
 * Note about use of int and unsigned variables.
 *
 * See http://www.unix.org/whitepapers/64bit.html for reasons int is
 * used carefully here, and in particular why it isn't used in the
 * public interface.  Also see
 * https://stackoverflow.com/questions/17489857/why-is-int-typically-32-bit-on-64-bit-compilers
 *
 * Int is used for values that need less than 16-bits and would be
 * subject to integer promotion and result in complaining from static
 * analyzers.
 */


/**
 * @brief Decode the CBOR head, the type and argument.
 *
 * @param[in] pUInBuf            The input buffer to read from.
 * @param[out] pnMajorType       The decoded major type.
 * @param[out] puArgument        The decoded argument.
 * @param[out] pnAdditionalInfo  The decoded Lower 5 bits of initial byte.
 *
 * @retval QCBOR_ERR_UNSUPPORTED
 * @retval QCBOR_ERR_HIT_END
 *
 * This decodes the CBOR "head" that every CBOR data item has. See
 * longer explaination of the head in documentation for
 * QCBOREncode_EncodeHead().
 *
 * This does the network->host byte order conversion. The conversion
 * here also results in the conversion for floats in addition to that
 * for lengths, tags and integer values.
 *
 * The int type is preferred to uint8_t for some variables as this
 * avoids integer promotions, can reduce code size and makes static
 * analyzers happier.
 */
static inline QCBORError
DecodeHead(UsefulInputBuf *pUInBuf,
           int            *pnMajorType,
           uint64_t       *puArgument,
           int            *pnAdditionalInfo)
{
   QCBORError uReturn;

   /* Get the initial byte that every CBOR data item has and break it
    * down. */
   const int nInitialByte    = (int)UsefulInputBuf_GetByte(pUInBuf);
   const int nTmpMajorType   = nInitialByte >> 5;
   const int nAdditionalInfo = nInitialByte & 0x1f;

   /* Where the argument accumulates */
   uint64_t uArgument;

   if(nAdditionalInfo >= LEN_IS_ONE_BYTE && nAdditionalInfo <= LEN_IS_EIGHT_BYTES) {
      /* Need to get 1,2,4 or 8 additional argument bytes. Map
       * LEN_IS_ONE_BYTE..LEN_IS_EIGHT_BYTES to actual length.
       */
      static const uint8_t aIterate[] = {1,2,4,8};

      /* Loop getting all the bytes in the argument */
      uArgument = 0;
      for(int i = aIterate[nAdditionalInfo - LEN_IS_ONE_BYTE]; i; i--) {
         /* This shift and add gives the endian conversion. */
         uArgument = (uArgument << 8) + UsefulInputBuf_GetByte(pUInBuf);
      }
   } else if(nAdditionalInfo >= ADDINFO_RESERVED1 && nAdditionalInfo <= ADDINFO_RESERVED3) {
      /* The reserved and thus-far unused additional info values */
      uReturn = QCBOR_ERR_UNSUPPORTED;
      goto Done;
   } else {
      /* Less than 24, additional info is argument or 31, an
       * indefinite-length.  No more bytes to get.
       */
      uArgument = (uint64_t)nAdditionalInfo;
   }

   if(UsefulInputBuf_GetError(pUInBuf)) {
      uReturn = QCBOR_ERR_HIT_END;
      goto Done;
   }

   /* All successful if arrived here. */
   uReturn           = QCBOR_SUCCESS;
   *pnMajorType      = nTmpMajorType;
   *puArgument       = uArgument;
   *pnAdditionalInfo = nAdditionalInfo;

Done:
   return uReturn;
}


/**
 * @brief Decode integer types, major types 0 and 1.
 *
 * @param[in] nMajorType     The CBOR major type (0 or 1).
 * @param[in] uArgument      The argument from the head.
 * @param[out] pDecodedItem  The filled in decoded item.
 *
 * @retval QCBOR_ERR_INT_OVERFLOW
 *
 * Must only be called when major type is 0 or 1.
 *
 * CBOR doesn't explicitly specify two's compliment for integers but
 * all CPUs use it these days and the test vectors in the RFC are
 * so. All integers in the CBOR structure are positive and the major
 * type indicates positive or negative.  CBOR can express positive
 * integers up to 2^x - 1 where x is the number of bits and negative
 * integers down to 2^x.  Note that negative numbers can be one more
 * away from zero than positive.  Stdint, as far as I can tell, uses
 * two's compliment to represent negative integers.
 */
static inline QCBORError
DecodeInteger(int nMajorType, uint64_t uArgument, QCBORItem *pDecodedItem)
{
   QCBORError uReturn = QCBOR_SUCCESS;

   if(nMajorType == CBOR_MAJOR_TYPE_POSITIVE_INT) {
      if (uArgument <= INT64_MAX) {
         pDecodedItem->val.int64 = (int64_t)uArgument;
         pDecodedItem->uDataType = QCBOR_TYPE_INT64;

      } else {
         pDecodedItem->val.uint64 = uArgument;
         pDecodedItem->uDataType  = QCBOR_TYPE_UINT64;
      }

   } else {
      if(uArgument <= INT64_MAX) {
         /* CBOR's representation of negative numbers lines up with
          * the two-compliment representation. A negative integer has
          * one more in range than a positive integer. INT64_MIN is
          * equal to (-INT64_MAX) - 1.
          */
         pDecodedItem->val.int64 = (-(int64_t)uArgument) - 1;
         pDecodedItem->uDataType = QCBOR_TYPE_INT64;

      } else {
         /* C can't represent a negative integer in this range so it
          * is an error.
          */
         uReturn = QCBOR_ERR_INT_OVERFLOW;
      }
   }

   return uReturn;
}


/* Make sure #define value line up as DecodeSimple counts on this. */
#if QCBOR_TYPE_FALSE != CBOR_SIMPLEV_FALSE
#error QCBOR_TYPE_FALSE macro value wrong
#endif

#if QCBOR_TYPE_TRUE != CBOR_SIMPLEV_TRUE
#error QCBOR_TYPE_TRUE macro value wrong
#endif

#if QCBOR_TYPE_NULL != CBOR_SIMPLEV_NULL
#error QCBOR_TYPE_NULL macro value wrong
#endif

#if QCBOR_TYPE_UNDEF != CBOR_SIMPLEV_UNDEF
#error QCBOR_TYPE_UNDEF macro value wrong
#endif

#if QCBOR_TYPE_BREAK != CBOR_SIMPLE_BREAK
#error QCBOR_TYPE_BREAK macro value wrong
#endif

#if QCBOR_TYPE_DOUBLE != DOUBLE_PREC_FLOAT
#error QCBOR_TYPE_DOUBLE macro value wrong
#endif

#if QCBOR_TYPE_FLOAT != SINGLE_PREC_FLOAT
#error QCBOR_TYPE_FLOAT macro value wrong
#endif


/**
 * @brief Decode major type 7 -- true, false, floating-point, break...
 *
 * @param[in] nAdditionalInfo   The lower five bits from the initial byte.
 * @param[in] uArgument         The argument from the head.
 * @param[out] pDecodedItem     The filled in decoded item.
 *
 * @retval QCBOR_ERR_HALF_PRECISION_DISABLED
 * @retval QCBOR_ERR_BAD_TYPE_7
 */

static inline QCBORError
DecodeType7(int nAdditionalInfo, uint64_t uArgument, QCBORItem *pDecodedItem)
{
   QCBORError uReturn = QCBOR_SUCCESS;

   /* uAdditionalInfo is 5 bits from the initial byte. Compile time
    * checks above make sure uAdditionalInfo values line up with
    * uDataType values.  DecodeHead() never returns an AdditionalInfo
    * > 0x1f so cast is safe.
    */
   pDecodedItem->uDataType = (uint8_t)nAdditionalInfo;

   switch(nAdditionalInfo) {
      /* No check for ADDINFO_RESERVED1 - ADDINFO_RESERVED3 as they
       * are caught before this is called.
       */

      case HALF_PREC_FLOAT: /* 25 */
#ifndef QCBOR_DISABLE_PREFERRED_FLOAT
         /* Half-precision is returned as a double.  The cast to
          * uint16_t is safe because the encoded value was 16 bits. It
          * was widened to 64 bits to be passed in here.
          */
         pDecodedItem->val.dfnum = IEEE754_HalfToDouble((uint16_t)uArgument);
         pDecodedItem->uDataType = QCBOR_TYPE_DOUBLE;
#else /* QCBOR_DISABLE_PREFERRED_FLOAT */
         uReturn = QCBOR_ERR_HALF_PRECISION_DISABLED;
#endif /* QCBOR_DISABLE_PREFERRED_FLOAT */
         break;
      case SINGLE_PREC_FLOAT: /* 26 */
         /* Single precision is normally returned as a double since
          * double is widely supported, there is no loss of precision,
          * it makes it easy for the caller in most cases and it can
          * be converted back to single with no loss of precision
          *
          * The cast to uint32_t is safe because the encoded value was
          * 32 bits. It was widened to 64 bits to be passed in here.
          */
         {
            const float f = UsefulBufUtil_CopyUint32ToFloat((uint32_t)uArgument);
#ifndef QCBOR_DISABLE_FLOAT_HW_USE
            /* In the normal case, use HW to convert float to
             * double. */
            pDecodedItem->val.dfnum = (double)f;
            pDecodedItem->uDataType = QCBOR_TYPE_DOUBLE;
#else /* QCBOR_DISABLE_FLOAT_HW_USE */
            /* Use of float HW is disabled, return as a float. */
            pDecodedItem->val.fnum = f;
            pDecodedItem->uDataType = QCBOR_TYPE_FLOAT;

            /* IEEE754_FloatToDouble() could be used here to return as
             * a double, but it adds object code and most likely
             * anyone disabling FLOAT HW use doesn't care about floats
             * and wants to save object code.
             */
#endif /* QCBOR_DISABLE_FLOAT_HW_USE */
         }
         break;

      case DOUBLE_PREC_FLOAT: /* 27 */
         pDecodedItem->val.dfnum = UsefulBufUtil_CopyUint64ToDouble(uArgument);
         pDecodedItem->uDataType = QCBOR_TYPE_DOUBLE;
         break;

      case CBOR_SIMPLEV_FALSE: /* 20 */
      case CBOR_SIMPLEV_TRUE:  /* 21 */
      case CBOR_SIMPLEV_NULL:  /* 22 */
      case CBOR_SIMPLEV_UNDEF: /* 23 */
      case CBOR_SIMPLE_BREAK:  /* 31 */
         break; /* nothing to do */

      case CBOR_SIMPLEV_ONEBYTE: /* 24 */
         if(uArgument <= CBOR_SIMPLE_BREAK) {
            /* This takes out f8 00 ... f8 1f which should be encoded
             * as e0 … f7
             */
            uReturn = QCBOR_ERR_BAD_TYPE_7;
            goto Done;
         }
         /* FALLTHROUGH */

      default: /* 0-19 */
         pDecodedItem->uDataType   = QCBOR_TYPE_UKNOWN_SIMPLE;
         /* DecodeHead() will make uArgument equal to
          * nAdditionalInfo when nAdditionalInfo is < 24. This cast is
          * safe because the 2, 4 and 8 byte lengths of uNumber are in
          * the double/float cases above
          */
         pDecodedItem->val.uSimple = (uint8_t)uArgument;
         break;
   }

Done:
   return uReturn;
}


/**
 * @brief Decode text and byte strings
 *
 * @param[in] pAllocator     The string allocator or NULL.
 * @param[in] uStrLen        The length of the string.
 * @param[in] pUInBuf        The surce from which to read the string's bytes.
 * @param[out] pDecodedItem  The filled in decoded item.
 *
 * @retval QCBOR_ERR_HIT_END
 * @retval QCBOR_ERR_STRING_ALLOCATE
 * @retval QCBOR_ERR_STRING_TOO_LONG
 *
 * The reads @c uStrlen bytes from @c pUInBuf and fills in @c
 * pDecodedItem. If @c pAllocator is not NULL then memory for the
 * string is allocated.
 */
static inline QCBORError
DecodeBytes(const QCBORInternalAllocator *pAllocator,
            uint64_t                      uStrLen,
            UsefulInputBuf               *pUInBuf,
            QCBORItem                    *pDecodedItem)
{
   QCBORError uReturn = QCBOR_SUCCESS;

   /* CBOR lengths can be 64 bits, but size_t is not 64 bits on all
    * CPUs.  This check makes the casts to size_t below safe.
    *
    * The max is 4 bytes less than the largest sizeof() so this can be
    * tested by putting a SIZE_MAX length in the CBOR test input (no
    * one will care the limit on strings is 4 bytes shorter).
    */
   if(uStrLen > SIZE_MAX-4) {
      uReturn = QCBOR_ERR_STRING_TOO_LONG;
      goto Done;
   }

   const UsefulBufC Bytes = UsefulInputBuf_GetUsefulBuf(pUInBuf, (size_t)uStrLen);
   if(UsefulBuf_IsNULLC(Bytes)) {
      /* Failed to get the bytes for this string item */
      uReturn = QCBOR_ERR_HIT_END;
      goto Done;
   }

#ifndef QCBOR_DISABLE_INDEFINITE_LENGTH_STRINGS
   /* Note that this is not where allocation to coalesce
    * indefinite-length strings is done. This is for when the caller
    * has requested all strings be allocated. Disabling indefinite
    * length strings also disables this allocate-all option.
    */
   if(pAllocator) {
      /* request to use the string allocator to make a copy */
      UsefulBuf NewMem = StringAllocator_Allocate(pAllocator, (size_t)uStrLen);
      if(UsefulBuf_IsNULL(NewMem)) {
         uReturn = QCBOR_ERR_STRING_ALLOCATE;
         goto Done;
      }
      pDecodedItem->val.string = UsefulBuf_Copy(NewMem, Bytes);
      pDecodedItem->uDataAlloc = 1;
      goto Done;
   }
#else /* QCBOR_DISABLE_INDEFINITE_LENGTH_STRINGS */
   (void)pAllocator;
#endif /* QCBOR_DISABLE_INDEFINITE_LENGTH_STRINGS */

   /* Normal case with no string allocator */
   pDecodedItem->val.string = Bytes;

Done:
   return uReturn;
}


/**
 * @brief Map the CBOR major types for strings to the QCBOR types.
 *
 * @param[in] nCBORMajorType  The CBOR major type to convert.
 * @retturns QCBOR type number.
 *
 * This only works for the two string types.
 */
static inline uint8_t ConvertStringMajorTypes(int nCBORMajorType)
{
   #if CBOR_MAJOR_TYPE_BYTE_STRING + 4 != QCBOR_TYPE_BYTE_STRING
   #error QCBOR_TYPE_BYTE_STRING no lined up with major type
   #endif

   #if CBOR_MAJOR_TYPE_TEXT_STRING + 4 != QCBOR_TYPE_TEXT_STRING
   #error QCBOR_TYPE_TEXT_STRING no lined up with major type
   #endif

   return (uint8_t)(nCBORMajorType + 4);
}


/**
 * @brief Map the CBOR major types  for arrays/maps  to the QCBOR types.
 *
 * @param[in] nCBORMajorType  The CBOR major type to convert.
 * @retturns QCBOR type number.
 *
 * This only works for the two aggregate types.
 */
static inline uint8_t ConvertArrayOrMapType(int nCBORMajorType)
{
   #if QCBOR_TYPE_ARRAY != CBOR_MAJOR_TYPE_ARRAY
   #error QCBOR_TYPE_ARRAY value not lined up with major type
   #endif

   #if QCBOR_TYPE_MAP != CBOR_MAJOR_TYPE_MAP
   #error QCBOR_TYPE_MAP value not lined up with major type
   #endif

   return (uint8_t)(nCBORMajorType);
}


/**
 * @brief Decode a single primitive data item (decode layer 6).
 *
 * @param[in] pUInBuf       Input buffer to read data item from.
 * @param[out] pDecodedItem  The filled-in decoded item.
 * @param[in] pAllocator    The allocator to use for strings or NULL.
 *
 * @retval QCBOR_ERR_UNSUPPORTED
 * @retval QCBOR_ERR_HIT_END
 * @retval QCBOR_ERR_INT_OVERFLOW
 * @retval QCBOR_ERR_STRING_ALLOCATE
 * @retval QCBOR_ERR_STRING_TOO_LONG
 * @retval QCBOR_ERR_HALF_PRECISION_DISABLED
 * @retval QCBOR_ERR_BAD_TYPE_7
 * @retval QCBOR_ERR_INDEF_LEN_ARRAYS_DISABLED
 *
 * This decodes the most primitive / atomic data item. It does
 * no combing of data items.
 */
static QCBORError
DecodeAtomicDataItem(UsefulInputBuf               *pUInBuf,
                     QCBORItem                    *pDecodedItem,
                     const QCBORInternalAllocator *pAllocator)
{
   QCBORError uReturn;

   /* Get the major type and the argument. The argument could be
    * length of more bytes or the value depending on the major
    * type. nAdditionalInfo is an encoding of the length of the
    * uNumber and is needed to decode floats and doubles.
    */
   int      nMajorType = 0;
   uint64_t uArgument = 0;
   int      nAdditionalInfo = 0;

   memset(pDecodedItem, 0, sizeof(QCBORItem));

   uReturn = DecodeHead(pUInBuf, &nMajorType, &uArgument, &nAdditionalInfo);
   if(uReturn) {
      goto Done;
   }

   /* At this point the major type and the argument are valid. We've
    * got the type and the argument that starts every CBOR data item.
    */
   switch (nMajorType) {
      case CBOR_MAJOR_TYPE_POSITIVE_INT: /* Major type 0 */
      case CBOR_MAJOR_TYPE_NEGATIVE_INT: /* Major type 1 */
         if(nAdditionalInfo == LEN_IS_INDEFINITE) {
            uReturn = QCBOR_ERR_BAD_INT;
         } else {
            uReturn = DecodeInteger(nMajorType, uArgument, pDecodedItem);
         }
         break;

      case CBOR_MAJOR_TYPE_BYTE_STRING: /* Major type 2 */
      case CBOR_MAJOR_TYPE_TEXT_STRING: /* Major type 3 */
         pDecodedItem->uDataType = ConvertStringMajorTypes(nMajorType);
         if(nAdditionalInfo == LEN_IS_INDEFINITE) {
            pDecodedItem->val.string = (UsefulBufC){NULL, QCBOR_STRING_LENGTH_INDEFINITE};
         } else {
            uReturn = DecodeBytes(pAllocator, uArgument, pUInBuf, pDecodedItem);
         }
         break;

      case CBOR_MAJOR_TYPE_ARRAY: /* Major type 4 */
      case CBOR_MAJOR_TYPE_MAP:   /* Major type 5 */
         if(nAdditionalInfo == LEN_IS_INDEFINITE) {
            /* Indefinite-length string. */
#ifndef QCBOR_DISABLE_INDEFINITE_LENGTH_ARRAYS
            pDecodedItem->val.uCount = QCBOR_COUNT_INDICATES_INDEFINITE_LENGTH;
#else /* QCBOR_DISABLE_INDEFINITE_LENGTH_ARRAYS */
            uReturn = QCBOR_ERR_INDEF_LEN_ARRAYS_DISABLED;
            break;
#endif /* QCBOR_DISABLE_INDEFINITE_LENGTH_ARRAYS */
         } else {
            /* Definite-length string. */
            if(uArgument > QCBOR_MAX_ITEMS_IN_ARRAY) {
                uReturn = QCBOR_ERR_ARRAY_DECODE_TOO_LONG;
                goto Done;
             }
            /* cast OK because of check above */
            pDecodedItem->val.uCount = (uint16_t)uArgument;
         }
         pDecodedItem->uDataType = ConvertArrayOrMapType(nMajorType);
         break;

      case CBOR_MAJOR_TYPE_TAG: /* Major type 6, tag numbers */
         if(nAdditionalInfo == LEN_IS_INDEFINITE) {
            uReturn = QCBOR_ERR_BAD_INT;
         } else {
            pDecodedItem->val.uTagV = uArgument;
            pDecodedItem->uDataType = QCBOR_TYPE_TAG;
         }
         break;

      case CBOR_MAJOR_TYPE_SIMPLE:
         /* Major type 7: float, double, true, false, null... */
         uReturn = DecodeType7(nAdditionalInfo, uArgument, pDecodedItem);
         break;

      default:
         /* Never happens because DecodeHead() should never return > 7 */
         uReturn = QCBOR_ERR_UNSUPPORTED;
         break;
   }

Done:
   return uReturn;
}


/**
 * @brief Process indefinite-length strings (decode layer 5).
 *
 * @param[in] pMe   Decoder context
 * @param[out] pDecodedItem  The decoded item that work is done on.
 *
 * @retval QCBOR_ERR_UNSUPPORTED
 * @retval QCBOR_ERR_HIT_END
 * @retval QCBOR_ERR_INT_OVERFLOW
 * @retval QCBOR_ERR_STRING_ALLOCATE
 * @retval QCBOR_ERR_STRING_TOO_LONG
 * @retval QCBOR_ERR_HALF_PRECISION_DISABLED
 * @retval QCBOR_ERR_BAD_TYPE_7
 * @retval QCBOR_ERR_INDEF_LEN_ARRAYS_DISABLED
 * @retval QCBOR_ERR_NO_STRING_ALLOCATOR
 * @retval QCBOR_ERR_INDEFINITE_STRING_CHUNK
 * @retval QCBOR_ERR_INDEF_LEN_STRINGS_DISABLED
 *
 * If @c pDecodedItem is not an indefinite-length string, this does nothing.
 *
 * If it is, this loops getting the subsequent chunk data items that
 * make up the string.  The string allocator is used to make a
 * contiguous buffer for the chunks.  When this completes @c
 * pDecodedItem contains the put-together string.
 *
 * Code Reviewers: THIS FUNCTION DOES A LITTLE POINTER MATH
 */
static inline QCBORError
QCBORDecode_GetNextFullString(QCBORDecodeContext *pMe, QCBORItem *pDecodedItem)
{
   /* Aproximate stack usage
    *                                             64-bit      32-bit
    *   local vars                                    32          16
    *   2 UsefulBufs                                  32          16
    *   QCBORItem                                     56          52
    *   TOTAL                                        120          74
    */

   /* The string allocator is used here for two purposes: 1)
    * coalescing the chunks of an indefinite-length string, 2)
    * allocating storage for every string returned when requested.
    *
    * The first use is below in this function. Indefinite-length
    * strings cannot be processed at all without a string allocator.
    *
    * The second used is in DecodeBytes() which is called by
    * GetNext_Item() below. This second use unneccessary for most use
    * and only happens when requested in the call to
    * QCBORDecode_SetMemPool(). If the second use not requested then
    * NULL is passed for the string allocator to GetNext_Item().
    *
    * QCBOR_DISABLE_INDEFINITE_LENGTH_STRINGS disables the string
    * allocator altogether and thus both of these uses. It reduced the
    * decoder object code by about 400 bytes.
    */
   const QCBORInternalAllocator *pAllocatorForGetNext = NULL;

#ifndef QCBOR_DISABLE_INDEFINITE_LENGTH_STRINGS
   const QCBORInternalAllocator *pAllocator = NULL;

   if(pMe->StringAllocator.pfAllocator) {
      pAllocator = &(pMe->StringAllocator);
      if(pMe->bStringAllocateAll) {
         pAllocatorForGetNext = pAllocator;
      }
   }
#endif /* QCBOR_DISABLE_INDEFINITE_LENGTH_STRINGS */

   QCBORError uReturn;
   uReturn = DecodeAtomicDataItem(&(pMe->InBuf), pDecodedItem, pAllocatorForGetNext);
   if(uReturn != QCBOR_SUCCESS) {
      goto Done;
   }

   /* Only do indefinite-length processing on strings */
   const uint8_t uStringType = pDecodedItem->uDataType;
   if(uStringType!= QCBOR_TYPE_BYTE_STRING && uStringType != QCBOR_TYPE_TEXT_STRING) {
      goto Done;
   }

   /* Is this a string with an indefinite length? */
   if(pDecodedItem->val.string.len != QCBOR_STRING_LENGTH_INDEFINITE) {
      goto Done;
   }

#ifndef QCBOR_DISABLE_INDEFINITE_LENGTH_STRINGS
   /* Can't decode indefinite-length strings without a string allocator */
   if(pAllocator == NULL) {
      uReturn = QCBOR_ERR_NO_STRING_ALLOCATOR;
      goto Done;
   }

   /* Loop getting chunks of the indefinite-length string */
   UsefulBufC FullString = NULLUsefulBufC;

   for(;;) {
      /* Get QCBORItem for next chunk */
      QCBORItem StringChunkItem;
      /* Pass a NULL string allocator to GetNext_Item() because the
       * individual string chunks in an indefinite-length should not
       * be allocated. They are always copied in the the contiguous
       * buffer allocated here.
       */
      uReturn = DecodeAtomicDataItem(&(pMe->InBuf), &StringChunkItem, NULL);
      if(uReturn) {
         break;
      }

      /* Is item is the marker for end of the indefinite-length string? */
      if(StringChunkItem.uDataType == QCBOR_TYPE_BREAK) {
         /* String is complete */
         pDecodedItem->val.string = FullString;
         pDecodedItem->uDataAlloc = 1;
         break;
      }

      /* All chunks must be of the same type, the type of the item
       * that introduces the indefinite-length string. This also
       * catches errors where the chunk is not a string at all and an
       * indefinite-length string inside an indefinite-length string.
       */
      if(StringChunkItem.uDataType != uStringType ||
         StringChunkItem.val.string.len == QCBOR_STRING_LENGTH_INDEFINITE) {
         uReturn = QCBOR_ERR_INDEFINITE_STRING_CHUNK;
         break;
      }

      /* The first time throurgh FullString.ptr is NULL and this is
       * equivalent to StringAllocator_Allocate(). Subsequently it is
       * not NULL and a reallocation happens.
       */
      UsefulBuf NewMem = StringAllocator_Reallocate(pAllocator,
                                                    UNCONST_POINTER(FullString.ptr),
                                                    FullString.len + StringChunkItem.val.string.len);

      if(UsefulBuf_IsNULL(NewMem)) {
         uReturn = QCBOR_ERR_STRING_ALLOCATE;
         break;
      }

      /* Copy new string chunk to the end of accumulated string */
      FullString = UsefulBuf_CopyOffset(NewMem, FullString.len, StringChunkItem.val.string);
   }

   if(uReturn != QCBOR_SUCCESS && !UsefulBuf_IsNULLC(FullString)) {
      /* Getting the item failed, clean up the allocated memory */
      StringAllocator_Free(pAllocator, UNCONST_POINTER(FullString.ptr));
   }
#else /* QCBOR_DISABLE_INDEFINITE_LENGTH_STRINGS */
   uReturn = QCBOR_ERR_INDEF_LEN_STRINGS_DISABLED;
#endif /* QCBOR_DISABLE_INDEFINITE_LENGTH_STRINGS */

Done:
   return uReturn;
}


/**
 * @brief This converts a tag number to a shorter mapped value for storage.
 *
 * @param[in] pMe                The decode context.
 * @param[in] uUnMappedTag       The tag number to map
 * @param[out] puMappedTagNumer  The stored tag number.
 *
 * @return error code.
 *
 * The main point of mapping tag numbers is make QCBORItem
 * smaller. With this mapping storage of 4 tags takes up 8
 * bytes. Without, it would take up 32 bytes.
 *
 * This maps tag numbers greater than QCBOR_LAST_UNMAPPED_TAG.
 * QCBOR_LAST_UNMAPPED_TAG is a little smaller than MAX_UINT16.
 *
 * See also UnMapTagNumber() and @ref QCBORItem.
 */
static inline QCBORError
MapTagNumber(QCBORDecodeContext *pMe, uint64_t uUnMappedTag, uint16_t *puMappedTagNumer)
{
   if(uUnMappedTag > QCBOR_LAST_UNMAPPED_TAG) {
      unsigned uTagMapIndex;
      /* Is there room in the tag map, or is it in it already? */
      for(uTagMapIndex = 0; uTagMapIndex < QCBOR_NUM_MAPPED_TAGS; uTagMapIndex++) {
         if(pMe->auMappedTags[uTagMapIndex] == CBOR_TAG_INVALID64) {
            break;
         }
         if(pMe->auMappedTags[uTagMapIndex] == uUnMappedTag) {
            break;
         }
      }
      if(uTagMapIndex >= QCBOR_NUM_MAPPED_TAGS) {
         return QCBOR_ERR_TOO_MANY_TAGS;
      }

      /* Covers the cases where tag is new and were it is already in the map */
      pMe->auMappedTags[uTagMapIndex] = uUnMappedTag;
      *puMappedTagNumer = (uint16_t)(uTagMapIndex + QCBOR_LAST_UNMAPPED_TAG + 1);

   } else {
      *puMappedTagNumer = (uint16_t)uUnMappedTag;
   }

   return QCBOR_SUCCESS;
}


/**
 * @brief This converts a mapped tag number to the actual tag number.
 *
 * @param[in] pMe               The decode context.
 * @param[in] uMappedTagNumber  The stored tag number.
 *
 * @return The actual tag number is returned or
 *         @ref CBOR_TAG_INVALID64 on error.
 *
 * This is the reverse of MapTagNumber()
 */
static uint64_t
UnMapTagNumber(const QCBORDecodeContext *pMe, uint16_t uMappedTagNumber)
{
   if(uMappedTagNumber <= QCBOR_LAST_UNMAPPED_TAG) {
      return uMappedTagNumber;
   } else if(uMappedTagNumber == CBOR_TAG_INVALID16) {
      return CBOR_TAG_INVALID64;
   } else {
      /* This won't be negative because of code below in
       * MapTagNumber()
       */
      const unsigned uIndex = uMappedTagNumber - (QCBOR_LAST_UNMAPPED_TAG + 1);
      return pMe->auMappedTags[uIndex];
   }
}


/**
 * @brief Aggregate all tags wrapping a data item (decode layer 4).
 *
 * @param[in] pMe            Decoder context
 * @param[out] pDecodedItem  The decoded item that work is done on.

 * @retval QCBOR_ERR_UNSUPPORTED
 * @retval QCBOR_ERR_HIT_END
 * @retval QCBOR_ERR_INT_OVERFLOW
 * @retval QCBOR_ERR_STRING_ALLOCATE
 * @retval QCBOR_ERR_STRING_TOO_LONG
 * @retval QCBOR_ERR_HALF_PRECISION_DISABLED
 * @retval QCBOR_ERR_BAD_TYPE_7
 * @retval QCBOR_ERR_INDEF_LEN_ARRAYS_DISABLED
 * @retval QCBOR_ERR_NO_STRING_ALLOCATOR
 * @retval QCBOR_ERR_INDEFINITE_STRING_CHUNK
 * @retval QCBOR_ERR_INDEF_LEN_STRINGS_DISABLED
 * @retval QCBOR_ERR_TOO_MANY_TAGS
 *
 * This loops getting atomic data items until one is not a tag
 * number.  Usually this is largely pass-through because most
 * item are not tag numbers.
 */
static QCBORError
QCBORDecode_GetNextTagNumber(QCBORDecodeContext *pMe, QCBORItem *pDecodedItem)
{
   uint16_t auItemsTags[QCBOR_MAX_TAGS_PER_ITEM];

   /* Initialize to CBOR_TAG_INVALID16 */
   #if CBOR_TAG_INVALID16 != 0xffff
   /* Be sure the memset does the right thing. */
   #err CBOR_TAG_INVALID16 tag not defined as expected
   #endif
   memset(auItemsTags, 0xff, sizeof(auItemsTags));

   QCBORError uReturn = QCBOR_SUCCESS;

   /* Loop fetching data items until the item fetched is not a tag */
   for(;;) {
      QCBORError uErr = QCBORDecode_GetNextFullString(pMe, pDecodedItem);
      if(uErr != QCBOR_SUCCESS) {
         uReturn = uErr;
         goto Done;
      }

      if(pDecodedItem->uDataType != QCBOR_TYPE_TAG) {
         /* Successful exit from loop; maybe got some tags, maybe not */
         memcpy(pDecodedItem->uTags, auItemsTags, sizeof(auItemsTags));
         break;
      }

      if(auItemsTags[QCBOR_MAX_TAGS_PER_ITEM - 1] != CBOR_TAG_INVALID16) {
         /* No room in the tag list */
         uReturn = QCBOR_ERR_TOO_MANY_TAGS;
         /* Continue on to get all tags wrapping this item even though
          * it is erroring out in the end. This allows decoding to
          * continue. This is a resource limit error, not a problem
          * with being well-formed CBOR.
          */
         continue;
      }
      /* Slide tags over one in the array to make room at index 0.
       * Must use memmove because the move source and destination
       * overlap.
       */
      memmove(&auItemsTags[1], auItemsTags, sizeof(auItemsTags) - sizeof(auItemsTags[0]));

      /* Map the tag */
      uint16_t uMappedTagNumer;
      uReturn = MapTagNumber(pMe, pDecodedItem->val.uTagV, &uMappedTagNumer);
      /* Continue even on error so as to consume all tags wrapping
       * this data item so decoding can go on. If MapTagNumber()
       * errors once it will continue to error.
       */
      auItemsTags[0] = uMappedTagNumer;
   }

Done:
   return uReturn;
}


/**
 * @brief Combine a map entry label and value into one item (decode layer 3).
 *
 * @param[in] pMe            Decoder context
 * @param[out] pDecodedItem  The decoded item that work is done on.
 *
 * @retval QCBOR_ERR_UNSUPPORTED
 * @retval QCBOR_ERR_HIT_END
 * @retval QCBOR_ERR_INT_OVERFLOW
 * @retval QCBOR_ERR_STRING_ALLOCATE
 * @retval QCBOR_ERR_STRING_TOO_LONG
 * @retval QCBOR_ERR_HALF_PRECISION_DISABLED
 * @retval QCBOR_ERR_BAD_TYPE_7
 * @retval QCBOR_ERR_INDEF_LEN_ARRAYS_DISABLED
 * @retval QCBOR_ERR_NO_STRING_ALLOCATOR
 * @retval QCBOR_ERR_INDEFINITE_STRING_CHUNK
 * @retval QCBOR_ERR_INDEF_LEN_STRINGS_DISABLED
 * @retval QCBOR_ERR_TOO_MANY_TAGS
 * @retval QCBOR_ERR_ARRAY_DECODE_TOO_LONG
 * @retval QCBOR_ERR_MAP_LABEL_TYPE
 *
 * If a the current nesting level is a map, then this
 * combines pairs of items into one data item with a label
 * and value.
 *
 * This is pass-through if the current nesting leve is
 * not a map.
 *
 * This also implements maps-as-array mode where a map
 * is treated like an array to allow caller to do their
 * own label processing.
 */
static inline QCBORError
QCBORDecode_GetNextMapEntry(QCBORDecodeContext *pMe, QCBORItem *pDecodedItem)
{
   QCBORError uReturn = QCBORDecode_GetNextTagNumber(pMe, pDecodedItem);
   if(uReturn != QCBOR_SUCCESS) {
      goto Done;
   }

   if(pDecodedItem->uDataType == QCBOR_TYPE_BREAK) {
      /* Break can't be a map entry */
      goto Done;
   }

   if(pMe->uDecodeMode != QCBOR_DECODE_MODE_MAP_AS_ARRAY) {
      /* Normal decoding of maps -- combine label and value into one item. */

      if(DecodeNesting_IsCurrentTypeMap(&(pMe->nesting))) {
         /* Save label in pDecodedItem and get the next which will
          * be the real data item.
          */
         QCBORItem LabelItem = *pDecodedItem;
         uReturn = QCBORDecode_GetNextTagNumber(pMe, pDecodedItem);
         if(QCBORDecode_IsUnrecoverableError(uReturn)) {
            goto Done;
         }

         pDecodedItem->uLabelAlloc = LabelItem.uDataAlloc;

         if(LabelItem.uDataType == QCBOR_TYPE_TEXT_STRING) {
            /* strings are always good labels */
            pDecodedItem->label.string = LabelItem.val.string;
            pDecodedItem->uLabelType = QCBOR_TYPE_TEXT_STRING;
         } else if (QCBOR_DECODE_MODE_MAP_STRINGS_ONLY == pMe->uDecodeMode) {
            /* It's not a string and we only want strings */
            uReturn = QCBOR_ERR_MAP_LABEL_TYPE;
            goto Done;
         } else if(LabelItem.uDataType == QCBOR_TYPE_INT64) {
            pDecodedItem->label.int64 = LabelItem.val.int64;
            pDecodedItem->uLabelType = QCBOR_TYPE_INT64;
         } else if(LabelItem.uDataType == QCBOR_TYPE_UINT64) {
            pDecodedItem->label.uint64 = LabelItem.val.uint64;
            pDecodedItem->uLabelType = QCBOR_TYPE_UINT64;
         } else if(LabelItem.uDataType == QCBOR_TYPE_BYTE_STRING) {
            pDecodedItem->label.string = LabelItem.val.string;
            pDecodedItem->uLabelAlloc = LabelItem.uDataAlloc;
            pDecodedItem->uLabelType = QCBOR_TYPE_BYTE_STRING;
         } else {
            /* label is not an int or a string. It is an arrray
             * or a float or such and this implementation doesn't handle that.
             * Also, tags on labels are ignored.
             */
            uReturn = QCBOR_ERR_MAP_LABEL_TYPE;
            goto Done;
         }
      }
   } else {
      /* Decoding of maps as arrays to let the caller decide what to do
       * about labels, particularly lables that are not integers or
       * strings.
       */
      if(pDecodedItem->uDataType == QCBOR_TYPE_MAP) {
         if(pDecodedItem->val.uCount > QCBOR_MAX_ITEMS_IN_ARRAY/2) {
            uReturn = QCBOR_ERR_ARRAY_DECODE_TOO_LONG;
            goto Done;
         }
         pDecodedItem->uDataType = QCBOR_TYPE_MAP_AS_ARRAY;
         /* Cast is safe because of check against QCBOR_MAX_ITEMS_IN_ARRAY/2.
          * Cast is needed because of integer promotion.
          */
         pDecodedItem->val.uCount = (uint16_t)(pDecodedItem->val.uCount * 2);
      }
   }

Done:
   return uReturn;
}


#ifndef QCBOR_DISABLE_INDEFINITE_LENGTH_ARRAYS
/**
 * @brief Peek and see if next data item is a break;
 *
 * @param[in]  pUIB            UsefulInputBuf to read from.
 * @param[out] pbNextIsBreak   Indicate if next was a break or not.
 *
 * @return  Any decoding error.
 *
 * See if next item is a CBOR break. If it is, it is consumed,
 * if not it is not consumed.
*/
static inline QCBORError
NextIsBreak(UsefulInputBuf *pUIB, bool *pbNextIsBreak)
{
   *pbNextIsBreak = false;
   if(UsefulInputBuf_BytesUnconsumed(pUIB) != 0) {
      QCBORItem Peek;
      size_t uPeek = UsefulInputBuf_Tell(pUIB);
      QCBORError uReturn = DecodeAtomicDataItem(pUIB, &Peek, NULL);
      if(uReturn != QCBOR_SUCCESS) {
         return uReturn;
      }
      if(Peek.uDataType != QCBOR_TYPE_BREAK) {
         /* It is not a break, rewind so it can be processed normally. */
         UsefulInputBuf_Seek(pUIB, uPeek);
      } else {
         *pbNextIsBreak = true;
      }
   }

   return QCBOR_SUCCESS;
}
#endif /* QCBOR_DISABLE_INDEFINITE_LENGTH_ARRAYS */


/**
 * @brief Ascend up nesting levels if all items in them have been consumed.
 *
 * @param[in] pMe       The decode context.
 * @param[in] bMarkEnd  If true mark end of maps/arrays with count of zero.
 *
 * An item was just consumed, now figure out if it was the
 * end of an array/map map that can be closed out. That
 * may in turn close out the above array/map...
*/
static QCBORError
QCBORDecode_NestLevelAscender(QCBORDecodeContext *pMe, bool bMarkEnd)
{
   QCBORError uReturn;

   /* Loop ascending nesting levels as long as there is ascending to do */
   while(!DecodeNesting_IsCurrentAtTop(&(pMe->nesting))) {

      if(DecodeNesting_IsCurrentBstrWrapped(&(pMe->nesting))) {
         /* Nesting level is bstr-wrapped CBOR */

         /* Ascent for bstr-wrapped CBOR is always by explicit call
          * so no further ascending can happen.
          */
         break;

      } else if(DecodeNesting_IsCurrentDefiniteLength(&(pMe->nesting))) {
         /* Level is a definite-length array/map */

         /* Decrement the item count the definite-length array/map */
         DecodeNesting_DecrementDefiniteLengthMapOrArrayCount(&(pMe->nesting));
         if(!DecodeNesting_IsEndOfDefiniteLengthMapOrArray(&(pMe->nesting))) {
             /* Didn't close out array/map, so all work here is done */
             break;
          }
          /* All items in a definite-length array were consumed so it
           * is time to ascend one level. This happens below.
           */

#ifndef QCBOR_DISABLE_INDEFINITE_LENGTH_ARRAYS
      } else {
         /* Level is an indefinite-length array/map. */

         /* Check for a break which is what ends indefinite-length arrays/maps */
         bool bIsBreak = false;
         uReturn = NextIsBreak(&(pMe->InBuf), &bIsBreak);
         if(uReturn != QCBOR_SUCCESS) {
            goto Done;
         }

         if(!bIsBreak) {
            /* Not a break so array/map does not close out. All work is done */
            break;
         }

         /* It was a break in an indefinitelength map / array so
          * it is time to ascend one level.
          */

#endif /* QCBOR_DISABLE_INDEFINITE_LENGTH_ARRAYS */
      }


      /* All items in the array/map have been consumed. */

      /* But ascent in bounded mode is only by explicit call to
       * QCBORDecode_ExitBoundedMode().
       */
      if(DecodeNesting_IsCurrentBounded(&(pMe->nesting))) {
         /* Set the count to zero for definite-length arrays to indicate
         * cursor is at end of bounded array/map */
         if(bMarkEnd) {
            /* Used for definite and indefinite to signal end */
            DecodeNesting_ZeroMapOrArrayCount(&(pMe->nesting));

         }
         break;
      }

      /* Finally, actually ascend one level. */
      DecodeNesting_Ascend(&(pMe->nesting));
   }

   uReturn = QCBOR_SUCCESS;

#ifndef QCBOR_DISABLE_INDEFINITE_LENGTH_ARRAYS
Done:
#endif /* QCBOR_DISABLE_INDEFINITE_LENGTH_ARRAYS */

   return uReturn;
}


/**
 * @brief Ascending & Descending out of nesting levels (decode layer 2).
 *
 * @param[in] pMe            Decoder context
 * @param[out] pDecodedItem  The decoded item that work is done on.
 *
 * @retval QCBOR_ERR_UNSUPPORTED
 * @retval QCBOR_ERR_HIT_END
 * @retval QCBOR_ERR_INT_OVERFLOW
 * @retval QCBOR_ERR_STRING_ALLOCATE
 * @retval QCBOR_ERR_STRING_TOO_LONG
 * @retval QCBOR_ERR_HALF_PRECISION_DISABLED
 * @retval QCBOR_ERR_BAD_TYPE_7
 * @retval QCBOR_ERR_INDEF_LEN_ARRAYS_DISABLED
 * @retval QCBOR_ERR_NO_STRING_ALLOCATOR
 * @retval QCBOR_ERR_INDEFINITE_STRING_CHUNK
 * @retval QCBOR_ERR_INDEF_LEN_STRINGS_DISABLED
 * @retval QCBOR_ERR_TOO_MANY_TAGS
 * @retval QCBOR_ERR_ARRAY_DECODE_TOO_LONG
 * @retval QCBOR_ERR_MAP_LABEL_TYPE
 * @retval QCBOR_ERR_NO_MORE_ITEMS
 * @retval QCBOR_ERR_BAD_BREAK
 * @retval QCBOR_ERR_ARRAY_DECODE_NESTING_TOO_DEEP
 *
 * This handles the traversal descending into and asecnding out of
 * maps, arrays and bstr-wrapped CBOR. It figures out the ends of
 * definite- and indefinte-length maps and arrays by looking at the
 * item count or finding CBOR breaks.  It detects the ends of the
 * top-level sequence and of bstr-wrapped CBOR by byte count.
 */
static QCBORError
QCBORDecode_GetNextMapOrArray(QCBORDecodeContext *pMe, QCBORItem *pDecodedItem)
{
   QCBORError uReturn;
   /* ==== First: figure out if at the end of a traversal ==== */

   /* If out of bytes to consume, it is either the end of the
    * top-level sequence of some bstr-wrapped CBOR that was entered.
    *
    * In the case of bstr-wrapped CBOR, the length of the
    * UsefulInputBuf was set to that of the bstr-wrapped CBOR. When
    * the bstr-wrapped CBOR is exited, the length is set back to the
    * top-level's length or to the next highest bstr-wrapped CBOR.
   */
   if(UsefulInputBuf_BytesUnconsumed(&(pMe->InBuf)) == 0) {
      uReturn = QCBOR_ERR_NO_MORE_ITEMS;
      goto Done;
   }

   /* Check to see if at the end of a bounded definite-length map or
    * array. The check for a break ending indefinite-length array is
    * later in QCBORDecode_NestLevelAscender().
    */
   if(DecodeNesting_IsAtEndOfBoundedLevel(&(pMe->nesting))) {
      uReturn = QCBOR_ERR_NO_MORE_ITEMS;
      goto Done;
   }

   /* ==== Next: not at the end, so get another item ==== */
   uReturn = QCBORDecode_GetNextMapEntry(pMe, pDecodedItem);
   if(QCBORDecode_IsUnrecoverableError(uReturn)) {
      /* Error is so bad that traversal is not possible. */
      goto Done;
   }

   /* Breaks ending arrays/maps are processed later in the call to
    * QCBORDecode_NestLevelAscender(). They should never show up here.
    */
   if(pDecodedItem->uDataType == QCBOR_TYPE_BREAK) {
      uReturn = QCBOR_ERR_BAD_BREAK;
      goto Done;
   }

   /* Record the nesting level for this data item before processing
    * any of decrementing and descending.
    */
   pDecodedItem->uNestingLevel = DecodeNesting_GetCurrentLevel(&(pMe->nesting));


   /* ==== Next: Process the item for descent, ascent, decrement... ==== */
   if(QCBORItem_IsMapOrArray(pDecodedItem)) {
      /* If the new item is a map or array, descend.
       *
       * Empty indefinite-length maps and arrays are descended into,
       * but then ascended out of in the next chunk of code.
       *
       * Maps and arrays do count as items in the map/array that
       * encloses them so a decrement needs to be done for them too,
       * but that is done only when all the items in them have been
       * processed, not when they are opened with the exception of an
       * empty map or array.
       */
      QCBORError uDescendErr;
      uDescendErr = DecodeNesting_DescendMapOrArray(&(pMe->nesting),
                                                pDecodedItem->uDataType,
                                                pDecodedItem->val.uCount);
      if(uDescendErr != QCBOR_SUCCESS) {
         /* This error is probably a traversal error and it overrides
          * the non-traversal error.
          */
         uReturn = uDescendErr;
         goto Done;
      }
   }

   if(!QCBORItem_IsMapOrArray(pDecodedItem) ||
       QCBORItem_IsEmptyDefiniteLengthMapOrArray(pDecodedItem) ||
       QCBORItem_IsIndefiniteLengthMapOrArray(pDecodedItem)) {
      /* The following cases are handled here:
       *  - A non-aggregate item like an integer or string
       *  - An empty definite-length map or array
       *  - An indefinite-length map or array that might be empty or might not.
       *
       * QCBORDecode_NestLevelAscender() does the work of decrementing the count
       * for an definite-length map/array and break detection for an
       * indefinite-0length map/array. If the end of the map/array was
       * reached, then it ascends nesting levels, possibly all the way
       * to the top level.
       */
      QCBORError uAscendErr;
      uAscendErr = QCBORDecode_NestLevelAscender(pMe, true);
      if(uAscendErr != QCBOR_SUCCESS) {
         /* This error is probably a traversal error and it overrides
          * the non-traversal error.
          */
         uReturn = uAscendErr;
         goto Done;
      }
   }

   /* ==== Last: tell the caller the nest level of the next item ==== */
   /* Tell the caller what level is next. This tells them what
    * maps/arrays were closed out and makes it possible for them to
    * reconstruct the tree with just the information returned in a
    * QCBORItem.
   */
   if(DecodeNesting_IsAtEndOfBoundedLevel(&(pMe->nesting))) {
      /* At end of a bounded map/array; uNextNestLevel 0 to indicate this */
      pDecodedItem->uNextNestLevel = 0;
   } else {
      pDecodedItem->uNextNestLevel = DecodeNesting_GetCurrentLevel(&(pMe->nesting));
   }

Done:
   return uReturn;
}


/**
 * @brief Shift 0th tag out of the tag list.
 *
 * pDecodedItem[in,out]  The data item to convert.
 *
 * The 0th tag is discarded. \ref CBOR_TAG_INVALID16 is
 * shifted into empty slot at the end of the tag list.
 */
static inline void ShiftTags(QCBORItem *pDecodedItem)
{
   for(int i = 0; i < QCBOR_MAX_TAGS_PER_ITEM-1; i++) {
      pDecodedItem->uTags[i] = pDecodedItem->uTags[i+1];
   }
   pDecodedItem->uTags[QCBOR_MAX_TAGS_PER_ITEM-1] = CBOR_TAG_INVALID16;
}


/**
 * @brief Convert different epoch date formats in to the QCBOR epoch date format
 *
 * pDecodedItem[in,out]  The data item to convert.
 *
 * @retval QCBOR_ERR_DATE_OVERFLOW
 * @retval QCBOR_ERR_FLOAT_DATE_DISABLED
 * @retval QCBOR_ERR_BAD_TAG_CONTENT
 *
 * The epoch date tag defined in QCBOR allows for floating-point
 * dates. It even allows a protocol to flop between date formats when
 * ever it wants.  Floating-point dates aren't that useful as they are
 * only needed for dates beyond the age of the earth.
 *
 * This converts all the date formats into one format of an unsigned
 * integer plus a floating-point fraction.
 */
static QCBORError DecodeDateEpoch(QCBORItem *pDecodedItem)
{
   QCBORError uReturn = QCBOR_SUCCESS;

   pDecodedItem->val.epochDate.fSecondsFraction = 0;

   switch (pDecodedItem->uDataType) {

      case QCBOR_TYPE_INT64:
         pDecodedItem->val.epochDate.nSeconds = pDecodedItem->val.int64;
         break;

      case QCBOR_TYPE_UINT64:
         /* This only happens for CBOR type 0 > INT64_MAX so it is
          * always an overflow.
          */
         uReturn = QCBOR_ERR_DATE_OVERFLOW;
         goto Done;
         break;

      case QCBOR_TYPE_DOUBLE:
      case QCBOR_TYPE_FLOAT:
#ifndef QCBOR_DISABLE_FLOAT_HW_USE
      {
         /* Convert working value to double if input was a float */
         const double d = pDecodedItem->uDataType == QCBOR_TYPE_DOUBLE ?
                   pDecodedItem->val.dfnum :
                   (double)pDecodedItem->val.fnum;

         /* The conversion from float to integer requires overflow
          * detection since floats can be much larger than integers.
          * This implementation errors out on these large float values
          * since they are beyond the age of the earth.
          *
          * These constants for the overflow check are computed by the
          * compiler. They are not computed at run time.
          *
          * The factor of 0x7ff is added/subtracted to avoid a
          * rounding error in the wrong direction when the compiler
          * computes these constants. There is rounding because an
          * 64-bit integer has 63 bits of precision where a double
          * only has 53 bits. Without the 0x7ff factor, the compiler
          * may round up and produce a double for the bounds check
          * that is larger than can be stored in a 64-bit integer. The
          * amount of 0x7ff is picked because it has 11 bits set.
          *
          * Without the 0x7ff there is a ~30 minute range of time
          * values 10 billion years in the past and in the future
          * where this code could go wrong. Some compilers correctly
          * generate a warning or error without the 0x7ff.
          */
         const double dDateMax = (double)(INT64_MAX - 0x7ff);
         const double dDateMin = (double)(INT64_MIN + 0x7ff);

         if(isnan(d) || d > dDateMax || d < dDateMin) {
            uReturn = QCBOR_ERR_DATE_OVERFLOW;
            goto Done;
         }

         /* The actual conversion */
         pDecodedItem->val.epochDate.nSeconds = (int64_t)d;
         pDecodedItem->val.epochDate.fSecondsFraction =
                           d - (double)pDecodedItem->val.epochDate.nSeconds;
      }
#else /* QCBOR_DISABLE_FLOAT_HW_USE */

         uReturn = QCBOR_ERR_FLOAT_DATE_DISABLED;
         goto Done;

#endif /* QCBOR_DISABLE_FLOAT_HW_USE */
         break;

      default:
         uReturn = QCBOR_ERR_BAD_TAG_CONTENT;
         goto Done;
   }

   pDecodedItem->uDataType = QCBOR_TYPE_DATE_EPOCH;

Done:
   return uReturn;
}


#ifndef QCBOR_CONFIG_DISABLE_EXP_AND_MANTISSA
/**
 * @brief Decode decimal fractions and big floats.
 *
 * @param[in] pMe               The decode context.
 * @param[in,out] pDecodedItem  On input the array data item that
 *                              holds the mantissa and exponent.  On
 *                              output the decoded mantissa and
 *                              exponent.
 *
 * @returns  Decoding errors from getting primitive data items or
 *           \ref QCBOR_ERR_BAD_EXP_AND_MANTISSA.
 *
 * When called pDecodedItem must be the array that is tagged as a big
 * float or decimal fraction, the array that has the two members, the
 * exponent and mantissa.
 *
 * This will fetch and decode the exponent and mantissa and put the
 * result back into pDecodedItem.
 */
static inline QCBORError
QCBORDecode_MantissaAndExponent(QCBORDecodeContext *pMe, QCBORItem *pDecodedItem)
{
   QCBORError uReturn;

   /* --- Make sure it is an array; track nesting level of members --- */
   if(pDecodedItem->uDataType != QCBOR_TYPE_ARRAY) {
      uReturn = QCBOR_ERR_BAD_EXP_AND_MANTISSA;
      goto Done;
   }

   /* A check for pDecodedItem->val.uCount == 2 would work for
    * definite-length arrays, but not for indefnite.  Instead remember
    * the nesting level the two integers must be at, which is one
    * deeper than that of the array.
    */
   const int nNestLevel = pDecodedItem->uNestingLevel + 1;

   /* --- Which is it, decimal fraction or a bigfloat? --- */
   const bool bIsTaggedDecimalFraction = QCBORDecode_IsTagged(pMe, pDecodedItem, CBOR_TAG_DECIMAL_FRACTION);
   pDecodedItem->uDataType = bIsTaggedDecimalFraction ? QCBOR_TYPE_DECIMAL_FRACTION : QCBOR_TYPE_BIGFLOAT;

   /* --- Get the exponent --- */
   QCBORItem exponentItem;
   uReturn = QCBORDecode_GetNextMapOrArray(pMe, &exponentItem);
   if(uReturn != QCBOR_SUCCESS) {
      goto Done;
   }
   if(exponentItem.uNestingLevel != nNestLevel) {
      /* Array is empty or a map/array encountered when expecting an int */
      uReturn = QCBOR_ERR_BAD_EXP_AND_MANTISSA;
      goto Done;
   }
   if(exponentItem.uDataType == QCBOR_TYPE_INT64) {
     /* Data arriving as an unsigned int < INT64_MAX has been
      * converted to QCBOR_TYPE_INT64 and thus handled here. This is
      * also means that the only data arriving here of type
      * QCBOR_TYPE_UINT64 data will be too large for this to handle
      * and thus an error that will get handled in the next else.
      */
     pDecodedItem->val.expAndMantissa.nExponent = exponentItem.val.int64;
   } else {
      /* Wrong type of exponent or a QCBOR_TYPE_UINT64 > INT64_MAX */
      uReturn = QCBOR_ERR_BAD_EXP_AND_MANTISSA;
      goto Done;
   }

   /* --- Get the mantissa --- */
   QCBORItem mantissaItem;
   uReturn = QCBORDecode_GetNextWithTags(pMe, &mantissaItem, NULL);
   if(uReturn != QCBOR_SUCCESS) {
      goto Done;
   }
   if(mantissaItem.uNestingLevel != nNestLevel) {
      /* Mantissa missing or map/array encountered when expecting number */
      uReturn = QCBOR_ERR_BAD_EXP_AND_MANTISSA;
      goto Done;
   }
   if(mantissaItem.uDataType == QCBOR_TYPE_INT64) {
      /* Data arriving as an unsigned int < INT64_MAX has been
       * converted to QCBOR_TYPE_INT64 and thus handled here. This is
       * also means that the only data arriving here of type
       * QCBOR_TYPE_UINT64 data will be too large for this to handle
       * and thus an error that will get handled in an else below.
       */
      pDecodedItem->val.expAndMantissa.Mantissa.nInt = mantissaItem.val.int64;
   }  else if(mantissaItem.uDataType == QCBOR_TYPE_POSBIGNUM ||
              mantissaItem.uDataType == QCBOR_TYPE_NEGBIGNUM) {
      /* Got a good big num mantissa */
      pDecodedItem->val.expAndMantissa.Mantissa.bigNum = mantissaItem.val.bigNum;
      /* Depends on numbering of QCBOR_TYPE_XXX */
      pDecodedItem->uDataType = (uint8_t)(pDecodedItem->uDataType +
                                          mantissaItem.uDataType - QCBOR_TYPE_POSBIGNUM +
                                          1);
   } else {
      /* Wrong type of mantissa or a QCBOR_TYPE_UINT64 > INT64_MAX */
      uReturn = QCBOR_ERR_BAD_EXP_AND_MANTISSA;
      goto Done;
   }

   /* --- Check that array only has the two numbers --- */
   if(mantissaItem.uNextNestLevel == nNestLevel) {
      /* Extra items in the decimal fraction / big float */
      uReturn = QCBOR_ERR_BAD_EXP_AND_MANTISSA;
      goto Done;
   }
   pDecodedItem->uNextNestLevel = mantissaItem.uNextNestLevel;

Done:
  return uReturn;
}
#endif /* QCBOR_CONFIG_DISABLE_EXP_AND_MANTISSA */


#ifndef QCBOR_DISABLE_UNCOMMON_TAGS
/**
 * @brief Decode the MIME type tag
 *
 * @param[in,out] pDecodedItem   The item to decode.
 *
 *  Handle the text and binary MIME type tags. Slightly too complicated
 *  f or ProcessTaggedString() because the RFC 7049 MIME type was
 *  incorreclty text-only.
 */
static inline QCBORError DecodeMIME(QCBORItem *pDecodedItem)
{
   if(pDecodedItem->uDataType == QCBOR_TYPE_TEXT_STRING) {
      pDecodedItem->uDataType = QCBOR_TYPE_MIME;
   } else if(pDecodedItem->uDataType == QCBOR_TYPE_BYTE_STRING) {
      pDecodedItem->uDataType = QCBOR_TYPE_BINARY_MIME;
   } else {
      return QCBOR_ERR_BAD_OPT_TAG;
   }

   return QCBOR_SUCCESS;
}
#endif /* QCBOR_DISABLE_UNCOMMON_TAGS */


/**
 * Table of CBOR tags whose content is either a text string or a byte
 * string. The table maps the CBOR tag to the QCBOR type. The high-bit
 * of uQCBORtype indicates the content should be a byte string rather
 * than a text string
 */
struct StringTagMapEntry {
   uint16_t uTagNumber;
   uint8_t  uQCBORtype;
};

#define IS_BYTE_STRING_BIT 0x80
#define QCBOR_TYPE_MASK   ~IS_BYTE_STRING_BIT

static const struct StringTagMapEntry StringTagMap[] = {
   {CBOR_TAG_DATE_STRING,   QCBOR_TYPE_DATE_STRING},
   {CBOR_TAG_POS_BIGNUM,    QCBOR_TYPE_POSBIGNUM | IS_BYTE_STRING_BIT},
   {CBOR_TAG_NEG_BIGNUM,    QCBOR_TYPE_NEGBIGNUM | IS_BYTE_STRING_BIT},
   {CBOR_TAG_CBOR,          QBCOR_TYPE_WRAPPED_CBOR | IS_BYTE_STRING_BIT},
   {CBOR_TAG_URI,           QCBOR_TYPE_URI},
#ifndef QCBOR_DISABLE_UNCOMMON_TAGS
   {CBOR_TAG_B64URL,        QCBOR_TYPE_BASE64URL},
   {CBOR_TAG_B64,           QCBOR_TYPE_BASE64},
   {CBOR_TAG_REGEX,         QCBOR_TYPE_REGEX},
   {CBOR_TAG_BIN_UUID,      QCBOR_TYPE_UUID | IS_BYTE_STRING_BIT},
#endif /* QCBOR_DISABLE_UNCOMMON_TAGS */
   {CBOR_TAG_CBOR_SEQUENCE, QBCOR_TYPE_WRAPPED_CBOR_SEQUENCE | IS_BYTE_STRING_BIT},
   {CBOR_TAG_INVALID16,     QCBOR_TYPE_NONE}
};


/**
 * @brief Process standard CBOR tags whose content is a string
 *
 * @param[in] uTag              The tag.
 * @param[in,out] pDecodedItem  The data item.
 *
 * @returns  This returns QCBOR_SUCCESS if the tag was procssed,
 *           \ref QCBOR_ERR_UNSUPPORTED if the tag was not processed and
 *           \ref QCBOR_ERR_BAD_OPT_TAG if the content type was wrong for the tag.
 *
 * Process the CBOR tags that whose content is a byte string or a text
 * string and for which the string is just passed on to the caller.
 *
 * This maps the CBOR tag to the QCBOR type and checks the content
 * type.  Nothing more. It may not be the most important
 * functionality, but it part of implementing as much of RFC 8949 as
 * possible.
 */
static inline QCBORError
ProcessTaggedString(uint16_t uTag, QCBORItem *pDecodedItem)
{
   /* This only works on tags that were not mapped; no need for other yet */
   if(uTag > QCBOR_LAST_UNMAPPED_TAG) {
      return QCBOR_ERR_UNSUPPORTED;
   }

   unsigned uIndex;
   for(uIndex = 0; StringTagMap[uIndex].uTagNumber != CBOR_TAG_INVALID16; uIndex++) {
      if(StringTagMap[uIndex].uTagNumber == uTag) {
         break;
      }
   }

   const uint8_t uQCBORType = StringTagMap[uIndex].uQCBORtype;
   if(uQCBORType == QCBOR_TYPE_NONE) {
      /* repurpose this error to mean, not handled here */
      return QCBOR_ERR_UNSUPPORTED;
   }

   uint8_t uExpectedType = QCBOR_TYPE_TEXT_STRING;
   if(uQCBORType & IS_BYTE_STRING_BIT) {
      uExpectedType = QCBOR_TYPE_BYTE_STRING;
   }

   if(pDecodedItem->uDataType != uExpectedType) {
      return QCBOR_ERR_BAD_OPT_TAG;
   }

   pDecodedItem->uDataType = (uint8_t)(uQCBORType & QCBOR_TYPE_MASK);
   return QCBOR_SUCCESS;
}


/**
 * @brief Decode tag content for select tags (decoding layer 1).
 *
 * @param[in] pMe            The decode context.
 * @param[out] pDecodedItem  The decoded item.
 *
 * @return Decoding error code.
 *
 * CBOR tag numbers for the item were decoded in GetNext_TaggedItem(),
 * but the whole tag was not decoded. Here, the whole tags (tag number
 * and tag content) that are supported by QCBOR are decoded. This is a
 * quick pass through for items that are not tags.
 */
static QCBORError
QCBORDecode_GetNextTagContent(QCBORDecodeContext *pMe, QCBORItem *pDecodedItem)
{
   QCBORError uReturn;

   uReturn = QCBORDecode_GetNextMapOrArray(pMe, pDecodedItem);
   if(uReturn != QCBOR_SUCCESS) {
      goto Done;
   }

   /* When there are no tag numbers for the item, this exits first
    * thing and effectively does nothing.
    *
    * This loops over all the tag numbers accumulated for this item
    * trying to decode and interpret them. This stops at the end of
    * the list or at the first tag number that can't be interpreted by
    * this code. This is effectively a recursive processing of the
    * tags number list that handles nested tags.
    */
   while(1) {
      /* Don't bother to unmap tags via QCBORITem.uTags since this
       * code only works on tags less than QCBOR_LAST_UNMAPPED_TAG.
       */
      const uint16_t uTagToProcess = pDecodedItem->uTags[0];

      if(uTagToProcess == CBOR_TAG_INVALID16) {
         /* Hit the end of the tag list. A successful exit. */
         break;

      } else if(uTagToProcess == CBOR_TAG_DATE_EPOCH) {
         uReturn = DecodeDateEpoch(pDecodedItem);

#ifndef QCBOR_CONFIG_DISABLE_EXP_AND_MANTISSA
      } else if(uTagToProcess == CBOR_TAG_DECIMAL_FRACTION ||
                uTagToProcess == CBOR_TAG_BIGFLOAT) {
         uReturn = QCBORDecode_MantissaAndExponent(pMe, pDecodedItem);
#endif /* QCBOR_CONFIG_DISABLE_EXP_AND_MANTISSA */
#ifndef QCBOR_DISABLE_UNCOMMON_TAGS
      } else if(uTagToProcess == CBOR_TAG_MIME ||
                uTagToProcess == CBOR_TAG_BINARY_MIME) {
         uReturn = DecodeMIME(pDecodedItem);
#endif /* QCBOR_DISABLE_UNCOMMON_TAGS */

      } else {
         /* See if it is a pass-through byte/text string tag; process if so */
         uReturn = ProcessTaggedString(pDecodedItem->uTags[0], pDecodedItem);

         if(uReturn == QCBOR_ERR_UNSUPPORTED) {
            /* It wasn't a pass-through byte/text string tag so it is
             * an unknown tag. This is the exit from the loop on the
             * first unknown tag.  It is a successful exit.
             */
            uReturn = QCBOR_SUCCESS;
            break;
         }
      }

      if(uReturn != QCBOR_SUCCESS) {
         /* Error exit from the loop */
         break;
      }

      /* A tag was successfully processed, shift it out of the list of
       * tags returned. This is the loop increment.
       */
      ShiftTags(pDecodedItem);
   }

Done:
   return uReturn;
}


/*
 * Public function, see header qcbor/qcbor_decode.h file
 */
QCBORError
QCBORDecode_GetNext(QCBORDecodeContext *pMe, QCBORItem *pDecodedItem)
{
   QCBORError uErr;
   uErr = QCBORDecode_GetNextTagContent(pMe, pDecodedItem);
   if(uErr != QCBOR_SUCCESS) {
      pDecodedItem->uDataType  = QCBOR_TYPE_NONE;
      pDecodedItem->uLabelType = QCBOR_TYPE_NONE;
   }
   return uErr;
}


/*
 * Public function, see header qcbor/qcbor_decode.h file
 */
QCBORError
QCBORDecode_PeekNext(QCBORDecodeContext *pMe, QCBORItem *pDecodedItem)
{
   const QCBORDecodeNesting SaveNesting = pMe->nesting;
   const UsefulInputBuf Save = pMe->InBuf;

   QCBORError uErr = QCBORDecode_GetNext(pMe, pDecodedItem);

   pMe->nesting = SaveNesting;
   pMe->InBuf = Save;

   return uErr;
}


/*
 * Public function, see header qcbor/qcbor_decode.h file
 */
void QCBORDecode_VGetNext(QCBORDecodeContext *pMe, QCBORItem *pDecodedItem)
{
   if(pMe->uLastError != QCBOR_SUCCESS) {
      return;
   }

   pMe->uLastError = (uint8_t)QCBORDecode_GetNext(pMe, pDecodedItem);
}


/*
 * Public function, see header qcbor/qcbor_decode.h file
 */
QCBORError
QCBORDecode_GetNextWithTags(QCBORDecodeContext *pMe,
                            QCBORItem          *pDecodedItem,
                            QCBORTagListOut    *pTags)
{
   QCBORError uReturn;

   uReturn = QCBORDecode_GetNext(pMe, pDecodedItem);
   if(uReturn != QCBOR_SUCCESS) {
      return uReturn;
   }

   if(pTags != NULL) {
      pTags->uNumUsed = 0;
      /* Reverse the order because pTags is reverse of QCBORItem.uTags. */
      for(int nTagIndex = QCBOR_MAX_TAGS_PER_ITEM-1; nTagIndex >=0; nTagIndex--) {
         if(pDecodedItem->uTags[nTagIndex] == CBOR_TAG_INVALID16) {
            continue;
         }
         if(pTags->uNumUsed >= pTags->uNumAllocated) {
            return QCBOR_ERR_TOO_MANY_TAGS;
         }
         pTags->puTags[pTags->uNumUsed] = UnMapTagNumber(pMe,pDecodedItem->uTags[nTagIndex]);
         pTags->uNumUsed++;
      }
   }

   return QCBOR_SUCCESS;
}


/*
 * Public function, see header qcbor/qcbor_decode.h file
 */
bool QCBORDecode_IsTagged(QCBORDecodeContext *pMe,
                          const QCBORItem   *pItem,
                          uint64_t           uTag)
{
   for(unsigned uTagIndex = 0; uTagIndex < QCBOR_MAX_TAGS_PER_ITEM; uTagIndex++) {
      if(pItem->uTags[uTagIndex] == CBOR_TAG_INVALID16) {
         break;
      }
      if(UnMapTagNumber(pMe, pItem->uTags[uTagIndex]) == uTag) {
         return true;
      }
   }

   return false;
}


/*
 * Public function, see header qcbor/qcbor_decode.h file
 */
QCBORError QCBORDecode_Finish(QCBORDecodeContext *pMe)
{
   QCBORError uReturn = pMe->uLastError;

   if(uReturn != QCBOR_SUCCESS) {
      goto Done;
   }

   /* Error out if all the maps/arrays are not closed out */
   if(!DecodeNesting_IsCurrentAtTop(&(pMe->nesting))) {
      uReturn = QCBOR_ERR_ARRAY_OR_MAP_UNCONSUMED;
      goto Done;
   }

   /* Error out if not all the bytes are consumed */
   if(UsefulInputBuf_BytesUnconsumed(&(pMe->InBuf))) {
      uReturn = QCBOR_ERR_EXTRA_BYTES;
   }

Done:
#ifndef QCBOR_DISABLE_INDEFINITE_LENGTH_STRINGS
   /* Call the destructor for the string allocator if there is one.
    * Always called, even if there are errors; always have to clean up.
    */
   StringAllocator_Destruct(&(pMe->StringAllocator));
#endif /* QCBOR_DISABLE_INDEFINITE_LENGTH_STRINGS */

   return uReturn;
}


/*
 * Public function, see header qcbor/qcbor_decode.h file
 */
// Improvement: make these inline?
uint64_t QCBORDecode_GetNthTag(QCBORDecodeContext *pMe,
                               const QCBORItem    *pItem,
                               uint32_t            uIndex)
{
   if(pItem->uDataType == QCBOR_TYPE_NONE) {
      return CBOR_TAG_INVALID64;
   }
   if(uIndex >= QCBOR_MAX_TAGS_PER_ITEM) {
      return CBOR_TAG_INVALID64;
   } else {
      return UnMapTagNumber(pMe, pItem->uTags[uIndex]);
   }
}


/*
 * Public function, see header qcbor/qcbor_decode.h file
 */
uint64_t QCBORDecode_GetNthTagOfLast(const QCBORDecodeContext *pMe,
                                     uint32_t                  uIndex)
{
   if(pMe->uLastError != QCBOR_SUCCESS) {
      return CBOR_TAG_INVALID64;
   }
   if(uIndex >= QCBOR_MAX_TAGS_PER_ITEM) {
      return CBOR_TAG_INVALID64;
   } else {
      return UnMapTagNumber(pMe, pMe->uLastTags[uIndex]);
   }
}




#ifndef QCBOR_DISABLE_INDEFINITE_LENGTH_STRINGS

/* ===========================================================================
   MemPool -- BUILT-IN SIMPLE STRING ALLOCATOR

   This implements a simple sting allocator for indefinite-length
   strings that can be enabled by calling QCBORDecode_SetMemPool(). It
   implements the function type QCBORStringAllocate and allows easy
   use of it.

   This particular allocator is built-in for convenience. The caller
   can implement their own.  All of this following code will get
   dead-stripped if QCBORDecode_SetMemPool() is not called.

   This is a very primitive memory allocator. It does not track
   individual allocations, only a high-water mark. A free or
   reallocation must be of the last chunk allocated.

   The size of the pool and offset to free memory are packed into the
   first 8 bytes of the memory pool so we don't have to keep them in
   the decode context. Since the address of the pool may not be
   aligned, they have to be packed and unpacked as if they were
   serialized data of the wire or such.

   The sizes packed in are uint32_t to be the same on all CPU types
   and simplify the code.
   ========================================================================== */


static inline int
MemPool_Unpack(const void *pMem, uint32_t *puPoolSize, uint32_t *puFreeOffset)
{
   // Use of UsefulInputBuf is overkill, but it is convenient.
   UsefulInputBuf UIB;

   // Just assume the size here. It was checked during SetUp so
   // the assumption is safe.
   UsefulInputBuf_Init(&UIB, (UsefulBufC){pMem,QCBOR_DECODE_MIN_MEM_POOL_SIZE});
   *puPoolSize     = UsefulInputBuf_GetUint32(&UIB);
   *puFreeOffset   = UsefulInputBuf_GetUint32(&UIB);
   return UsefulInputBuf_GetError(&UIB);
}


static inline int
MemPool_Pack(UsefulBuf Pool, uint32_t uFreeOffset)
{
   // Use of UsefulOutBuf is overkill, but convenient. The
   // length check performed here is useful.
   UsefulOutBuf UOB;

   UsefulOutBuf_Init(&UOB, Pool);
   UsefulOutBuf_AppendUint32(&UOB, (uint32_t)Pool.len); // size of pool
   UsefulOutBuf_AppendUint32(&UOB, uFreeOffset); // first free position
   return UsefulOutBuf_GetError(&UOB);
}


/*
 Internal function for an allocation, reallocation free and destuct.

 Having only one function rather than one each per mode saves space in
 QCBORDecodeContext.

 Code Reviewers: THIS FUNCTION DOES POINTER MATH
 */
static UsefulBuf
MemPool_Function(void *pPool, void *pMem, size_t uNewSize)
{
   UsefulBuf ReturnValue = NULLUsefulBuf;

   uint32_t uPoolSize;
   uint32_t uFreeOffset;

   if(uNewSize > UINT32_MAX) {
      // This allocator is only good up to 4GB.  This check should
      // optimize out if sizeof(size_t) == sizeof(uint32_t)
      goto Done;
   }
   const uint32_t uNewSize32 = (uint32_t)uNewSize;

   if(MemPool_Unpack(pPool, &uPoolSize, &uFreeOffset)) {
      goto Done;
   }

   if(uNewSize) {
      if(pMem) {
         // REALLOCATION MODE
         // Calculate pointer to the end of the memory pool.  It is
         // assumed that pPool + uPoolSize won't wrap around by
         // assuming the caller won't pass a pool buffer in that is
         // not in legitimate memory space.
         const void *pPoolEnd = (uint8_t *)pPool + uPoolSize;

         // Check that the pointer for reallocation is in the range of the
         // pool. This also makes sure that pointer math further down
         // doesn't wrap under or over.
         if(pMem >= pPool && pMem < pPoolEnd) {
            // Offset to start of chunk for reallocation. This won't
            // wrap under because of check that pMem >= pPool.  Cast
            // is safe because the pool is always less than UINT32_MAX
            // because of check in QCBORDecode_SetMemPool().
            const uint32_t uMemOffset = (uint32_t)((uint8_t *)pMem - (uint8_t *)pPool);

            // Check to see if the allocation will fit. uPoolSize -
            // uMemOffset will not wrap under because of check that
            // pMem is in the range of the uPoolSize by check above.
            if(uNewSize <= uPoolSize - uMemOffset) {
               ReturnValue.ptr = pMem;
               ReturnValue.len = uNewSize;

               // Addition won't wrap around over because uNewSize was
               // checked to be sure it is less than the pool size.
               uFreeOffset = uMemOffset + uNewSize32;
            }
         }
      } else {
         // ALLOCATION MODE
         // uPoolSize - uFreeOffset will not underflow because this
         // pool implementation makes sure uFreeOffset is always
         // smaller than uPoolSize through this check here and
         // reallocation case.
         if(uNewSize <= uPoolSize - uFreeOffset) {
            ReturnValue.len = uNewSize;
            ReturnValue.ptr = (uint8_t *)pPool + uFreeOffset;
            uFreeOffset    += (uint32_t)uNewSize;
         }
      }
   } else {
      if(pMem) {
         // FREE MODE
         // Cast is safe because of limit on pool size in
         // QCBORDecode_SetMemPool()
         uFreeOffset = (uint32_t)((uint8_t *)pMem - (uint8_t *)pPool);
      } else {
         // DESTRUCT MODE
         // Nothing to do for this allocator
      }
   }

   UsefulBuf Pool = {pPool, uPoolSize};
   MemPool_Pack(Pool, uFreeOffset);

Done:
   return ReturnValue;
}


/*
 Public function, see header qcbor/qcbor_decode.h file
 */
QCBORError QCBORDecode_SetMemPool(QCBORDecodeContext *pMe,
                                  UsefulBuf Pool,
                                  bool bAllStrings)
{
   // The pool size and free mem offset are packed into the beginning
   // of the pool memory. This compile time check make sure the
   // constant in the header is correct.  This check should optimize
   // down to nothing.
   if(QCBOR_DECODE_MIN_MEM_POOL_SIZE < 2 * sizeof(uint32_t)) {
      return QCBOR_ERR_MEM_POOL_SIZE;
   }

   // The pool size and free offset packed in to the beginning of pool
   // memory are only 32-bits. This check will optimize out on 32-bit
   // machines.
   if(Pool.len > UINT32_MAX) {
      return QCBOR_ERR_MEM_POOL_SIZE;
   }

   // This checks that the pool buffer given is big enough.
   if(MemPool_Pack(Pool, QCBOR_DECODE_MIN_MEM_POOL_SIZE)) {
      return QCBOR_ERR_MEM_POOL_SIZE;
   }

   pMe->StringAllocator.pfAllocator    = MemPool_Function;
   pMe->StringAllocator.pAllocateCxt  = Pool.ptr;
   pMe->bStringAllocateAll             = bAllStrings;

   return QCBOR_SUCCESS;
}
#endif /* QCBOR_DISABLE_INDEFINITE_LENGTH_STRINGS */



static inline void CopyTags(QCBORDecodeContext *pMe, const QCBORItem *pItem)
{
   memcpy(pMe->uLastTags, pItem->uTags, sizeof(pItem->uTags));
}


/*
 Consume an entire map or array (and do next to
 nothing for non-aggregate types).
 */
static inline QCBORError
ConsumeItem(QCBORDecodeContext *pMe,
            const QCBORItem    *pItemToConsume,
            uint_fast8_t       *puNextNestLevel)
{
   QCBORError uReturn;
   QCBORItem  Item;

   // If it is a map or array, this will tell if it is empty.
   const bool bIsEmpty = (pItemToConsume->uNextNestLevel <= pItemToConsume->uNestingLevel);

   if(QCBORItem_IsMapOrArray(pItemToConsume) && !bIsEmpty) {
      /* There is only real work to do for non-empty maps and arrays */

      /* This works for definite- and indefinite- length
       * maps and arrays by using the nesting level
       */
      do {
         uReturn = QCBORDecode_GetNext(pMe, &Item);
         if(QCBORDecode_IsUnrecoverableError(uReturn)) {
            goto Done;
         }
      } while(Item.uNextNestLevel >= pItemToConsume->uNextNestLevel);

      *puNextNestLevel = Item.uNextNestLevel;

      uReturn = QCBOR_SUCCESS;

   } else {
      /* item_to_consume is not a map or array */
      /* Just pass the nesting level through */
      *puNextNestLevel = pItemToConsume->uNextNestLevel;

      uReturn = QCBOR_SUCCESS;
   }

Done:
    return uReturn;
}


/*
 Public function, see header qcbor/qcbor_decode.h file
 */
void QCBORDecode_Rewind(QCBORDecodeContext *pMe)
{
   size_t uResetOffset;

   if(pMe->nesting.pCurrentBounded != NULL) {

      if(DecodeNesting_IsBoundedType(&(pMe->nesting), QCBOR_TYPE_BYTE_STRING)) {
         /* Reposition traversal cursor to start of wrapping byte string */
         uResetOffset = pMe->nesting.pCurrentBounded->u.bs.uBstrStartOffset;
         pMe->nesting.pCurrent = pMe->nesting.pCurrentBounded;

      } else {
         /* Reposition traversal cursor to the start of the map/array */
         uResetOffset = DecodeNesting_GetMapOrArrayStart(&(pMe->nesting));

         /* Reset nesting tracking to the deepest bounded level */
         // TODO: combine this with code called by MapSearch?
         pMe->nesting.pCurrent = pMe->nesting.pCurrentBounded;
         pMe->nesting.pCurrent->u.ma.uCountCursor = pMe->nesting.pCurrent->u.ma.uCountTotal;
      }

   } else {
      /* Reposition traversal cursor to the start of input CBOR */
      uResetOffset = 0ULL;

      /* Reset nesting tracking to beginning of input. */
      DecodeNesting_Init(&(pMe->nesting));
   }

   UsefulInputBuf_Seek(&(pMe->InBuf), uResetOffset);
   pMe->uLastError = QCBOR_SUCCESS;
}


/* Return true if the labels in Item1 and Item2 are the same.
   Works only for integer and string labels. Returns false
   for any other type. */
static inline bool
MatchLabel(QCBORItem Item1, QCBORItem Item2)
{
   if(Item1.uLabelType == QCBOR_TYPE_INT64) {
      if(Item2.uLabelType == QCBOR_TYPE_INT64 && Item1.label.int64 == Item2.label.int64) {
         return true;
      }
   } else if(Item1.uLabelType == QCBOR_TYPE_TEXT_STRING) {
      if(Item2.uLabelType == QCBOR_TYPE_TEXT_STRING && !UsefulBuf_Compare(Item1.label.string, Item2.label.string)) {
         return true;
      }
   } else if(Item1.uLabelType == QCBOR_TYPE_BYTE_STRING) {
      if(Item2.uLabelType == QCBOR_TYPE_BYTE_STRING && !UsefulBuf_Compare(Item1.label.string, Item2.label.string)) {
         return true;
      }
   } else if(Item1.uLabelType == QCBOR_TYPE_UINT64) {
      if(Item2.uLabelType == QCBOR_TYPE_UINT64 && Item1.label.uint64 == Item2.label.uint64) {
         return true;
      }
   }

   /* Other label types are never matched */
   return false;
}


/*
 Returns true if Item1 and Item2 are the same type
 or if either are of QCBOR_TYPE_ANY.
 */
static inline bool
MatchType(QCBORItem Item1, QCBORItem Item2)
{
   if(Item1.uDataType == Item2.uDataType) {
      return true;
   } else if(Item1.uDataType == QCBOR_TYPE_ANY) {
      return true;
   } else if(Item2.uDataType == QCBOR_TYPE_ANY) {
      return true;
   }
   return false;
}


/**
 @brief Search a map for a set of items.

 @param[in]  pMe           The decode context to search.
 @param[in,out] pItemArray The items to search for and the items found.
 @param[out] puOffset      Byte offset of last item matched.
 @param[in] pCBContext     Context for the not-found item call back.
 @param[in] pfCallback     Function to call on items not matched in pItemArray.

 @retval QCBOR_ERR_NOT_ENTERED Trying to search without having entered a map

 @retval QCBOR_ERR_DUPLICATE_LABEL Duplicate items (items with the same label)
                                   were found for one of the labels being
                                   search for. This duplicate detection is
                                   only performed for items in pItemArray,
                                   not every item in the map.

 @retval QCBOR_ERR_UNEXPECTED_TYPE A label was matched, but the type was
                                   wrong for the matchd label.

 @retval Also errors returned by QCBORDecode_GetNext().

 On input pItemArray contains a list of labels and data types
 of items to be found.

 On output the fully retrieved items are filled in with
 values and such. The label was matched, so it never changes.

 If an item was not found, its data type is set to QCBOR_TYPE_NONE.

 This also finds the ends of maps and arrays when they are exited.
 */
static QCBORError
MapSearch(QCBORDecodeContext *pMe,
          QCBORItem          *pItemArray,
          size_t             *puOffset,
          void               *pCBContext,
          QCBORItemCallback   pfCallback)
{
   QCBORError uReturn;
   uint64_t   uFoundItemBitMap = 0;

   if(pMe->uLastError != QCBOR_SUCCESS) {
      uReturn = pMe->uLastError;
      goto Done2;
   }

   if(!DecodeNesting_IsBoundedType(&(pMe->nesting), QCBOR_TYPE_MAP) &&
      pItemArray->uLabelType != QCBOR_TYPE_NONE) {
      /* QCBOR_TYPE_NONE as first item indicates just looking
         for the end of an array, so don't give error. */
      uReturn = QCBOR_ERR_MAP_NOT_ENTERED;
      goto Done2;
   }

   if(DecodeNesting_IsBoundedEmpty(&(pMe->nesting))) {
      // It is an empty bounded array or map
      if(pItemArray->uLabelType == QCBOR_TYPE_NONE) {
         // Just trying to find the end of the map or array
         pMe->uMapEndOffsetCache = DecodeNesting_GetMapOrArrayStart(&(pMe->nesting));
         uReturn = QCBOR_SUCCESS;
      } else {
         // Nothing is ever found in an empty array or map. All items
         // are marked as not found below.
         uReturn = QCBOR_SUCCESS;
      }
      goto Done2;
   }

   QCBORDecodeNesting SaveNesting;
   DecodeNesting_PrepareForMapSearch(&(pMe->nesting), &SaveNesting);

   /* Reposition to search from the start of the map / array */
   UsefulInputBuf_Seek(&(pMe->InBuf),
                       DecodeNesting_GetMapOrArrayStart(&(pMe->nesting)));

   /*
    Loop over all the items in the map or array. Each item
    could be a map or array, but label matching is only at
    the main level. This handles definite- and indefinite-
    length maps and arrays. The only reason this is ever
    called on arrays is to find their end position.

    This will always run over all items in order to do
    duplicate detection.

    This will exit with failure if it encounters an
    unrecoverable error, but continue on for recoverable
    errors.

    If a recoverable error occurs on a matched item, then
    that error code is returned.
    */
   const uint8_t uMapNestLevel = DecodeNesting_GetBoundedModeLevel(&(pMe->nesting));
   uint_fast8_t  uNextNestLevel;
   do {
      /* Remember offset of the item because sometimes it has to be returned */
      const size_t uOffset = UsefulInputBuf_Tell(&(pMe->InBuf));

      /* Get the item */
      QCBORItem Item;
      QCBORError uResult = QCBORDecode_GetNextTagContent(pMe, &Item);
      if(QCBORDecode_IsUnrecoverableError(uResult)) {
         /* Unrecoverable error so map can't even be decoded. */
         uReturn = uResult;
         goto Done;
      }
      if(uResult == QCBOR_ERR_NO_MORE_ITEMS) {
         // Unexpected end of map or array.
         uReturn = uResult;
         goto Done;
      }

      /* See if item has one of the labels that are of interest */
      bool bMatched = false;
      for(int nIndex = 0; pItemArray[nIndex].uLabelType != QCBOR_TYPE_NONE; nIndex++) {
         if(MatchLabel(Item, pItemArray[nIndex])) {
            /* A label match has been found */
            if(uFoundItemBitMap & (0x01ULL << nIndex)) {
               uReturn = QCBOR_ERR_DUPLICATE_LABEL;
               goto Done;
            }
            /* Also try to match its type */
            if(!MatchType(Item, pItemArray[nIndex])) {
               uReturn = QCBOR_ERR_UNEXPECTED_TYPE;
               goto Done;
            }

            if(uResult != QCBOR_SUCCESS) {
               uReturn = uResult;
               goto Done;
            }

            /* Successful match. Return the item. */
            pItemArray[nIndex] = Item;
            uFoundItemBitMap |= 0x01ULL << nIndex;
            if(puOffset) {
               *puOffset = uOffset;
            }
            bMatched = true;
         }
      }


      if(!bMatched && pfCallback != NULL) {
         /*
          Call the callback on unmatched labels.
          (It is tempting to do duplicate detection here, but that would
          require dynamic memory allocation because the number of labels
          that might be encountered is unbounded.)
         */
         uReturn = (*pfCallback)(pCBContext, &Item);
         if(uReturn != QCBOR_SUCCESS) {
            goto Done;
         }
      }

      /*
       Consume the item whether matched or not. This
       does the work of traversing maps and array and
       everything in them. In this loop only the
       items at the current nesting level are examined
       to match the labels.
       */
      uReturn = ConsumeItem(pMe, &Item, &uNextNestLevel);
      if(uReturn != QCBOR_SUCCESS) {
         goto Done;
      }

   } while (uNextNestLevel >= uMapNestLevel);

   uReturn = QCBOR_SUCCESS;

   const size_t uEndOffset = UsefulInputBuf_Tell(&(pMe->InBuf));

   // Check here makes sure that this won't accidentally be
   // QCBOR_MAP_OFFSET_CACHE_INVALID which is larger than
   // QCBOR_MAX_DECODE_INPUT_SIZE.
   // Cast to uint32_t to possibly address cases where SIZE_MAX < UINT32_MAX
   if((uint32_t)uEndOffset >= QCBOR_MAX_DECODE_INPUT_SIZE) {
      uReturn = QCBOR_ERR_INPUT_TOO_LARGE;
      goto Done;
   }
   /* Cast OK because encoded CBOR is limited to UINT32_MAX */
   pMe->uMapEndOffsetCache = (uint32_t)uEndOffset;

 Done:
   DecodeNesting_RestoreFromMapSearch(&(pMe->nesting), &SaveNesting);

 Done2:
   /* For all items not found, set the data and label type to QCBOR_TYPE_NONE */
   for(int i = 0; pItemArray[i].uLabelType != 0; i++) {
      if(!(uFoundItemBitMap & (0x01ULL << i))) {
         pItemArray[i].uDataType  = QCBOR_TYPE_NONE;
         pItemArray[i].uLabelType = QCBOR_TYPE_NONE;
      }
   }

   return uReturn;
}


/*
 Public function, see header qcbor/qcbor_decode.h file
*/
void QCBORDecode_GetItemInMapN(QCBORDecodeContext *pMe,
                               int64_t             nLabel,
                               uint8_t             uQcborType,
                               QCBORItem          *pItem)
{
   if(pMe->uLastError != QCBOR_SUCCESS) {
      return;
   }

   QCBORItem OneItemSeach[2];
   OneItemSeach[0].uLabelType  = QCBOR_TYPE_INT64;
   OneItemSeach[0].label.int64 = nLabel;
   OneItemSeach[0].uDataType   = uQcborType;
   OneItemSeach[1].uLabelType  = QCBOR_TYPE_NONE; // Indicates end of array

   QCBORError uReturn = MapSearch(pMe, OneItemSeach, NULL, NULL, NULL);

   *pItem = OneItemSeach[0];

   if(uReturn != QCBOR_SUCCESS) {
      goto Done;
   }
   if(OneItemSeach[0].uDataType == QCBOR_TYPE_NONE) {
      uReturn = QCBOR_ERR_LABEL_NOT_FOUND;
   }

 Done:
   pMe->uLastError = (uint8_t)uReturn;
}


/*
 Public function, see header qcbor/qcbor_decode.h file
*/
void QCBORDecode_GetItemInMapSZ(QCBORDecodeContext *pMe,
                                const char         *szLabel,
                                uint8_t             uQcborType,
                                QCBORItem          *pItem)
{
   if(pMe->uLastError != QCBOR_SUCCESS) {
      return;
   }

   QCBORItem OneItemSeach[2];
   OneItemSeach[0].uLabelType   = QCBOR_TYPE_TEXT_STRING;
   OneItemSeach[0].label.string = UsefulBuf_FromSZ(szLabel);
   OneItemSeach[0].uDataType    = uQcborType;
   OneItemSeach[1].uLabelType   = QCBOR_TYPE_NONE; // Indicates end of array

   QCBORError uReturn = MapSearch(pMe, OneItemSeach, NULL, NULL, NULL);
   if(uReturn != QCBOR_SUCCESS) {
      goto Done;
   }
   if(OneItemSeach[0].uDataType == QCBOR_TYPE_NONE) {
      uReturn = QCBOR_ERR_LABEL_NOT_FOUND;
      goto Done;
   }

   *pItem = OneItemSeach[0];

Done:
   pMe->uLastError = (uint8_t)uReturn;
}



static QCBORError
CheckTypeList(int uDataType, const uint8_t puTypeList[QCBOR_TAGSPEC_NUM_TYPES])
{
   for(size_t i = 0; i < QCBOR_TAGSPEC_NUM_TYPES; i++) {
      if(uDataType == puTypeList[i]) {
         return QCBOR_SUCCESS;
      }
   }
   return QCBOR_ERR_UNEXPECTED_TYPE;
}


/**
 @param[in] TagSpec  Specification for matching tags.
 @param[in] pItem    The item to check.

 @retval QCBOR_SUCCESS   \c uDataType is allowed by @c TagSpec
 @retval QCBOR_ERR_UNEXPECTED_TYPE \c uDataType is not allowed by @c TagSpec

 The data type must be one of the QCBOR_TYPEs, not the IETF CBOR Registered
 tag value.
 */
static QCBORError
CheckTagRequirement(const TagSpecification TagSpec, const QCBORItem *pItem)
{
   if(!(TagSpec.uTagRequirement & QCBOR_TAG_REQUIREMENT_ALLOW_ADDITIONAL_TAGS) &&
      pItem->uTags[0] != CBOR_TAG_INVALID16) {
      /* There are tags that QCBOR couldn't process on this item and
       the caller has told us there should not be. */
      return QCBOR_ERR_UNEXPECTED_TYPE;
   }

   const int nTagReq = TagSpec.uTagRequirement & ~QCBOR_TAG_REQUIREMENT_ALLOW_ADDITIONAL_TAGS;
   const int nItemType = pItem->uDataType;

   if(nTagReq == QCBOR_TAG_REQUIREMENT_TAG) {
      // Must match the tag and only the tag
      return CheckTypeList(nItemType, TagSpec.uTaggedTypes);
   }

   QCBORError uReturn = CheckTypeList(nItemType, TagSpec.uAllowedContentTypes);
   if(uReturn == QCBOR_SUCCESS) {
      return QCBOR_SUCCESS;
   }

   if(nTagReq == QCBOR_TAG_REQUIREMENT_NOT_A_TAG) {
      /* Must match the content type and only the content type.
       There was no match just above so it is a fail. */
      return QCBOR_ERR_UNEXPECTED_TYPE;
   }

   /* If here it can match either the tag or the content
    and it hasn't matched the content, so the end
    result is whether it matches the tag. This is
    also the case that the CBOR standard discourages. */

   return CheckTypeList(nItemType, TagSpec.uTaggedTypes);
}



// This could be semi-private if need be
static inline
void QCBORDecode_GetTaggedItemInMapN(QCBORDecodeContext *pMe,
                                     int64_t             nLabel,
                                     TagSpecification    TagSpec,
                                     QCBORItem          *pItem)
{
   QCBORDecode_GetItemInMapN(pMe, nLabel, QCBOR_TYPE_ANY, pItem);
   if(pMe->uLastError != QCBOR_SUCCESS) {
      return;
   }

   pMe->uLastError = (uint8_t)CheckTagRequirement(TagSpec, pItem);
}


// This could be semi-private if need be
static inline
void QCBORDecode_GetTaggedItemInMapSZ(QCBORDecodeContext *pMe,
                                     const char          *szLabel,
                                     TagSpecification    TagSpec,
                                     QCBORItem          *pItem)
{
   QCBORDecode_GetItemInMapSZ(pMe, szLabel, QCBOR_TYPE_ANY, pItem);
   if(pMe->uLastError != QCBOR_SUCCESS) {
      return;
   }

   pMe->uLastError = (uint8_t)CheckTagRequirement(TagSpec, pItem);
}

// Semi-private
void QCBORDecode_GetTaggedStringInMapN(QCBORDecodeContext *pMe,
                                       int64_t             nLabel,
                                       TagSpecification    TagSpec,
                                       UsefulBufC          *pString)
{
   QCBORItem Item;
   QCBORDecode_GetTaggedItemInMapN(pMe, nLabel, TagSpec, &Item);
   if(pMe->uLastError == QCBOR_SUCCESS) {
      *pString = Item.val.string;
   }
}

// Semi-private
void QCBORDecode_GetTaggedStringInMapSZ(QCBORDecodeContext *pMe,
                                        const char *        szLabel,
                                        TagSpecification    TagSpec,
                                        UsefulBufC          *pString)
{
   QCBORItem Item;
   QCBORDecode_GetTaggedItemInMapSZ(pMe, szLabel, TagSpec, &Item);
   if(pMe->uLastError == QCBOR_SUCCESS) {
      *pString = Item.val.string;
   }
}

/*
 Public function, see header qcbor/qcbor_decode.h file
*/
void QCBORDecode_GetItemsInMap(QCBORDecodeContext *pMe, QCBORItem *pItemList)
{
   QCBORError uErr = MapSearch(pMe, pItemList, NULL, NULL, NULL);
   pMe->uLastError = (uint8_t)uErr;
}

/*
 Public function, see header qcbor/qcbor_decode.h file
*/
void QCBORDecode_GetItemsInMapWithCallback(QCBORDecodeContext *pMe,
                                           QCBORItem          *pItemList,
                                           void               *pCallbackCtx,
                                           QCBORItemCallback   pfCB)
{
   QCBORError uErr = MapSearch(pMe, pItemList, NULL, pCallbackCtx, pfCB);
   pMe->uLastError = (uint8_t)uErr;
}


<<<<<<< HEAD
/* This is to search for a map or array in the current bounded
 * context and if found enter it as the new bounded context.
 * This is only for maps and arrays. */
=======
/**
 * @brief Search for a map/array by label and enter it
 *
 * @param[in] pMe  The decode context.
 * @param[in] pSearch The map/array to search for.
 *
 * @c pSearch is expected to contain one item of type map or array
 * with the label specified. The current bounded map will be searched for
 * this and if found  will be entered.
 *
 * If the label is not found, or the item found is not a map or array,
 * the error state is set.
 */
>>>>>>> 24bd7e18
static void SearchAndEnter(QCBORDecodeContext *pMe, QCBORItem pSearch[])
{
   // The first item in pSearch is the one that is to be
   // entered. It should be the only one filled in. Any other
   // will be ignored unless it causes an error.
   if(pMe->uLastError != QCBOR_SUCCESS) {
      return;
   }

   size_t uOffset;
   pMe->uLastError = (uint8_t)MapSearch(pMe, pSearch, &uOffset, NULL, NULL);
   if(pMe->uLastError != QCBOR_SUCCESS) {
      return;
   }

   if(pSearch->uDataType == QCBOR_TYPE_NONE) {
      pMe->uLastError = QCBOR_ERR_LABEL_NOT_FOUND;
      return;
   }

<<<<<<< HEAD
   /* The map or array was found. Now enter it.

    Need to get the current pre-order nesting level and cursor to be
      at the map/array about to be entered.

    Also need the current map nesting level and start cursor to
    be at the right place.

    The UsefulInBuf offset could be anywhere, so no assumption is
    made about it.

    No assumption is made about the pre-order nesting level either.

    However the bounded mode nesting level is assumed to be one above
    the map level that is being entered.
    */

   /* Seek to the data item that is the map or array */
   UsefulInputBuf_Seek(&(pMe->InBuf), uOffset);

    // TODO: this is a quick fix; need a better one
    pMe->nesting.pCurrentBounded->u.ma.uCountCursor = pMe->nesting.pCurrentBounded->u.ma.uCountTotal;
=======
   /*
    * QCBORDecode_EnterBoundedMapOrArray() used here, requires the
    * next item for the pre-order traversal cursor to be the map/array
    * found by MapSearch(). The next few lines of code force the
    * cursor to that.
    *
    * There is no need to retain the old cursor because
    * QCBORDecode_EnterBoundedMapOrArray() will set it to the
    * beginning of the map/array being entered.
    *
    * The cursor is forced by: 1) setting the input buffer position to
    * the item offset found by MapSearch(), 2) setting the map/array
    * counter to the total in the map/array, 3) setting the nesting
    * level. Setting the map/array counter to the total is not
    * strictly correct, but this is OK because this cursor only needs
    * to be used to get one item and MapSearch() has already found it
    * confirming it exists.
    */
   UsefulInputBuf_Seek(&(pMe->InBuf), uOffset);

   DecodeNesting_ResetMapOrArrayCount(&(pMe->nesting));
>>>>>>> 24bd7e18

   DecodeNesting_SetCurrentToBoundedLevel(&(pMe->nesting));

   QCBORDecode_EnterBoundedMapOrArray(pMe, pSearch->uDataType, NULL);
}


/*
 Public function, see header qcbor/qcbor_decode.h file
*/
void QCBORDecode_EnterMapFromMapN(QCBORDecodeContext *pMe, int64_t nLabel)
{
   QCBORItem OneItemSeach[2];
   OneItemSeach[0].uLabelType  = QCBOR_TYPE_INT64;
   OneItemSeach[0].label.int64 = nLabel;
   OneItemSeach[0].uDataType   = QCBOR_TYPE_MAP;
   OneItemSeach[1].uLabelType  = QCBOR_TYPE_NONE;

   /* The map to enter was found, now finish off entering it. */
   SearchAndEnter(pMe, OneItemSeach);
}


/*
 Public function, see header qcbor/qcbor_decode.h file
*/
void QCBORDecode_EnterMapFromMapSZ(QCBORDecodeContext *pMe, const char  *szLabel)
{
   QCBORItem OneItemSeach[2];
   OneItemSeach[0].uLabelType   = QCBOR_TYPE_TEXT_STRING;
   OneItemSeach[0].label.string = UsefulBuf_FromSZ(szLabel);
   OneItemSeach[0].uDataType    = QCBOR_TYPE_MAP;
   OneItemSeach[1].uLabelType   = QCBOR_TYPE_NONE;

   SearchAndEnter(pMe, OneItemSeach);
}

/*
 Public function, see header qcbor/qcbor_decode.h file
*/
void QCBORDecode_EnterArrayFromMapN(QCBORDecodeContext *pMe, int64_t nLabel)
{
   QCBORItem OneItemSeach[2];
   OneItemSeach[0].uLabelType  = QCBOR_TYPE_INT64;
   OneItemSeach[0].label.int64 = nLabel;
   OneItemSeach[0].uDataType   = QCBOR_TYPE_ARRAY;
   OneItemSeach[1].uLabelType  = QCBOR_TYPE_NONE;

   SearchAndEnter(pMe, OneItemSeach);
}

/*
 Public function, see header qcbor/qcbor_decode.h file
*/
void QCBORDecode_EnterArrayFromMapSZ(QCBORDecodeContext *pMe, const char  *szLabel)
{
   QCBORItem OneItemSeach[2];
   OneItemSeach[0].uLabelType   = QCBOR_TYPE_TEXT_STRING;
   OneItemSeach[0].label.string = UsefulBuf_FromSZ(szLabel);
   OneItemSeach[0].uDataType    = QCBOR_TYPE_ARRAY;
   OneItemSeach[1].uLabelType   = QCBOR_TYPE_NONE;

   SearchAndEnter(pMe, OneItemSeach);
}


// Semi-private function
void QCBORDecode_EnterBoundedMapOrArray(QCBORDecodeContext *pMe, uint8_t uType, QCBORItem *pItem)
{
    QCBORError uErr;

   /* Must only be called on maps and arrays. */
   if(pMe->uLastError != QCBOR_SUCCESS) {
      // Already in error state; do nothing.
      return;
   }

   /* Get the data item that is the map or array being entered. */
   QCBORItem Item;
   uErr = QCBORDecode_GetNext(pMe, &Item);
   if(uErr != QCBOR_SUCCESS) {
      goto Done;
   }
   if(Item.uDataType != uType) {
      uErr = QCBOR_ERR_UNEXPECTED_TYPE;
      goto Done;
   }

   CopyTags(pMe, &Item);


   const bool bIsEmpty = (Item.uNextNestLevel <= Item.uNestingLevel);
   if(bIsEmpty) {
      if(DecodeNesting_IsCurrentDefiniteLength(&(pMe->nesting))) {
         // Undo decrement done by QCBORDecode_GetNext() so the the
         // the decrement when exiting the map/array works correctly
         pMe->nesting.pCurrent->u.ma.uCountCursor++;
      }
      // Special case to increment nesting level for zero-length maps
      // and arrays entered in bounded mode.
      DecodeNesting_Descend(&(pMe->nesting), uType);
   }

   pMe->uMapEndOffsetCache = QCBOR_MAP_OFFSET_CACHE_INVALID;

   uErr = DecodeNesting_EnterBoundedMapOrArray(&(pMe->nesting), bIsEmpty,
                                               UsefulInputBuf_Tell(&(pMe->InBuf)));

   if(pItem != NULL) {
      *pItem = Item;
   }

Done:
   pMe->uLastError = (uint8_t)uErr;
}


/*
 This is the common work for exiting a level that is a bounded map,
 array or bstr wrapped CBOR.

 One chunk of work is to set up the pre-order traversal so it is at
 the item just after the bounded map, array or bstr that is being
 exited. This is somewhat complex.

 The other work is to level-up the bounded mode to next higest bounded
 mode or the top level if there isn't one.
 */
static QCBORError
ExitBoundedLevel(QCBORDecodeContext *pMe, uint32_t uEndOffset)
{
   QCBORError uErr;

   /*
    First the pre-order-traversal byte offset is positioned to the
    item just after the bounded mode item that was just consumed.
    */
   UsefulInputBuf_Seek(&(pMe->InBuf), uEndOffset);

   /*
    Next, set the current nesting level to one above the bounded level
    that was just exited.

    DecodeNesting_CheckBoundedType() is always called before this and
    makes sure pCurrentBounded is valid.
    */
   DecodeNesting_LevelUpCurrent(&(pMe->nesting));

   /*
    This does the complex work of leveling up the pre-order traversal
    when the end of a map or array or another bounded level is
    reached.  It may do nothing, or ascend all the way to the top
    level.
    */
   uErr = QCBORDecode_NestLevelAscender(pMe, false);
   if(uErr != QCBOR_SUCCESS) {
      goto Done;
   }

   /*
    This makes the next highest bounded level the current bounded
    level. If there is no next highest level, then no bounded mode is
    in effect.
    */
   DecodeNesting_LevelUpBounded(&(pMe->nesting));

   pMe->uMapEndOffsetCache = QCBOR_MAP_OFFSET_CACHE_INVALID;

Done:
   return uErr;
}


// Semi-private function
void QCBORDecode_ExitBoundedMapOrArray(QCBORDecodeContext *pMe, uint8_t uType)
{
   if(pMe->uLastError != QCBOR_SUCCESS) {
      /* Already in error state; do nothing. */
      return;
   }

   QCBORError uErr;

   if(!DecodeNesting_IsBoundedType(&(pMe->nesting), uType)) {
      uErr = QCBOR_ERR_EXIT_MISMATCH;
      goto Done;
   }

   /*
    Have to set the offset to the end of the map/array
    that is being exited. If there is no cached value,
    from previous map search, then do a dummy search.
    */
   if(pMe->uMapEndOffsetCache == QCBOR_MAP_OFFSET_CACHE_INVALID) {
      QCBORItem Dummy;
      Dummy.uLabelType = QCBOR_TYPE_NONE;
      uErr = MapSearch(pMe, &Dummy, NULL, NULL, NULL);
      if(uErr != QCBOR_SUCCESS) {
         goto Done;
      }
   }

   uErr = ExitBoundedLevel(pMe, pMe->uMapEndOffsetCache);

Done:
   pMe->uLastError = (uint8_t)uErr;
}



static QCBORError InternalEnterBstrWrapped(QCBORDecodeContext *pMe,
                                           const QCBORItem    *pItem,
                                           uint8_t             uTagRequirement,
                                           UsefulBufC         *pBstr)
{
   if(pBstr) {
      *pBstr = NULLUsefulBufC;
   }

   if(pMe->uLastError != QCBOR_SUCCESS) {
      // Already in error state; do nothing.
      return pMe->uLastError;
   }

   QCBORError uError = QCBOR_SUCCESS;

   if(pItem->uDataType != QCBOR_TYPE_BYTE_STRING) {
      uError = QCBOR_ERR_UNEXPECTED_TYPE;
      goto Done;;
   }

   const TagSpecification TagSpec =
      {
         uTagRequirement,
         {QBCOR_TYPE_WRAPPED_CBOR, QBCOR_TYPE_WRAPPED_CBOR_SEQUENCE, QCBOR_TYPE_NONE},
         {QCBOR_TYPE_BYTE_STRING, QCBOR_TYPE_NONE, QCBOR_TYPE_NONE}
      };

   uError = CheckTagRequirement(TagSpec, pItem);
   if(uError != QCBOR_SUCCESS) {
      goto Done;
   }

   if(DecodeNesting_IsCurrentDefiniteLength(&(pMe->nesting))) {
      // Reverse the decrement done by GetNext() for the bstr so the
      // increment in QCBORDecode_NestLevelAscender() called by ExitBoundedLevel()
      // will work right.
      DecodeNesting_ReverseDecrement(&(pMe->nesting));
   }

   if(pBstr) {
      *pBstr = pItem->val.string;
   }

   // This saves the current length of the UsefulInputBuf and then
   // narrows the UsefulInputBuf to start and length of the wrapped
   // CBOR that is being entered.
   //
   // This makes sure the length is less than
   // QCBOR_MAX_DECODE_INPUT_SIZE which is slightly less than
   // UINT32_MAX. The value UINT32_MAX is used as a special indicator
   // value. The checks against QCBOR_MAX_DECODE_INPUT_SIZE also make
   // the casts from size_t to uint32_t safe.  uEndOfBstr will always be less than
   // uPreviousLength because of the way UsefulInputBuf works so there
   // is no need to check it.  There is also a range check in
   // UsefulInputBuf_Seek().
   //
   // Most of these calls are simple inline accessors so this doesn't
   // amount to much code.
   // Cast of uPreviousLength to uint32_t for cases where SIZE_MAX < UINT32_MAX.
   const size_t uPreviousLength = UsefulInputBuf_GetBufferLength(&(pMe->InBuf));
   if((uint32_t)uPreviousLength >= QCBOR_MAX_DECODE_INPUT_SIZE) {
      uError = QCBOR_ERR_INPUT_TOO_LARGE;
      goto Done;
   }
   const size_t uEndOfBstr   = UsefulInputBuf_Tell(&(pMe->InBuf));
   const size_t uStartOfBstr = uEndOfBstr - pItem->val.string.len;
   UsefulInputBuf_Seek(&(pMe->InBuf), uStartOfBstr);
   UsefulInputBuf_SetBufferLength(&(pMe->InBuf), uEndOfBstr);

   uError = DecodeNesting_DescendIntoBstrWrapped(&(pMe->nesting),
                                                 (uint32_t)uPreviousLength,
                                                 (uint32_t)uStartOfBstr);
Done:
   return uError;
}


/*
  Public function, see header qcbor/qcbor_decode.h file
 */
void QCBORDecode_EnterBstrWrapped(QCBORDecodeContext *pMe,
                                  uint8_t             uTagRequirement,
                                  UsefulBufC         *pBstr)
{
   if(pMe->uLastError != QCBOR_SUCCESS) {
      // Already in error state; do nothing.
      return;
   }

   /* Get the data item that is the byte string being entered */
   QCBORItem Item;
   pMe->uLastError = (uint8_t)QCBORDecode_GetNext(pMe, &Item);
   if(pMe->uLastError != QCBOR_SUCCESS) {
      return;
   }

   pMe->uLastError = (uint8_t)InternalEnterBstrWrapped(pMe,
                                                       &Item,
                                                       uTagRequirement,
                                                       pBstr);
}


/*
  Public function, see header qcbor/qcbor_decode.h file
 */
void QCBORDecode_EnterBstrWrappedFromMapN(QCBORDecodeContext *pMe,
                                          int64_t             nLabel,
                                          uint8_t             uTagRequirement,
                                          UsefulBufC         *pBstr)
{
   QCBORItem Item;
   QCBORDecode_GetItemInMapN(pMe, nLabel, QCBOR_TYPE_ANY, &Item);

   pMe->uLastError = (uint8_t)InternalEnterBstrWrapped(pMe,
                                                       &Item,
                                                       uTagRequirement,
                                                       pBstr);
}


/*
  Public function, see header qcbor/qcbor_decode.h file
 */
void QCBORDecode_EnterBstrWrappedFromMapSZ(QCBORDecodeContext *pMe,
                                           const char         *szLabel,
                                           uint8_t             uTagRequirement,
                                           UsefulBufC         *pBstr)
{
   QCBORItem Item;
   QCBORDecode_GetItemInMapSZ(pMe, szLabel, QCBOR_TYPE_ANY, &Item);

   pMe->uLastError = (uint8_t)InternalEnterBstrWrapped(pMe,
                                                       &Item,
                                                       uTagRequirement,
                                                       pBstr);
}


/*
  Public function, see header qcbor/qcbor_decode.h file
 */
void QCBORDecode_ExitBstrWrapped(QCBORDecodeContext *pMe)
{
   if(pMe->uLastError != QCBOR_SUCCESS) {
      // Already in error state; do nothing.
      return;
   }

   if(!DecodeNesting_IsBoundedType(&(pMe->nesting), QCBOR_TYPE_BYTE_STRING)) {
      pMe->uLastError = QCBOR_ERR_EXIT_MISMATCH;
      return;
   }

   const uint32_t uEndOfBstr = (uint32_t)UsefulInputBuf_GetBufferLength(&(pMe->InBuf));

   /*
    Reset the length of the UsefulInputBuf to what it was before
    the bstr wrapped CBOR was entered.
    */
   UsefulInputBuf_SetBufferLength(&(pMe->InBuf),
                               DecodeNesting_GetPreviousBoundedEnd(&(pMe->nesting)));


   QCBORError uErr = ExitBoundedLevel(pMe, uEndOfBstr);
   pMe->uLastError = (uint8_t)uErr;
}








static QCBORError
InterpretBool(QCBORDecodeContext *pMe, const QCBORItem *pItem, bool *pBool)
{
   switch(pItem->uDataType) {
      case QCBOR_TYPE_TRUE:
         *pBool = true;
         return QCBOR_SUCCESS;
         break;

      case QCBOR_TYPE_FALSE:
         *pBool = false;
         return QCBOR_SUCCESS;
         break;

      default:
         return QCBOR_ERR_UNEXPECTED_TYPE;
         break;
   }
   CopyTags(pMe, pItem);
}



/*
 Public function, see header qcbor/qcbor_decode.h file
*/
void QCBORDecode_GetBool(QCBORDecodeContext *pMe, bool *pValue)
{
   if(pMe->uLastError != QCBOR_SUCCESS) {
      // Already in error state, do nothing
      return;
   }

   QCBORError nError;
   QCBORItem  Item;

   nError = QCBORDecode_GetNext(pMe, &Item);
   if(nError != QCBOR_SUCCESS) {
      pMe->uLastError = (uint8_t)nError;
      return;
   }
   pMe->uLastError = (uint8_t)InterpretBool(pMe, &Item, pValue);
}


/*
 Public function, see header qcbor/qcbor_decode.h file
*/
void QCBORDecode_GetBoolInMapN(QCBORDecodeContext *pMe, int64_t nLabel, bool *pValue)
{
   QCBORItem Item;
   QCBORDecode_GetItemInMapN(pMe, nLabel, QCBOR_TYPE_ANY, &Item);

   pMe->uLastError = (uint8_t)InterpretBool(pMe, &Item, pValue);
}


/*
 Public function, see header qcbor/qcbor_decode.h file
*/
void QCBORDecode_GetBoolInMapSZ(QCBORDecodeContext *pMe, const char *szLabel, bool *pValue)
{
   QCBORItem Item;
   QCBORDecode_GetItemInMapSZ(pMe, szLabel, QCBOR_TYPE_ANY, &Item);

   pMe->uLastError = (uint8_t)InterpretBool(pMe, &Item, pValue);
}




static void ProcessEpochDate(QCBORDecodeContext *pMe,
                             QCBORItem           *pItem,
                             uint8_t              uTagRequirement,
                             int64_t             *pnTime)
{
   if(pMe->uLastError != QCBOR_SUCCESS) {
      // Already in error state, do nothing
      return;
   }

   QCBORError uErr;

   const TagSpecification TagSpec =
   {
      uTagRequirement,
      {QCBOR_TYPE_DATE_EPOCH, QCBOR_TYPE_NONE, QCBOR_TYPE_NONE, QCBOR_TYPE_NONE},
      {QCBOR_TYPE_INT64, QCBOR_TYPE_DOUBLE, QCBOR_TYPE_FLOAT, QCBOR_TYPE_UINT64}
   };

   uErr = CheckTagRequirement(TagSpec, pItem);
   if(uErr != QCBOR_SUCCESS) {
      goto Done;
   }

   if(pItem->uDataType != QCBOR_TYPE_DATE_EPOCH) {
      uErr = DecodeDateEpoch(pItem);
      if(uErr != QCBOR_SUCCESS) {
         goto Done;
      }
   }

   // Save the tags in the last item's tags in the decode context
   // for QCBORDecode_GetNthTagOfLast()
   CopyTags(pMe, pItem);

   *pnTime = pItem->val.epochDate.nSeconds;

Done:
   pMe->uLastError = (uint8_t)uErr;
}


void QCBORDecode_GetEpochDate(QCBORDecodeContext *pMe,
                              uint8_t             uTagRequirement,
                              int64_t            *pnTime)
{
   if(pMe->uLastError != QCBOR_SUCCESS) {
      // Already in error state, do nothing
      return;
   }

   QCBORItem  Item;
   pMe->uLastError = (uint8_t)QCBORDecode_GetNext(pMe, &Item);

   ProcessEpochDate(pMe, &Item, uTagRequirement, pnTime);
}


void
QCBORDecode_GetEpochDateInMapN(QCBORDecodeContext *pMe,
                               int64_t             nLabel,
                               uint8_t             uTagRequirement,
                               int64_t            *pnTime)
{
   QCBORItem Item;
   QCBORDecode_GetItemInMapN(pMe, nLabel, QCBOR_TYPE_ANY, &Item);
   ProcessEpochDate(pMe, &Item, uTagRequirement, pnTime);
}


void
QCBORDecode_GetEpochDateInMapSZ(QCBORDecodeContext *pMe,
                                const char         *szLabel,
                                uint8_t             uTagRequirement,
                                int64_t            *pnTime)
{
   QCBORItem Item;
   QCBORDecode_GetItemInMapSZ(pMe, szLabel, QCBOR_TYPE_ANY, &Item);
   ProcessEpochDate(pMe, &Item, uTagRequirement, pnTime);
}




void QCBORDecode_GetTaggedStringInternal(QCBORDecodeContext *pMe,
                                         TagSpecification    TagSpec,
                                         UsefulBufC         *pBstr)
{
   if(pMe->uLastError != QCBOR_SUCCESS) {
      // Already in error state, do nothing
      return;
   }

   QCBORError uError;
   QCBORItem  Item;

   uError = QCBORDecode_GetNext(pMe, &Item);
   if(uError != QCBOR_SUCCESS) {
      pMe->uLastError = (uint8_t)uError;
      return;
   }

   pMe->uLastError = (uint8_t)CheckTagRequirement(TagSpec, &Item);

   if(pMe->uLastError == QCBOR_SUCCESS) {
      *pBstr = Item.val.string;
   } else {
      *pBstr = NULLUsefulBufC;
   }
}




static QCBORError ProcessBigNum(uint8_t          uTagRequirement,
                                const QCBORItem *pItem,
                                UsefulBufC      *pValue,
                                bool            *pbIsNegative)
{
   const TagSpecification TagSpec =
   {
      uTagRequirement,
      {QCBOR_TYPE_POSBIGNUM, QCBOR_TYPE_NEGBIGNUM, QCBOR_TYPE_NONE, QCBOR_TYPE_NONE},
      {QCBOR_TYPE_BYTE_STRING, QCBOR_TYPE_NONE, QCBOR_TYPE_NONE, QCBOR_TYPE_NONE}
   };

   QCBORError uErr = CheckTagRequirement(TagSpec, pItem);
   if(uErr != QCBOR_SUCCESS) {
      return uErr;
   }

   *pValue = pItem->val.string;

   if(pItem->uDataType == QCBOR_TYPE_POSBIGNUM) {
      *pbIsNegative = false;
   } else if(pItem->uDataType == QCBOR_TYPE_NEGBIGNUM) {
      *pbIsNegative = true;
   }

   return QCBOR_SUCCESS;
}


/*
 Public function, see header qcbor/qcbor_decode.h
 */
void QCBORDecode_GetBignum(QCBORDecodeContext *pMe,
                           uint8_t             uTagRequirement,
                           UsefulBufC         *pValue,
                           bool               *pbIsNegative)
{
   if(pMe->uLastError != QCBOR_SUCCESS) {
      // Already in error state, do nothing
      return;
   }

   QCBORItem  Item;
   QCBORError uError = QCBORDecode_GetNext(pMe, &Item);
   if(uError != QCBOR_SUCCESS) {
      pMe->uLastError = (uint8_t)uError;
      return;
   }

   pMe->uLastError = (uint8_t)ProcessBigNum(uTagRequirement, &Item, pValue, pbIsNegative);
}


/*
 Public function, see header qcbor/qcbor_decode.h
*/
void QCBORDecode_GetBignumInMapN(QCBORDecodeContext *pMe,
                                 int64_t             nLabel,
                                 uint8_t             uTagRequirement,
                                 UsefulBufC         *pValue,
                                 bool               *pbIsNegative)
{
   QCBORItem Item;
   QCBORDecode_GetItemInMapN(pMe, nLabel, QCBOR_TYPE_ANY, &Item);
   if(pMe->uLastError != QCBOR_SUCCESS) {
      return;
   }

   pMe->uLastError = (uint8_t)ProcessBigNum(uTagRequirement, &Item, pValue, pbIsNegative);
}


/*
 Public function, see header qcbor/qcbor_decode.h
*/
void QCBORDecode_GetBignumInMapSZ(QCBORDecodeContext *pMe,
                                  const char         *szLabel,
                                  uint8_t             uTagRequirement,
                                  UsefulBufC         *pValue,
                                  bool               *pbIsNegative)
{
   QCBORItem Item;
   QCBORDecode_GetItemInMapSZ(pMe, szLabel, QCBOR_TYPE_ANY, &Item);
   if(pMe->uLastError != QCBOR_SUCCESS) {
      return;
   }

   pMe->uLastError = (uint8_t)ProcessBigNum(uTagRequirement, &Item, pValue, pbIsNegative);
}




// Semi private
QCBORError QCBORDecode_GetMIMEInternal(uint8_t     uTagRequirement,
                                       const       QCBORItem *pItem,
                                       UsefulBufC *pMessage,
                                       bool       *pbIsTag257)
{
   const TagSpecification TagSpecText =
      {
         uTagRequirement,
         {QCBOR_TYPE_MIME, QCBOR_TYPE_NONE, QCBOR_TYPE_NONE, QCBOR_TYPE_NONE},
         {QCBOR_TYPE_TEXT_STRING, QCBOR_TYPE_NONE, QCBOR_TYPE_NONE, QCBOR_TYPE_NONE}
      };
   const TagSpecification TagSpecBinary =
      {
         uTagRequirement,
         {QCBOR_TYPE_BINARY_MIME, QCBOR_TYPE_NONE, QCBOR_TYPE_NONE, QCBOR_TYPE_NONE},
         {QCBOR_TYPE_BYTE_STRING, QCBOR_TYPE_NONE, QCBOR_TYPE_NONE, QCBOR_TYPE_NONE}
      };

   QCBORError uReturn;

   if(CheckTagRequirement(TagSpecText, pItem) == QCBOR_SUCCESS) {
      *pMessage = pItem->val.string;
      if(pbIsTag257 != NULL) {
         *pbIsTag257 = false;
      }
      uReturn = QCBOR_SUCCESS;
   } else if(CheckTagRequirement(TagSpecBinary, pItem) == QCBOR_SUCCESS) {
      *pMessage = pItem->val.string;
      if(pbIsTag257 != NULL) {
         *pbIsTag257 = true;
      }
      uReturn = QCBOR_SUCCESS;

   } else {
      uReturn = QCBOR_ERR_UNEXPECTED_TYPE;
   }

   return uReturn;
}

// Improvement: add methods for wrapped CBOR, a simple alternate
// to EnterBstrWrapped




#ifndef QCBOR_CONFIG_DISABLE_EXP_AND_MANTISSA

typedef QCBORError (*fExponentiator)(uint64_t uMantissa, int64_t nExponent, uint64_t *puResult);


// The exponentiator that works on only positive numbers
static QCBORError
Exponentitate10(uint64_t uMantissa, int64_t nExponent, uint64_t *puResult)
{
   uint64_t uResult = uMantissa;

   if(uResult != 0) {
      /* This loop will run a maximum of 19 times because
       * UINT64_MAX < 10 ^^ 19. More than that will cause
       * exit with the overflow error
       */
      for(; nExponent > 0; nExponent--) {
         if(uResult > UINT64_MAX / 10) {
            return QCBOR_ERR_CONVERSION_UNDER_OVER_FLOW; // Error overflow
         }
         uResult = uResult * 10;
      }

      for(; nExponent < 0; nExponent++) {
         uResult = uResult / 10;
         if(uResult == 0) {
            return QCBOR_ERR_CONVERSION_UNDER_OVER_FLOW; // Underflow error
         }
      }
   }
   /* else, mantissa is zero so this returns zero */

   *puResult = uResult;

   return QCBOR_SUCCESS;
}


// The exponentiator that works on only positive numbers
static QCBORError
Exponentitate2(uint64_t uMantissa, int64_t nExponent, uint64_t *puResult)
{
   uint64_t uResult;

   uResult = uMantissa;

   /* This loop will run a maximum of 64 times because
    * INT64_MAX < 2^31. More than that will cause
    * exit with the overflow error
    */
   while(nExponent > 0) {
      if(uResult > UINT64_MAX >> 1) {
         return QCBOR_ERR_CONVERSION_UNDER_OVER_FLOW; // Error overflow
      }
      uResult = uResult << 1;
      nExponent--;
   }

   while(nExponent < 0 ) {
      if(uResult == 0) {
         return QCBOR_ERR_CONVERSION_UNDER_OVER_FLOW; // Underflow error
      }
      uResult = uResult >> 1;
      nExponent++;
   }

   *puResult = uResult;

   return QCBOR_SUCCESS;
}


/*
 Compute value with signed mantissa and signed result. Works with
 exponent of 2 or 10 based on exponentiator.
 */
static inline QCBORError ExponentiateNN(int64_t       nMantissa,
                                        int64_t       nExponent,
                                        int64_t       *pnResult,
                                        fExponentiator pfExp)
{
   uint64_t uResult;

   // Take the absolute value of the mantissa and convert to unsigned.
   // Improvement: this should be possible in one instruction
   uint64_t uMantissa = nMantissa > 0 ? (uint64_t)nMantissa : (uint64_t)-nMantissa;

   // Do the exponentiation of the positive mantissa
   QCBORError uReturn = (*pfExp)(uMantissa, nExponent, &uResult);
   if(uReturn) {
      return uReturn;
   }


   /* (uint64_t)INT64_MAX+1 is used to represent the absolute value
    of INT64_MIN. This assumes two's compliment representation where
    INT64_MIN is one increment farther from 0 than INT64_MAX.
    Trying to write -INT64_MIN doesn't work to get this because the
    compiler tries to work with an int64_t which can't represent
    -INT64_MIN.
    */
   uint64_t uMax = nMantissa > 0 ? INT64_MAX : (uint64_t)INT64_MAX+1;

   // Error out if too large
   if(uResult > uMax) {
      return QCBOR_ERR_CONVERSION_UNDER_OVER_FLOW;
   }

   // Casts are safe because of checks above
   *pnResult = nMantissa > 0 ? (int64_t)uResult : -(int64_t)uResult;

   return QCBOR_SUCCESS;
}


/*
 Compute value with signed mantissa and unsigned result. Works with
 exponent of 2 or 10 based on exponentiator.
 */
static inline QCBORError ExponentitateNU(int64_t       nMantissa,
                                         int64_t       nExponent,
                                         uint64_t      *puResult,
                                         fExponentiator pfExp)
{
   if(nMantissa < 0) {
      return QCBOR_ERR_NUMBER_SIGN_CONVERSION;
   }

   // Cast to unsigned is OK because of check for negative
   // Cast to unsigned is OK because UINT64_MAX > INT64_MAX
   // Exponentiation is straight forward
   return (*pfExp)((uint64_t)nMantissa, nExponent, puResult);
}


/*
 Compute value with signed mantissa and unsigned result. Works with
 exponent of 2 or 10 based on exponentiator.
 */
static inline QCBORError ExponentitateUU(uint64_t       uMantissa,
                                         int64_t        nExponent,
                                         uint64_t      *puResult,
                                         fExponentiator pfExp)
{
   return (*pfExp)(uMantissa, nExponent, puResult);
}

#endif /* QCBOR_CONFIG_DISABLE_EXP_AND_MANTISSA */





static QCBORError ConvertBigNumToUnsigned(const UsefulBufC BigNum, uint64_t uMax, uint64_t *pResult)
{
   uint64_t uResult;

   uResult = 0;
   const uint8_t *pByte = BigNum.ptr;
   size_t uLen = BigNum.len;
   while(uLen--) {
      if(uResult > (uMax >> 8)) {
         return QCBOR_ERR_CONVERSION_UNDER_OVER_FLOW;
      }
      uResult = (uResult << 8) + *pByte++;
   }

   *pResult = uResult;
   return QCBOR_SUCCESS;
}


static inline QCBORError ConvertPositiveBigNumToUnsigned(const UsefulBufC BigNum, uint64_t *pResult)
{
   return ConvertBigNumToUnsigned(BigNum, UINT64_MAX, pResult);
}


static inline QCBORError ConvertPositiveBigNumToSigned(const UsefulBufC BigNum, int64_t *pResult)
{
   uint64_t uResult;
   QCBORError uError =  ConvertBigNumToUnsigned(BigNum, INT64_MAX, &uResult);
   if(uError) {
      return uError;
   }
   /* Cast is safe because ConvertBigNum is told to limit to INT64_MAX */
   *pResult = (int64_t)uResult;
   return QCBOR_SUCCESS;
}


static inline QCBORError ConvertNegativeBigNumToSigned(const UsefulBufC BigNum, int64_t *pnResult)
{
   uint64_t uResult;
   /* The negative integer furthest from zero for a C int64_t is
    INT64_MIN which is expressed as -INT64_MAX - 1. The value of a
    negative number in CBOR is computed as -n - 1 where n is the
    encoded integer, where n is what is in the variable BigNum. When
    converting BigNum to a uint64_t, the maximum value is thus
    INT64_MAX, so that when it -n - 1 is applied to it the result will
    never be further from 0 than INT64_MIN.

       -n - 1 <= INT64_MIN.
       -n - 1 <= -INT64_MAX - 1
        n     <= INT64_MAX.
    */
   QCBORError uError = ConvertBigNumToUnsigned(BigNum, INT64_MAX, &uResult);
   if(uError != QCBOR_SUCCESS) {
      return uError;
   }

   /// Now apply -n - 1. The cast is safe because
   // ConvertBigNumToUnsigned() is limited to INT64_MAX which does fit
   // is the largest positive integer that an int64_t can
   // represent. */
   *pnResult =  -(int64_t)uResult - 1;

   return QCBOR_SUCCESS;
}





/*
Convert integers and floats to an int64_t.

\param[in] uConvertTypes  Bit mask list of conversion options.

\retval QCBOR_ERR_UNEXPECTED_TYPE  Conversion, possible, but not requested
                                   in uConvertTypes.

\retval QCBOR_ERR_UNEXPECTED_TYPE  Of a type that can't be converted

\retval QCBOR_ERR_CONVERSION_UNDER_OVER_FLOW  Conversion result is too large
                                              or too small.
*/
static QCBORError
ConvertInt64(const QCBORItem *pItem, uint32_t uConvertTypes, int64_t *pnValue)
{
   switch(pItem->uDataType) {
      case QCBOR_TYPE_FLOAT:
      case QCBOR_TYPE_DOUBLE:
#ifndef QCBOR_DISABLE_FLOAT_HW_USE
         if(uConvertTypes & QCBOR_CONVERT_TYPE_FLOAT) {
            /* https://pubs.opengroup.org/onlinepubs/009695399/functions/llround.html
             http://www.cplusplus.com/reference/cmath/llround/
             */
            // Not interested in FE_INEXACT
            feclearexcept(FE_INVALID|FE_OVERFLOW|FE_UNDERFLOW|FE_DIVBYZERO);
            if(pItem->uDataType == QCBOR_TYPE_DOUBLE) {
               *pnValue = llround(pItem->val.dfnum);
            } else {
               *pnValue = lroundf(pItem->val.fnum);
            }
            if(fetestexcept(FE_INVALID|FE_OVERFLOW|FE_UNDERFLOW|FE_DIVBYZERO)) {
               // llround() shouldn't result in divide by zero, but catch
               // it here in case it unexpectedly does.  Don't try to
               // distinguish between the various exceptions because it seems
               // they vary by CPU, compiler and OS.
               return QCBOR_ERR_FLOAT_EXCEPTION;
            }
         } else {
            return  QCBOR_ERR_UNEXPECTED_TYPE;
         }
#else
         return QCBOR_ERR_HW_FLOAT_DISABLED;
#endif /* QCBOR_DISABLE_FLOAT_HW_USE */
         break;

      case QCBOR_TYPE_INT64:
         if(uConvertTypes & QCBOR_CONVERT_TYPE_XINT64) {
            *pnValue = pItem->val.int64;
         } else {
            return  QCBOR_ERR_UNEXPECTED_TYPE;
         }
         break;

      case QCBOR_TYPE_UINT64:
         if(uConvertTypes & QCBOR_CONVERT_TYPE_XINT64) {
            if(pItem->val.uint64 < INT64_MAX) {
               *pnValue = pItem->val.int64;
            } else {
               return QCBOR_ERR_CONVERSION_UNDER_OVER_FLOW;
            }
         } else {
            return  QCBOR_ERR_UNEXPECTED_TYPE;
         }
         break;

      default:
         return  QCBOR_ERR_UNEXPECTED_TYPE;
   }
   return QCBOR_SUCCESS;
}


void QCBORDecode_GetInt64ConvertInternal(QCBORDecodeContext *pMe,
                                         uint32_t            uConvertTypes,
                                         int64_t            *pnValue,
                                         QCBORItem          *pItem)
{
   if(pMe->uLastError != QCBOR_SUCCESS) {
      return;
   }

   QCBORItem Item;
   QCBORError uError = QCBORDecode_GetNext(pMe, &Item);
   if(uError) {
      pMe->uLastError = (uint8_t)uError;
      return;
   }

   if(pItem) {
      *pItem = Item;
   }

   pMe->uLastError = (uint8_t)ConvertInt64(&Item, uConvertTypes, pnValue);
}


void QCBORDecode_GetInt64ConvertInternalInMapN(QCBORDecodeContext *pMe,
                                               int64_t             nLabel,
                                               uint32_t            uConvertTypes,
                                               int64_t            *pnValue,
                                               QCBORItem          *pItem)
{
   QCBORDecode_GetItemInMapN(pMe, nLabel, QCBOR_TYPE_ANY, pItem);
   if(pMe->uLastError != QCBOR_SUCCESS) {
      return;
   }

   pMe->uLastError = (uint8_t)ConvertInt64(pItem, uConvertTypes, pnValue);
}


void QCBORDecode_GetInt64ConvertInternalInMapSZ(QCBORDecodeContext *pMe,
                                               const char *         szLabel,
                                               uint32_t             uConvertTypes,
                                               int64_t             *pnValue,
                                               QCBORItem           *pItem)
{
   QCBORDecode_GetItemInMapSZ(pMe, szLabel, QCBOR_TYPE_ANY, pItem);
   if(pMe->uLastError != QCBOR_SUCCESS) {
      return;
   }

   pMe->uLastError = (uint8_t)ConvertInt64(pItem, uConvertTypes, pnValue);
}


/*
 Convert a large variety of integer types to an int64_t.

 \param[in] uConvertTypes  Bit mask list of conversion options.

 \retval QCBOR_ERR_UNEXPECTED_TYPE  Conversion, possible, but not requested
                                    in uConvertTypes.

 \retval QCBOR_ERR_UNEXPECTED_TYPE  Of a type that can't be converted

 \retval QCBOR_ERR_CONVERSION_UNDER_OVER_FLOW  Conversion result is too large
                                               or too small.
 */
static QCBORError
Int64ConvertAll(const QCBORItem *pItem, uint32_t uConvertTypes, int64_t *pnValue)
{
   switch(pItem->uDataType) {

      case QCBOR_TYPE_POSBIGNUM:
         if(uConvertTypes & QCBOR_CONVERT_TYPE_BIG_NUM) {
            return ConvertPositiveBigNumToSigned(pItem->val.bigNum, pnValue);
         } else {
            return QCBOR_ERR_UNEXPECTED_TYPE;
         }
         break;

      case QCBOR_TYPE_NEGBIGNUM:
         if(uConvertTypes & QCBOR_CONVERT_TYPE_BIG_NUM) {
            return ConvertNegativeBigNumToSigned(pItem->val.bigNum, pnValue);
         } else {
            return QCBOR_ERR_UNEXPECTED_TYPE;
         }
         break;

#ifndef QCBOR_CONFIG_DISABLE_EXP_AND_MANTISSA
      case QCBOR_TYPE_DECIMAL_FRACTION:
         if(uConvertTypes & QCBOR_CONVERT_TYPE_DECIMAL_FRACTION) {
            return ExponentiateNN(pItem->val.expAndMantissa.Mantissa.nInt,
                                  pItem->val.expAndMantissa.nExponent,
                                  pnValue,
                                 &Exponentitate10);
         } else {
            return QCBOR_ERR_UNEXPECTED_TYPE;
         }
         break;

      case QCBOR_TYPE_BIGFLOAT:
         if(uConvertTypes & QCBOR_CONVERT_TYPE_BIGFLOAT) {
            return ExponentiateNN(pItem->val.expAndMantissa.Mantissa.nInt,
                                  pItem->val.expAndMantissa.nExponent,
                                  pnValue,
                                  Exponentitate2);
         } else {
            return QCBOR_ERR_UNEXPECTED_TYPE;
         }
         break;

      case QCBOR_TYPE_DECIMAL_FRACTION_POS_BIGNUM:
         if(uConvertTypes & QCBOR_CONVERT_TYPE_DECIMAL_FRACTION) {
            int64_t    nMantissa;
            QCBORError uErr;
            uErr = ConvertPositiveBigNumToSigned(pItem->val.expAndMantissa.Mantissa.bigNum, &nMantissa);
            if(uErr) {
               return uErr;
            }
            return ExponentiateNN(nMantissa,
                                  pItem->val.expAndMantissa.nExponent,
                                  pnValue,
                                  Exponentitate10);
         } else {
            return QCBOR_ERR_UNEXPECTED_TYPE;
         }
         break;

      case QCBOR_TYPE_DECIMAL_FRACTION_NEG_BIGNUM:
         if(uConvertTypes & QCBOR_CONVERT_TYPE_DECIMAL_FRACTION) {
            int64_t    nMantissa;
            QCBORError uErr;
            uErr = ConvertNegativeBigNumToSigned(pItem->val.expAndMantissa.Mantissa.bigNum, &nMantissa);
            if(uErr) {
               return uErr;
            }
            return ExponentiateNN(nMantissa,
                                  pItem->val.expAndMantissa.nExponent,
                                  pnValue,
                                  Exponentitate10);
         } else {
            return QCBOR_ERR_UNEXPECTED_TYPE;
         }
         break;

      case QCBOR_TYPE_BIGFLOAT_POS_BIGNUM:
         if(uConvertTypes & QCBOR_CONVERT_TYPE_DECIMAL_FRACTION) {
            int64_t    nMantissa;
            QCBORError uErr;
            uErr = ConvertPositiveBigNumToSigned(pItem->val.expAndMantissa.Mantissa.bigNum, &nMantissa);
            if(uErr) {
               return uErr;
            }
            return ExponentiateNN(nMantissa,
                                  pItem->val.expAndMantissa.nExponent,
                                  pnValue,
                                  Exponentitate2);
         } else {
            return QCBOR_ERR_UNEXPECTED_TYPE;
         }
         break;

      case QCBOR_TYPE_BIGFLOAT_NEG_BIGNUM:
         if(uConvertTypes & QCBOR_CONVERT_TYPE_DECIMAL_FRACTION) {
            int64_t    nMantissa;
            QCBORError uErr;
            uErr = ConvertNegativeBigNumToSigned(pItem->val.expAndMantissa.Mantissa.bigNum, &nMantissa);
            if(uErr) {
               return uErr;
            }
            return ExponentiateNN(nMantissa,
                                  pItem->val.expAndMantissa.nExponent,
                                  pnValue,
                                  Exponentitate2);
         } else {
            return QCBOR_ERR_UNEXPECTED_TYPE;
         }
         break;
#endif /* QCBOR_CONFIG_DISABLE_EXP_AND_MANTISSA */


      default:
         return QCBOR_ERR_UNEXPECTED_TYPE;   }
}


/*
 Public function, see header qcbor/qcbor_decode.h file
 */
void QCBORDecode_GetInt64ConvertAll(QCBORDecodeContext *pMe, uint32_t uConvertTypes, int64_t *pnValue)
{
   QCBORItem Item;

   QCBORDecode_GetInt64ConvertInternal(pMe, uConvertTypes, pnValue, &Item);

   if(pMe->uLastError == QCBOR_SUCCESS) {
      // The above conversion succeeded
      return;
   }

   if(pMe->uLastError != QCBOR_ERR_UNEXPECTED_TYPE) {
      // The above conversion failed in a way that code below can't correct
      return;
   }

   pMe->uLastError = (uint8_t)Int64ConvertAll(&Item, uConvertTypes, pnValue);
}


/*
Public function, see header qcbor/qcbor_decode.h file
*/
void QCBORDecode_GetInt64ConvertAllInMapN(QCBORDecodeContext *pMe,
                                          int64_t             nLabel,
                                          uint32_t            uConvertTypes,
                                          int64_t            *pnValue)
{
   QCBORItem Item;

   QCBORDecode_GetInt64ConvertInternalInMapN(pMe,
                                             nLabel,
                                             uConvertTypes,
                                             pnValue,
                                             &Item);

   if(pMe->uLastError == QCBOR_SUCCESS) {
      // The above conversion succeeded
      return;
   }

   if(pMe->uLastError != QCBOR_ERR_UNEXPECTED_TYPE) {
      // The above conversion failed in a way that code below can't correct
      return;
   }

   pMe->uLastError = (uint8_t)Int64ConvertAll(&Item, uConvertTypes, pnValue);
}


/*
Public function, see header qcbor/qcbor_decode.h file
*/
void QCBORDecode_GetInt64ConvertAllInMapSZ(QCBORDecodeContext *pMe,
                                           const char         *szLabel,
                                           uint32_t            uConvertTypes,
                                           int64_t            *pnValue)
{
   QCBORItem Item;
   QCBORDecode_GetInt64ConvertInternalInMapSZ(pMe,
                                              szLabel,
                                              uConvertTypes,
                                              pnValue,
                                              &Item);

   if(pMe->uLastError == QCBOR_SUCCESS) {
      // The above conversion succeeded
      return;
   }

   if(pMe->uLastError != QCBOR_ERR_UNEXPECTED_TYPE) {
      // The above conversion failed in a way that code below can't correct
      return;
   }

   pMe->uLastError = (uint8_t)Int64ConvertAll(&Item, uConvertTypes, pnValue);
}


static QCBORError ConvertUInt64(const QCBORItem *pItem, uint32_t uConvertTypes, uint64_t *puValue)
{
   switch(pItem->uDataType) {
      case QCBOR_TYPE_DOUBLE:
      case QCBOR_TYPE_FLOAT:
#ifndef QCBOR_DISABLE_FLOAT_HW_USE
         if(uConvertTypes & QCBOR_CONVERT_TYPE_FLOAT) {
            // Can't use llround here because it will not convert values
            // greater than INT64_MAX and less than UINT64_MAX that
            // need to be converted so it is more complicated.
            feclearexcept(FE_INVALID|FE_OVERFLOW|FE_UNDERFLOW|FE_DIVBYZERO);
            if(pItem->uDataType == QCBOR_TYPE_DOUBLE) {
               if(isnan(pItem->val.dfnum)) {
                  return QCBOR_ERR_FLOAT_EXCEPTION;
               } else if(pItem->val.dfnum < 0) {
                  return QCBOR_ERR_NUMBER_SIGN_CONVERSION;
               } else {
                  double dRounded = round(pItem->val.dfnum);
                  // See discussion in DecodeDateEpoch() for
                  // explanation of - 0x7ff
                  if(dRounded > (double)(UINT64_MAX- 0x7ff)) {
                     return QCBOR_ERR_CONVERSION_UNDER_OVER_FLOW;
                  }
                  *puValue = (uint64_t)dRounded;
               }
            } else {
               if(isnan(pItem->val.fnum)) {
                  return QCBOR_ERR_FLOAT_EXCEPTION;
               } else if(pItem->val.fnum < 0) {
                  return QCBOR_ERR_NUMBER_SIGN_CONVERSION;
               } else {
                  float fRounded = roundf(pItem->val.fnum);
                  // See discussion in DecodeDateEpoch() for
                  // explanation of - 0x7ff
                  if(fRounded > (float)(UINT64_MAX- 0x7ff)) {
                     return QCBOR_ERR_CONVERSION_UNDER_OVER_FLOW;
                  }
                  *puValue = (uint64_t)fRounded;
               }
            }
            if(fetestexcept(FE_INVALID|FE_OVERFLOW|FE_UNDERFLOW|FE_DIVBYZERO)) {
               // round() and roundf() shouldn't result in exceptions here, but
               // catch them to be robust and thorough. Don't try to
               // distinguish between the various exceptions because it seems
               // they vary by CPU, compiler and OS.
               return QCBOR_ERR_FLOAT_EXCEPTION;
            }

         } else {
            return QCBOR_ERR_UNEXPECTED_TYPE;
         }
#else
         return QCBOR_ERR_HW_FLOAT_DISABLED;
#endif /* QCBOR_DISABLE_FLOAT_HW_USE */
         break;

      case QCBOR_TYPE_INT64:
         if(uConvertTypes & QCBOR_CONVERT_TYPE_XINT64) {
            if(pItem->val.int64 >= 0) {
               *puValue = (uint64_t)pItem->val.int64;
            } else {
               return QCBOR_ERR_NUMBER_SIGN_CONVERSION;
            }
         } else {
            return QCBOR_ERR_UNEXPECTED_TYPE;
         }
         break;

      case QCBOR_TYPE_UINT64:
         if(uConvertTypes & QCBOR_CONVERT_TYPE_XINT64) {
            *puValue =  pItem->val.uint64;
         } else {
            return QCBOR_ERR_UNEXPECTED_TYPE;
         }
         break;

      default:
         return QCBOR_ERR_UNEXPECTED_TYPE;
   }

   return QCBOR_SUCCESS;
}


void QCBORDecode_GetUInt64ConvertInternal(QCBORDecodeContext *pMe,
                                          uint32_t uConvertTypes,
                                          uint64_t *puValue,
                                          QCBORItem *pItem)
{
   if(pMe->uLastError != QCBOR_SUCCESS) {
      return;
   }

   QCBORItem Item;

   QCBORError uError = QCBORDecode_GetNext(pMe, &Item);
   if(uError) {
      pMe->uLastError = (uint8_t)uError;
      return;
   }

   if(pItem) {
      *pItem = Item;
   }

   pMe->uLastError = (uint8_t)ConvertUInt64(&Item, uConvertTypes, puValue);
}


void QCBORDecode_GetUInt64ConvertInternalInMapN(QCBORDecodeContext *pMe,
                                               int64_t             nLabel,
                                               uint32_t            uConvertTypes,
                                               uint64_t            *puValue,
                                               QCBORItem          *pItem)
{
   QCBORDecode_GetItemInMapN(pMe, nLabel, QCBOR_TYPE_ANY, pItem);
   if(pMe->uLastError != QCBOR_SUCCESS) {
      return;
   }

   pMe->uLastError = (uint8_t)ConvertUInt64(pItem, uConvertTypes, puValue);
}


void QCBORDecode_GetUInt64ConvertInternalInMapSZ(QCBORDecodeContext *pMe,
                                               const char *         szLabel,
                                               uint32_t             uConvertTypes,
                                               uint64_t             *puValue,
                                               QCBORItem           *pItem)
{
   if(pMe->uLastError != QCBOR_SUCCESS) {
      return;
   }

   QCBORDecode_GetItemInMapSZ(pMe, szLabel, QCBOR_TYPE_ANY, pItem);
   if(pMe->uLastError != QCBOR_SUCCESS) {
      return;
   }

   pMe->uLastError = (uint8_t)ConvertUInt64(pItem, uConvertTypes, puValue);
}



static QCBORError
UInt64ConvertAll(const QCBORItem *pItem, uint32_t uConvertTypes, uint64_t *puValue)
{
   switch(pItem->uDataType) {

      case QCBOR_TYPE_POSBIGNUM:
         if(uConvertTypes & QCBOR_CONVERT_TYPE_BIG_NUM) {
            return ConvertPositiveBigNumToUnsigned(pItem->val.bigNum, puValue);
         } else {
            return QCBOR_ERR_UNEXPECTED_TYPE;
         }
         break;

      case QCBOR_TYPE_NEGBIGNUM:
         if(uConvertTypes & QCBOR_CONVERT_TYPE_BIG_NUM) {
            return QCBOR_ERR_NUMBER_SIGN_CONVERSION;
         } else {
            return QCBOR_ERR_UNEXPECTED_TYPE;
         }
         break;

#ifndef QCBOR_CONFIG_DISABLE_EXP_AND_MANTISSA

      case QCBOR_TYPE_DECIMAL_FRACTION:
         if(uConvertTypes & QCBOR_CONVERT_TYPE_DECIMAL_FRACTION) {
            return ExponentitateNU(pItem->val.expAndMantissa.Mantissa.nInt,
                                   pItem->val.expAndMantissa.nExponent,
                                   puValue,
                                   Exponentitate10);
         } else {
            return QCBOR_ERR_UNEXPECTED_TYPE;
         }
         break;

      case QCBOR_TYPE_BIGFLOAT:
         if(uConvertTypes & QCBOR_CONVERT_TYPE_BIGFLOAT) {
            return ExponentitateNU(pItem->val.expAndMantissa.Mantissa.nInt,
                                   pItem->val.expAndMantissa.nExponent,
                                   puValue,
                                   Exponentitate2);
         } else {
            return QCBOR_ERR_UNEXPECTED_TYPE;
         }
         break;

      case QCBOR_TYPE_DECIMAL_FRACTION_POS_BIGNUM:
         if(uConvertTypes & QCBOR_CONVERT_TYPE_DECIMAL_FRACTION) {
            uint64_t   uMantissa;
            QCBORError uErr;
            uErr = ConvertPositiveBigNumToUnsigned(pItem->val.expAndMantissa.Mantissa.bigNum, &uMantissa);
            if(uErr != QCBOR_SUCCESS) {
               return uErr;
            }
            return ExponentitateUU(uMantissa,
                                   pItem->val.expAndMantissa.nExponent,
                                   puValue,
                                   Exponentitate10);
         } else {
            return QCBOR_ERR_UNEXPECTED_TYPE;
         }
         break;

      case QCBOR_TYPE_DECIMAL_FRACTION_NEG_BIGNUM:
         if(uConvertTypes & QCBOR_CONVERT_TYPE_DECIMAL_FRACTION) {
            return QCBOR_ERR_NUMBER_SIGN_CONVERSION;
         } else {
            return QCBOR_ERR_UNEXPECTED_TYPE;
         }
         break;

      case QCBOR_TYPE_BIGFLOAT_POS_BIGNUM:
         if(uConvertTypes & QCBOR_CONVERT_TYPE_DECIMAL_FRACTION) {
            uint64_t   uMantissa;
            QCBORError uErr;
            uErr =  ConvertPositiveBigNumToUnsigned(pItem->val.expAndMantissa.Mantissa.bigNum, &uMantissa);
            if(uErr != QCBOR_SUCCESS) {
               return uErr;
            }
            return ExponentitateUU(uMantissa,
                                   pItem->val.expAndMantissa.nExponent,
                                   puValue,
                                   Exponentitate2);
         } else {
            return QCBOR_ERR_UNEXPECTED_TYPE;
         }
         break;

      case QCBOR_TYPE_BIGFLOAT_NEG_BIGNUM:
         if(uConvertTypes & QCBOR_CONVERT_TYPE_DECIMAL_FRACTION) {
            return QCBOR_ERR_NUMBER_SIGN_CONVERSION;
         } else {
            return QCBOR_ERR_UNEXPECTED_TYPE;
         }
         break;
#endif /* QCBOR_CONFIG_DISABLE_EXP_AND_MANTISSA */
      default:
         return QCBOR_ERR_UNEXPECTED_TYPE;
   }
}


/*
  Public function, see header qcbor/qcbor_decode.h file
 */
void QCBORDecode_GetUInt64ConvertAll(QCBORDecodeContext *pMe, uint32_t uConvertTypes, uint64_t *puValue)
{
   QCBORItem Item;

   QCBORDecode_GetUInt64ConvertInternal(pMe, uConvertTypes, puValue, &Item);

   if(pMe->uLastError == QCBOR_SUCCESS) {
      // The above conversion succeeded
      return;
   }

   if(pMe->uLastError != QCBOR_ERR_UNEXPECTED_TYPE) {
      // The above conversion failed in a way that code below can't correct
      return;
   }

   pMe->uLastError = (uint8_t)UInt64ConvertAll(&Item, uConvertTypes, puValue);
}


/*
  Public function, see header qcbor/qcbor_decode.h file
*/
void QCBORDecode_GetUInt64ConvertAllInMapN(QCBORDecodeContext *pMe,
                                           int64_t             nLabel,
                                           uint32_t            uConvertTypes,
                                           uint64_t           *puValue)
{
   QCBORItem Item;

   QCBORDecode_GetUInt64ConvertInternalInMapN(pMe,
                                              nLabel,
                                              uConvertTypes,
                                              puValue,
                                              &Item);

   if(pMe->uLastError == QCBOR_SUCCESS) {
      // The above conversion succeeded
      return;
   }

   if(pMe->uLastError != QCBOR_ERR_UNEXPECTED_TYPE) {
      // The above conversion failed in a way that code below can't correct
      return;
   }

   pMe->uLastError = (uint8_t)UInt64ConvertAll(&Item, uConvertTypes, puValue);
}


/*
  Public function, see header qcbor/qcbor_decode.h file
*/
void QCBORDecode_GetUInt64ConvertAllInMapSZ(QCBORDecodeContext *pMe,
                                            const char         *szLabel,
                                            uint32_t            uConvertTypes,
                                            uint64_t           *puValue)
{
   QCBORItem Item;
   QCBORDecode_GetUInt64ConvertInternalInMapSZ(pMe,
                                               szLabel,
                                               uConvertTypes,
                                               puValue,
                                               &Item);

   if(pMe->uLastError == QCBOR_SUCCESS) {
      // The above conversion succeeded
      return;
   }

   if(pMe->uLastError != QCBOR_ERR_UNEXPECTED_TYPE) {
      // The above conversion failed in a way that code below can't correct
      return;
   }

   pMe->uLastError = (uint8_t)UInt64ConvertAll(&Item, uConvertTypes, puValue);
}




static QCBORError ConvertDouble(const QCBORItem *pItem,
                                uint32_t         uConvertTypes,
                                double          *pdValue)
{
   switch(pItem->uDataType) {
      case QCBOR_TYPE_FLOAT:
#ifndef QCBOR_DISABLE_FLOAT_HW_USE
         if(uConvertTypes & QCBOR_CONVERT_TYPE_FLOAT) {
            if(uConvertTypes & QCBOR_CONVERT_TYPE_FLOAT) {
               // Simple cast does the job.
               *pdValue = (double)pItem->val.fnum;
            } else {
               return QCBOR_ERR_UNEXPECTED_TYPE;
            }
         }
#else /* QCBOR_DISABLE_FLOAT_HW_USE */
         return QCBOR_ERR_HW_FLOAT_DISABLED;
#endif /* QCBOR_DISABLE_FLOAT_HW_USE */
         break;

      case QCBOR_TYPE_DOUBLE:
         if(uConvertTypes & QCBOR_CONVERT_TYPE_FLOAT) {
            if(uConvertTypes & QCBOR_CONVERT_TYPE_FLOAT) {
               *pdValue = pItem->val.dfnum;
            } else {
               return QCBOR_ERR_UNEXPECTED_TYPE;
            }
         }
         break;

      case QCBOR_TYPE_INT64:
#ifndef QCBOR_DISABLE_FLOAT_HW_USE
         if(uConvertTypes & QCBOR_CONVERT_TYPE_XINT64) {
            // A simple cast seems to do the job with no worry of exceptions.
            // There will be precision loss for some values.
            *pdValue = (double)pItem->val.int64;

         } else {
            return QCBOR_ERR_UNEXPECTED_TYPE;
         }
#else
         return QCBOR_ERR_HW_FLOAT_DISABLED;
#endif /* QCBOR_DISABLE_FLOAT_HW_USE */
         break;

      case QCBOR_TYPE_UINT64:
#ifndef QCBOR_DISABLE_FLOAT_HW_USE
         if(uConvertTypes & QCBOR_CONVERT_TYPE_XINT64) {
            // A simple cast seems to do the job with no worry of exceptions.
            // There will be precision loss for some values.
            *pdValue = (double)pItem->val.uint64;
         } else {
            return QCBOR_ERR_UNEXPECTED_TYPE;
         }
         break;
#else
         return QCBOR_ERR_HW_FLOAT_DISABLED;
#endif /* QCBOR_DISABLE_FLOAT_HW_USE */

      default:
         return QCBOR_ERR_UNEXPECTED_TYPE;
   }

   return QCBOR_SUCCESS;
}


void QCBORDecode_GetDoubleConvertInternal(QCBORDecodeContext *pMe,
                                          uint32_t            uConvertTypes,
                                          double             *pdValue,
                                          QCBORItem          *pItem)
{
   if(pMe->uLastError != QCBOR_SUCCESS) {
      return;
   }

   QCBORItem Item;

   QCBORError uError = QCBORDecode_GetNext(pMe, &Item);
   if(uError) {
      pMe->uLastError = (uint8_t)uError;
      return;
   }

   if(pItem) {
      *pItem = Item;
   }

   pMe->uLastError = (uint8_t)ConvertDouble(&Item, uConvertTypes, pdValue);
}


void QCBORDecode_GetDoubleConvertInternalInMapN(QCBORDecodeContext *pMe,
                                               int64_t             nLabel,
                                               uint32_t            uConvertTypes,
                                               double             *pdValue,
                                               QCBORItem          *pItem)
{
   QCBORDecode_GetItemInMapN(pMe, nLabel, QCBOR_TYPE_ANY, pItem);
   if(pMe->uLastError != QCBOR_SUCCESS) {
      return;
   }

   pMe->uLastError = (uint8_t)ConvertDouble(pItem, uConvertTypes, pdValue);
}


void QCBORDecode_GetDoubleConvertInternalInMapSZ(QCBORDecodeContext *pMe,
                                               const char *          szLabel,
                                               uint32_t              uConvertTypes,
                                               double               *pdValue,
                                               QCBORItem            *pItem)
{
   if(pMe->uLastError != QCBOR_SUCCESS) {
      return;
   }

   QCBORDecode_GetItemInMapSZ(pMe, szLabel, QCBOR_TYPE_ANY, pItem);
   if(pMe->uLastError != QCBOR_SUCCESS) {
      return;
   }

   pMe->uLastError = (uint8_t)ConvertDouble(pItem, uConvertTypes, pdValue);
}


#ifndef QCBOR_DISABLE_FLOAT_HW_USE
static double ConvertBigNumToDouble(const UsefulBufC BigNum)
{
   double dResult;

   dResult = 0.0;
   const uint8_t *pByte = BigNum.ptr;
   size_t uLen = BigNum.len;
   /* This will overflow and become the float value INFINITY if the number
    is too large to fit. */
   while(uLen--) {
      dResult = (dResult * 256.0) + (double)*pByte++;
   }

   return dResult;
}
#endif /* QCBOR_DISABLE_FLOAT_HW_USE */


static QCBORError
DoubleConvertAll(const QCBORItem *pItem, uint32_t uConvertTypes, double *pdValue)
{
#ifndef QCBOR_DISABLE_FLOAT_HW_USE
   /*
   https://docs.oracle.com/cd/E19957-01/806-3568/ncg_goldberg.html

   */
   switch(pItem->uDataType) {

#ifndef QCBOR_CONFIG_DISABLE_EXP_AND_MANTISSA
      case QCBOR_TYPE_DECIMAL_FRACTION:
         if(uConvertTypes & QCBOR_CONVERT_TYPE_DECIMAL_FRACTION) {
            // Underflow gives 0, overflow gives infinity
            *pdValue = (double)pItem->val.expAndMantissa.Mantissa.nInt *
                        pow(10.0, (double)pItem->val.expAndMantissa.nExponent);
         } else {
            return QCBOR_ERR_UNEXPECTED_TYPE;
         }
         break;

      case QCBOR_TYPE_BIGFLOAT:
         if(uConvertTypes & QCBOR_CONVERT_TYPE_BIGFLOAT ) {
            // Underflow gives 0, overflow gives infinity
            *pdValue = (double)pItem->val.expAndMantissa.Mantissa.nInt *
                              exp2((double)pItem->val.expAndMantissa.nExponent);
         } else {
            return QCBOR_ERR_UNEXPECTED_TYPE;
         }
         break;
#endif /* ndef QCBOR_CONFIG_DISABLE_EXP_AND_MANTISSA */

      case QCBOR_TYPE_POSBIGNUM:
         if(uConvertTypes & QCBOR_CONVERT_TYPE_BIG_NUM) {
            *pdValue = ConvertBigNumToDouble(pItem->val.bigNum);
         } else {
            return QCBOR_ERR_UNEXPECTED_TYPE;
         }
         break;

      case QCBOR_TYPE_NEGBIGNUM:
         if(uConvertTypes & QCBOR_CONVERT_TYPE_BIG_NUM) {
            *pdValue = -1-ConvertBigNumToDouble(pItem->val.bigNum);
         } else {
            return QCBOR_ERR_UNEXPECTED_TYPE;
         }
         break;

#ifndef QCBOR_CONFIG_DISABLE_EXP_AND_MANTISSA
      case QCBOR_TYPE_DECIMAL_FRACTION_POS_BIGNUM:
         if(uConvertTypes & QCBOR_CONVERT_TYPE_DECIMAL_FRACTION) {
            double dMantissa = ConvertBigNumToDouble(pItem->val.expAndMantissa.Mantissa.bigNum);
            *pdValue = dMantissa * pow(10, (double)pItem->val.expAndMantissa.nExponent);
         } else {
            return QCBOR_ERR_UNEXPECTED_TYPE;
         }
         break;

      case QCBOR_TYPE_DECIMAL_FRACTION_NEG_BIGNUM:
        if(uConvertTypes & QCBOR_CONVERT_TYPE_DECIMAL_FRACTION) {
         double dMantissa = -ConvertBigNumToDouble(pItem->val.expAndMantissa.Mantissa.bigNum);
         *pdValue = dMantissa * pow(10, (double)pItem->val.expAndMantissa.nExponent);
         } else {
            return QCBOR_ERR_UNEXPECTED_TYPE;
         }
         break;

      case QCBOR_TYPE_BIGFLOAT_POS_BIGNUM:
        if(uConvertTypes & QCBOR_CONVERT_TYPE_BIGFLOAT) {
         double dMantissa = ConvertBigNumToDouble(pItem->val.expAndMantissa.Mantissa.bigNum);
         *pdValue = dMantissa * exp2((double)pItem->val.expAndMantissa.nExponent);
         } else {
            return QCBOR_ERR_UNEXPECTED_TYPE;
         }
         break;

      case QCBOR_TYPE_BIGFLOAT_NEG_BIGNUM:
        if(uConvertTypes & QCBOR_CONVERT_TYPE_BIGFLOAT) {
         double dMantissa = -1-ConvertBigNumToDouble(pItem->val.expAndMantissa.Mantissa.bigNum);
         *pdValue = dMantissa * exp2((double)pItem->val.expAndMantissa.nExponent);
         } else {
            return QCBOR_ERR_UNEXPECTED_TYPE;
         }
         break;
#endif /* ndef QCBOR_CONFIG_DISABLE_EXP_AND_MANTISSA */

      default:
         return QCBOR_ERR_UNEXPECTED_TYPE;
   }

   return QCBOR_SUCCESS;

#else
   (void)pItem;
   (void)uConvertTypes;
   (void)pdValue;
   return QCBOR_ERR_HW_FLOAT_DISABLED;
#endif /* QCBOR_DISABLE_FLOAT_HW_USE */

}


/*
   Public function, see header qcbor/qcbor_decode.h file
*/
void QCBORDecode_GetDoubleConvertAll(QCBORDecodeContext *pMe,
                                     uint32_t           uConvertTypes,
                                     double *pdValue)
{

   QCBORItem Item;

   QCBORDecode_GetDoubleConvertInternal(pMe, uConvertTypes, pdValue, &Item);

   if(pMe->uLastError == QCBOR_SUCCESS) {
      // The above conversion succeeded
      return;
   }

   if(pMe->uLastError != QCBOR_ERR_UNEXPECTED_TYPE) {
      // The above conversion failed in a way that code below can't correct
      return;
   }

   pMe->uLastError = (uint8_t)DoubleConvertAll(&Item, uConvertTypes, pdValue);
}


/*
   Public function, see header qcbor/qcbor_decode.h file
*/
void QCBORDecode_GetDoubleConvertAllInMapN(QCBORDecodeContext *pMe,
                                           int64_t             nLabel,
                                           uint32_t            uConvertTypes,
                                           double             *pdValue)
{
   QCBORItem Item;

   QCBORDecode_GetDoubleConvertInternalInMapN(pMe, nLabel, uConvertTypes, pdValue, &Item);

   if(pMe->uLastError == QCBOR_SUCCESS) {
      // The above conversion succeeded
      return;
   }

   if(pMe->uLastError != QCBOR_ERR_UNEXPECTED_TYPE) {
      // The above conversion failed in a way that code below can't correct
      return;
   }

   pMe->uLastError = (uint8_t)DoubleConvertAll(&Item, uConvertTypes, pdValue);
}


/*
   Public function, see header qcbor/qcbor_decode.h file
*/
void QCBORDecode_GetDoubleConvertAllInMapSZ(QCBORDecodeContext *pMe,
                                            const char         *szLabel,
                                            uint32_t            uConvertTypes,
                                            double             *pdValue)
{
   QCBORItem Item;
   QCBORDecode_GetDoubleConvertInternalInMapSZ(pMe, szLabel, uConvertTypes, pdValue, &Item);

   if(pMe->uLastError == QCBOR_SUCCESS) {
      // The above conversion succeeded
      return;
   }

   if(pMe->uLastError != QCBOR_ERR_UNEXPECTED_TYPE) {
      // The above conversion failed in a way that code below can't correct
      return;
   }

   pMe->uLastError = (uint8_t)DoubleConvertAll(&Item, uConvertTypes, pdValue);
}




#ifndef QCBOR_CONFIG_DISABLE_EXP_AND_MANTISSA
static inline UsefulBufC ConvertIntToBigNum(uint64_t uInt, UsefulBuf Buffer)
{
   while((uInt & 0xff00000000000000UL) == 0) {
      uInt = uInt << 8;
   };

   UsefulOutBuf UOB;

   UsefulOutBuf_Init(&UOB, Buffer);

   while(uInt) {
      const uint64_t xx = uInt & 0xff00000000000000UL;
      UsefulOutBuf_AppendByte(&UOB, (uint8_t)((uInt & 0xff00000000000000UL) >> 56));
      uInt = uInt << 8;
      (void)xx;
   }

   return UsefulOutBuf_OutUBuf(&UOB);
}


static QCBORError MantissaAndExponentTypeHandler(QCBORDecodeContext *pMe,
                                                 TagSpecification    TagSpec,
                                                 QCBORItem          *pItem)
{
   QCBORError uErr;
   // Loops runs at most 1.5 times. Making it a loop saves object code.
   while(1) {
      uErr = CheckTagRequirement(TagSpec, pItem);
      if(uErr != QCBOR_SUCCESS) {
         goto Done;
      }

      if(pItem->uDataType != QCBOR_TYPE_ARRAY) {
         break; // Successful exit. Moving on to finish decoding.
      }

      // The item is an array, which means an undecoded
      // mantissa and exponent, so decode it. It will then
      // have a different type and exit the loop if.
      uErr = QCBORDecode_MantissaAndExponent(pMe, pItem);
      if(uErr != QCBOR_SUCCESS) {
         goto Done;
      }

      // Second time around, the type must match.
      TagSpec.uTagRequirement = QCBOR_TAG_REQUIREMENT_TAG;
   }
Done:
   return uErr;
}


static void ProcessMantissaAndExponent(QCBORDecodeContext *pMe,
                                       TagSpecification    TagSpec,
                                       QCBORItem          *pItem,
                                       int64_t            *pnMantissa,
                                       int64_t            *pnExponent)
{
   QCBORError uErr;

   uErr = MantissaAndExponentTypeHandler(pMe, TagSpec, pItem);
   if(uErr != QCBOR_SUCCESS) {
      goto Done;
   }

   switch (pItem->uDataType) {

      case QCBOR_TYPE_DECIMAL_FRACTION:
      case QCBOR_TYPE_BIGFLOAT:
         *pnMantissa = pItem->val.expAndMantissa.Mantissa.nInt;
         *pnExponent = pItem->val.expAndMantissa.nExponent;
         break;

      case QCBOR_TYPE_DECIMAL_FRACTION_POS_BIGNUM:
      case QCBOR_TYPE_BIGFLOAT_POS_BIGNUM:
         *pnExponent = pItem->val.expAndMantissa.nExponent;
         uErr = ConvertPositiveBigNumToSigned(pItem->val.expAndMantissa.Mantissa.bigNum, pnMantissa);
         break;

      case QCBOR_TYPE_DECIMAL_FRACTION_NEG_BIGNUM:
      case QCBOR_TYPE_BIGFLOAT_NEG_BIGNUM:
         *pnExponent = pItem->val.expAndMantissa.nExponent;
         uErr = ConvertNegativeBigNumToSigned(pItem->val.expAndMantissa.Mantissa.bigNum, pnMantissa);
         break;

      default:
         uErr = QCBOR_ERR_UNEXPECTED_TYPE;
   }

   Done:
      pMe->uLastError = (uint8_t)uErr;
}


static void ProcessMantissaAndExponentBig(QCBORDecodeContext *pMe,
                                          TagSpecification    TagSpec,
                                          QCBORItem          *pItem,
                                          UsefulBuf           BufferForMantissa,
                                          UsefulBufC         *pMantissa,
                                          bool               *pbIsNegative,
                                          int64_t            *pnExponent)
{
   QCBORError uErr;

   uErr = MantissaAndExponentTypeHandler(pMe, TagSpec, pItem);
   if(uErr != QCBOR_SUCCESS) {
      goto Done;
   }

   uint64_t uMantissa;

   switch (pItem->uDataType) {

      case QCBOR_TYPE_DECIMAL_FRACTION:
      case QCBOR_TYPE_BIGFLOAT:
         if(pItem->val.expAndMantissa.Mantissa.nInt >= 0) {
            uMantissa = (uint64_t)pItem->val.expAndMantissa.Mantissa.nInt;
            *pbIsNegative = false;
         } else {
            uMantissa = (uint64_t)-pItem->val.expAndMantissa.Mantissa.nInt;
            *pbIsNegative = true;
         }
         *pMantissa = ConvertIntToBigNum(uMantissa, BufferForMantissa);
         *pnExponent = pItem->val.expAndMantissa.nExponent;
         break;

      case QCBOR_TYPE_DECIMAL_FRACTION_POS_BIGNUM:
      case QCBOR_TYPE_BIGFLOAT_POS_BIGNUM:
         *pnExponent = pItem->val.expAndMantissa.nExponent;
         *pMantissa = pItem->val.expAndMantissa.Mantissa.bigNum;
         *pbIsNegative = false;
         break;

      case QCBOR_TYPE_DECIMAL_FRACTION_NEG_BIGNUM:
      case QCBOR_TYPE_BIGFLOAT_NEG_BIGNUM:
         *pnExponent = pItem->val.expAndMantissa.nExponent;
         *pMantissa = pItem->val.expAndMantissa.Mantissa.bigNum;
         *pbIsNegative = true;
         break;

      default:
         uErr = QCBOR_ERR_UNEXPECTED_TYPE;
   }

Done:
   pMe->uLastError = (uint8_t)uErr;
}


/*
 Public function, see header qcbor/qcbor_decode.h file
*/
void QCBORDecode_GetDecimalFraction(QCBORDecodeContext *pMe,
                                    uint8_t             uTagRequirement,
                                    int64_t             *pnMantissa,
                                    int64_t             *pnExponent)
{
   if(pMe->uLastError != QCBOR_SUCCESS) {
      return;
   }

   QCBORItem Item;
   QCBORError uError = QCBORDecode_GetNext(pMe, &Item);
   if(uError) {
      pMe->uLastError = (uint8_t)uError;
      return;
   }

   const TagSpecification TagSpec =
   {
      uTagRequirement,
      {QCBOR_TYPE_DECIMAL_FRACTION, QCBOR_TYPE_DECIMAL_FRACTION_POS_BIGNUM,
         QCBOR_TYPE_DECIMAL_FRACTION_NEG_BIGNUM, QCBOR_TYPE_NONE},
      {QCBOR_TYPE_ARRAY, QCBOR_TYPE_NONE, QCBOR_TYPE_NONE, QCBOR_TYPE_NONE}
   };

   ProcessMantissaAndExponent(pMe, TagSpec, &Item, pnMantissa, pnExponent);
}


/*
 Public function, see header qcbor/qcbor_decode.h file
*/
void QCBORDecode_GetDecimalFractionInMapN(QCBORDecodeContext *pMe,
                                          int64_t             nLabel,
                                          uint8_t             uTagRequirement,
                                          int64_t             *pnMantissa,
                                          int64_t             *pnExponent)
{
   if(pMe->uLastError != QCBOR_SUCCESS) {
      return;
   }

   QCBORItem Item;
   QCBORDecode_GetItemInMapN(pMe, nLabel, QCBOR_TYPE_ANY, &Item);

   const TagSpecification TagSpec =
   {
      uTagRequirement,
      {QCBOR_TYPE_DECIMAL_FRACTION, QCBOR_TYPE_DECIMAL_FRACTION_POS_BIGNUM,
         QCBOR_TYPE_DECIMAL_FRACTION_NEG_BIGNUM, QCBOR_TYPE_NONE},
      {QCBOR_TYPE_ARRAY, QCBOR_TYPE_NONE, QCBOR_TYPE_NONE, QCBOR_TYPE_NONE}
   };

   ProcessMantissaAndExponent(pMe, TagSpec, &Item, pnMantissa, pnExponent);
}


/*
 Public function, see header qcbor/qcbor_decode.h file
*/
void QCBORDecode_GetDecimalFractionInMapSZ(QCBORDecodeContext *pMe,
                                           const char         *szLabel,
                                           uint8_t             uTagRequirement,
                                           int64_t             *pnMantissa,
                                           int64_t             *pnExponent)
{
   if(pMe->uLastError != QCBOR_SUCCESS) {
      return;
   }

   QCBORItem Item;
   QCBORDecode_GetItemInMapSZ(pMe, szLabel, QCBOR_TYPE_ANY, &Item);

   const TagSpecification TagSpec =
   {
      uTagRequirement,
      {QCBOR_TYPE_DECIMAL_FRACTION, QCBOR_TYPE_DECIMAL_FRACTION_POS_BIGNUM,
         QCBOR_TYPE_DECIMAL_FRACTION_NEG_BIGNUM, QCBOR_TYPE_NONE},
      {QCBOR_TYPE_ARRAY, QCBOR_TYPE_NONE, QCBOR_TYPE_NONE, QCBOR_TYPE_NONE}
   };

   ProcessMantissaAndExponent(pMe, TagSpec, &Item, pnMantissa, pnExponent);
}


/*
 Public function, see header qcbor/qcbor_decode.h file
*/
void QCBORDecode_GetDecimalFractionBig(QCBORDecodeContext *pMe,
                                       uint8_t             uTagRequirement,
                                       UsefulBuf          MantissaBuffer,
                                       UsefulBufC         *pMantissa,
                                       bool               *pbMantissaIsNegative,
                                       int64_t            *pnExponent)
{
   if(pMe->uLastError != QCBOR_SUCCESS) {
      return;
   }

   QCBORItem Item;
   QCBORError uError = QCBORDecode_GetNext(pMe, &Item);
   if(uError) {
      pMe->uLastError = (uint8_t)uError;
      return;
   }

   const TagSpecification TagSpec =
   {
      uTagRequirement,
      {QCBOR_TYPE_DECIMAL_FRACTION, QCBOR_TYPE_DECIMAL_FRACTION_POS_BIGNUM,
         QCBOR_TYPE_DECIMAL_FRACTION_NEG_BIGNUM, QCBOR_TYPE_NONE},
      {QCBOR_TYPE_ARRAY, QCBOR_TYPE_NONE, QCBOR_TYPE_NONE, QCBOR_TYPE_NONE}
   };

   ProcessMantissaAndExponentBig(pMe,
                                 TagSpec,
                                 &Item,
                                 MantissaBuffer,
                                 pMantissa,
                                 pbMantissaIsNegative,
                                 pnExponent);
}


/*
 Public function, see header qcbor/qcbor_decode.h file
*/
void QCBORDecode_GetDecimalFractionBigInMapN(QCBORDecodeContext *pMe,
                                             int64_t             nLabel,
                                             uint8_t             uTagRequirement,
                                             UsefulBuf           BufferForMantissa,
                                             UsefulBufC         *pMantissa,
                                             bool               *pbIsNegative,
                                             int64_t            *pnExponent)
{
   if(pMe->uLastError != QCBOR_SUCCESS) {
      return;
   }

   QCBORItem Item;
   QCBORDecode_GetItemInMapN(pMe, nLabel, QCBOR_TYPE_ANY, &Item);
   if(pMe->uLastError != QCBOR_SUCCESS) {
      return;
   }

   const TagSpecification TagSpec =
   {
      uTagRequirement,
      {QCBOR_TYPE_DECIMAL_FRACTION, QCBOR_TYPE_DECIMAL_FRACTION_POS_BIGNUM,
         QCBOR_TYPE_DECIMAL_FRACTION_NEG_BIGNUM, QCBOR_TYPE_NONE},
      {QCBOR_TYPE_ARRAY, QCBOR_TYPE_NONE, QCBOR_TYPE_NONE, QCBOR_TYPE_NONE}
   };

   ProcessMantissaAndExponentBig(pMe,
                                 TagSpec,
                                 &Item,
                                 BufferForMantissa,
                                 pMantissa,
                                 pbIsNegative,
                                 pnExponent);
}


/*
 Public function, see header qcbor/qcbor_decode.h file
*/
void QCBORDecode_GetDecimalFractionBigInMapSZ(QCBORDecodeContext *pMe,
                                              const char         *szLabel,
                                              uint8_t             uTagRequirement,
                                              UsefulBuf           BufferForMantissa,
                                              UsefulBufC         *pMantissa,
                                              bool               *pbIsNegative,
                                              int64_t            *pnExponent)
{
   if(pMe->uLastError != QCBOR_SUCCESS) {
      return;
   }

   QCBORItem Item;
   QCBORDecode_GetItemInMapSZ(pMe, szLabel, QCBOR_TYPE_ANY, &Item);
   if(pMe->uLastError != QCBOR_SUCCESS) {
      return;
   }

   const TagSpecification TagSpec =
   {
      uTagRequirement,
      {QCBOR_TYPE_DECIMAL_FRACTION, QCBOR_TYPE_DECIMAL_FRACTION_POS_BIGNUM,
         QCBOR_TYPE_DECIMAL_FRACTION_NEG_BIGNUM, QCBOR_TYPE_NONE},
      {QCBOR_TYPE_ARRAY, QCBOR_TYPE_NONE, QCBOR_TYPE_NONE, QCBOR_TYPE_NONE}
   };

   ProcessMantissaAndExponentBig(pMe, TagSpec, &Item, BufferForMantissa, pMantissa, pbIsNegative, pnExponent);
}


/*
 Public function, see header qcbor/qcbor_decode.h file
*/
void QCBORDecode_GetBigFloat(QCBORDecodeContext *pMe,
                             uint8_t             uTagRequirement,
                             int64_t             *pnMantissa,
                             int64_t             *pnExponent)
{
   if(pMe->uLastError != QCBOR_SUCCESS) {
      return;
   }

   QCBORItem Item;
   QCBORError uError = QCBORDecode_GetNext(pMe, &Item);
   if(uError) {
      pMe->uLastError = (uint8_t)uError;
      return;
   }
   const TagSpecification TagSpec =
   {
      uTagRequirement,
      {QCBOR_TYPE_BIGFLOAT, QCBOR_TYPE_BIGFLOAT_POS_BIGNUM,
         QCBOR_TYPE_BIGFLOAT_NEG_BIGNUM, QCBOR_TYPE_NONE},
      {QCBOR_TYPE_ARRAY, QCBOR_TYPE_NONE, QCBOR_TYPE_NONE, QCBOR_TYPE_NONE}
   };

   ProcessMantissaAndExponent(pMe, TagSpec, &Item, pnMantissa, pnExponent);
}


/*
 Public function, see header qcbor/qcbor_decode.h file
*/
void QCBORDecode_GetBigFloatInMapN(QCBORDecodeContext *pMe,
                                   int64_t             nLabel,
                                   uint8_t             uTagRequirement,
                                   int64_t            *pnMantissa,
                                   int64_t            *pnExponent)
{
   if(pMe->uLastError != QCBOR_SUCCESS) {
      return;
   }

   QCBORItem Item;
   QCBORDecode_GetItemInMapN(pMe, nLabel, QCBOR_TYPE_ANY, &Item);
   if(pMe->uLastError != QCBOR_SUCCESS) {
      return;
   }

   const TagSpecification TagSpec =
   {
      uTagRequirement,
      {QCBOR_TYPE_BIGFLOAT, QCBOR_TYPE_BIGFLOAT_POS_BIGNUM,
         QCBOR_TYPE_BIGFLOAT_NEG_BIGNUM, QCBOR_TYPE_NONE},
      {QCBOR_TYPE_ARRAY, QCBOR_TYPE_NONE, QCBOR_TYPE_NONE, QCBOR_TYPE_NONE}
   };

   ProcessMantissaAndExponent(pMe, TagSpec, &Item, pnMantissa, pnExponent);
}


/*
 Public function, see header qcbor/qcbor_decode.h file
*/
void QCBORDecode_GetBigFloatInMapSZ(QCBORDecodeContext *pMe,
                                    const char         *szLabel,
                                    uint8_t             uTagRequirement,
                                    int64_t            *pnMantissa,
                                    int64_t            *pnExponent)
{
   if(pMe->uLastError != QCBOR_SUCCESS) {
      return;
   }

   QCBORItem Item;
   QCBORDecode_GetItemInMapSZ(pMe, szLabel, QCBOR_TYPE_ANY, &Item);
   if(pMe->uLastError != QCBOR_SUCCESS) {
      return;
   }

   const TagSpecification TagSpec =
   {
      uTagRequirement,
      {QCBOR_TYPE_BIGFLOAT, QCBOR_TYPE_BIGFLOAT_POS_BIGNUM,
         QCBOR_TYPE_BIGFLOAT_NEG_BIGNUM, QCBOR_TYPE_NONE},
      {QCBOR_TYPE_ARRAY, QCBOR_TYPE_NONE, QCBOR_TYPE_NONE, QCBOR_TYPE_NONE}
   };

   ProcessMantissaAndExponent(pMe, TagSpec, &Item, pnMantissa, pnExponent);
}


/*
 Public function, see header qcbor/qcbor_decode.h file
*/
void QCBORDecode_GetBigFloatBig(QCBORDecodeContext *pMe,
                                uint8_t             uTagRequirement,
                                UsefulBuf          MantissaBuffer,
                                UsefulBufC         *pMantissa,
                                bool               *pbMantissaIsNegative,
                                int64_t            *pnExponent)
{
   if(pMe->uLastError != QCBOR_SUCCESS) {
      return;
   }

   QCBORItem Item;
   QCBORError uError = QCBORDecode_GetNext(pMe, &Item);
   if(uError) {
      pMe->uLastError = (uint8_t)uError;
      return;
   }

   const TagSpecification TagSpec =
   {
      uTagRequirement,
      {QCBOR_TYPE_BIGFLOAT, QCBOR_TYPE_BIGFLOAT_POS_BIGNUM,
         QCBOR_TYPE_BIGFLOAT_NEG_BIGNUM, QCBOR_TYPE_NONE},
      {QCBOR_TYPE_ARRAY, QCBOR_TYPE_NONE, QCBOR_TYPE_NONE, QCBOR_TYPE_NONE}
   };

   ProcessMantissaAndExponentBig(pMe, TagSpec, &Item, MantissaBuffer, pMantissa, pbMantissaIsNegative, pnExponent);
}


/*
 Public function, see header qcbor/qcbor_decode.h file
*/
void QCBORDecode_GetBigFloatBigInMapN(QCBORDecodeContext *pMe,
                                      int64_t             nLabel,
                                      uint8_t             uTagRequirement,
                                      UsefulBuf           BufferForMantissa,
                                      UsefulBufC         *pMantissa,
                                      bool               *pbIsNegative,
                                      int64_t            *pnExponent)
{
   if(pMe->uLastError != QCBOR_SUCCESS) {
      return;
   }

   QCBORItem Item;
   QCBORDecode_GetItemInMapN(pMe, nLabel, QCBOR_TYPE_ANY, &Item);
   if(pMe->uLastError != QCBOR_SUCCESS) {
      return;
   }

   const TagSpecification TagSpec =
   {
      uTagRequirement,
      {QCBOR_TYPE_BIGFLOAT, QCBOR_TYPE_BIGFLOAT_POS_BIGNUM,
         QCBOR_TYPE_BIGFLOAT_NEG_BIGNUM, QCBOR_TYPE_NONE},
      {QCBOR_TYPE_ARRAY, QCBOR_TYPE_NONE, QCBOR_TYPE_NONE, QCBOR_TYPE_NONE}
   };

   ProcessMantissaAndExponentBig(pMe,
                                 TagSpec,
                                 &Item,
                                 BufferForMantissa,
                                 pMantissa,
                                 pbIsNegative,
                                 pnExponent);
}


/*
 Public function, see header qcbor/qcbor_decode.h file
*/
void QCBORDecode_GetBigFloatBigInMapSZ(QCBORDecodeContext *pMe,
                                       const char         *szLabel,
                                       uint8_t             uTagRequirement,
                                       UsefulBuf           BufferForMantissa,
                                       UsefulBufC         *pMantissa,
                                       bool               *pbIsNegative,
                                       int64_t            *pnExponent)
{
   if(pMe->uLastError != QCBOR_SUCCESS) {
      return;
   }

   QCBORItem Item;
   QCBORDecode_GetItemInMapSZ(pMe, szLabel, QCBOR_TYPE_ANY, &Item);
   if(pMe->uLastError != QCBOR_SUCCESS) {
      return;
   }

   const TagSpecification TagSpec =
   {
      uTagRequirement,
      {QCBOR_TYPE_BIGFLOAT, QCBOR_TYPE_BIGFLOAT_POS_BIGNUM,
         QCBOR_TYPE_BIGFLOAT_NEG_BIGNUM, QCBOR_TYPE_NONE},
      {QCBOR_TYPE_ARRAY, QCBOR_TYPE_NONE, QCBOR_TYPE_NONE, QCBOR_TYPE_NONE}
   };

   ProcessMantissaAndExponentBig(pMe,
                                 TagSpec,
                                 &Item,
                                 BufferForMantissa,
                                 pMantissa,
                                 pbIsNegative,
                                 pnExponent);
}

#endif /* QCBOR_CONFIG_DISABLE_EXP_AND_MANTISSA */<|MERGE_RESOLUTION|>--- conflicted
+++ resolved
@@ -432,15 +432,9 @@
       goto Done;
    }
 
-<<<<<<< HEAD
-   // Fill in the new byte string level
+   /* Fill in the new byte string level */
    pNesting->pCurrent->u.bs.uSavedEndOffset  = uEndOffset;
    pNesting->pCurrent->u.bs.uBstrStartOffset = uStartOffset;
-=======
-   /* Fill in the new byte string level */
-   pNesting->pCurrent->u.bs.uPreviousEndOffset = uEndOffset;
-   pNesting->pCurrent->u.bs.uEndOfBstr         = uEndOfBstr;
->>>>>>> 24bd7e18
 
    /* Bstr wrapped levels are always bounded */
    pNesting->pCurrentBounded = pNesting->pCurrent;
@@ -3197,11 +3191,6 @@
 }
 
 
-<<<<<<< HEAD
-/* This is to search for a map or array in the current bounded
- * context and if found enter it as the new bounded context.
- * This is only for maps and arrays. */
-=======
 /**
  * @brief Search for a map/array by label and enter it
  *
@@ -3215,7 +3204,6 @@
  * If the label is not found, or the item found is not a map or array,
  * the error state is set.
  */
->>>>>>> 24bd7e18
 static void SearchAndEnter(QCBORDecodeContext *pMe, QCBORItem pSearch[])
 {
    // The first item in pSearch is the one that is to be
@@ -3236,31 +3224,9 @@
       return;
    }
 
-<<<<<<< HEAD
+
    /* The map or array was found. Now enter it.
-
-    Need to get the current pre-order nesting level and cursor to be
-      at the map/array about to be entered.
-
-    Also need the current map nesting level and start cursor to
-    be at the right place.
-
-    The UsefulInBuf offset could be anywhere, so no assumption is
-    made about it.
-
-    No assumption is made about the pre-order nesting level either.
-
-    However the bounded mode nesting level is assumed to be one above
-    the map level that is being entered.
-    */
-
-   /* Seek to the data item that is the map or array */
-   UsefulInputBuf_Seek(&(pMe->InBuf), uOffset);
-
-    // TODO: this is a quick fix; need a better one
-    pMe->nesting.pCurrentBounded->u.ma.uCountCursor = pMe->nesting.pCurrentBounded->u.ma.uCountTotal;
-=======
-   /*
+    *
     * QCBORDecode_EnterBoundedMapOrArray() used here, requires the
     * next item for the pre-order traversal cursor to be the map/array
     * found by MapSearch(). The next few lines of code force the
@@ -3281,7 +3247,6 @@
    UsefulInputBuf_Seek(&(pMe->InBuf), uOffset);
 
    DecodeNesting_ResetMapOrArrayCount(&(pMe->nesting));
->>>>>>> 24bd7e18
 
    DecodeNesting_SetCurrentToBoundedLevel(&(pMe->nesting));
 
