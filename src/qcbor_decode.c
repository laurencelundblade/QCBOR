/*==============================================================================
 Copyright (c) 2016-2018, The Linux Foundation.
 Copyright (c) 2018-2024, Laurence Lundblade.
 Copyright (c) 2021, Arm Limited.
 All rights reserved.

Redistribution and use in source and binary forms, with or without
modification, are permitted provided that the following conditions are
met:
    * Redistributions of source code must retain the above copyright
      notice, this list of conditions and the following disclaimer.
    * Redistributions in binary form must reproduce the above
      copyright notice, this list of conditions and the following
      disclaimer in the documentation and/or other materials provided
      with the distribution.
    * Neither the name of The Linux Foundation nor the names of its
      contributors, nor the name "Laurence Lundblade" may be used to
      endorse or promote products derived from this software without
      specific prior written permission.

THIS SOFTWARE IS PROVIDED "AS IS" AND ANY EXPRESS OR IMPLIED
WARRANTIES, INCLUDING, BUT NOT LIMITED TO, THE IMPLIED WARRANTIES OF
MERCHANTABILITY, FITNESS FOR A PARTICULAR PURPOSE AND NON-INFRINGEMENT
ARE DISCLAIMED.  IN NO EVENT SHALL THE COPYRIGHT OWNER OR CONTRIBUTORS
BE LIABLE FOR ANY DIRECT, INDIRECT, INCIDENTAL, SPECIAL, EXEMPLARY, OR
CONSEQUENTIAL DAMAGES (INCLUDING, BUT NOT LIMITED TO, PROCUREMENT OF
SUBSTITUTE GOODS OR SERVICES; LOSS OF USE, DATA, OR PROFITS; OR
BUSINESS INTERRUPTION) HOWEVER CAUSED AND ON ANY THEORY OF LIABILITY,
WHETHER IN CONTRACT, STRICT LIABILITY, OR TORT (INCLUDING NEGLIGENCE
OR OTHERWISE) ARISING IN ANY WAY OUT OF THE USE OF THIS SOFTWARE, EVEN
IF ADVISED OF THE POSSIBILITY OF SUCH DAMAGE.
 =============================================================================*/


#include "qcbor/qcbor_decode.h"
#include "qcbor/qcbor_spiffy_decode.h"
#include "qcbor/qcbor_tag_decode.h"
#include "ieee754.h" /* Does not use math.h */

#ifndef QCBOR_DISABLE_FLOAT_HW_USE

#include <math.h> /* For isnan(), llround(), llroudf(), round(), roundf(),
                   * pow(), exp2()
                   */
#include <fenv.h> /* feclearexcept(), fetestexcept() */

#endif /* QCBOR_DISABLE_FLOAT_HW_USE */


#if (defined(__GNUC__) && !defined(__clang__))
/*
 * This is how the -Wmaybe-uninitialized compiler warning is
 * handled. It can’t be ignored because some version of gcc enable it
 * with -Wall which is a common and useful gcc warning option. It also
 * can’t be ignored because it is the goal of QCBOR to compile clean
 * out of the box in all environments.
 *
 * The big problem with -Wmaybe-uninitialized is that it generates
 * false positives. It complains things are uninitialized when they
 * are not. This is because it is not a thorough static analyzer. This
 * is why “maybe” is in its name. The problem is it is just not
 * thorough enough to understand all the code (and someone saw fit to
 * put it in gcc and worse to enable it with -Wall).
 *
 * One solution would be to change the code so -Wmaybe-uninitialized
 * doesn’t get confused, for example adding an unnecessary extra
 * initialization to zero. (If variables were truly uninitialized, the
 * correct path is to understand the code thoroughly and set them to
 * the correct value at the correct time; in essence this is already
 * done; -Wmaybe-uninitialized just can’t tell). This path is not
 * taken because it makes the code bigger and is kind of the tail
 * wagging the dog.
 *
 * The solution here is to just use a pragma to disable it for the
 * whole file. Disabling it for each line makes the code fairly ugly
 * requiring #pragma to push, pop and ignore. Another reason is the
 * warnings issues vary by version of gcc and which optimization
 * optimizations are selected. Another reason is that compilers other
 * than gcc don’t have -Wmaybe-uninitialized.
 *
 * One may ask how to be sure these warnings are false positives and
 * not real issues. 1) The code has been read carefully to check. 2)
 * Testing is pretty thorough. 3) This code has been run through
 * thorough high-quality static analyzers.
 *
 * In particularly, most of the warnings are about
 * Item.Item->uDataType being uninitialized. QCBORDecode_GetNext()
 * *always* sets this value and test case confirm
 * this. -Wmaybe-uninitialized just can't tell.
 *
 * https://stackoverflow.com/questions/5080848/disable-gcc-may-be-used-uninitialized-on-a-particular-variable
 */
#pragma GCC diagnostic ignored "-Wmaybe-uninitialized"
#endif




#define SIZEOF_C_ARRAY(array,type) (sizeof(array)/sizeof(type))




static bool
QCBORItem_IsMapOrArray(const QCBORItem Item)
{
   const uint8_t uDataType = Item.uDataType;
   return uDataType == QCBOR_TYPE_MAP ||
#ifndef QCBOR_DISABLE_NON_INTEGER_LABELS
          uDataType == QCBOR_TYPE_MAP_AS_ARRAY ||
#endif /* ! QCBOR_DISABLE_NON_INTEGER_LABELS */
          uDataType == QCBOR_TYPE_ARRAY;
}

static bool
QCBORItem_IsEmptyDefiniteLengthMapOrArray(const QCBORItem Item)
{
   if(!QCBORItem_IsMapOrArray(Item)){
      return false;
   }

   if(Item.val.uCount != 0) {
      return false;
   }
   return true;
}

static bool
QCBORItem_IsIndefiniteLengthMapOrArray(const QCBORItem Item)
{
#ifndef QCBOR_DISABLE_INDEFINITE_LENGTH_ARRAYS
   if(!QCBORItem_IsMapOrArray(Item)){
      return false;
   }

   if(Item.val.uCount != QCBOR_COUNT_INDICATES_INDEFINITE_LENGTH) {
      return false;
   }
   return true;
#else /* QCBOR_DISABLE_INDEFINITE_LENGTH_ARRAYS */
   (void)Item;
   return false;
#endif /* QCBOR_DISABLE_INDEFINITE_LENGTH_ARRAYS */
}

/* Return true if the labels in Item1 and Item2 are the same.
   Works only for integer and string labels. Returns false
   for any other type. */
static bool
QCBORItem_MatchLabel(const QCBORItem Item1, const QCBORItem Item2)
{
   if(Item1.uLabelType == QCBOR_TYPE_INT64) {
      if(Item2.uLabelType == QCBOR_TYPE_INT64 && Item1.label.int64 == Item2.label.int64) {
         return true;
      }
#ifndef QCBOR_DISABLE_NON_INTEGER_LABELS
   } else if(Item1.uLabelType == QCBOR_TYPE_TEXT_STRING) {
      if(Item2.uLabelType == QCBOR_TYPE_TEXT_STRING && !UsefulBuf_Compare(Item1.label.string, Item2.label.string)) {
         return true;
      }
   } else if(Item1.uLabelType == QCBOR_TYPE_BYTE_STRING) {
      if(Item2.uLabelType == QCBOR_TYPE_BYTE_STRING && !UsefulBuf_Compare(Item1.label.string, Item2.label.string)) {
         return true;
      }
   } else if(Item1.uLabelType == QCBOR_TYPE_UINT64) {
      if(Item2.uLabelType == QCBOR_TYPE_UINT64 && Item1.label.uint64 == Item2.label.uint64) {
         return true;
      }
#endif /* ! QCBOR_DISABLE_NON_INTEGER_LABELS */
   }

   /* Other label types are never matched */
   return false;
}


/*
 Returns true if Item1 and Item2 are the same type
 or if either are of QCBOR_TYPE_ANY.
 */
static bool
QCBORItem_MatchType(const QCBORItem Item1, const QCBORItem Item2)
{
   if(Item1.uDataType == Item2.uDataType) {
      return true;
   } else if(Item1.uDataType == QCBOR_TYPE_ANY) {
      return true;
   } else if(Item2.uDataType == QCBOR_TYPE_ANY) {
      return true;
   }
   return false;
}


/*===========================================================================
   DecodeNesting -- Tracking array/map/sequence/bstr-wrapped nesting
  ===========================================================================*/

/*
 * See comments about and typedef of QCBORDecodeNesting in qcbor_private.h,
 * the data structure all these functions work on.
 */


static uint8_t
DecodeNesting_GetCurrentLevel(const QCBORDecodeNesting *pNesting)
{
   const ptrdiff_t nLevel = pNesting->pCurrent - &(pNesting->pLevels[0]);
   /* Limit in DecodeNesting_Descend against more than
    * QCBOR_MAX_ARRAY_NESTING gaurantees cast is safe
    */
   return (uint8_t)nLevel;
}


static uint8_t
DecodeNesting_GetBoundedModeLevel(const QCBORDecodeNesting *pNesting)
{
   const ptrdiff_t nLevel = pNesting->pCurrentBounded - &(pNesting->pLevels[0]);
   /* Limit in DecodeNesting_Descend against more than
    * QCBOR_MAX_ARRAY_NESTING gaurantees cast is safe
    */
   return (uint8_t)nLevel;
}


static uint32_t
DecodeNesting_GetMapOrArrayStart(const QCBORDecodeNesting *pNesting)
{
   return pNesting->pCurrentBounded->u.ma.uStartOffset;
}


static bool
DecodeNesting_IsBoundedEmpty(const QCBORDecodeNesting *pNesting)
{
   if(pNesting->pCurrentBounded->u.ma.uCountCursor == QCBOR_COUNT_INDICATES_ZERO_LENGTH) {
      return true;
   } else {
      return false;
   }
}


static bool
DecodeNesting_IsCurrentAtTop(const QCBORDecodeNesting *pNesting)
{
   if(pNesting->pCurrent == &(pNesting->pLevels[0])) {
      return true;
   } else {
      return false;
   }
}


static bool
DecodeNesting_IsCurrentDefiniteLength(const QCBORDecodeNesting *pNesting)
{
   if(pNesting->pCurrent->uLevelType == QCBOR_TYPE_BYTE_STRING) {
      /* Not a map or array */
      return false;
   }

#ifndef QCBOR_DISABLE_INDEFINITE_LENGTH_ARRAYS
   if(pNesting->pCurrent->u.ma.uCountTotal == QCBOR_COUNT_INDICATES_INDEFINITE_LENGTH) {
      /* Is indefinite */
      return false;
   }

#endif /* QCBOR_DISABLE_INDEFINITE_LENGTH_ARRAYS */

   /* All checks passed; is a definte length map or array */
   return true;
}

static bool
DecodeNesting_IsCurrentBstrWrapped(const QCBORDecodeNesting *pNesting)
{
   if(pNesting->pCurrent->uLevelType == QCBOR_TYPE_BYTE_STRING) {
      /* is a byte string */
      return true;
   }
   return false;
}


static bool
DecodeNesting_IsCurrentBounded(const QCBORDecodeNesting *pNesting)
{
   if(pNesting->pCurrent->uLevelType == QCBOR_TYPE_BYTE_STRING) {
      return true;
   }
   if(pNesting->pCurrent->u.ma.uStartOffset != QCBOR_NON_BOUNDED_OFFSET) {
      return true;
   }
   return false;
}


static void
DecodeNesting_SetMapOrArrayBoundedMode(QCBORDecodeNesting *pNesting, bool bIsEmpty, size_t uStart)
{
   /* Should be only called on maps and arrays */
   /*
    * DecodeNesting_EnterBoundedMode() checks to be sure uStart is not
    * larger than DecodeNesting_EnterBoundedMode which keeps it less than
    * uin32_t so the cast is safe.
    */
   pNesting->pCurrent->u.ma.uStartOffset = (uint32_t)uStart;

   if(bIsEmpty) {
      pNesting->pCurrent->u.ma.uCountCursor = QCBOR_COUNT_INDICATES_ZERO_LENGTH;
   }
}


static void
DecodeNesting_ClearBoundedMode(QCBORDecodeNesting *pNesting)
{
   pNesting->pCurrent->u.ma.uStartOffset = QCBOR_NON_BOUNDED_OFFSET;
}


static bool
DecodeNesting_IsAtEndOfBoundedLevel(const QCBORDecodeNesting *pNesting)
{
   if(pNesting->pCurrentBounded == NULL) {
      /* No bounded map or array set up */
      return false;
   }
   if(pNesting->pCurrent->uLevelType == QCBOR_TYPE_BYTE_STRING) {
      /* Not a map or array; end of those is by byte count */
      return false;
   }
   if(!DecodeNesting_IsCurrentBounded(pNesting)) {
      /* In a traveral at a level deeper than the bounded level */
      return false;
   }
   /* Works for both definite- and indefinitelength maps/arrays */
   if(pNesting->pCurrentBounded->u.ma.uCountCursor != 0 &&
      pNesting->pCurrentBounded->u.ma.uCountCursor != QCBOR_COUNT_INDICATES_ZERO_LENGTH) {
      /* Count is not zero, still unconsumed item */
      return false;
   }
   /* All checks passed, got to the end of an array or map*/
   return true;
}


static bool
DecodeNesting_IsEndOfDefiniteLengthMapOrArray(const QCBORDecodeNesting *pNesting)
{
   /* Must only be called on map / array */
   if(pNesting->pCurrent->u.ma.uCountCursor == 0) {
      return true;
   } else {
      return false;
   }
}


static bool
DecodeNesting_IsCurrentTypeMap(const QCBORDecodeNesting *pNesting)
{
   if(pNesting->pCurrent->uLevelType == CBOR_MAJOR_TYPE_MAP) {
      return true;
   } else {
      return false;
   }
}


static bool
DecodeNesting_IsBoundedType(const QCBORDecodeNesting *pNesting, uint8_t uType)
{
   if(pNesting->pCurrentBounded == NULL) {
      return false;
   }

   uint8_t uItemDataType = pNesting->pCurrentBounded->uLevelType;
#ifndef QCBOR_DISABLE_NON_INTEGER_LABELS
   if(uItemDataType == QCBOR_TYPE_MAP_AS_ARRAY) {
      uItemDataType = QCBOR_TYPE_ARRAY;
   }
#endif /* ! QCBOR_DISABLE_NON_INTEGER_LABELS */

   if(uItemDataType != uType) {
      return false;
   }

   return true;
}


static void
DecodeNesting_DecrementDefiniteLengthMapOrArrayCount(QCBORDecodeNesting *pNesting)
{
   /* Only call on a definite-length array / map */
   pNesting->pCurrent->u.ma.uCountCursor--;
}


static void
DecodeNesting_ReverseDecrement(QCBORDecodeNesting *pNesting)
{
   /* Only call on a definite-length array / map */
   pNesting->pCurrent->u.ma.uCountCursor++;
}


static void
DecodeNesting_Ascend(QCBORDecodeNesting *pNesting)
{
   pNesting->pCurrent--;
}


static QCBORError
DecodeNesting_Descend(QCBORDecodeNesting *pNesting, uint8_t uType)
{
   /* Error out if nesting is too deep */
   if(pNesting->pCurrent >= &(pNesting->pLevels[QCBOR_MAX_ARRAY_NESTING])) {
      return QCBOR_ERR_ARRAY_DECODE_NESTING_TOO_DEEP;
   }

   /* The actual descend */
   pNesting->pCurrent++;

   pNesting->pCurrent->uLevelType = uType;

   return QCBOR_SUCCESS;
}


static QCBORError
DecodeNesting_EnterBoundedMapOrArray(QCBORDecodeNesting *pNesting,
                                     bool                bIsEmpty,
                                     size_t              uOffset)
{
   /*
    * Should only be called on map/array.
    *
    * Have descended into this before this is called. The job here is
    * just to mark it in bounded mode.
    *
    * Check against QCBOR_MAX_DECODE_INPUT_SIZE make sure that
    * uOffset doesn't collide with QCBOR_NON_BOUNDED_OFFSET.
    *
    * Cast of uOffset to uint32_t for cases where SIZE_MAX < UINT32_MAX.
    */
   if((uint32_t)uOffset >= QCBOR_MAX_DECODE_INPUT_SIZE) {
      return QCBOR_ERR_INPUT_TOO_LARGE;
   }

   pNesting->pCurrentBounded = pNesting->pCurrent;

   DecodeNesting_SetMapOrArrayBoundedMode(pNesting, bIsEmpty, uOffset);

   return QCBOR_SUCCESS;
}


static QCBORError
DecodeNesting_DescendMapOrArray(QCBORDecodeNesting *pNesting,
                                const uint8_t       uQCBORType,
                                const uint16_t      uCount)
{
   QCBORError uError = QCBOR_SUCCESS;

   if(uCount == 0) {
      /* Nothing to do for empty definite-length arrays. They are just are
       * effectively the same as an item that is not a map or array.
       */
      goto Done;
      /* Empty indefinite-length maps and arrays are handled elsewhere */
   }

   /* Rely on check in QCBOR_Private_DecodeArrayOrMap() for definite-length
    * arrays and maps that are too long */

   uError = DecodeNesting_Descend(pNesting, uQCBORType);
   if(uError != QCBOR_SUCCESS) {
      goto Done;
   }

   pNesting->pCurrent->u.ma.uCountCursor = uCount;
   pNesting->pCurrent->u.ma.uCountTotal  = uCount;

   DecodeNesting_ClearBoundedMode(pNesting);

Done:
   return uError;;
}


static void
DecodeNesting_LevelUpCurrent(QCBORDecodeNesting *pNesting)
{
   pNesting->pCurrent = pNesting->pCurrentBounded - 1;
}


static void
DecodeNesting_LevelUpBounded(QCBORDecodeNesting *pNesting)
{
   while(pNesting->pCurrentBounded != &(pNesting->pLevels[0])) {
      pNesting->pCurrentBounded--;
      if(DecodeNesting_IsCurrentBounded(pNesting)) {
         break;
      }
   }
}


static void
DecodeNesting_SetCurrentToBoundedLevel(QCBORDecodeNesting *pNesting)
{
   pNesting->pCurrent = pNesting->pCurrentBounded;
}


static QCBORError
DecodeNesting_DescendIntoBstrWrapped(QCBORDecodeNesting *pNesting,
                                     uint32_t            uEndOffset,
                                     uint32_t            uStartOffset)
{
   QCBORError uError;

   uError = DecodeNesting_Descend(pNesting, QCBOR_TYPE_BYTE_STRING);
   if(uError != QCBOR_SUCCESS) {
      goto Done;
   }

   /* Fill in the new byte string level */
   pNesting->pCurrent->u.bs.uSavedEndOffset  = uEndOffset;
   pNesting->pCurrent->u.bs.uBstrStartOffset = uStartOffset;

   /* Bstr wrapped levels are always bounded */
   pNesting->pCurrentBounded = pNesting->pCurrent;

Done:
   return uError;;
}


static void
DecodeNesting_ZeroMapOrArrayCount(QCBORDecodeNesting *pNesting)
{
   pNesting->pCurrent->u.ma.uCountCursor = 0;
}


static void
DecodeNesting_ResetMapOrArrayCount(QCBORDecodeNesting *pNesting)
{
   if(pNesting->pCurrent->u.ma.uCountCursor != QCBOR_COUNT_INDICATES_ZERO_LENGTH) {
      pNesting->pCurrentBounded->u.ma.uCountCursor = pNesting->pCurrentBounded->u.ma.uCountTotal;
   }
}


static void
DecodeNesting_Init(QCBORDecodeNesting *pNesting)
{
   /* Assumes that *pNesting has been zero'd before this call. */
   pNesting->pLevels[0].uLevelType = QCBOR_TYPE_BYTE_STRING;
   pNesting->pCurrent = &(pNesting->pLevels[0]);
}


static void
DecodeNesting_PrepareForMapSearch(QCBORDecodeNesting *pNesting,
                                  QCBORDecodeNesting *pSave)
{
   *pSave = *pNesting;
}


static void
DecodeNesting_RestoreFromMapSearch(QCBORDecodeNesting *pNesting,
                                   const QCBORDecodeNesting *pSave)
{
   *pNesting = *pSave;
}


static uint32_t
DecodeNesting_GetPreviousBoundedEnd(const QCBORDecodeNesting *pMe)
{
   return pMe->pCurrentBounded->u.bs.uSavedEndOffset;
}




#ifndef QCBOR_DISABLE_INDEFINITE_LENGTH_STRINGS
/*===========================================================================
   QCBORStringAllocate -- STRING ALLOCATOR INVOCATION

   The following four functions are pretty wrappers for invocation of
   the string allocator supplied by the caller.

  ===========================================================================*/

static void
StringAllocator_Free(const QCBORInternalAllocator *pMe, const void *pMem)
{
   /* This cast to uintptr_t suppresses the "-Wcast-qual" warnings.
    * This is the one place where the const needs to be cast away so const can
    * be use in the rest of the code.
    */
   (pMe->pfAllocator)(pMe->pAllocateCxt, (void *)(uintptr_t)pMem, 0);
}

// StringAllocator_Reallocate called with pMem NULL is
// equal to StringAllocator_Allocate()
static UsefulBuf
StringAllocator_Reallocate(const QCBORInternalAllocator *pMe,
                           const void *pMem,
                           size_t uSize)
{
   /* See comment in StringAllocator_Free() */
   return (pMe->pfAllocator)(pMe->pAllocateCxt, (void *)(uintptr_t)pMem, uSize);
}

static UsefulBuf
StringAllocator_Allocate(const QCBORInternalAllocator *pMe, size_t uSize)
{
   return (pMe->pfAllocator)(pMe->pAllocateCxt, NULL, uSize);
}

static void
StringAllocator_Destruct(const QCBORInternalAllocator *pMe)
{
   /* See comment in StringAllocator_Free() */
   if(pMe->pfAllocator) {
      (pMe->pfAllocator)(pMe->pAllocateCxt, NULL, 0);
   }
}
#endif /* QCBOR_DISABLE_INDEFINITE_LENGTH_STRINGS */




/*===========================================================================
 QCBORDecode -- The main implementation of CBOR decoding

 See qcbor/qcbor_decode.h for definition of the object
 used here: QCBORDecodeContext
  ===========================================================================*/
/*
 * Public function, see header file
 */
void
QCBORDecode_Init(QCBORDecodeContext *pMe,
                 UsefulBufC          EncodedCBOR,
                 QCBORDecodeMode     nDecodeMode)
{
   memset(pMe, 0, sizeof(QCBORDecodeContext));
   UsefulInputBuf_Init(&(pMe->InBuf), EncodedCBOR);
   /* Don't bother with error check on decode mode. If a bad value is
    * passed it will just act as if the default normal mode of 0 was set.
    */
   pMe->uDecodeMode = (uint8_t)nDecodeMode;
   DecodeNesting_Init(&(pMe->nesting));

   /* Inialize me->auMappedTags to CBOR_TAG_INVALID16. See
    * GetNext_TaggedItem() and MapTagNumber(). */
   memset(pMe->auMappedTags, 0xff, sizeof(pMe->auMappedTags));

   pMe->uTagNumberCheckOffset = SIZE_MAX;
}


/*
 * Public function, see header file
 */
void
QCBORDecode_CompatibilityV1(QCBORDecodeContext *pMe)
{
   pMe->uDecodeMode |= QCBOR_DECODE_UNPROCESSED_TAG_NUMBERS;
#ifndef QCBOR_DISABLE_TAGS
   QCBORDecode_InstallTagDecoders(pMe, QCBORDecode_TagDecoderTablev1, NULL);
#endif /* ! QCBOR_DISABLE_TAGS */
}




#ifndef QCBOR_DISABLE_INDEFINITE_LENGTH_STRINGS

/*
 * Public function, see header file
 */
void
QCBORDecode_SetUpAllocator(QCBORDecodeContext *pMe,
                           QCBORStringAllocate pfAllocateFunction,
                           void               *pAllocateContext,
                           bool                bAllStrings)
{
   pMe->StringAllocator.pfAllocator   = pfAllocateFunction;
   pMe->StringAllocator.pAllocateCxt  = pAllocateContext;
   pMe->bStringAllocateAll            = bAllStrings;
}
#endif /* QCBOR_DISABLE_INDEFINITE_LENGTH_STRINGS */






/*
 * Decoding items is done in six layers, one calling the next one
 * down. If a layer has no work to do for a particular item, it
 * returns quickly.
 *
 * 1. QCBORDecode_Private_GetNextTagContent - The top layer processes
 * tagged data items, turning them into the local C representation.
 * For the most simple it is just associating a QCBOR_TYPE with the
 * data. For the complex ones that an aggregate of data items, there
 * is some further decoding and some limited recursion.
 *
 * 2. QCBORDecode_Private_GetNextMapOrArray - This manages the
 * beginnings and ends of maps and arrays. It tracks descending into
 * and ascending out of maps/arrays. It processes breaks that
 * terminate indefinite-length maps and arrays.
 *
 * 3. QCBORDecode_Private_GetNextMapEntry - This handles the combining
 * of two items, the label and the data, that make up a map entry.  It
 * only does work on maps. It combines the label and data items into
 * one labeled item.
 *
 * 4. QCBORDecode_Private_GetNextTagNumber - This decodes type 6 tag
 * numbers. It turns the tag numbers into bit flags associated with
 * the data item. No actual decoding of the contents of the tag is
 * performed here.
 *
 * 5. QCBORDecode_Private_GetNextFullString - This assembles the
 * sub-items that make up an indefinite-length string into one string
 * item. It uses the string allocator to create contiguous space for
 * the item. It processes all breaks that are part of
 * indefinite-length strings.
 *
 * 6. QCBOR_Private_DecodeAtomicDataItem - This decodes the atomic
 * data items in CBOR. Each atomic data item has a "major type", an
 * integer "argument" and optionally some content. For text and byte
 * strings, the content is the bytes that make up the string. These
 * are the smallest data items that are considered to be well-formed.
 * The content may also be other data items in the case of aggregate
 * types. They are not handled in this layer.
 *
 * This uses about 350 bytes of stack. This number comes from
 * instrumenting (printf address of stack variables) the code on x86
 * compiled for size optimization.
 */


/*
 * Note about use of int and unsigned variables.
 *
 * See http://www.unix.org/whitepapers/64bit.html for reasons int is
 * used carefully here, and in particular why it isn't used in the
 * public interface.  Also see
 * https://stackoverflow.com/questions/17489857/why-is-int-typically-32-bit-on-64-bit-compilers
 *
 * Int is used for values that need less than 16-bits and would be
 * subject to integer promotion and result in complaining from static
 * analyzers.
 */


/**
 * @brief Decode the CBOR head, the type and argument.
 *
 * @param[in] pUInBuf            The input buffer to read from.
 * @param[in] bRequirePreferred  Require preferred serialization for argument.
 * @param[out] pnMajorType       The decoded major type.
 * @param[out] puArgument        The decoded argument.
 * @param[out] pnAdditionalInfo  The decoded Lower 5 bits of initial byte.
 *
 * @retval QCBOR_ERR_UNSUPPORTED Encountered unsupported/reserved features
 * @retval QCBOR_ERR_HIT_END Unexpected end of input
 *
 * This decodes the CBOR "head" that every CBOR data item has. See
 * longer description in QCBOREncode_EncodeHead().
 *
 * This does the network to host byte order conversion. The conversion
 * here also provides the conversion for floats in addition to that
 * for lengths, tags and integer values.
 *
 * The int type is preferred to uint8_t for some variables as this
 * avoids integer promotions, can reduce code size and makes static
 * analyzers happier.
 */
static QCBORError
QCBOR_Private_DecodeHead(UsefulInputBuf *pUInBuf,
#ifndef QCBOR_DISABLE_DECODE_CONFORMANCE
                         bool            bRequirePreferred,
#endif
                         int            *pnMajorType,
                         uint64_t       *puArgument,
                         int            *pnAdditionalInfo)
{
   QCBORError uReturn;
   uint64_t   uArgument;

   /* Get and break down initial byte that every CBOR data item has */
   const int nInitialByte    = (int)UsefulInputBuf_GetByte(pUInBuf);
   const int nTmpMajorType   = nInitialByte >> 5;
   const int nAdditionalInfo = nInitialByte & 0x1f;

   if(nAdditionalInfo >= LEN_IS_ONE_BYTE && nAdditionalInfo <= LEN_IS_EIGHT_BYTES) {
      /* Need to get 1,2,4 or 8 additional argument bytes. Map
       * LEN_IS_ONE_BYTE..LEN_IS_EIGHT_BYTES to actual length.
       */
      static const uint8_t aIterate[] = {1,2,4,8};

      /* Loop getting all the bytes in the argument */
      uArgument = 0;
      for(int i = aIterate[nAdditionalInfo - LEN_IS_ONE_BYTE]; i; i--) {
         /* This shift-and-add gives the endian conversion. */
         uArgument = (uArgument << 8) + UsefulInputBuf_GetByte(pUInBuf);
      }

#ifndef QCBOR_DISABLE_DECODE_CONFORMANCE
      /* If requested, check that argument is in preferred form */
      if(bRequirePreferred) {
         uint64_t uMinArgument;

         if(nAdditionalInfo == LEN_IS_ONE_BYTE) {
            if(uArgument < 24) {
               uReturn = QCBOR_ERR_PREFERRED_CONFORMANCE;
               goto Done;
            }
         } else {
            if(nTmpMajorType != CBOR_MAJOR_TYPE_SIMPLE) {
               /* Check only if not a floating-point number */
               int nArgLen = aIterate[nAdditionalInfo - LEN_IS_ONE_BYTE - 1];
               uMinArgument = UINT64_MAX >> ((int)sizeof(uint64_t) - nArgLen) * 8;
               if(uArgument <= uMinArgument) {
                  uReturn = QCBOR_ERR_PREFERRED_CONFORMANCE;
                  goto Done;
               }
            }
         }
      }
#endif /* ! QCBOR_DISABLE_DECODE_CONFORMANCE */

   } else if(nAdditionalInfo >= ADDINFO_RESERVED1 && nAdditionalInfo <= ADDINFO_RESERVED3) {
      /* The reserved and thus-far unused additional info values */
      uReturn = QCBOR_ERR_UNSUPPORTED;
      goto Done;
   } else {
#ifndef QCBOR_DISABLE_DECODE_CONFORMANCE
      if(bRequirePreferred && nAdditionalInfo == LEN_IS_INDEFINITE) {
         uReturn = QCBOR_ERR_PREFERRED_CONFORMANCE;
         goto Done;
      }
#endif /* ! QCBOR_DISABLE_DECODE_CONFORMANCE */

      /* Less than 24, additional info is argument or 31, an
       * indefinite-length.  No more bytes to get.
       */
      uArgument = (uint64_t)nAdditionalInfo;
   }

   if(UsefulInputBuf_GetError(pUInBuf)) {
      uReturn = QCBOR_ERR_HIT_END;
      goto Done;
   }

   /* All successful if arrived here. */
   uReturn           = QCBOR_SUCCESS;
   *pnMajorType      = nTmpMajorType;
   *puArgument       = uArgument;
   *pnAdditionalInfo = nAdditionalInfo;

Done:
   return uReturn;
}


/**
 * @brief Decode integer types, major types 0 and 1.
 *
 * @param[in] nMajorType       The CBOR major type (0 or 1).
 * @param[in] uArgument        The argument from the head.
 * @param[in] nAdditionalInfo  So it can be error-checked.
 * @param[out] pDecodedItem    The filled in decoded item.
 *
 * @retval QCBOR_ERR_INT_OVERFLOW  Too-large negative encountered.
 * @retval QCBOR_ERR_BAD_INT       nAdditionalInfo indicated indefinte.
 *
 * Must only be called when major type is 0 or 1.
 *
 * CBOR doesn't explicitly specify two's compliment for integers but
 * all CPUs use it these days and the test vectors in the RFC are
 * so. All integers in encoded CBOR are unsigned and the CBOR major
 * type indicates positive or negative.  CBOR can express positive
 * integers up to 2^64 - 1 negative integers down to -2^64.  Note that
 * negative numbers can be one more
 * away from zero than positive because there is no negative zero.
 *
 * The "65-bit negs" are values CBOR can encode that can't fit
 * into an int64_t or uint64_t. They decoded as a special type
 * QCBOR_TYPE_65BIT_NEG_INT. Not that this type does NOT
 * take into account the offset of one for CBOR negative integers.
 * It must be applied to get the correct value. Applying this offset
 * would overflow a uint64_t.
 */
static QCBORError
QCBOR_Private_DecodeInteger(const int      nMajorType,
                            const uint64_t uArgument,
                            const int      nAdditionalInfo,
                            QCBORItem     *pDecodedItem)
{
   QCBORError uReturn = QCBOR_SUCCESS;

   if(nAdditionalInfo == LEN_IS_INDEFINITE) {
      uReturn = QCBOR_ERR_BAD_INT;
      goto Done;
   }

   if(nMajorType == CBOR_MAJOR_TYPE_POSITIVE_INT) {
      if (uArgument <= INT64_MAX) {
         pDecodedItem->val.int64 = (int64_t)uArgument;
         pDecodedItem->uDataType = QCBOR_TYPE_INT64;

      } else {
         pDecodedItem->val.uint64 = uArgument;
         pDecodedItem->uDataType  = QCBOR_TYPE_UINT64;
      }

   } else {
      if(uArgument <= INT64_MAX) {
         /* INT64_MIN is one further away from 0 than INT64_MAX
          * so the -1 here doesn't overflow. */
         pDecodedItem->val.int64 = (-(int64_t)uArgument) - 1;
         pDecodedItem->uDataType = QCBOR_TYPE_INT64;

      } else {
         pDecodedItem->val.uint64 = uArgument;
         pDecodedItem->uDataType  = QCBOR_TYPE_65BIT_NEG_INT;
      }
   }

Done:
   return uReturn;
}


/**
 * @brief Decode text and byte strings
 *
 * @param[in] pMe              Decoder context.
 * @param[in] bAllocate        Whether to allocate and copy string.
 * @param[in] nMajorType       Whether it is a byte or text string.
 * @param[in] uStrLen          The length of the string.
 * @param[in] nAdditionalInfo  Whether it is an indefinite-length string.
 * @param[out] pDecodedItem    The filled-in decoded item.
 *
 * @retval QCBOR_ERR_HIT_END          Unexpected end of input.
 * @retval QCBOR_ERR_STRING_ALLOCATE  Out of memory.
 * @retval QCBOR_ERR_STRING_TOO_LONG  String longer than SIZE_MAX - 4.
 * @retval QCBOR_ERR_NO_STRING_ALLOCATOR  Allocation requested, but no allocator
 *
 * This reads @c uStrlen bytes from the input and fills in @c
 * pDecodedItem. If @c bAllocate is true, then memory for the string
 * is allocated.
 */
static QCBORError
QCBOR_Private_DecodeString(QCBORDecodeContext  *pMe,
                           const bool           bAllocate,
                           const int            nMajorType,
                           const uint64_t       uStrLen,
                           const int            nAdditionalInfo,
                           QCBORItem           *pDecodedItem)
{
   QCBORError uReturn = QCBOR_SUCCESS;

   /* ---- Figure out the major type ---- */
   #if CBOR_MAJOR_TYPE_BYTE_STRING + 4 != QCBOR_TYPE_BYTE_STRING
   #error QCBOR_TYPE_BYTE_STRING not lined up with major type
   #endif

   #if CBOR_MAJOR_TYPE_TEXT_STRING + 4 != QCBOR_TYPE_TEXT_STRING
   #error QCBOR_TYPE_TEXT_STRING not lined up with major type
   #endif
   pDecodedItem->uDataType = (uint8_t)(nMajorType + 4);

   if(nAdditionalInfo == LEN_IS_INDEFINITE) {
      /* --- Just the head of an indefinite-length string --- */
      pDecodedItem->val.string = (UsefulBufC){NULL, QCBOR_STRING_LENGTH_INDEFINITE};

   } else {
      /* --- A definite-length string --- */
      /* --- (which might be a chunk of an indefinte-length string) --- */

      /* CBOR lengths can be 64 bits, but size_t is not 64 bits on all
       * CPUs.  This check makes the casts to size_t below safe.
       *
       * The max is 4 bytes less than the largest sizeof() so this can be
       * tested by putting a SIZE_MAX length in the CBOR test input (no
       * one will care the limit on strings is 4 bytes shorter).
       */
      if(uStrLen > SIZE_MAX-4) {
         uReturn = QCBOR_ERR_STRING_TOO_LONG;
         goto Done;
      }

      const UsefulBufC Bytes = UsefulInputBuf_GetUsefulBuf(&(pMe->InBuf), (size_t)uStrLen);
      if(UsefulBuf_IsNULLC(Bytes)) {
         /* Failed to get the bytes for this string item */
         uReturn = QCBOR_ERR_HIT_END;
         goto Done;
      }

      if(bAllocate) {
#ifndef QCBOR_DISABLE_INDEFINITE_LENGTH_STRINGS
         /* --- Put string in allocated memory --- */

         /* Note that this is not where allocation to coalesce
          * indefinite-length strings is done. This is for when the
          * caller has requested all strings be allocated. Disabling
          * indefinite length strings also disables this allocate-all
          * option.
          */

         if(pMe->StringAllocator.pfAllocator == NULL) {
            uReturn = QCBOR_ERR_NO_STRING_ALLOCATOR;
            goto Done;
         }
         UsefulBuf NewMem = StringAllocator_Allocate(&(pMe->StringAllocator), (size_t)uStrLen);
         if(UsefulBuf_IsNULL(NewMem)) {
            uReturn = QCBOR_ERR_STRING_ALLOCATE;
            goto Done;
         }
         pDecodedItem->val.string = UsefulBuf_Copy(NewMem, Bytes);
         pDecodedItem->uDataAlloc = 1;
#else
         uReturn = QCBOR_ERR_INDEF_LEN_STRINGS_DISABLED;
#endif /*  ! QCBOR_DISABLE_INDEFINITE_LENGTH_STRINGS */
      } else {
         /* --- Normal case with no string allocator --- */
         pDecodedItem->val.string = Bytes;
      }
   }

Done:
   return uReturn;
}


/**
 * @brief Decode array or map.
 *
 * @param[in] uDecodeMode3Bit            Decoder mode.
 * @param[in] nMajorType       Whether it is a byte or text string.
 * @param[in] uItemCount       The length of the string.
 * @param[in] nAdditionalInfo  Whether it is an indefinite-length.
 * @param[out] pDecodedItem    The filled-in decoded item.
 *
 * @retval QCBOR_ERR_INDEF_LEN_ARRAYS_DISABLED Indefinites disabled.
 * @retval QCBOR_ERR_ARRAY_DECODE_TOO_LONG     Too many items in array/map.
 *
 * Not much to do for arrays and maps. Just the type item count (but a
 * little messy because of ifdefs for indefinite-lengths and
 * map-as-array decoding).
 *
 * This also does the bulk of the work for @ref
 * QCBOR_DECODE_MODE_MAP_AS_ARRAY, a special mode to handle
 * arbitrarily complex map labels. This ifdefs out with
 * QCBOR_DISABLE_NON_INTEGER_LABELS.
 */
static QCBORError
QCBOR_Private_DecodeArrayOrMap(const uint8_t  uDecodeMode3Bit,
                               const int      nMajorType,
                               uint64_t       uItemCount,
                               const int      nAdditionalInfo,
                               QCBORItem     *pDecodedItem)
{
   QCBORError uReturn;

   /* ------ Sort out the data type ------ */
   #if QCBOR_TYPE_ARRAY != CBOR_MAJOR_TYPE_ARRAY
   #error QCBOR_TYPE_ARRAY value not lined up with major type
   #endif

   #if QCBOR_TYPE_MAP != CBOR_MAJOR_TYPE_MAP
   #error QCBOR_TYPE_MAP value not lined up with major type
   #endif
   pDecodedItem->uDataType = (uint8_t)nMajorType;
#ifndef QCBOR_DISABLE_NON_INTEGER_LABELS
   if(uDecodeMode3Bit == QCBOR_DECODE_MODE_MAP_AS_ARRAY && nMajorType == QCBOR_TYPE_MAP) {
      pDecodedItem->uDataType = QCBOR_TYPE_MAP_AS_ARRAY;
   }
#else
   (void)uDecodeMode3Bit;
#endif /* ! QCBOR_DISABLE_NON_INTEGER_LABELS */

   uReturn = QCBOR_SUCCESS;

   if(nAdditionalInfo == LEN_IS_INDEFINITE) {
      /* ------ Indefinite-length array/map ----- */
#ifndef QCBOR_DISABLE_INDEFINITE_LENGTH_ARRAYS
      pDecodedItem->val.uCount = QCBOR_COUNT_INDICATES_INDEFINITE_LENGTH;
#else /* QCBOR_DISABLE_INDEFINITE_LENGTH_ARRAYS */
      uReturn = QCBOR_ERR_INDEF_LEN_ARRAYS_DISABLED;
#endif /* ! QCBOR_DISABLE_INDEFINITE_LENGTH_ARRAYS */
   } else {
      /* ----- Definite-length array/map ----- */
      if(uItemCount > (nMajorType == QCBOR_TYPE_MAP ? QCBOR_MAX_ITEMS_IN_MAP : QCBOR_MAX_ITEMS_IN_ARRAY)) {
         uReturn = QCBOR_ERR_ARRAY_DECODE_TOO_LONG;

      } else {
#ifndef QCBOR_DISABLE_NON_INTEGER_LABELS
         if(uDecodeMode3Bit == QCBOR_DECODE_MODE_MAP_AS_ARRAY && nMajorType == QCBOR_TYPE_MAP) {
            /* ------ Map as array ------ */
            uItemCount *= 2;
         }
#endif /* ! QCBOR_DISABLE_NON_INTEGER_LABELS */

         /* cast OK because of check above */
         pDecodedItem->val.uCount = (uint16_t)uItemCount;
      }
   }

   return uReturn;
}


/**
 * @brief Decode a tag number.
 *
 * @param[in] uTagNumber       The length of the string.
 * @param[in] nAdditionalInfo  So this can be error-checked.
 * @param[out] pDecodedItem    The filled-in decoded item.
 *
 * @retval QCBOR_ERR_BAD_INT        nAdditionalInfo is LEN_IS_INDEFINITE.
 * @retval QCBOR_ERR_TAGS_DISABLED  QCBOR_DISABLE_TAGS is defined.
 *
 * Not much to do for tags, but fill in pDecodedItem and check for
 * error in nAdditionalInfo.
 */
static QCBORError
QCBOR_Private_DecodeTagNumber(const uint64_t uTagNumber,
                              const int      nAdditionalInfo,
                              QCBORItem     *pDecodedItem)
{
#ifndef QCBOR_DISABLE_TAGS
   if(nAdditionalInfo == LEN_IS_INDEFINITE) {
      return QCBOR_ERR_BAD_INT;
   } else {
      pDecodedItem->val.uTagNumber = uTagNumber;
      pDecodedItem->uDataType = QCBOR_TYPE_TAG_NUMBER;
      return QCBOR_SUCCESS;
   }
#else /* QCBOR_DISABLE_TAGS */
   (void)nAdditionalInfo;
   (void)uTagNumber;
   (void)pDecodedItem;
   return QCBOR_ERR_TAGS_DISABLED;
#endif /* QCBOR_DISABLE_TAGS */
}


#ifndef USEFULBUF_DISABLE_ALL_FLOAT

#if !defined(QCBOR_DISABLE_DECODE_CONFORMANCE) && !defined(QCBOR_DISABLE_PREFERRED_FLOAT)

static QCBORError
QCBORDecode_Private_HalfConformance(const double d, const uint8_t uDecodeMode3Bit)
{
   struct IEEE754_ToInt ToInt;

   /* Only need to check for conversion to integer because
    * half-precision is always preferred serialization. Don't
    * need special checker for half-precision because whole
    * numbers always convert perfectly from half to double.
    *
    * This catches half-precision with NaN payload too.
    *
    * The only thing allowed here is a double/half-precision that
    * can't be converted to anything but a double.
    */
   if(uDecodeMode3Bit >= QCBOR_DECODE_MODE_DCBOR) {
      ToInt = IEEE754_DoubleToInt(d);
      if(ToInt.type != QCBOR_TYPE_DOUBLE) {
         return QCBOR_ERR_DCBOR_CONFORMANCE;
      }
   }

   return QCBOR_SUCCESS;
}


static QCBORError
QCBORDecode_Private_SingleConformance(const float f, const uint8_t uDecodeMode3Bit)
{
   struct IEEE754_ToInt ToInt;
   IEEE754_union        ToSmaller;

   if(uDecodeMode3Bit >= QCBOR_DECODE_MODE_DCBOR) {
      /* See if it could have been encoded as an integer */
      ToInt = IEEE754_SingleToInt(f);
      if(ToInt.type == IEEE754_ToInt_IS_INT || ToInt.type == IEEE754_ToInt_IS_UINT) {
         return QCBOR_ERR_DCBOR_CONFORMANCE;
      }

      /* Make sure there is no NaN payload */
      if(IEEE754_SingleHasNaNPayload(f)) {
         return QCBOR_ERR_DCBOR_CONFORMANCE;
      }
   }

   /* See if it could have been encoded shorter */
   if(uDecodeMode3Bit >= QCBOR_DECODE_MODE_PREFERRED) {
      ToSmaller = IEEE754_SingleToHalf(f, true);
      if(ToSmaller.uSize != sizeof(float)) {
         return QCBOR_ERR_PREFERRED_CONFORMANCE;
      }
   }

   return QCBOR_SUCCESS;
}


static QCBORError
QCBORDecode_Private_DoubleConformance(const double d, uint8_t uDecodeMode3Bit)
{
   struct IEEE754_ToInt ToInt;
   IEEE754_union        ToSmaller;

   if(uDecodeMode3Bit >= QCBOR_DECODE_MODE_DCBOR) {
      /* See if it could have been encoded as an integer */
      ToInt = IEEE754_DoubleToInt(d);
      if(ToInt.type == IEEE754_ToInt_IS_INT || ToInt.type == IEEE754_ToInt_IS_UINT) {
         return QCBOR_ERR_DCBOR_CONFORMANCE;
      }
      /* Make sure there is no NaN payload */
      if(IEEE754_DoubleHasNaNPayload(d)) {
         return QCBOR_ERR_DCBOR_CONFORMANCE;
      }
   }

   /* See if it could have been encoded shorter */
   if(uDecodeMode3Bit >= QCBOR_DECODE_MODE_PREFERRED) {
      ToSmaller = IEEE754_DoubleToSmaller(d, true, true);
      if(ToSmaller.uSize != sizeof(double)) {
         return QCBOR_ERR_PREFERRED_CONFORMANCE;
      }
   }

   return QCBOR_SUCCESS;
}
#else /* ! QCBOR_DISABLE_DECODE_CONFORMANCE && ! QCBOR_DISABLE_PREFERRED_FLOAT */

static QCBORError
QCBORDecode_Private_SingleConformance(const float f, uint8_t uDecodeMode3Bit)
{
   (void)f;
   if(uDecodeMode3Bit>= QCBOR_DECODE_MODE_PREFERRED) {
      return QCBOR_ERR_CANT_CHECK_FLOAT_CONFORMANCE;
   } else {
      return QCBOR_SUCCESS;
   }
}

static QCBORError
QCBORDecode_Private_DoubleConformance(const double d, uint8_t uDecodeMode3Bit)
{
   (void)d;
   if(uDecodeMode3Bit>= QCBOR_DECODE_MODE_PREFERRED) {
      return QCBOR_ERR_CANT_CHECK_FLOAT_CONFORMANCE;
   } else {
      return QCBOR_SUCCESS;
   }
}
#endif /* ! QCBOR_DISABLE_DECODE_CONFORMANCE && ! QCBOR_DISABLE_PREFERRED_FLOAT */


/*
 * Decode a float
 */
static QCBORError
QCBOR_Private_DecodeFloat(const uint8_t  uDecodeMode3Bit,
                          const int      nAdditionalInfo,
                          const uint64_t uArgument,
                          QCBORItem     *pDecodedItem)
{
   QCBORError uReturn = QCBOR_SUCCESS;
   float      single;

   (void)single; /* Avoid unused error from various #ifndefs */

   switch(nAdditionalInfo) {
      case HALF_PREC_FLOAT: /* 25 */
#ifndef QCBOR_DISABLE_PREFERRED_FLOAT
         /* Half-precision is returned as a double. The cast to
          * uint16_t is safe because the encoded value was 16 bits. It
          * was widened to 64 bits to be passed in here.
          */
         pDecodedItem->val.dfnum = IEEE754_HalfToDouble((uint16_t)uArgument);
         pDecodedItem->uDataType = QCBOR_TYPE_DOUBLE;

         uReturn = QCBORDecode_Private_HalfConformance(pDecodedItem->val.dfnum, uDecodeMode3Bit);
         if(uReturn != QCBOR_SUCCESS) {
            break;
         }
#endif /* ! QCBOR_DISABLE_PREFERRED_FLOAT */
         uReturn = FLOAT_ERR_CODE_NO_HALF_PREC(QCBOR_SUCCESS);
         break;

      case SINGLE_PREC_FLOAT: /* 26 */
         /* Single precision is normally returned as a double since
          * double is widely supported, there is no loss of precision,
          * it makes it easy for the caller in most cases and it can
          * be converted back to single with no loss of precision
          *
          * The cast to uint32_t is safe because the encoded value was
          * 32 bits. It was widened to 64 bits to be passed in here.
          */
         single = UsefulBufUtil_CopyUint32ToFloat((uint32_t)uArgument);
         uReturn = QCBORDecode_Private_SingleConformance(single, uDecodeMode3Bit);
         if(uReturn != QCBOR_SUCCESS) {
            break;
         }

#ifndef QCBOR_DISABLE_FLOAT_HW_USE
         /* In the normal case, use HW to convert float to
          * double. */
         pDecodedItem->val.dfnum = (double)single;
         pDecodedItem->uDataType = QCBOR_TYPE_DOUBLE;
#else /* QCBOR_DISABLE_FLOAT_HW_USE */
         /* Use of float HW is disabled, return as a float. */
         pDecodedItem->val.fnum  = single;
         pDecodedItem->uDataType = QCBOR_TYPE_FLOAT;

         /* IEEE754_FloatToDouble() could be used here to return as
          * a double, but it adds object code and most likely
          * anyone disabling FLOAT HW use doesn't care about floats
          * and wants to save object code.
          */
#endif /* ! QCBOR_DISABLE_FLOAT_HW_USE */
         uReturn = FLOAT_ERR_CODE_NO_FLOAT(QCBOR_SUCCESS);
         break;

      case DOUBLE_PREC_FLOAT: /* 27 */
         pDecodedItem->val.dfnum = UsefulBufUtil_CopyUint64ToDouble(uArgument);
         pDecodedItem->uDataType = QCBOR_TYPE_DOUBLE;

         uReturn = QCBORDecode_Private_DoubleConformance(pDecodedItem->val.dfnum, uDecodeMode3Bit);
         if(uReturn != QCBOR_SUCCESS) {
            break;
         }
         uReturn = FLOAT_ERR_CODE_NO_FLOAT(QCBOR_SUCCESS);
         break;
   }

   return uReturn;
}
#endif /* ! USEFULBUF_DISABLE_ALL_FLOAT */



/* Make sure #define value line up as DecodeSimple counts on this. */
#if QCBOR_TYPE_FALSE != CBOR_SIMPLEV_FALSE
#error QCBOR_TYPE_FALSE macro value wrong
#endif

#if QCBOR_TYPE_TRUE != CBOR_SIMPLEV_TRUE
#error QCBOR_TYPE_TRUE macro value wrong
#endif

#if QCBOR_TYPE_NULL != CBOR_SIMPLEV_NULL
#error QCBOR_TYPE_NULL macro value wrong
#endif

#if QCBOR_TYPE_UNDEF != CBOR_SIMPLEV_UNDEF
#error QCBOR_TYPE_UNDEF macro value wrong
#endif

#if QCBOR_TYPE_BREAK != CBOR_SIMPLE_BREAK
#error QCBOR_TYPE_BREAK macro value wrong
#endif

#if QCBOR_TYPE_DOUBLE != DOUBLE_PREC_FLOAT
#error QCBOR_TYPE_DOUBLE macro value wrong
#endif

#if QCBOR_TYPE_FLOAT != SINGLE_PREC_FLOAT
#error QCBOR_TYPE_FLOAT macro value wrong
#endif

/**
 * @brief Decode major type 7 -- true, false, floating-point, break...
 *
 * @param[in] nAdditionalInfo   The lower five bits from the initial byte.
 * @param[in] uArgument         The argument from the head.
 * @param[out] pDecodedItem     The filled in decoded item.
 *
 * @retval QCBOR_ERR_HALF_PRECISION_DISABLED Half-precision in input, but decode
 *                                           of half-precision disabled
 * @retval QCBOR_ERR_ALL_FLOAT_DISABLED      Float-point in input, but all float
 *                                           decode is disabled.
 * @retval QCBOR_ERR_BAD_TYPE_7              Not-allowed representation of simple
 *                                           type in input.
 */
static QCBORError
QCBOR_Private_DecodeType7(const uint8_t  uDecodeMode3Bit,
                          const int      nAdditionalInfo,
                          const uint64_t uArgument,
                          QCBORItem     *pDecodedItem)
{
   QCBORError uReturn = QCBOR_SUCCESS;

   /* uAdditionalInfo is 5 bits from the initial byte. Compile time
    * checks above make sure uAdditionalInfo values line up with
    * uDataType values.  DecodeHead() never returns an AdditionalInfo
    * > 0x1f so cast is safe.
    */
   pDecodedItem->uDataType = (uint8_t)nAdditionalInfo;

   switch(nAdditionalInfo) {
      /* No check for ADDINFO_RESERVED1 - ADDINFO_RESERVED3 as they
       * are caught before this is called.
       */

      case HALF_PREC_FLOAT: /* 25 */
      case SINGLE_PREC_FLOAT: /* 26 */
      case DOUBLE_PREC_FLOAT: /* 27 */
#ifndef USEFULBUF_DISABLE_ALL_FLOAT
         uReturn = QCBOR_Private_DecodeFloat(uDecodeMode3Bit, nAdditionalInfo, uArgument, pDecodedItem);
#else
         uReturn = QCBOR_ERR_ALL_FLOAT_DISABLED;
#endif /* ! USEFULBUF_DISABLE_ALL_FLOAT */
         break;

      case CBOR_SIMPLEV_FALSE: /* 20 */
      case CBOR_SIMPLEV_TRUE:  /* 21 */
      case CBOR_SIMPLEV_NULL:  /* 22 */
      case CBOR_SIMPLEV_UNDEF: /* 23 */
      case CBOR_SIMPLE_BREAK:  /* 31 */
#ifndef QCBOR_DISABLE_DECODE_CONFORMANCE
         if(uDecodeMode3Bit >= QCBOR_ENCODE_MODE_DCBOR &&
            nAdditionalInfo == CBOR_SIMPLEV_UNDEF) {
            uReturn = QCBOR_ERR_DCBOR_CONFORMANCE;
            goto Done;
         }
#endif /* ! QCBOR_DISABLE_DECODE_CONFORMANCE */
         break; /* nothing to do */

      case CBOR_SIMPLEV_ONEBYTE: /* 24 */
         if(uArgument <= CBOR_SIMPLE_BREAK) {
            /* This takes out f8 00 ... f8 1f which should be encoded
             * as e0 … f7 -- preferred serialization check for simple values.
             */
            uReturn = QCBOR_ERR_BAD_TYPE_7;
            goto Done;
         }
         /* FALLTHROUGH */

      default: /* 0-19 */
#ifndef QCBOR_DISABLE_DECODE_CONFORMANCE
         if(uDecodeMode3Bit >= QCBOR_ENCODE_MODE_DCBOR &&
            (uArgument < CBOR_SIMPLEV_FALSE || uArgument > CBOR_SIMPLEV_NULL)) {
            uReturn = QCBOR_ERR_DCBOR_CONFORMANCE;
            goto Done;
         }
#endif /* !QCBOR_DISABLE_DECODE_CONFORMANCE */

         pDecodedItem->uDataType = QCBOR_TYPE_UKNOWN_SIMPLE;
         /* QCBOR_Private_DecodeHead() will make uArgument equal to
          * nAdditionalInfo when nAdditionalInfo is < 24. This cast is
          * safe because the 2, 4 and 8 byte lengths of uNumber are in
          * the double/float cases above
          */
         pDecodedItem->val.uSimple = (uint8_t)uArgument;
         break;
   }

Done:
   return uReturn;
}


/**
 * @brief Decode a single primitive data item (decode layer 6).
 *
 * @param[in] pMe                Decoder context.
 * @param[in] bAllocateStrings   If true, use allocator for strings.
 * @param[out] pDecodedItem      The filled-in decoded item.
 *
 * @retval QCBOR_ERR_UNSUPPORTED             Encountered unsupported/reserved
 *                                           features
 * @retval QCBOR_ERR_HIT_END                 Unexpected end of input
 * @retval QCBOR_ERR_INT_OVERFLOW            Too-large negative encountered
 * @retval QCBOR_ERR_STRING_ALLOCATE         Out of memory.
 * @retval QCBOR_ERR_STRING_TOO_LONG         String longer than SIZE_MAX - 4.
 * @retval QCBOR_ERR_NO_STRING_ALLOCATOR     Allocation requested, but no allocator
 * @retval QCBOR_ERR_HALF_PRECISION_DISABLED Half-precision in input, but decode
 *                                           of half-precision disabled
 * @retval QCBOR_ERR_ALL_FLOAT_DISABLED      Float-point in input, but all
 *                                           float decode is disabled.
 * @retval QCBOR_ERR_BAD_TYPE_7              Not-allowed representation of
 *                                           simple type in input.
 * @retval QCBOR_ERR_INDEF_LEN_ARRAYS_DISABLED  Indefinite length map/array
 *                                              in input, but indefinite
 *                                              lengths disabled.
 * @retval QCBOR_ERR_BAD_INT                 nAdditionalInfo indicated indefinte.
 * @retval QCBOR_ERR_ARRAY_DECODE_TOO_LONG   Too many items in array/map.
 * @retval QCBOR_ERR_TAGS_DISABLED           QCBOR_DISABLE_TAGS is defined.
 *
 * This decodes the most primitive/atomic data item. It does no
 * combining of data items.
 */
static QCBORError
QCBOR_Private_DecodeAtomicDataItem(QCBORDecodeContext  *pMe,
                                   const bool           bAllocateStrings,
                                   QCBORItem           *pDecodedItem)
{
   QCBORError uReturn;
   int       nMajorType = 0;
   uint64_t  uArgument = 0;
   int       nAdditionalInfo = 0;
   uint8_t   uDecodeMode3Bit = pMe->uDecodeMode & QCBOR_DECODE_MODE_MASK;

   memset(pDecodedItem, 0, sizeof(QCBORItem));

   /* Decode the "head" that every CBOR item has into the major type,
    * argument and the additional info.
    */
   uReturn = QCBOR_Private_DecodeHead(&(pMe->InBuf),
#ifndef QCBOR_DISABLE_DECODE_CONFORMANCE
                                      // TODO: make this prettier; will optimizer take out stuff without ifdef?
                                      uDecodeMode3Bit >= QCBOR_DECODE_MODE_PREFERRED,
#endif /* !QCBOR_DISABLE_DECODE_CONFORMANCE */
                                      &nMajorType,
                                      &uArgument,
                                      &nAdditionalInfo);

   if(uReturn != QCBOR_SUCCESS) {
      return uReturn;
   }

   /* All the functions below get inlined by the optimizer. This code
    * is easier to read with them all being similar functions, even if
    * some functions don't do much.
    */
   switch (nMajorType) {
      case CBOR_MAJOR_TYPE_POSITIVE_INT: /* Major type 0 */
      case CBOR_MAJOR_TYPE_NEGATIVE_INT: /* Major type 1 */
         return QCBOR_Private_DecodeInteger(nMajorType, uArgument, nAdditionalInfo, pDecodedItem);
         break;

      case CBOR_MAJOR_TYPE_BYTE_STRING: /* Major type 2 */
      case CBOR_MAJOR_TYPE_TEXT_STRING: /* Major type 3 */
         return QCBOR_Private_DecodeString(pMe, bAllocateStrings, nMajorType, uArgument, nAdditionalInfo, pDecodedItem);
         break;

      case CBOR_MAJOR_TYPE_ARRAY: /* Major type 4 */
      case CBOR_MAJOR_TYPE_MAP:   /* Major type 5 */
         return QCBOR_Private_DecodeArrayOrMap(uDecodeMode3Bit, nMajorType, uArgument, nAdditionalInfo, pDecodedItem);
         break;

      case CBOR_MAJOR_TYPE_TAG: /* Major type 6, tag numbers */
         return QCBOR_Private_DecodeTagNumber(uArgument, nAdditionalInfo, pDecodedItem);
         break;

      case CBOR_MAJOR_TYPE_SIMPLE:
         /* Major type 7: float, double, true, false, null... */
         return QCBOR_Private_DecodeType7(uDecodeMode3Bit, nAdditionalInfo, uArgument, pDecodedItem);
         break;

      default:
         /* Never happens because DecodeHead() should never return > 7 */
         return QCBOR_ERR_UNSUPPORTED;
         break;
   }
}


/**
 * @brief Process indefinite-length strings (decode layer 5).
 *
 * @param[in] pMe   Decoder context
 * @param[out] pDecodedItem  The decoded item that work is done on.
 *
 * @retval QCBOR_ERR_UNSUPPORTED             Encountered unsupported/reserved
 *                                           features
 * @retval QCBOR_ERR_HIT_END                 Unexpected end of input
 * @retval QCBOR_ERR_INT_OVERFLOW            Too-large negative encountered
 * @retval QCBOR_ERR_STRING_ALLOCATE         Out of memory.
 * @retval QCBOR_ERR_STRING_TOO_LONG         String longer than SIZE_MAX - 4.
 * @retval QCBOR_ERR_HALF_PRECISION_DISABLED Half-precision in input, but decode
 *                                           of half-precision disabled
 * @retval QCBOR_ERR_ALL_FLOAT_DISABLED      Float-point in input, but all
 *                                           float decode is disabled.
 * @retval QCBOR_ERR_BAD_TYPE_7              Not-allowed representation of
 *                                           simple type in input.
 * @retval QCBOR_ERR_INDEF_LEN_ARRAYS_DISABLED  Indefinite length map/array
 *                                              in input, but indefinite
 *                                              lengths disabled.
 * @retval QCBOR_ERR_NO_STRING_ALLOCATOR     Indefinite-length string in input,
 *                                           but no string allocator.
 * @retval QCBOR_ERR_INDEFINITE_STRING_CHUNK  Error in indefinite-length string.
 * @retval QCBOR_ERR_INDEF_LEN_STRINGS_DISABLED  Indefinite-length string in
 *                                               input, but indefinite-length
 *                                               strings are disabled.
 *
 * If @c pDecodedItem is not an indefinite-length string, this does nothing.
 *
 * If it is, this loops getting the subsequent chunk data items that
 * make up the string.  The string allocator is used to make a
 * contiguous buffer for the chunks.  When this completes @c
 * pDecodedItem contains the put-together string.
 *
 * Code Reviewers: THIS FUNCTION DOES A LITTLE POINTER MATH
 */
static QCBORError
QCBORDecode_Private_GetNextFullString(QCBORDecodeContext *pMe,
                                      QCBORItem          *pDecodedItem)
{
   /* Aproximate stack usage
    *                                             64-bit      32-bit
    *   local vars                                    32          16
    *   2 UsefulBufs                                  32          16
    *   QCBORItem                                     56          52
    *   TOTAL                                        120          74
    */
   QCBORError uReturn;

   /* A note about string allocation -- Memory for strings is
    * allocated either because 1) indefinte-length string chunks are
    * being coalecsed or 2) caller has requested all strings be
    * allocated.  The first case is handed below here. The second case
    * is handled in DecodeString if the bAllocate is true. That
    * boolean originates here with pMe->bStringAllocateAll immediately
    * below. That is, QCBOR_Private_DecodeAtomicDataItem() is called
    * in two different contexts here 1) main-line processing which is
    * where definite-length strings need to be allocated if
    * bStringAllocateAll is true and 2) processing chunks of
    * indefinite-lengths strings in in which case there must be no
    * allocation.
    */


   uReturn = QCBOR_Private_DecodeAtomicDataItem(pMe, pMe->bStringAllocateAll, pDecodedItem);
   if(uReturn != QCBOR_SUCCESS) {
      goto Done;
   }

   /* This is where out-of-place break is detected for the whole
    * decoding stack. Break is an error for everything that calls
    * QCBORDecode_Private_GetNextFullString(), so the check is
    * centralized here.
    */
   if(pDecodedItem->uDataType == QCBOR_TYPE_BREAK) {
      uReturn = QCBOR_ERR_BAD_BREAK;
      goto Done;
   }


   /* Skip out if not an indefinite-length string */
   const uint8_t uStringType = pDecodedItem->uDataType;
   if(uStringType != QCBOR_TYPE_BYTE_STRING &&
      uStringType != QCBOR_TYPE_TEXT_STRING) {
      goto Done;
   }
   if(pDecodedItem->val.string.len != QCBOR_STRING_LENGTH_INDEFINITE) {
      goto Done;
   }

#ifndef QCBOR_DISABLE_INDEFINITE_LENGTH_STRINGS
   /* Can't decode indefinite-length strings without a string allocator */
   if(!pMe->StringAllocator.pfAllocator) {
      uReturn = QCBOR_ERR_NO_STRING_ALLOCATOR;
      goto Done;
   }

   /* Loop getting chunks of the indefinite-length string */
   UsefulBufC FullString = NULLUsefulBufC;

   for(;;) {
      /* Get QCBORItem for next chunk */
      QCBORItem StringChunkItem;
      /* Pass false to DecodeAtomicDataItem() because the individual
       * string chunks in an indefinite-length must not be
       * allocated. They are always copied into the allocated
       * contiguous buffer allocated here.
       */
      uReturn = QCBOR_Private_DecodeAtomicDataItem(pMe, false, &StringChunkItem);
      if(uReturn) {
         break;
      }

      /* Is item is the marker for end of the indefinite-length string? */
      if(StringChunkItem.uDataType == QCBOR_TYPE_BREAK) {
         /* String is complete */
         pDecodedItem->val.string = FullString;
         pDecodedItem->uDataAlloc = 1;
         break;
      }

      /* All chunks must be of the same type, the type of the item
       * that introduces the indefinite-length string. This also
       * catches errors where the chunk is not a string at all and an
       * indefinite-length string inside an indefinite-length string.
       */
      if(StringChunkItem.uDataType != uStringType ||
         StringChunkItem.val.string.len == QCBOR_STRING_LENGTH_INDEFINITE) {
         uReturn = QCBOR_ERR_INDEFINITE_STRING_CHUNK;
         break;
      }

      if (StringChunkItem.val.string.len > 0) {
         /* The first time throurgh FullString.ptr is NULL and this is
          * equivalent to StringAllocator_Allocate(). Subsequently it is
          * not NULL and a reallocation happens.
          */
         UsefulBuf NewMem = StringAllocator_Reallocate(&(pMe->StringAllocator),
                                                       FullString.ptr,
                                                       FullString.len + StringChunkItem.val.string.len);
         if(UsefulBuf_IsNULL(NewMem)) {
            uReturn = QCBOR_ERR_STRING_ALLOCATE;
            break;
         }

         /* Copy new string chunk to the end of accumulated string */
         FullString = UsefulBuf_CopyOffset(NewMem, FullString.len, StringChunkItem.val.string);
      }
   }

   if(uReturn != QCBOR_SUCCESS && !UsefulBuf_IsNULLC(FullString)) {
      /* Getting the item failed, clean up the allocated memory */
      StringAllocator_Free(&(pMe->StringAllocator), FullString.ptr);
   }
#else /* QCBOR_DISABLE_INDEFINITE_LENGTH_STRINGS */
   uReturn = QCBOR_ERR_INDEF_LEN_STRINGS_DISABLED;
#endif /* QCBOR_DISABLE_INDEFINITE_LENGTH_STRINGS */

Done:
   return uReturn;
}


#ifndef QCBOR_DISABLE_TAGS
/**
 * @brief This converts a tag number to a shorter mapped value for storage.
 *
 * @param[in] pMe                 The decode context.
 * @param[in] uUnMappedTag        The tag number to map
 * @param[out] puMappedTagNumber  The stored tag number.
 *
 * @return error code.
 *
 * The main point of mapping tag numbers is make QCBORItem
 * smaller. With this mapping storage of 4 tags takes up 8
 * bytes. Without, it would take up 32 bytes.
 *
 * This maps tag numbers greater than QCBOR_LAST_UNMAPPED_TAG.
 * QCBOR_LAST_UNMAPPED_TAG is a little smaller than MAX_UINT16.
 *
 * See also UnMapTagNumber() and @ref QCBORItem.
 */
static QCBORError
QCBORDecode_Private_MapTagNumber(QCBORDecodeContext *pMe,
                                 const uint64_t      uUnMappedTag,
                                 uint16_t           *puMappedTagNumber)
{
   if(uUnMappedTag > QCBOR_LAST_UNMAPPED_TAG) {
      unsigned uTagMapIndex;
      /* Is there room in the tag map, or is it in it already? */
      for(uTagMapIndex = 0; uTagMapIndex < QCBOR_NUM_MAPPED_TAGS; uTagMapIndex++) {
         if(pMe->auMappedTags[uTagMapIndex] == CBOR_TAG_INVALID64) {
            break;
         }
         if(pMe->auMappedTags[uTagMapIndex] == uUnMappedTag) {
            break;
         }
      }
      if(uTagMapIndex >= QCBOR_NUM_MAPPED_TAGS) {
         return QCBOR_ERR_TOO_MANY_TAGS;
      }

      /* Covers the cases where tag is new and were it is already in the map */
      pMe->auMappedTags[uTagMapIndex] = uUnMappedTag;
      *puMappedTagNumber = (uint16_t)(uTagMapIndex + QCBOR_LAST_UNMAPPED_TAG + 1);

   } else {
      *puMappedTagNumber = (uint16_t)uUnMappedTag;
   }

   return QCBOR_SUCCESS;
}


/**
 * @brief This converts a mapped tag number to the actual tag number.
 *
 * @param[in] pMe               The decode context.
 * @param[in] uMappedTagNumber  The stored tag number.
 *
 * @return The actual tag number is returned or
 *         @ref CBOR_TAG_INVALID64 on error.
 *
 * This is the reverse of MapTagNumber()
 */
static uint64_t
QCBORDecode_Private_UnMapTagNumber(const QCBORDecodeContext *pMe,
                                   const uint16_t            uMappedTagNumber)
{
   if(uMappedTagNumber <= QCBOR_LAST_UNMAPPED_TAG) {
      return uMappedTagNumber;
   } else if(uMappedTagNumber == CBOR_TAG_INVALID16) {
      return CBOR_TAG_INVALID64;
   } else {
      /* This won't be negative because of code below in
       * MapTagNumber()
       */
      const unsigned uIndex = uMappedTagNumber - (QCBOR_LAST_UNMAPPED_TAG + 1);
      return pMe->auMappedTags[uIndex];
   }
}


static const struct QCBORTagDecoderEntry *
QCBORDecode_Private_LookUpTagDecoder(const struct QCBORTagDecoderEntry *pTagContentTable,
                                     const uint64_t                     uTagNumber)
{
   const struct QCBORTagDecoderEntry *pTE;

   if(pTagContentTable == NULL) {
      return NULL;
   }

   for(pTE = pTagContentTable; pTE->uTagNumber != CBOR_TAG_INVALID64; pTE++) {
      if(pTE->uTagNumber == uTagNumber || pTE->uTagNumber == CBOR_TAG_ANY) {
         break;
      }
   }

   if(pTE->uTagNumber == CBOR_TAG_INVALID64) {
      return NULL;
   }

   return pTE;
}
#endif /* ! QCBOR_DISABLE_TAGS */


/**
 * @brief Aggregate all tags wrapping a data item (decode layer 4).
 *
 * @param[in] pMe            Decoder context
 * @param[out] pDecodedItem  The decoded item that work is done on.
 *
 * @retval QCBOR_ERR_UNSUPPORTED             Encountered unsupported/reserved
 *                                           features
 * @retval QCBOR_ERR_HIT_END                 Unexpected end of input
 * @retval QCBOR_ERR_INT_OVERFLOW            Too-large negative encountered
 * @retval QCBOR_ERR_STRING_ALLOCATE         Out of memory.
 * @retval QCBOR_ERR_STRING_TOO_LONG         String longer than SIZE_MAX - 4.
 * @retval QCBOR_ERR_HALF_PRECISION_DISABLED Half-precision in input, but decode
 *                                           of half-precision disabled
 * @retval QCBOR_ERR_ALL_FLOAT_DISABLED      Float-point in input, but all
 *                                           float decode is disabled.
 * @retval QCBOR_ERR_BAD_TYPE_7              Not-allowed representation of
 *                                           simple type in input.
 * @retval QCBOR_ERR_INDEF_LEN_ARRAYS_DISABLED  Indefinite length map/array
 *                                              in input, but indefinite
 *                                              lengths disabled.
 * @retval QCBOR_ERR_NO_STRING_ALLOCATOR     Indefinite-length string in input,
 *                                           but no string allocator.
 * @retval QCBOR_ERR_INDEFINITE_STRING_CHUNK  Error in indefinite-length string.
 * @retval QCBOR_ERR_INDEF_LEN_STRINGS_DISABLED  Indefinite-length string in
 *                                               input, but indefinite-length
 *                                               strings are disabled.
 * @retval QCBOR_ERR_TOO_MANY_TAGS           Too many tag numbers on item.
 *
 * This loops getting atomic data items until one is not a tag
 * number.  Usually this is largely pass-through because most
 * item are not tag numbers.
 */
static QCBORError
QCBORDecode_Private_GetNextTagNumber(QCBORDecodeContext *pMe,
                                     QCBORItem          *pDecodedItem)
{
#ifndef QCBOR_DISABLE_TAGS
   int         nIndex;
   QCBORError  uErr;
   uint16_t    uMappedTagNumber;
   QCBORError  uReturn;

   /* Accummulate the tag numbers from multiple items here and then
    * copy them into the last item, the non-tag-number item.
    */
   QCBORMappedTagNumbers  auTagNumbers;;

   /* Initialize to CBOR_TAG_INVALID16 */
   #if CBOR_TAG_INVALID16 != 0xffff
   /* Be sure the memset is initializing to CBOR_TAG_INVALID16 */
   #err CBOR_TAG_INVALID16 tag not defined as expected
   #endif
   memset(auTagNumbers, 0xff, sizeof(auTagNumbers));

   /* Loop fetching data items until the item fetched is not a tag number */
   uReturn = QCBOR_SUCCESS;
   for(nIndex = 0; ; nIndex++) {
      uErr = QCBORDecode_Private_GetNextFullString(pMe, pDecodedItem);
      if(uErr != QCBOR_SUCCESS) {
         uReturn = uErr;
         break;
      }

      if(pDecodedItem->uDataType != QCBOR_TYPE_TAG_NUMBER) {
         /* Successful exit from loop; maybe got some tags, maybe not */
         memcpy(pDecodedItem->auTagNumbers, auTagNumbers, sizeof(auTagNumbers));
         break;
      }

      if(nIndex >= QCBOR_MAX_TAGS_PER_ITEM) {
         /* No room in the item's tag number array */
         uReturn = QCBOR_ERR_TOO_MANY_TAGS;
         /* Continue on to get all tag numbers wrapping this item even
          * though it is erroring out in the end. This allows decoding
          * to continue. This is a QCBOR resource limit error, not a
          * problem with being well-formed CBOR.
          */
         continue;
      }

      /* Map the tag number */
      uMappedTagNumber = 0;
      uReturn = QCBORDecode_Private_MapTagNumber(pMe, pDecodedItem->val.uTagNumber, &uMappedTagNumber);
      /* Continue even on error so as to consume all tag numbers
       * wrapping this data item so decoding can go on. If
       * QCBORDecode_Private_MapTagNumber() errors once it will
       * continue to error.
       */

      auTagNumbers[nIndex] = uMappedTagNumber;
   }

   return uReturn;

#else /* ! QCBOR_DISABLE_TAGS */

   return QCBORDecode_Private_GetNextFullString(pMe, pDecodedItem);

#endif /* ! QCBOR_DISABLE_TAGS */
}


/**
 * @brief Combine a map entry label and value into one item (decode layer 3).
 *
 * @param[in] pMe            Decoder context
 * @param[out] pDecodedItem  The decoded item that work is done on.
 *
 * @retval QCBOR_ERR_UNSUPPORTED             Encountered unsupported/reserved
 *                                           features
 * @retval QCBOR_ERR_HIT_END                 Unexpected end of input
 * @retval QCBOR_ERR_INT_OVERFLOW            Too-large negative encountered
 * @retval QCBOR_ERR_STRING_ALLOCATE         Out of memory.
 * @retval QCBOR_ERR_STRING_TOO_LONG         String longer than SIZE_MAX - 4.
 * @retval QCBOR_ERR_HALF_PRECISION_DISABLED Half-precision in input, but decode
 *                                           of half-precision disabled
 * @retval QCBOR_ERR_ALL_FLOAT_DISABLED      Float-point in input, but all
 *                                           float decode is disabled.
 * @retval QCBOR_ERR_BAD_TYPE_7              Not-allowed representation of
 *                                           simple type in input.
 * @retval QCBOR_ERR_INDEF_LEN_ARRAYS_DISABLED  Indefinite length map/array
 *                                              in input, but indefinite
 *                                              lengths disabled.
 * @retval QCBOR_ERR_NO_STRING_ALLOCATOR     Indefinite-length string in input,
 *                                           but no string allocator.
 * @retval QCBOR_ERR_INDEFINITE_STRING_CHUNK  Error in indefinite-length string.
 * @retval QCBOR_ERR_INDEF_LEN_STRINGS_DISABLED  Indefinite-length string in
 *                                               input, but indefinite-length
 *                                               strings are disabled.
 * @retval QCBOR_ERR_TOO_MANY_TAGS           Too many tag numbers on item.
 * @retval QCBOR_ERR_ARRAY_DECODE_TOO_LONG   Too many items in array.
 * @retval QCBOR_ERR_MAP_LABEL_TYPE          Map label not string or integer.
 *
 * If the current nesting level is a map, then this combines pairs of
 * items into one data item with a label and value.
 *
 * This is passthrough if the current nesting level is not a map.
 *
 * This also implements maps-as-array mode where a map is treated like
 * an array to allow caller to do their own label processing.
 */
static QCBORError
QCBORDecode_Private_GetNextMapEntry(QCBORDecodeContext *pMe,
                                    QCBORItem          *pDecodedItem,
                                    uint32_t           *puLabelEndOffset)
{
   QCBORItem  LabelItem;
   QCBORError uErr, uErr2;

   uErr = QCBORDecode_Private_GetNextTagNumber(pMe, pDecodedItem);
   if(QCBORDecode_IsUnrecoverableError(uErr)) {
      goto Done;
   }

   if(!DecodeNesting_IsCurrentTypeMap(&(pMe->nesting))) {
      /* Not decoding a map. Nothing to do. */
      /* When decoding maps-as-arrays, the type will be
       * QCBOR_TYPE_MAP_AS_ARRAY and this function will exit
       * here. This is now map processing for maps-as-arrays is not
       * done. */
      goto Done;
   }

   /* Decoding a map entry, so the item decoded above was the label */
   LabelItem = *pDecodedItem;

   if(puLabelEndOffset != NULL) {
       /* Cast is OK because lengths are all 32-bit in QCBOR */
       *puLabelEndOffset = (uint32_t)UsefulInputBuf_Tell(&(pMe->InBuf));
    }

   /* Get the value of the map item */
   uErr2 = QCBORDecode_Private_GetNextTagNumber(pMe, pDecodedItem);
   if(QCBORDecode_IsUnrecoverableError(uErr2)) {
      uErr = uErr2;
      goto Done;
   }
   if(uErr2 != QCBOR_SUCCESS) {
      /* The recoverable error for the value overrides the recoverable
       * error for the label, if there was an error for the label */
      uErr = uErr2;
   }

   /* Combine the label item and value item into one */
   pDecodedItem->uLabelAlloc = LabelItem.uDataAlloc;
   pDecodedItem->uLabelType  = LabelItem.uDataType;

#ifndef QCBOR_DISABLE_NON_INTEGER_LABELS
   /* TODO: QCBOR_DECODE_MODE_MAP_STRINGS_ONLY might have been a bad idea. Maybe
    * get rid of it in QCBOR 2.0
    */
   if((pMe->uDecodeMode & QCBOR_DECODE_MODE_MASK) == QCBOR_DECODE_MODE_MAP_STRINGS_ONLY &&
      LabelItem.uDataType != QCBOR_TYPE_TEXT_STRING) {
      uErr = QCBOR_ERR_MAP_LABEL_TYPE;
      goto Done;
   }
#endif /* ! QCBOR_DISABLE_NON_INTEGER_LABELS */

   switch(LabelItem.uDataType) {
      case QCBOR_TYPE_INT64:
         pDecodedItem->label.int64 = LabelItem.val.int64;
         break;

#ifndef QCBOR_DISABLE_NON_INTEGER_LABELS
      case QCBOR_TYPE_UINT64:
         pDecodedItem->label.uint64 = LabelItem.val.uint64;
         break;

      case QCBOR_TYPE_TEXT_STRING:
      case QCBOR_TYPE_BYTE_STRING:
         pDecodedItem->label.string = LabelItem.val.string;
         break;
#endif /* ! QCBOR_DISABLE_NON_INTEGER_LABELS */

      default:
         /* It is possible to skip over labels that are non-aggregate
          * types like floats, but not to skip over labels that are
          * arrays or maps. We might eventually handle more label
          * types like floats as they are not too hard and we now
          * have QCBOR_DISABLE_NON_INTEGER_LABELS */
         if(!pMe->bAllowAllLabels || QCBORItem_IsMapOrArray(LabelItem)) {
            uErr = QCBOR_ERR_MAP_LABEL_TYPE;
            goto Done;
         }
   }

Done:
   return uErr;
}


#ifndef QCBOR_DISABLE_INDEFINITE_LENGTH_ARRAYS
/**
 * @brief Peek and see if next data item is a break;
 *
 * param[in]  pUIB            UsefulInputBuf to read from.
 * @param[out] pbNextIsBreak   Indicate if next was a break or not.
 *
 * @return  Any decoding error.
 *
 * See if next item is a CBOR break. If it is, it is consumed,
 * if not it is not consumed.
*/
static QCBORError
QCBOR_Private_NextIsBreak(QCBORDecodeContext *pMe, bool *pbNextIsBreak)
{
   *pbNextIsBreak = false;
   if(UsefulInputBuf_BytesUnconsumed(&(pMe->InBuf)) != 0) {
      QCBORItem Peek;
      size_t uPeek = UsefulInputBuf_Tell(&(pMe->InBuf));
      QCBORError uReturn = QCBOR_Private_DecodeAtomicDataItem(pMe, false, &Peek);
      if(uReturn != QCBOR_SUCCESS) {
         return uReturn;
      }
      if(Peek.uDataType != QCBOR_TYPE_BREAK) {
         /* It is not a break, rewind so it can be processed normally. */
         UsefulInputBuf_Seek(&(pMe->InBuf), uPeek);
      } else {
         *pbNextIsBreak = true;
      }
   }

   return QCBOR_SUCCESS;
}
#endif /* QCBOR_DISABLE_INDEFINITE_LENGTH_ARRAYS */


/**
 * @brief Ascend up nesting levels if all items in them have been consumed.
 *
 * @param[in] pMe       The decode context.
 * @param[in] bMarkEnd  If true mark end of maps/arrays with count of zero.
 * @param[out] pbBreak  Set to true if extra break was consumed.
 *
 * An item was just consumed, now figure out if it was the
 * end of an array/map map that can be closed out. That
 * may in turn close out the above array/map...
 *
 * When ascending indefinite-length arrays and maps, this will correctly
 * consume the break for the level above. This is a problem for the
 * implementation of QCBORDecode_GetArray() that must not return
 * that break. @c pbBreak is set to true to indicate that one
 * byte should be removed.
 *
 * Improvement: this could reduced further if indef is disabled
 */
static QCBORError
QCBORDecode_Private_NestLevelAscender(QCBORDecodeContext *pMe, bool bMarkEnd, bool *pbBreak)
{
   QCBORError uReturn;

   /* Loop ascending nesting levels as long as there is ascending to do */
   while(!DecodeNesting_IsCurrentAtTop(&(pMe->nesting))) {
      if(pbBreak) {
         *pbBreak = false;
      }

      if(DecodeNesting_IsCurrentBstrWrapped(&(pMe->nesting))) {
         /* Nesting level is bstr-wrapped CBOR */

         /* Ascent for bstr-wrapped CBOR is always by explicit call
          * so no further ascending can happen.
          */
         break;

      } else if(DecodeNesting_IsCurrentDefiniteLength(&(pMe->nesting))) {
         /* Level is a definite-length array/map */

         /* Decrement the item count the definite-length array/map */
         DecodeNesting_DecrementDefiniteLengthMapOrArrayCount(&(pMe->nesting));
         if(!DecodeNesting_IsEndOfDefiniteLengthMapOrArray(&(pMe->nesting))) {
             /* Didn't close out array/map, so all work here is done */
             break;
          }
          /* All items in a definite-length array were consumed so it
           * is time to ascend one level. This happens below.
           */

#ifndef QCBOR_DISABLE_INDEFINITE_LENGTH_ARRAYS
      } else {
         /* Level is an indefinite-length array/map. */

         /* Check for a break which is what ends indefinite-length arrays/maps */
         bool bIsBreak = false;
         uReturn = QCBOR_Private_NextIsBreak(pMe, &bIsBreak);
         if(uReturn != QCBOR_SUCCESS) {
            goto Done;
         }

         if(!bIsBreak) {
            /* Not a break so array/map does not close out. All work is done */
            break;
         }

         /* It was a break in an indefinitelength map / array so
          * it is time to ascend one level.
          */
         if(pbBreak) {
            *pbBreak = true;
         }

#endif /* QCBOR_DISABLE_INDEFINITE_LENGTH_ARRAYS */
      }


      /* All items in the array/map have been consumed. */

      /* But ascent in bounded mode is only by explicit call to
       * QCBORDecode_ExitBoundedMode().
       */
      if(DecodeNesting_IsCurrentBounded(&(pMe->nesting))) {
         /* Set the count to zero for definite-length arrays to indicate
         * cursor is at end of bounded array/map */
         if(bMarkEnd) {
            /* Used for definite and indefinite to signal end */
            DecodeNesting_ZeroMapOrArrayCount(&(pMe->nesting));

         }
         break;
      }

      /* Finally, actually ascend one level. */
      DecodeNesting_Ascend(&(pMe->nesting));
   }

   uReturn = QCBOR_SUCCESS;

#ifndef QCBOR_DISABLE_INDEFINITE_LENGTH_ARRAYS
Done:
#endif /* QCBOR_DISABLE_INDEFINITE_LENGTH_ARRAYS */

   return uReturn;
}


/**
 * @brief Ascending & Descending out of nesting levels (decode layer 2).
 *
 * @param[in] pMe            Decoder context
 * @param[out] pbBreak       Set to true if extra break was consumed.
 * @param[out] pDecodedItem  The decoded item that work is done on.

 * @retval QCBOR_ERR_UNSUPPORTED             Encountered unsupported/reserved
 *                                           features
 * @retval QCBOR_ERR_HIT_END                 Unexpected end of input
 * @retval QCBOR_ERR_INT_OVERFLOW            Too-large negative encountered
 * @retval QCBOR_ERR_STRING_ALLOCATE         Out of memory.
 * @retval QCBOR_ERR_STRING_TOO_LONG         String longer than SIZE_MAX - 4.
 * @retval QCBOR_ERR_HALF_PRECISION_DISABLED Half-precision in input, but decode
 *                                           of half-precision disabled
 * @retval QCBOR_ERR_ALL_FLOAT_DISABLED      Float-point in input, but all
 *                                           float decode is disabled.
 * @retval QCBOR_ERR_BAD_TYPE_7              Not-allowed representation of
 *                                           simple type in input.
 * @retval QCBOR_ERR_INDEF_LEN_ARRAYS_DISABLED  Indefinite length map/array
 *                                              in input, but indefinite
 *                                              lengths disabled.
 * @retval QCBOR_ERR_NO_STRING_ALLOCATOR     Indefinite-length string in input,
 *                                           but no string allocator.
 * @retval QCBOR_ERR_INDEFINITE_STRING_CHUNK  Error in indefinite-length string.
 * @retval QCBOR_ERR_INDEF_LEN_STRINGS_DISABLED  Indefinite-length string in
 *                                               input, but indefinite-length
 *                                               strings are disabled.
 * @retval QCBOR_ERR_TOO_MANY_TAGS           Too many tag numbers on item.
 * @retval QCBOR_ERR_ARRAY_DECODE_TOO_LONG   Too many items in array.
 * @retval QCBOR_ERR_MAP_LABEL_TYPE          Map label not string or integer.
 * @retval QCBOR_ERR_NO_MORE_ITEMS           Need more items for map or array.
 * @retval QCBOR_ERR_BAD_BREAK               Indefinite-length break in wrong
 *                                           place.
 * @retval QCBOR_ERR_ARRAY_DECODE_NESTING_TOO_DEEP  Nesting deeper than QCBOR
 *                                                  can handle.
 *
 * This handles the traversal descending into and asecnding out of
 * maps, arrays and bstr-wrapped CBOR. It figures out the ends of
 * definite- and indefinte-length maps and arrays by looking at the
 * item count or finding CBOR breaks.  It detects the ends of the
 * top-level sequence and of bstr-wrapped CBOR by byte count.
 */
static QCBORError
QCBORDecode_Private_GetNextMapOrArray(QCBORDecodeContext *pMe,
                                      bool               *pbBreak,
                                      QCBORItem          *pDecodedItem,
                                      uint32_t           *puLabelEndOffset)
{
   QCBORError uReturn;
   /* ==== First: figure out if at the end of a traversal ==== */

   /* If out of bytes to consume, it is either the end of the
    * top-level sequence of some bstr-wrapped CBOR that was entered.
    *
    * In the case of bstr-wrapped CBOR, the length of the
    * UsefulInputBuf was set to that of the bstr-wrapped CBOR. When
    * the bstr-wrapped CBOR is exited, the length is set back to the
    * top-level's length or to the next highest bstr-wrapped CBOR.
   */
   if(UsefulInputBuf_BytesUnconsumed(&(pMe->InBuf)) == 0) {
      uReturn = QCBOR_ERR_NO_MORE_ITEMS;
      goto Done;
   }

   /* Check to see if at the end of a bounded definite-length map or
    * array. The check for a break ending indefinite-length array is
    * later in QCBORDecode_NestLevelAscender().
    */
   if(DecodeNesting_IsAtEndOfBoundedLevel(&(pMe->nesting))) {
      uReturn = QCBOR_ERR_NO_MORE_ITEMS;
      goto Done;
   }

   /* ==== Next: not at the end, so get another item ==== */
   uReturn = QCBORDecode_Private_GetNextMapEntry(pMe, pDecodedItem, puLabelEndOffset);
   if(QCBORDecode_IsUnrecoverableError(uReturn)) {
      /* Error is so bad that traversal is not possible. */
      goto Done;
   }

   /* Record the nesting level for this data item before processing
    * any of decrementing and descending.
    */
   pDecodedItem->uNestingLevel = DecodeNesting_GetCurrentLevel(&(pMe->nesting));


   /* ==== Next: Process the item for descent, ascent, decrement... ==== */
   if(QCBORItem_IsMapOrArray(*pDecodedItem)) {
      /* If the new item is a map or array, descend.
       *
       * Empty indefinite-length maps and arrays are descended into,
       * but then ascended out of in the next chunk of code.
       *
       * Maps and arrays do count as items in the map/array that
       * encloses them so a decrement needs to be done for them too,
       * but that is done only when all the items in them have been
       * processed, not when they are opened with the exception of an
       * empty map or array.
       */
      QCBORError uDescendErr;
      uDescendErr = DecodeNesting_DescendMapOrArray(&(pMe->nesting),
                                                    pDecodedItem->uDataType,
                                                    pDecodedItem->val.uCount);
      if(uDescendErr != QCBOR_SUCCESS) {
         /* This error is probably a traversal error and it overrides
          * the non-traversal error.
          */
         uReturn = uDescendErr;
         goto Done;
      }
   }

   if(!QCBORItem_IsMapOrArray(*pDecodedItem) ||
       QCBORItem_IsEmptyDefiniteLengthMapOrArray(*pDecodedItem) ||
       QCBORItem_IsIndefiniteLengthMapOrArray(*pDecodedItem)) {
      /* The following cases are handled here:
       *  - A non-aggregate item like an integer or string
       *  - An empty definite-length map or array
       *  - An indefinite-length map or array that might be empty or might not.
       *
       * QCBORDecode_NestLevelAscender() does the work of decrementing the count
       * for an definite-length map/array and break detection for an
       * indefinite-0length map/array. If the end of the map/array was
       * reached, then it ascends nesting levels, possibly all the way
       * to the top level.
       */
      QCBORError uAscendErr;
      uAscendErr = QCBORDecode_Private_NestLevelAscender(pMe, true, pbBreak);
      if(uAscendErr != QCBOR_SUCCESS) {
         /* This error is probably a traversal error and it overrides
          * the non-traversal error.
          */
         uReturn = uAscendErr;
         goto Done;
      }
   }

   /* ==== Last: tell the caller the nest level of the next item ==== */
   /* Tell the caller what level is next. This tells them what
    * maps/arrays were closed out and makes it possible for them to
    * reconstruct the tree with just the information returned in a
    * QCBORItem.
   */
   if(DecodeNesting_IsAtEndOfBoundedLevel(&(pMe->nesting))) {
      /* At end of a bounded map/array; uNextNestLevel 0 to indicate this */
      pDecodedItem->uNextNestLevel = 0;
   } else {
      pDecodedItem->uNextNestLevel = DecodeNesting_GetCurrentLevel(&(pMe->nesting));
   }

Done:
   return uReturn;
}


/**
 * @brief Decode tag content for select tags (decoding layer 1).
 *
 * @param[in] pMe            The decode context.
 * @param[out] pDecodedItem  The decoded item.
 *
 * @return Decoding error code.
 *
<<<<<<< HEAD
 * CBOR tag numbers for the item were decoded in GetNext_TaggedItem(),
 * but the whole tag was not decoded. Here, the whole tags (tag number
 * and tag content) are decoded. This is a
 * quick pass through for items that are not tags.
=======
 * The 0th tag is discarded. @ref CBOR_TAG_INVALID16 is
 * shifted into empty slot at the end of the tag list.
>>>>>>> 88ba5667
 */
static QCBORError
QCBORDecode_Private_GetNextTagContent(QCBORDecodeContext *pMe,
                                      QCBORItem          *pDecodedItem)
{
   QCBORError uErr;

   uErr = QCBORDecode_Private_GetNextMapOrArray(pMe, NULL, pDecodedItem, NULL);

#ifndef QCBOR_DISABLE_TAGS
   uint64_t   uTagNumber;
   int        nTagIndex;
   const struct QCBORTagDecoderEntry *pTagDecoder;

   if(uErr != QCBOR_SUCCESS) {
      goto Done;
   }

   /* Loop over tag numbers in reverse, those closest to content first */
   for(nTagIndex = QCBOR_MAX_TAGS_PER_ITEM-1; nTagIndex >= 0; nTagIndex--) {

      if(pDecodedItem->auTagNumbers[nTagIndex] == CBOR_TAG_INVALID16) {
         continue; /* Empty slot, skip to next */
      }

      /* See if there's a content decoder for it */
      uTagNumber  = QCBORDecode_Private_UnMapTagNumber(pMe, pDecodedItem->auTagNumbers[nTagIndex]);
      pTagDecoder = QCBORDecode_Private_LookUpTagDecoder(pMe->pTagDecoderTable, uTagNumber);
      if(pTagDecoder == NULL) {
         break; /* Successful exist -- a tag that we can't decode */
      }

      /* Call the content decoder */
      uErr = pTagDecoder->pfContentDecoder(pMe, pMe->pTagDecodersContext, pTagDecoder->uTagNumber, pDecodedItem);
      if(uErr != QCBOR_SUCCESS) {
         break; /* Error exit from the loop */
      }

      /* Remove tag number from list since its content was decoded */
      pDecodedItem->auTagNumbers[nTagIndex] = CBOR_TAG_INVALID16;
   }

Done:
#endif /* ! QCBOR_DISABLE_TAGS */

   return uErr;
}


/**
 * @brief Consume an entire map or array including its contents.
 *
 * @param[in]  pMe              The decoder context.
 * @param[in]  pItemToConsume   The array/map whose contents are to be
 *                              consumed.
 * @param[out] puNextNestLevel  The next nesting level after the item was
 *                              fully consumed.
 *
 * This may be called when @c pItemToConsume is not an array or
 * map. In that case, this is just a pass through for @c puNextNestLevel
 * since there is nothing to do.
 */
static QCBORError
QCBORDecode_Private_ConsumeItem(QCBORDecodeContext *pMe,
                                const QCBORItem    *pItemToConsume,
                                bool               *pbBreak,
                                uint8_t            *puNextNestLevel)
{
   QCBORError uReturn;
   QCBORItem  Item;

   /* If it is a map or array, this will tell if it is empty. */
   const bool bIsEmpty = (pItemToConsume->uNextNestLevel <= pItemToConsume->uNestingLevel);

   if(QCBORItem_IsMapOrArray(*pItemToConsume) && !bIsEmpty) {
      /* There is only real work to do for non-empty maps and arrays */

      /* This works for definite- and indefinite-length maps and
       * arrays by using the nesting level
       */
      do {
         uReturn = QCBORDecode_Private_GetNextMapOrArray(pMe, pbBreak, &Item, NULL);
         if(QCBORDecode_IsUnrecoverableError(uReturn) ||
            uReturn == QCBOR_ERR_NO_MORE_ITEMS) {
            goto Done;
         }
      } while(Item.uNextNestLevel >= pItemToConsume->uNextNestLevel);

      *puNextNestLevel = Item.uNextNestLevel;

      uReturn = QCBOR_SUCCESS;

   } else {
      /* pItemToConsume is not a map or array. Just pass the nesting
       * level through. */
      *puNextNestLevel = pItemToConsume->uNextNestLevel;

      uReturn = QCBOR_SUCCESS;
   }

Done:
    return uReturn;
}


<<<<<<< HEAD
#ifndef QCBOR_DISABLE_DECODE_CONFORMANCE
/*
 * This consumes the next item. It returns the starting position of
 * the label and the length of the label. It also returns the nest
 * level of the item consumed.
=======
/**
 * @brief Decode decimal fractions and big floats.
 *
 * @param[in] pMe               The decode context.
 * @param[in,out] pDecodedItem  On input the array data item that
 *                              holds the mantissa and exponent.  On
 *                              output the decoded mantissa and
 *                              exponent.
 *
 * @returns  Decoding errors from getting primitive data items or
 *           @ref QCBOR_ERR_BAD_EXP_AND_MANTISSA.
 *
 * When called pDecodedItem must be the array with two members, the
 * exponent and mantissa.
 *
 * This will fetch and decode the exponent and mantissa and put the
 * result back into pDecodedItem.
 *
 * This does no checking or processing of tag numbers. That is to be
 * done by the code that calls this.
 *
 * This stuffs the type of the mantissa into pDecodedItem with the expectation
 * the caller will process it.
>>>>>>> 88ba5667
 */
static QCBORError
QCBORDecode_Private_GetLabelAndConsume(QCBORDecodeContext *pMe,
                                       uint8_t            *puNestLevel,
                                       size_t             *puLabelStart,
                                       size_t             *puLabelLen)
{
   QCBORError uErr;
   QCBORItem  Item;
   uint8_t    uLevel;
   uint32_t   uLabelOffset;

   /* Get the label and consume it should it be complex */
   *puLabelStart = UsefulInputBuf_Tell(&(pMe->InBuf));

   uErr = QCBORDecode_Private_GetNextMapOrArray(pMe, NULL, &Item, &uLabelOffset);
   if(uErr != QCBOR_SUCCESS) {
      goto Done;
   }
   *puLabelLen = uLabelOffset - *puLabelStart;
   *puNestLevel = Item.uNestingLevel;
   uErr = QCBORDecode_Private_ConsumeItem(pMe, &Item, NULL, &uLevel);

Done:
   return uErr;
}


/* Loop over items in a map until the end of the map looking for
 * duplicates. This starts at the current position in the map, not at
 * the beginning of the map.
 *
 * This saves and restores the traversal cursor and nest tracking so
 * they are the same on exit as they were on entry.
 */
static QCBORError
QCBORDecode_Private_CheckDups(QCBORDecodeContext *pMe,
                              const uint8_t       uNestLevel,
                              const size_t        uCompareLabelStart,
                              const size_t        uCompareLabelLen)
{
   QCBORError uErr;
   size_t     uLabelStart;
   size_t     uLabelLen;
   uint8_t    uLevel;
   int        nCompare;

<<<<<<< HEAD
   const QCBORDecodeNesting SaveNesting = pMe->nesting;
   const UsefulInputBuf     Save        = pMe->InBuf;
=======
/**
 * @brief Process standard CBOR tags whose content is a string
 *
 * @param[in] uTag              The tag.
 * @param[in,out] pDecodedItem  The data item.
 *
 * @returns  This returns QCBOR_SUCCESS if the tag was procssed,
 *           @ref QCBOR_ERR_UNSUPPORTED if the tag was not processed and
 *           @ref QCBOR_ERR_UNRECOVERABLE_TAG_CONTENT if the content type was wrong for the tag.
 *
 * Process the CBOR tags that whose content is a byte string or a text
 * string and for which the string is just passed on to the caller.
 *
 * This maps the CBOR tag to the QCBOR type and checks the content
 * type.  Nothing more. It may not be the most important
 * functionality, but it part of implementing as much of RFC 8949 as
 * possible.
 */
static QCBORError
QCBOR_Private_ProcessTaggedString(uint16_t uTag, QCBORItem *pDecodedItem)
{
   /* This only works on tags that were not mapped; no need for other yet */
   if(uTag > QCBOR_LAST_UNMAPPED_TAG) {
      return QCBOR_ERR_UNSUPPORTED;
   }
>>>>>>> 88ba5667

   do {
      uErr = QCBORDecode_Private_GetLabelAndConsume(pMe, &uLevel, &uLabelStart, &uLabelLen);
      if(uErr != QCBOR_SUCCESS) {
         if(uErr == QCBOR_ERR_NO_MORE_ITEMS) {
            uErr = QCBOR_SUCCESS; /* Successful end */
         }
         break;
      }

      if(uLevel != uNestLevel) {
         break; /* Successful end of loop */
      }

      /* This check for dups works for labels that are preferred
       * serialization and are not maps. If the labels are not in
       * preferred serialization, then the check has to be more
       * complicated and is type-specific because it uses the decoded
       * value, not the encoded CBOR. It is further complicated for
       * maps because the order of items in a map that is a label
       * doesn't matter when checking that is is the duplicate of
       * another map that is a label. QCBOR so far only turns on this
       * dup checking as part of CDE checking which requires preferred
       * serialization.  See 5.6 in RFC 8949.
       */
      nCompare = UsefulInputBuf_Compare(&(pMe->InBuf),
                                         uCompareLabelStart, uCompareLabelLen,
                                         uLabelStart, uLabelLen);
      if(nCompare == 0) {
         uErr = QCBOR_ERR_DUPLICATE_LABEL;
         break;
      }
   } while (1);

   pMe->nesting = SaveNesting;
   pMe->InBuf   = Save;

<<<<<<< HEAD
   return uErr;
=======
#ifndef QCBOR_CONFIG_DISABLE_EXP_AND_MANTISSA
/**
 * @brief Figures out data type for exponent mantissa tags.
 *
 * @param[in] uTagToProcess  Either @ref CBOR_TAG_DECIMAL_FRACTION or
 *                           @ref CBOR_TAG_BIG_FLOAT.
 * @param[in] pDecodedItem   Item being decoded.
 *
 * @returns One of the 6 values between @ref QCBOR_TYPE_DECIMAL_FRACTION
 *          and @ref QCBOR_TYPE_BIGFLOAT_NEG_BIGNUM.
 *
 * Does mapping between a CBOR tag number and a QCBOR type.  with a
 * little bit of logic and arithmatic.
 *
 * Used in serveral contexts. Does the work where sometimes the data
 * item is explicitly tagged and sometimes not.
 */
static uint8_t
QCBOR_Private_ExpMantissaDataType(const uint16_t   uTagToProcess,
                                  const QCBORItem *pDecodedItem)
{
   uint8_t uBase = uTagToProcess == CBOR_TAG_DECIMAL_FRACTION ?
                                       QCBOR_TYPE_DECIMAL_FRACTION :
                                       QCBOR_TYPE_BIGFLOAT;
   if(pDecodedItem->uDataType != QCBOR_TYPE_INT64) {
      uBase = (uint8_t)(uBase + pDecodedItem->uDataType - QCBOR_TYPE_POSBIGNUM + 1);
   }
   return uBase;
>>>>>>> 88ba5667
}


/* This does sort order and duplicate detection on a map. The and all
 * it's members must be in preferred serialization so the comparisons
 * work correctly.
 */
static QCBORError
QCBORDecode_Private_CheckMap(QCBORDecodeContext *pMe, const QCBORItem *pMapToCheck)
{
   QCBORError uErr;
   uint8_t    uNestLevel;
   size_t     offset2, offset1, length2, length1;

   const QCBORDecodeNesting SaveNesting = pMe->nesting;
   const UsefulInputBuf Save = pMe->InBuf;
   pMe->bAllowAllLabels = 1;

   /* This loop runs over all the items in the map once, comparing
    * each adjacent pair for correct ordering. It also calls CheckDup
    * on each one which also runs over the remaining items in the map
    * checking for duplicates. So duplicate checking runs in n^2.
    */

   offset2 = SIZE_MAX;
   length2 = SIZE_MAX; // To avoid uninitialized warning
   while(1) {
      uErr = QCBORDecode_Private_GetLabelAndConsume(pMe, &uNestLevel, &offset1, &length1);
      if(uErr != QCBOR_SUCCESS) {
         if(uErr == QCBOR_ERR_NO_MORE_ITEMS) {
            uErr = QCBOR_SUCCESS; /* Successful exit from loop */
         }
         break;
      }

      if(uNestLevel < pMapToCheck->uNextNestLevel) {
         break; /* Successful exit from loop */
      }

      if(offset2 != SIZE_MAX) {
         /* Check that the labels are ordered. Check is not done the
          * first time through the loop when offset2 is unset. Since
          * this does comparison of the items in encoded form they
          * must be preferred serialization encoded. See RFC 8949
          * 4.2.1.
          */
         if(UsefulInputBuf_Compare(&(pMe->InBuf), offset2, length2, offset1, length1) > 0) {
            uErr = QCBOR_ERR_UNSORTED;
            break;
         }
      }

      uErr = QCBORDecode_Private_CheckDups(pMe, pMapToCheck->uNextNestLevel, offset1, length1);
      if(uErr != QCBOR_SUCCESS) {
         break;
      }

      offset2 = offset1;
      length2 = length1;
   }

   pMe->bAllowAllLabels = 0;
   pMe->nesting = SaveNesting;
   pMe->InBuf = Save;

   return uErr;
}
#endif /* ! QCBOR_DISABLE_DECODE_CONFORMANCE */

static QCBORError
QCBORDecode_Private_GetItemChecks(QCBORDecodeContext *pMe,
                                  QCBORError          uErr,
                                  const size_t        uOffset,
                                  QCBORItem          *pDecodedItem)
{
   (void)pMe; /* Avoid warning for next two ifdefs */
   (void)uOffset;

#ifndef QCBOR_DISABLE_DECODE_CONFORMANCE
   if(uErr == QCBOR_SUCCESS &&
      (pMe->uDecodeMode & QCBOR_DECODE_MODE_MASK) >= QCBOR_ENCODE_MODE_CDE &&
      pDecodedItem->uDataType == QCBOR_TYPE_MAP) {
      /* Traverse map checking sort order and for duplicates */
      uErr = QCBORDecode_Private_CheckMap(pMe, pDecodedItem);
   }
#endif /* ! QCBOR_DISABLE_CONFORMANCE */

#ifndef QCBOR_DISABLE_TAGS
   if(uErr == QCBOR_SUCCESS &&
      !(pMe->uDecodeMode & QCBOR_DECODE_UNPROCESSED_TAG_NUMBERS) &&
      pDecodedItem->auTagNumbers[0] != CBOR_TAG_INVALID16) {
      /*  Not QCBOR v1; there are tag numbers -- check they were consumed */
      if(uOffset != pMe->uTagNumberCheckOffset || pMe->uTagNumberIndex != 255) {
         uErr = QCBOR_ERR_UNPROCESSED_TAG_NUMBER;
      }
   }
#endif /* ! QCBOR_DISABLE_TAGS */

   if(uErr != QCBOR_SUCCESS) {
      pDecodedItem->uDataType  = QCBOR_TYPE_NONE;
      pDecodedItem->uLabelType = QCBOR_TYPE_NONE;
   }

   return uErr;
}


/*
 * Public function, see header qcbor/qcbor_decode.h file
 */
QCBORError
QCBORDecode_GetNext(QCBORDecodeContext *pMe, QCBORItem *pDecodedItem)
{
   QCBORError uErr;
   size_t     uOffset;

   uOffset = UsefulInputBuf_Tell(&(pMe->InBuf));
   uErr = QCBORDecode_Private_GetNextTagContent(pMe, pDecodedItem);
   uErr = QCBORDecode_Private_GetItemChecks(pMe, uErr, uOffset, pDecodedItem);
   return uErr;
}


/*
 * Public function, see header qcbor/qcbor_decode.h file
 */
QCBORError
QCBORDecode_PeekNext(QCBORDecodeContext *pMe, QCBORItem *pDecodedItem)
{
   const QCBORDecodeNesting SaveNesting = pMe->nesting;
   const UsefulInputBuf Save = pMe->InBuf;

   QCBORError uErr = QCBORDecode_GetNext(pMe, pDecodedItem);

   pMe->nesting = SaveNesting;
   pMe->InBuf = Save;

   return uErr;
}


/*
 * Public function, see header qcbor/qcbor_decode.h file
 */
void
QCBORDecode_VPeekNext(QCBORDecodeContext *pMe, QCBORItem *pDecodedItem)
{
   if(pMe->uLastError != QCBOR_SUCCESS) {
      pDecodedItem->uDataType  = QCBOR_TYPE_NONE;
      pDecodedItem->uLabelType = QCBOR_TYPE_NONE;
      return;
   }

   pMe->uLastError = (uint8_t)QCBORDecode_PeekNext(pMe, pDecodedItem);
}


static void
QCBORDecode_Private_SaveTagNumbers(QCBORDecodeContext *pMe, const QCBORItem *pItem)
{
#ifndef QCBOR_DISABLE_TAGS
   memcpy(pMe->auLastTags, pItem->auTagNumbers, sizeof(pItem->auTagNumbers));
#else
   (void)pMe;
   (void)pItem;
#endif
}

/*
 * Public function, see header qcbor/qcbor_decode.h file
 */
void
QCBORDecode_VGetNext(QCBORDecodeContext *pMe, QCBORItem *pDecodedItem)
{
   if(pMe->uLastError != QCBOR_SUCCESS) {
      pDecodedItem->uDataType  = QCBOR_TYPE_NONE;
      pDecodedItem->uLabelType = QCBOR_TYPE_NONE;
      return;
   }

   pMe->uLastError = (uint8_t)QCBORDecode_GetNext(pMe, pDecodedItem);
   QCBORDecode_Private_SaveTagNumbers(pMe, pDecodedItem);
}


/*
 * Public function, see header qcbor/qcbor_decode.h file
 */
QCBORError
QCBORDecode_PartialFinish(QCBORDecodeContext *pMe, size_t *puConsumed)
{
   if(puConsumed != NULL) {
      *puConsumed = pMe->InBuf.cursor;
   }

   QCBORError uReturn = pMe->uLastError;

   if(uReturn != QCBOR_SUCCESS) {
      goto Done;
   }

   /* Error out if all the maps/arrays are not closed out */
   if(!DecodeNesting_IsCurrentAtTop(&(pMe->nesting))) {
      uReturn = QCBOR_ERR_ARRAY_OR_MAP_UNCONSUMED;
      goto Done;
   }

   /* Error out if not all the bytes are consumed */
   if(UsefulInputBuf_BytesUnconsumed(&(pMe->InBuf))) {
      uReturn = QCBOR_ERR_EXTRA_BYTES;
   }

Done:
   return uReturn;
}


/*
 * Public function, see header qcbor/qcbor_decode.h file
 */
QCBORError
QCBORDecode_Finish(QCBORDecodeContext *pMe)
{
#ifndef QCBOR_DISABLE_INDEFINITE_LENGTH_STRINGS
   /* Call the destructor for the string allocator if there is one.
    * Always called, even if there are errors; always have to clean up.
    */
   StringAllocator_Destruct(&(pMe->StringAllocator));
#endif /* QCBOR_DISABLE_INDEFINITE_LENGTH_STRINGS */

   return QCBORDecode_PartialFinish(pMe, NULL);
}


#ifndef QCBOR_DISABLE_TAGS
/*
 * Public function, see header qcbor/qcbor_decode.h file
 */
uint64_t
QCBORDecode_GetNthTagNumber(const QCBORDecodeContext *pMe,
                            const QCBORItem          *pItem,
                            uint8_t                   uIndex)
{
   if(pItem->uDataType == QCBOR_TYPE_NONE) {
      return CBOR_TAG_INVALID64;
   }
   if(uIndex >= QCBOR_MAX_TAGS_PER_ITEM) {
      return CBOR_TAG_INVALID64;
   }

   return QCBORDecode_Private_UnMapTagNumber(pMe, pItem->auTagNumbers[uIndex]);
}


/*
 * Public function, see header qcbor/qcbor_decode.h file
 */
uint64_t
QCBORDecode_GetNthTagNumberOfLast(QCBORDecodeContext *pMe,
                                  uint8_t             uIndex)
{
   if(pMe->uLastError != QCBOR_SUCCESS) {
      return CBOR_TAG_INVALID64;
   }
   if(uIndex >= QCBOR_MAX_TAGS_PER_ITEM) {
      return CBOR_TAG_INVALID64;
   }

   return QCBORDecode_Private_UnMapTagNumber(pMe, pMe->auLastTags[uIndex]);
}


/*
 * Public function, see header qcbor/qcbor_decode.h file
 */
static uint64_t
QCBORDecode_Private_GetNthTagNumberReverse(const QCBORDecodeContext *pMe,
                                           const uint16_t            puTagNumbers[],
                                           const uint32_t            uIndex)
{
   uint32_t uArrayIndex;

   /* Find number of tag numbers */
   for(uArrayIndex = QCBOR_MAX_TAGS_PER_ITEM-1; uArrayIndex > 0; uArrayIndex--) {
      if(puTagNumbers[uArrayIndex] != CBOR_TAG_INVALID16) {
         break;
      }
   }
   if(uIndex > uArrayIndex) {
      return CBOR_TAG_INVALID64;
   }

   return QCBORDecode_Private_UnMapTagNumber(pMe, puTagNumbers[uArrayIndex - uIndex]);
}


/*
 * Public function, see header qcbor/qcbor_decode.h file
 */
uint64_t
QCBORDecode_GetNthTag(QCBORDecodeContext *pMe,
                      const QCBORItem    *pItem,
                      const uint32_t      uIndex)
{
   if(pItem->uDataType == QCBOR_TYPE_NONE) {
      return CBOR_TAG_INVALID64;
   }

   return QCBORDecode_Private_GetNthTagNumberReverse(pMe, pItem->auTagNumbers, uIndex);
}


/*
 * Public function, see header qcbor/qcbor_decode.h file
 */
uint64_t
QCBORDecode_GetNthTagOfLast(const QCBORDecodeContext *pMe,
                            uint32_t                  uIndex)
{
   if(pMe->uLastError != QCBOR_SUCCESS) {
      return CBOR_TAG_INVALID64;
   }
   if(uIndex >= QCBOR_MAX_TAGS_PER_ITEM) {
      return CBOR_TAG_INVALID64;
   }

   return QCBORDecode_Private_GetNthTagNumberReverse(pMe, pMe->auLastTags, uIndex);
}


/*
 * Public function, see header qcbor/qcbor_decode.h file
 */
QCBORError
QCBORDecode_GetNextTagNumber(QCBORDecodeContext *pMe, uint64_t *puTagNumber)
{
   QCBORItem   Item;
   size_t      uOffset;
   QCBORError  uErr;

   const QCBORDecodeNesting SaveNesting = pMe->nesting;
   const UsefulInputBuf Save = pMe->InBuf;

   uOffset = UsefulInputBuf_Tell(&(pMe->InBuf));
   if(uOffset == pMe->uTagNumberCheckOffset) {
      pMe->uTagNumberIndex++;
   } else {
      pMe->uTagNumberIndex = 0;
   }

   *puTagNumber = CBOR_TAG_INVALID64;
   uErr = QCBORDecode_Private_GetNextTagContent(pMe, &Item);
   if(uErr) {
      return uErr;
   }

   *puTagNumber = QCBORDecode_GetNthTagNumber(pMe, &Item, pMe->uTagNumberIndex);
   if(*puTagNumber == CBOR_TAG_INVALID64 ||
      QCBORDecode_GetNthTagNumber(pMe, &Item, pMe->uTagNumberIndex+1) == CBOR_TAG_INVALID64 ) {
      pMe->uTagNumberIndex = QCBOR_ALL_TAGS_PROCESSED;
   }
   pMe->uTagNumberCheckOffset = uOffset;

   pMe->nesting = SaveNesting;
   pMe->InBuf = Save;

   return QCBOR_SUCCESS;
}


/*
 * Public function, see header qcbor/qcbor_decode.h file
 */
void
QCBORDecode_VGetNextTagNumber(QCBORDecodeContext *pMe, uint64_t *puTagNumber)
{
   pMe->uLastError = (uint8_t)QCBORDecode_GetNextTagNumber(pMe, puTagNumber);
}

#endif /* ! QCBOR_DISABLE_TAGS */

#ifndef QCBOR_DISABLE_INDEFINITE_LENGTH_STRINGS

/* ===========================================================================
   MemPool -- BUILT-IN SIMPLE STRING ALLOCATOR

   This implements a simple sting allocator for indefinite-length
   strings that can be enabled by calling QCBORDecode_SetMemPool(). It
   implements the function type QCBORStringAllocate and allows easy
   use of it.

   This particular allocator is built-in for convenience. The caller
   can implement their own.  All of this following code will get
   dead-stripped if QCBORDecode_SetMemPool() is not called.

   This is a very primitive memory allocator. It does not track
   individual allocations, only a high-water mark. A free or
   reallocation must be of the last chunk allocated.

   The size of the pool and offset to free memory are packed into the
   first 8 bytes of the memory pool so we don't have to keep them in
   the decode context. Since the address of the pool may not be
   aligned, they have to be packed and unpacked as if they were
   serialized data of the wire or such.

   The sizes packed in are uint32_t to be the same on all CPU types
   and simplify the code.
   ========================================================================== */


static int
MemPool_Unpack(const void *pMem, uint32_t *puPoolSize, uint32_t *puFreeOffset)
{
   // Use of UsefulInputBuf is overkill, but it is convenient.
   UsefulInputBuf UIB;

   // Just assume the size here. It was checked during SetUp so
   // the assumption is safe.
   UsefulInputBuf_Init(&UIB, (UsefulBufC){pMem,QCBOR_DECODE_MIN_MEM_POOL_SIZE});
   *puPoolSize     = UsefulInputBuf_GetUint32(&UIB);
   *puFreeOffset   = UsefulInputBuf_GetUint32(&UIB);
   return UsefulInputBuf_GetError(&UIB);
}


static int
MemPool_Pack(UsefulBuf Pool, uint32_t uFreeOffset)
{
   // Use of UsefulOutBuf is overkill, but convenient. The
   // length check performed here is useful.
   UsefulOutBuf UOB;

   UsefulOutBuf_Init(&UOB, Pool);
   UsefulOutBuf_AppendUint32(&UOB, (uint32_t)Pool.len); // size of pool
   UsefulOutBuf_AppendUint32(&UOB, uFreeOffset); // first free position
   return UsefulOutBuf_GetError(&UOB);
}


/*
 Internal function for an allocation, reallocation free and destuct.

 Having only one function rather than one each per mode saves space in
 QCBORDecodeContext.

 Code Reviewers: THIS FUNCTION DOES POINTER MATH
 */
static UsefulBuf
MemPool_Function(void *pPool, void *pMem, size_t uNewSize)
{
   UsefulBuf ReturnValue = NULLUsefulBuf;

   uint32_t uPoolSize;
   uint32_t uFreeOffset;

   if(uNewSize > UINT32_MAX) {
      // This allocator is only good up to 4GB.  This check should
      // optimize out if sizeof(size_t) == sizeof(uint32_t)
      goto Done;
   }
   const uint32_t uNewSize32 = (uint32_t)uNewSize;

   if(MemPool_Unpack(pPool, &uPoolSize, &uFreeOffset)) {
      goto Done;
   }

   if(uNewSize) {
      if(pMem) {
         // REALLOCATION MODE
         // Calculate pointer to the end of the memory pool.  It is
         // assumed that pPool + uPoolSize won't wrap around by
         // assuming the caller won't pass a pool buffer in that is
         // not in legitimate memory space.
         const void *pPoolEnd = (uint8_t *)pPool + uPoolSize;

         // Check that the pointer for reallocation is in the range of the
         // pool. This also makes sure that pointer math further down
         // doesn't wrap under or over.
         if(pMem >= pPool && pMem < pPoolEnd) {
            // Offset to start of chunk for reallocation. This won't
            // wrap under because of check that pMem >= pPool.  Cast
            // is safe because the pool is always less than UINT32_MAX
            // because of check in QCBORDecode_SetMemPool().
            const uint32_t uMemOffset = (uint32_t)((uint8_t *)pMem - (uint8_t *)pPool);

            // Check to see if the allocation will fit. uPoolSize -
            // uMemOffset will not wrap under because of check that
            // pMem is in the range of the uPoolSize by check above.
            if(uNewSize <= uPoolSize - uMemOffset) {
               ReturnValue.ptr = pMem;
               ReturnValue.len = uNewSize;

               // Addition won't wrap around over because uNewSize was
               // checked to be sure it is less than the pool size.
               uFreeOffset = uMemOffset + uNewSize32;
            }
         }
      } else {
         // ALLOCATION MODE
         // uPoolSize - uFreeOffset will not underflow because this
         // pool implementation makes sure uFreeOffset is always
         // smaller than uPoolSize through this check here and
         // reallocation case.
         if(uNewSize <= uPoolSize - uFreeOffset) {
            ReturnValue.len = uNewSize;
            ReturnValue.ptr = (uint8_t *)pPool + uFreeOffset;
            uFreeOffset    += (uint32_t)uNewSize;
         }
      }
   } else {
      if(pMem) {
         // FREE MODE
         // Cast is safe because of limit on pool size in
         // QCBORDecode_SetMemPool()
         uFreeOffset = (uint32_t)((uint8_t *)pMem - (uint8_t *)pPool);
      } else {
         // DESTRUCT MODE
         // Nothing to do for this allocator
      }
   }

   UsefulBuf Pool = {pPool, uPoolSize};
   MemPool_Pack(Pool, uFreeOffset);

Done:
   return ReturnValue;
}


/*
 * Public function, see header qcbor/qcbor_decode.h file
 */
QCBORError
QCBORDecode_SetMemPool(QCBORDecodeContext *pMe,
                       UsefulBuf           Pool,
                       bool                bAllStrings)
{
   // The pool size and free mem offset are packed into the beginning
   // of the pool memory. This compile time check makes sure the
   // constant in the header is correct.  This check should optimize
   // down to nothing.
#ifdef _MSC_VER
#pragma warning(push)
#pragma warning(disable:4127) // conditional expression is constant
#endif
   if(QCBOR_DECODE_MIN_MEM_POOL_SIZE < 2 * sizeof(uint32_t)) {
      return QCBOR_ERR_MEM_POOL_SIZE;
   }
#ifdef _MSC_VER
#pragma warning(pop)
#endif

   // The pool size and free offset packed in to the beginning of pool
   // memory are only 32-bits. This check will optimize out on 32-bit
   // machines.
   if(Pool.len > UINT32_MAX) {
      return QCBOR_ERR_MEM_POOL_SIZE;
   }

   // This checks that the pool buffer given is big enough.
   if(MemPool_Pack(Pool, QCBOR_DECODE_MIN_MEM_POOL_SIZE)) {
      return QCBOR_ERR_MEM_POOL_SIZE;
   }

   QCBORDecode_SetUpAllocator(pMe, MemPool_Function, Pool.ptr, bAllStrings);

   return QCBOR_SUCCESS;
}
#endif /* QCBOR_DISABLE_INDEFINITE_LENGTH_STRINGS */



/*
 * Public function, see header qcbor/qcbor_decode.h file
 */
void
QCBORDecode_VGetNextConsume(QCBORDecodeContext *pMe, QCBORItem *pDecodedItem)
{
   QCBORDecode_VGetNext(pMe, pDecodedItem);

   if(pMe->uLastError == QCBOR_SUCCESS) {
      pMe->uLastError = (uint8_t)QCBORDecode_Private_ConsumeItem(pMe, pDecodedItem, NULL,
         &pDecodedItem->uNextNestLevel);
   }
}


/*
 * Public function, see header qcbor/qcbor_decode.h file
 */
QCBORError
QCBORDecode_EndCheck(QCBORDecodeContext *pMe)
{
   size_t     uCursorOffset;
   QCBORError uErr;

   uErr = QCBORDecode_GetError(pMe);
   if(uErr != QCBOR_SUCCESS) {
      return uErr;
   }

   uCursorOffset = UsefulInputBuf_Tell(&(pMe->InBuf));

   if(uCursorOffset == UsefulInputBuf_GetBufferLength(&(pMe->InBuf))) {
      return QCBOR_ERR_NO_MORE_ITEMS;
   }

   return QCBOR_SUCCESS;
}


/**
 * @brief Rewind cursor to start as if map or array were just entered.
 *
 * @param[in]  pMe   The decoding context
 *
 * This affects the nesting tracking and the UsefulInputBuf.
 */
static void
QCBORDecode_Private_RewindMapOrArray(QCBORDecodeContext *pMe)
{
   /* Reset nesting tracking to the deepest bounded level */
   DecodeNesting_SetCurrentToBoundedLevel(&(pMe->nesting));

   DecodeNesting_ResetMapOrArrayCount(&(pMe->nesting));

   /* Reposition traversal cursor to the start of the map/array */
   UsefulInputBuf_Seek(&(pMe->InBuf),
                       DecodeNesting_GetMapOrArrayStart(&(pMe->nesting)));
}


/*
 * Public function, see header qcbor/qcbor_decode.h file
 */
void
QCBORDecode_Rewind(QCBORDecodeContext *pMe)
{
   if(pMe->nesting.pCurrentBounded != NULL) {
      /* In a bounded map, array or bstr-wrapped CBOR */

      if(DecodeNesting_IsBoundedType(&(pMe->nesting), QCBOR_TYPE_BYTE_STRING)) {
         /* In bstr-wrapped CBOR. */

         /* Reposition traversal cursor to start of wrapping byte string */
         UsefulInputBuf_Seek(&(pMe->InBuf),
                             pMe->nesting.pCurrentBounded->u.bs.uBstrStartOffset);
         DecodeNesting_SetCurrentToBoundedLevel(&(pMe->nesting));

      } else {
         /* In a map or array */
         QCBORDecode_Private_RewindMapOrArray(pMe);
      }

   } else {
      /* Not in anything bounded */

      /* Reposition traversal cursor to the start of input CBOR */
      UsefulInputBuf_Seek(&(pMe->InBuf), 0ULL);

      /* Reset nesting tracking to beginning of input. */
      DecodeNesting_Init(&(pMe->nesting));
   }

   pMe->uLastError = QCBOR_SUCCESS;
}





typedef struct {
   void               *pCBContext;
   QCBORItemCallback   pfCallback;
} MapSearchCallBack;

typedef struct {
   size_t   uStartOffset;
   uint16_t uItemCount;
} MapSearchInfo;


/**
 * @brief Search a map for a set of items.
 *
 * @param[in]  pMe           The decode context to search.
 * @param[in,out] pItemArray The items to search for and the items found.
 * @param[out] pInfo         Several bits of meta-info returned by search.
 * @param[in] pCallBack      Callback object or @c NULL.
 *
 * @retval QCBOR_ERR_NOT_ENTERED     Trying to search without entering a map.
 *
 * @retval QCBOR_ERR_DUPLICATE_LABEL Duplicate items (items with the same label)
 *                                   were found for one of the labels being
 *                                   search for. This duplicate detection is
 *                                   only performed for items in pItemArray,
 *                                   not every item in the map.
 *
 * @retval QCBOR_ERR_UNEXPECTED_TYPE A label was matched, but the type was
 *                                   wrong for the matchd label.
 *
 * @retval Also errors returned by QCBORDecode_GetNext().
 *
 * On input, @c pItemArray contains a list of labels and data types of
 * items to be found.
 *
 * On output, the fully retrieved items are filled in with values and
 * such. The label was matched, so it never changes.
 *
 * If an item was not found, its data type is set to @ref QCBOR_TYPE_NONE.
 *
 * This also finds the ends of maps and arrays when they are exited.
 */
static QCBORError
QCBORDecode_Private_MapSearch(QCBORDecodeContext *pMe,
                              QCBORItem          *pItemArray,
                              MapSearchInfo      *pInfo,
                              MapSearchCallBack  *pCallBack)
{
   QCBORError uReturn;
   uint64_t   uFoundItemBitMap = 0;

   if(pMe->uLastError != QCBOR_SUCCESS) {
      uReturn = pMe->uLastError;
      goto Done2;
   }

   if(!DecodeNesting_IsBoundedType(&(pMe->nesting), QCBOR_TYPE_MAP) &&
      pItemArray->uLabelType != QCBOR_TYPE_NONE) {
      /* QCBOR_TYPE_NONE as first item indicates just looking
         for the end of an array, so don't give error. */
      uReturn = QCBOR_ERR_MAP_NOT_ENTERED;
      goto Done2;
   }

   if(DecodeNesting_IsBoundedEmpty(&(pMe->nesting))) {
      // It is an empty bounded array or map
      if(pItemArray->uLabelType == QCBOR_TYPE_NONE) {
         // Just trying to find the end of the map or array
         pMe->uMapEndOffsetCache = DecodeNesting_GetMapOrArrayStart(&(pMe->nesting));
         uReturn = QCBOR_SUCCESS;
      } else {
         // Nothing is ever found in an empty array or map. All items
         // are marked as not found below.
         uReturn = QCBOR_SUCCESS;
      }
      goto Done2;
   }

   QCBORDecodeNesting SaveNesting;
   size_t uSavePos = UsefulInputBuf_Tell(&(pMe->InBuf));
   DecodeNesting_PrepareForMapSearch(&(pMe->nesting), &SaveNesting);

   /* Reposition to search from the start of the map / array */
   QCBORDecode_Private_RewindMapOrArray(pMe);

   /*
    Loop over all the items in the map or array. Each item
    could be a map or array, but label matching is only at
    the main level. This handles definite- and indefinite-
    length maps and arrays. The only reason this is ever
    called on arrays is to find their end position.

    This will always run over all items in order to do
    duplicate detection.

    This will exit with failure if it encounters an
    unrecoverable error, but continue on for recoverable
    errors.

    If a recoverable error occurs on a matched item, then
    that error code is returned.
    */
   const uint8_t uMapNestLevel = DecodeNesting_GetBoundedModeLevel(&(pMe->nesting));
   if(pInfo) {
      pInfo->uItemCount = 0;
   }
   uint8_t       uNextNestLevel;
   do {
      /* Remember offset of the item because sometimes it has to be returned */
      const size_t uOffset = UsefulInputBuf_Tell(&(pMe->InBuf));

      /* Get the item */
      QCBORItem Item;
      /* QCBORDecode_Private_GetNextTagContent() rather than GetNext()
       * because a label match is performed on recoverable errors to
       * be able to return the the error code for the found item. */
      QCBORError uResult = QCBORDecode_Private_GetNextTagContent(pMe, &Item);
      if(QCBORDecode_IsUnrecoverableError(uResult)) {
         /* The map/array can't be decoded when unrecoverable errors occur */
         uReturn = uResult;
         goto Done;
      }
      if(uResult == QCBOR_ERR_NO_MORE_ITEMS) {
         /* Unexpected end of map or array. */
         uReturn = uResult;
         goto Done;
      }

      /* See if item has one of the labels that are of interest */
      bool bMatched = false;
      for(int nIndex = 0; pItemArray[nIndex].uLabelType != QCBOR_TYPE_NONE; nIndex++) {
         if(QCBORItem_MatchLabel(Item, pItemArray[nIndex])) {
            /* A label match has been found */
            if(uFoundItemBitMap & (0x01ULL << nIndex)) {
               uReturn = QCBOR_ERR_DUPLICATE_LABEL;
               goto Done;
            }
            if(uResult != QCBOR_SUCCESS) {
               /* The label matches, but the data item is in error.
                * It is OK to have recoverable errors on items that
                * are not matched. */
               uReturn = uResult;
               goto Done;
            }
            if(!QCBORItem_MatchType(Item, pItemArray[nIndex])) {
               /* The data item is not of the type(s) requested */
               uReturn = QCBOR_ERR_UNEXPECTED_TYPE;
               goto Done;
            }

            /* Successful match. Return the item. */
            pItemArray[nIndex] = Item;
            uFoundItemBitMap |= 0x01ULL << nIndex;
            if(pInfo) {
               pInfo->uStartOffset = uOffset;
            }
            bMatched = true;
         }
      }


      if(!bMatched && pCallBack != NULL) {
         /*
          Call the callback on unmatched labels.
          (It is tempting to do duplicate detection here, but that would
          require dynamic memory allocation because the number of labels
          that might be encountered is unbounded.)
         */
         uReturn = (*(pCallBack->pfCallback))(pCallBack->pCBContext, &Item);
         if(uReturn != QCBOR_SUCCESS) {
            goto Done;
         }
      }

      /*
       Consume the item whether matched or not. This
       does the work of traversing maps and array and
       everything in them. In this loop only the
       items at the current nesting level are examined
       to match the labels.
       */
      uReturn = QCBORDecode_Private_ConsumeItem(pMe, &Item, NULL, &uNextNestLevel);
      if(uReturn != QCBOR_SUCCESS) {
         goto Done;
      }

      if(pInfo) {
         pInfo->uItemCount++;
      }

   } while (uNextNestLevel >= uMapNestLevel);

   uReturn = QCBOR_SUCCESS;

   const size_t uEndOffset = UsefulInputBuf_Tell(&(pMe->InBuf));

   // Check here makes sure that this won't accidentally be
   // QCBOR_MAP_OFFSET_CACHE_INVALID which is larger than
   // QCBOR_MAX_DECODE_INPUT_SIZE.
   // Cast to uint32_t to possibly address cases where SIZE_MAX < UINT32_MAX
   if((uint32_t)uEndOffset >= QCBOR_MAX_DECODE_INPUT_SIZE) {
      uReturn = QCBOR_ERR_INPUT_TOO_LARGE;
      goto Done;
   }
   /* Cast OK because encoded CBOR is limited to UINT32_MAX */
   pMe->uMapEndOffsetCache = (uint32_t)uEndOffset;

 Done:
   DecodeNesting_RestoreFromMapSearch(&(pMe->nesting), &SaveNesting);
   UsefulInputBuf_Seek(&(pMe->InBuf), uSavePos);

 Done2:
   /* For all items not found, set the data and label type to QCBOR_TYPE_NONE */
   for(int i = 0; pItemArray[i].uLabelType != 0; i++) {
      if(!(uFoundItemBitMap & (0x01ULL << i))) {
         pItemArray[i].uDataType  = QCBOR_TYPE_NONE;
         pItemArray[i].uLabelType = QCBOR_TYPE_NONE;
      }
   }

   return uReturn;
}


/*
 * Public function, see header qcbor/qcbor_decode.h file
 */
void
QCBORDecode_SeekToLabelN(QCBORDecodeContext *pMe, int64_t nLabel)
{
   MapSearchInfo Info;
   QCBORItem     OneItemSeach[2];

   if(pMe->uLastError != QCBOR_SUCCESS) {
      return;
   }

   OneItemSeach[0].uLabelType  = QCBOR_TYPE_INT64;
   OneItemSeach[0].label.int64 = nLabel;
   OneItemSeach[0].uDataType   = QCBOR_TYPE_ANY;
   OneItemSeach[1].uLabelType  = QCBOR_TYPE_NONE; // Indicates end of array

   pMe->uLastError = (uint8_t)QCBORDecode_Private_MapSearch(pMe, OneItemSeach, &Info, NULL);
   if(pMe->uLastError == QCBOR_SUCCESS) {
      UsefulInputBuf_Seek(&(pMe->InBuf), Info.uStartOffset);
   }
}


void
QCBORDecode_SeekToLabelSZ(QCBORDecodeContext *pMe, const char *szLabel)
{
#ifndef QCBOR_DISABLE_NON_INTEGER_LABELS
   MapSearchInfo  Info;
   QCBORItem      OneItemSeach[2];

   if(pMe->uLastError != QCBOR_SUCCESS) {
      return;
   }

   OneItemSeach[0].uLabelType   = QCBOR_TYPE_TEXT_STRING;
   OneItemSeach[0].label.string = UsefulBuf_FromSZ(szLabel);
   OneItemSeach[0].uDataType    = QCBOR_TYPE_ANY;
   OneItemSeach[1].uLabelType   = QCBOR_TYPE_NONE; // Indicates end of array

   pMe->uLastError = (uint8_t)QCBORDecode_Private_MapSearch(pMe, OneItemSeach, &Info, NULL);
   if(pMe->uLastError == QCBOR_SUCCESS) {
      UsefulInputBuf_Seek(&(pMe->InBuf), Info.uStartOffset);
   }
#else
   (void)pMe;
   (void)szLabel;
   pMe->uLastError = QCBOR_ERR_LABEL_NOT_FOUND;
#endif /* ! QCBOR_DISABLE_NON_INTEGER_LABELS */
}


void
QCBORDecode_Private_GetItemInMapNoCheck(QCBORDecodeContext *pMe,
                                        QCBORItem          *OneItemSeach,
                                        QCBORItem          *pItem,
                                        size_t             *puOffset)
{
   QCBORError    uErr;
   MapSearchInfo SearchInfo;

   if(pMe->uLastError != QCBOR_SUCCESS) {
      return;
   }

   uErr = QCBORDecode_Private_MapSearch(pMe, OneItemSeach, &SearchInfo, NULL);

   if(uErr == QCBOR_SUCCESS && OneItemSeach[0].uDataType == QCBOR_TYPE_NONE) {
      uErr = QCBOR_ERR_LABEL_NOT_FOUND;
   }
   *pItem = OneItemSeach[0];
   *puOffset = SearchInfo.uStartOffset;

   if(uErr == QCBOR_SUCCESS) {
      QCBORDecode_Private_SaveTagNumbers(pMe, pItem);
   }

   pMe->uLastError = (uint8_t)uErr;
}


static void
QCBORDecode_Private_GetItemInMap(QCBORDecodeContext *pMe, QCBORItem *OneItemSeach, QCBORItem *pItem)
{
   QCBORError  uErr;
   size_t      uOffset;

   QCBORDecode_Private_GetItemInMapNoCheck(pMe, OneItemSeach, pItem, &uOffset);

   uErr = QCBORDecode_Private_GetItemChecks(pMe, pMe->uLastError, uOffset, pItem);
   if(uErr != QCBOR_SUCCESS) {
      goto Done;
   }

   QCBORDecode_Private_SaveTagNumbers(pMe, pItem);

Done:
   pMe->uLastError = (uint8_t)uErr;
}


/*
 * Public function, see header qcbor/qcbor_decode.h file
 */
void
QCBORDecode_GetItemInMapN(QCBORDecodeContext *pMe,
                          const int64_t       nLabel,
                          const uint8_t       uQcborType,
                          QCBORItem          *pItem)
{
   QCBORItem OneItemSeach[2];

   OneItemSeach[0].uLabelType  = QCBOR_TYPE_INT64;
   OneItemSeach[0].label.int64 = nLabel;
   OneItemSeach[0].uDataType   = uQcborType;
   OneItemSeach[1].uLabelType  = QCBOR_TYPE_NONE; // Indicates end of array

   QCBORDecode_Private_GetItemInMap(pMe, OneItemSeach, pItem);
}


/**
 * @brief Get an item by label by type.
 *
 * @param[in] pMe         The decode context.
 * @param[in] nLabel      The label to search map for.
 * @param[in] uQcborType  The QCBOR type to look for.
 * @param[out] pItem      The item found.
 * @param[out] puOffset   The offset of item for tag consumption check.
 *
 * This finds the item with the given label in currently open
 * map. This does not call QCBORDecode_Private_GetItemChecks()
 * to check tag number consumption or decode conformance.
 */
static void
QCBORDecode_GetItemInMapNoCheckN(QCBORDecodeContext *pMe,
                                 const int64_t       nLabel,
                                 const uint8_t       uQcborType,
                                 QCBORItem          *pItem,
                                 size_t             *puOffset)
{
   QCBORItem OneItemSeach[2];

   OneItemSeach[0].uLabelType  = QCBOR_TYPE_INT64;
   OneItemSeach[0].label.int64 = nLabel;
   OneItemSeach[0].uDataType   = uQcborType;
   OneItemSeach[1].uLabelType  = QCBOR_TYPE_NONE; // Indicates end of array

   QCBORDecode_Private_GetItemInMapNoCheck(pMe, OneItemSeach,  pItem, puOffset);
}


/*
 * Public function, see header qcbor/qcbor_decode.h file
 */
void
QCBORDecode_GetItemInMapSZ(QCBORDecodeContext *pMe,
                           const char         *szLabel,
                           const uint8_t       uQcborType,
                           QCBORItem          *pItem)
{
#ifndef QCBOR_DISABLE_NON_INTEGER_LABELS
   QCBORItem OneItemSeach[2];

   OneItemSeach[0].uLabelType   = QCBOR_TYPE_TEXT_STRING;
   OneItemSeach[0].label.string = UsefulBuf_FromSZ(szLabel);
   OneItemSeach[0].uDataType    = uQcborType;
   OneItemSeach[1].uLabelType   = QCBOR_TYPE_NONE; // Indicates end of array

   QCBORDecode_Private_GetItemInMap(pMe, OneItemSeach, pItem);

#else
   (void)pMe;
   (void)szLabel;
   (void)uQcborType;
   (void)pItem;
   pMe->uLastError = QCBOR_ERR_LABEL_NOT_FOUND;
#endif /* ! QCBOR_DISABLE_NON_INTEGER_LABELS */
}

/**
 * @brief Get an item by string label of a particular type
 *
 * @param[in] pMe         The decode context.
 * @param[in] szLabel     The label to search map for.
 * @param[in] uQcborType  The QCBOR type to look for.
 * @param[out] pItem      The item found.
 * @param[out] puOffset   The offset of item for tag consumption check.
 *
 * This finds the item with the given label in currently open
 * map. This does not call QCBORDecode_Private_GetItemChecks()
 * to check tag number consumption or decode conformance.
 */
static void
QCBORDecode_GetItemInMapNoCheckSZ(QCBORDecodeContext *pMe,
                                  const char         *szLabel,
                                  const uint8_t       uQcborType,
                                  QCBORItem          *pItem,
                                  size_t             *puOffset)
{
#ifndef QCBOR_DISABLE_NON_INTEGER_LABELS
   QCBORItem OneItemSeach[2];

   OneItemSeach[0].uLabelType   = QCBOR_TYPE_TEXT_STRING;
   OneItemSeach[0].label.string = UsefulBuf_FromSZ(szLabel);
   OneItemSeach[0].uDataType    = uQcborType;
   OneItemSeach[1].uLabelType   = QCBOR_TYPE_NONE; // Indicates end of array

   QCBORDecode_Private_GetItemInMapNoCheck(pMe, OneItemSeach, pItem, puOffset);

#else
   (void)pMe;
   (void)szLabel;
   (void)uQcborType;
   (void)pItem;
   (void)puOffset;
   pMe->uLastError = QCBOR_ERR_LABEL_NOT_FOUND;
#endif /* ! QCBOR_DISABLE_NON_INTEGER_LABELS */
}




/**
 * @brief Semi-private. Get pointer, length and item for an array or map.
 *
 * @param[in] pMe            The decode context.
 * @param[in] uType          CBOR major type, either array/map.
 * @param[out] pItem         The item for the array/map.
 * @param[out] pEncodedCBOR  Pointer and length of the encoded map or array.
 *
 * The next item to be decoded must be a map or array as specified by @c uType.
 *
 * @c pItem will be filled in with the label and tags of the array or map
 * in addition to @c pEncodedCBOR giving the pointer and length of the
 * encoded CBOR.
 *
 * When this is complete, the traversal cursor is at the end of the array or
 * map that was retrieved.
 */
void
QCBORDecode_Private_GetArrayOrMap(QCBORDecodeContext *pMe,
                                  const uint8_t       uType,
                                  QCBORItem          *pItem,
                                  UsefulBufC         *pEncodedCBOR)
{
   QCBORError uErr;
   uint8_t    uNestLevel;
   size_t     uStartingCursor;
   size_t     uStartOfReturned;
   size_t     uEndOfReturned;
   size_t     uTempSaveCursor;
   bool       bInMap;
   QCBORItem  LabelItem;
   bool       EndedByBreak;

   uStartingCursor = UsefulInputBuf_Tell(&(pMe->InBuf));
   bInMap = DecodeNesting_IsCurrentTypeMap(&(pMe->nesting));

   /* Could call GetNext here, but don't need to because this
    * is only interested in arrays and maps. TODO: switch to GetNext()? */
   uErr = QCBORDecode_Private_GetNextMapOrArray(pMe, NULL, pItem, NULL);
   if(uErr != QCBOR_SUCCESS) {
      pMe->uLastError = (uint8_t)uErr;
      return;
   }

   uint8_t uItemDataType = pItem->uDataType;
#ifndef QCBOR_DISABLE_NON_INTEGER_LABELS
   if(uItemDataType == QCBOR_TYPE_MAP_AS_ARRAY) {
      uItemDataType = QCBOR_TYPE_ARRAY;
   }
#endif /* ! QCBOR_DISABLE_NON_INTEGER_LABELS */

   if(uItemDataType != uType) {
      pMe->uLastError = QCBOR_ERR_UNEXPECTED_TYPE;
      return;
   }

   if(bInMap) {
      /* If the item is in a map, the start of the array/map
       * itself, not the label, must be found. Do this by
       * rewinding to the starting position and fetching
       * just the label data item. QCBORDecode_Private_GetNextTagNumber()
       * doesn't do any of the array/map item counting or nesting
       * level tracking. Used here it will just fetech the label
       * data item.
       *
       * Have to save the cursor and put it back to the position
       * after the full item once the label as been fetched by
       * itself.
       */
      uTempSaveCursor = UsefulInputBuf_Tell(&(pMe->InBuf));
      UsefulInputBuf_Seek(&(pMe->InBuf), uStartingCursor);

      /* Item has been fetched once so safe to ignore error */
      (void)QCBORDecode_Private_GetNextTagNumber(pMe, &LabelItem);

      uStartOfReturned = UsefulInputBuf_Tell(&(pMe->InBuf));
      UsefulInputBuf_Seek(&(pMe->InBuf), uTempSaveCursor);
   } else {
      uStartOfReturned = uStartingCursor;
   }

   /* Consume the entire array/map to find the end */
   uErr = QCBORDecode_Private_ConsumeItem(pMe, pItem, &EndedByBreak, &uNestLevel);
   if(uErr != QCBOR_SUCCESS) {
      pMe->uLastError = (uint8_t)uErr;
      goto Done;
   }

   /* Fill in returned values */
   uEndOfReturned = UsefulInputBuf_Tell(&(pMe->InBuf));
   if(EndedByBreak) {
      /* When ascending nesting levels, a break for the level above
       * was consumed. That break is not a part of what is consumed here. */
      uEndOfReturned--;
   }
   pEncodedCBOR->ptr = UsefulInputBuf_OffsetToPointer(&(pMe->InBuf), uStartOfReturned);
   pEncodedCBOR->len = uEndOfReturned - uStartOfReturned;

Done:
   return;
}


/**
 * @brief Semi-private. Get pointer, length and item count of an array or map.
 *
 * @param[in] pMe            The decode context.
 * @param[in] pTarget        The label and type of the array or map to retrieve.
 * @param[out] pItem         The item for the array/map.
 * @param[out] pEncodedCBOR  Pointer and length of the encoded map or array.
 *
 * The next item to be decoded must be a map or array as specified by @c uType.
 *
 * When this is complete, the traversal cursor is unchanged.
 */void
QCBORDecode_Private_SearchAndGetArrayOrMap(QCBORDecodeContext *pMe,
                                           QCBORItem          *pTarget,
                                           QCBORItem          *pItem,
                                           UsefulBufC         *pEncodedCBOR)
{
   MapSearchInfo      Info;
   QCBORDecodeNesting SaveNesting;
   size_t             uSaveCursor;

   pMe->uLastError = (uint8_t)QCBORDecode_Private_MapSearch(pMe, pTarget, &Info, NULL);
   if(pMe->uLastError != QCBOR_SUCCESS) {
      return;
   }
   pMe->uLastError = (uint8_t)QCBORDecode_Private_GetItemChecks(pMe, pMe->uLastError, Info.uStartOffset, pItem);
   if(pMe->uLastError != QCBOR_SUCCESS) {
      return;
   }

   /* Save the whole position of things so they can be restored.
    * so the cursor position is unchanged by this operation, like
    * all the other GetXxxxInMap() operations. */
   DecodeNesting_PrepareForMapSearch(&(pMe->nesting), &SaveNesting);
   uSaveCursor = UsefulInputBuf_Tell(&(pMe->InBuf));

   DecodeNesting_ResetMapOrArrayCount(&(pMe->nesting));
   UsefulInputBuf_Seek(&(pMe->InBuf), Info.uStartOffset);
   QCBORDecode_Private_GetArrayOrMap(pMe, pTarget[0].uDataType, pItem, pEncodedCBOR);

   UsefulInputBuf_Seek(&(pMe->InBuf), uSaveCursor);
   DecodeNesting_RestoreFromMapSearch(&(pMe->nesting), &SaveNesting);
}




<<<<<<< HEAD
=======
/**
 * @brief Is a QCBOR_TYPE in the type list?
 *
 * @param[in] uDataType  Type to check for.
 * @param[in] puTypeList  List to check.
 *
 * @retval  QCBOR_SUCCESS             If in the list.
 * @retval QCBOR_ERR_UNEXPECTED_TYPE  Not in the list.
 */
static QCBORError
QCBOR_Private_CheckTypeList(const int     uDataType,
                            const uint8_t puTypeList[QCBOR_TAGSPEC_NUM_TYPES])
{
   for(size_t i = 0; i < QCBOR_TAGSPEC_NUM_TYPES; i++) {
      if(uDataType == puTypeList[i]) { /* -Wmaybe-uninitialized falsly warns here */
         return QCBOR_SUCCESS;
      }
   }
   return QCBOR_ERR_UNEXPECTED_TYPE;
}


/**
 * Match a tag/type specification against the type of the item.
 *
 * @param[in] TagSpec  Specification for matching tags.
 * @param[in] pItem    The item to check.
 *
 * @retval QCBOR_SUCCESS   @c uDataType is allowed by @c TagSpec
 * @retval QCBOR_ERR_UNEXPECTED_TYPE @c uDataType is not allowed by @c TagSpec
 *
 * This checks the item data type of untagged items as well as of
 * tagged items against a specification to see if decoding should
 * proceed.
 *
 * This relies on the automatic tag decoding done by QCBOR that turns
 * tag numbers into particular QCBOR_TYPEs so there is no actual
 * comparsion of tag numbers, just of QCBOR_TYPEs.
 *
 * This checks the data item type as possibly representing the tag
 * number or as the tag content type.
 *
 * If QCBOR_DISABLE_TAGS is #defined, this primarily checks the item
 * data type against the allowed tag content types, but also checks
 * against the tagged types. The QCBOR_TYPEs checked will never be
 * associated with tag numbers, but this checking is needed for the
 * text and byte string use cases .
 */
static QCBORError
QCBOR_Private_CheckTagRequirement(const QCBOR_Private_TagSpec TagSpec,
                                  const QCBORItem            *pItem)
{
   const int nItemType = pItem->uDataType; /* -Wmaybe-uninitialized falsly warns here */
   const int nTagReq = TagSpec.uTagRequirement & ~QCBOR_TAG_REQUIREMENT_ALLOW_ADDITIONAL_TAGS;

#ifndef QCBOR_DISABLE_TAGS
   /* -Wmaybe-uninitialized falsly warns here */
   if(!(TagSpec.uTagRequirement & QCBOR_TAG_REQUIREMENT_ALLOW_ADDITIONAL_TAGS) &&
      pItem->uTags[0] != CBOR_TAG_INVALID16) {
      /* There are tags that QCBOR couldn't process on this item and
       * the caller has told us there should not be.
       */
      return QCBOR_ERR_UNEXPECTED_TYPE;
   }

   if(nTagReq == QCBOR_TAG_REQUIREMENT_TAG) {
      /* Must match the tag number and only the tag */
      return QCBOR_Private_CheckTypeList(nItemType, TagSpec.uTaggedTypes);
   }

   QCBORError uReturn = QCBOR_Private_CheckTypeList(nItemType, TagSpec.uAllowedContentTypes);
   if(uReturn == QCBOR_SUCCESS) {
      return QCBOR_SUCCESS;
   }

   if(nTagReq == QCBOR_TAG_REQUIREMENT_NOT_A_TAG) {
      /* Must match the content type and only the content type.
       * There was no match just above so it is a fail. */
      return QCBOR_ERR_UNEXPECTED_TYPE;
   }

   /* QCBOR_TAG_REQUIREMENT_OPTIONAL_TAG: If here it can match either
    * the tag or the content and it hasn't matched the content, so the
    * end result is whether it matches the tag. This is the tag
    * optional case that the CBOR standard discourages.
    */

   return QCBOR_Private_CheckTypeList(nItemType, TagSpec.uTaggedTypes);

#else /* QCBOR_DISABLE_TAGS */
   if(nTagReq == QCBOR_TAG_REQUIREMENT_TAG) {
      /* This is only checking base QCBOR types, not those associated
       * with tag numbers since you can get here with tag numbers.
       */
      return QCBOR_Private_CheckTypeList(nItemType, TagSpec.uTaggedTypes);
   }

   return QCBOR_Private_CheckTypeList(nItemType, TagSpec.uAllowedContentTypes);

#endif /* QCBOR_DISABLE_TAGS */
}


/**
 * @brief Get an item by label to match a tag specification.
 *
 * @param[in] pMe      The decode context.
 * @param[in] nLabel   The label to search map for.
 * @param[in] TagSpec  The tag number specification to match.
 * @param[out] pItem   The item found.
 *
 * This finds the item with the given label in currently open
 * map. Then checks that its tag number and types matches the tag
 * specification. If not, an error is set in the decode context.
 */
static void
QCBORDecode_GetTaggedItemInMapN(QCBORDecodeContext         *pMe,
                                const int64_t               nLabel,
                                const QCBOR_Private_TagSpec TagSpec,
                                QCBORItem                  *pItem)
{
   QCBORDecode_GetItemInMapN(pMe, nLabel, QCBOR_TYPE_ANY, pItem);
   if(pMe->uLastError != QCBOR_SUCCESS) {
      return;
   }

   pMe->uLastError = (uint8_t)QCBOR_Private_CheckTagRequirement(TagSpec, pItem);
}


/**
 * @brief Get an item by label to match a tag specification.
 *
 * @param[in] pMe      The decode context.
 * @param[in] szLabel   The label to search map for.
 * @param[in] TagSpec  The tag number specification to match.
 * @param[out] pItem   The item found.
 *
 * This finds the item with the given label in currently open
 * map. Then checks that its tag number and types matches the tag
 * specification. If not, an error is set in the decode context.
 */
>>>>>>> 88ba5667
static void
QCBORDecode_Private_ProcessTagOne(QCBORDecodeContext      *pMe,
                                  QCBORItem               *pItem,
                                  const uint8_t            uTagRequirement,
                                  const uint8_t            uQCBORType,
                                  const uint64_t           uTagNumber,
                                  QCBORTagContentCallBack *pfCB,
                                  size_t                   uOffset);

/**
 * @brief Semi-private to get an string by label to match a tag specification.
 *
 * @param[in] pMe              The decode context.
 * @param[in] nLabel           Label to search map for.
 * @param[in] uTagRequirement  Whether or not tag number is required.
 *                             See @ref QCBOR_TAG_REQUIREMENT_TAG.
 * @param[in] uQCBOR_Type      QCBOR type to search for.
 * @param[in] uTagNumber       Tag number to match.
 * @param[out] pString         The string found.
 *
 * This finds the string  with the given label in currently open
 * map. Then checks that its tag number and types matches the tag
 * specification. If not, an error is set in the decode context.
 */
void
QCBORDecode_Private_GetTaggedStringInMapN(QCBORDecodeContext  *pMe,
                                          const int64_t        nLabel,
                                          const uint8_t        uTagRequirement,
                                          const uint8_t        uQCBOR_Type,
                                          const uint64_t       uTagNumber,
                                          UsefulBufC          *pString)
{
   QCBORItem  Item;
   size_t     uOffset;

   QCBORDecode_GetItemInMapNoCheckN(pMe, nLabel, QCBOR_TYPE_ANY, &Item, &uOffset);
   QCBORDecode_Private_ProcessTagOne(pMe,
                                    &Item,
                                     uTagRequirement,
                                     uQCBOR_Type,
                                     uTagNumber,
                                     QCBORDecode_StringsTagCB,
                                     uOffset);

   if(pMe->uLastError == QCBOR_SUCCESS) {
      *pString = Item.val.string;
   }
}


/**
 * @brief Semi-private to get an string by label to match a tag specification.
 *
 * @param[in] pMe              The decode context.
 * @param[in] szLabel           Label to search map for.
 * @param[in] uTagRequirement  Whether or not tag number is required.
 *                             See @ref QCBOR_TAG_REQUIREMENT_TAG.
 * @param[in] uQCBOR_Type      QCBOR type to search for.
 * @param[in] uTagNumber       Tag number to match.
 * @param[out] pString         The string found.
 *
 * This finds the string  with the given label in currently open
 * map. Then checks that its tag number and types matches the tag
 * specification. If not, an error is set in the decode context.
  */
void
QCBORDecode_Private_GetTaggedStringInMapSZ(QCBORDecodeContext  *pMe,
                                           const char          *szLabel,
                                           uint8_t              uTagRequirement,
                                           uint8_t              uQCBOR_Type,
                                           uint64_t             uTagNumber,
                                           UsefulBufC          *pString)
{
   QCBORItem Item;
   size_t    uOffset;

   QCBORDecode_GetItemInMapNoCheckSZ(pMe, szLabel, QCBOR_TYPE_ANY, &Item, &uOffset);
   QCBORDecode_Private_ProcessTagOne(pMe,
                                   &Item,
                                   uTagRequirement,
                                   uQCBOR_Type,
                                   uTagNumber,
                                   QCBORDecode_StringsTagCB,
                                   uOffset);


   if(pMe->uLastError == QCBOR_SUCCESS) {
      *pString = Item.val.string;
   }
}


/*
 * Public function, see header qcbor/qcbor_decode.h file
 */
void
QCBORDecode_GetItemsInMap(QCBORDecodeContext *pMe, QCBORItem *pItemList)
{
   pMe->uLastError = (uint8_t)QCBORDecode_Private_MapSearch(pMe, pItemList, NULL, NULL);
}

/*
 * Public function, see header qcbor/qcbor_decode.h file
 */
void
QCBORDecode_GetItemsInMapWithCallback(QCBORDecodeContext *pMe,
                                      QCBORItem          *pItemList,
                                      void               *pCallbackCtx,
                                      QCBORItemCallback   pfCB)
{
   MapSearchCallBack CallBack;

   CallBack.pCBContext = pCallbackCtx;
   CallBack.pfCallback = pfCB;

   pMe->uLastError = (uint8_t)QCBORDecode_Private_MapSearch(pMe, pItemList, NULL, &CallBack);
}


#ifndef QCBOR_DISABLE_TAGS
/*
 * Public function, see header qcbor/qcbor_decode.h file
 */
QCBORError
QCBORDecode_GetNextTagNumberInMapN(QCBORDecodeContext *pMe, const int64_t nLabel, uint64_t *puTagNumber)
{
   size_t         uOffset;
   MapSearchInfo  Info;
   QCBORItem      OneItemSeach[2];

   if(pMe->uLastError != QCBOR_SUCCESS) {
      return pMe->uLastError;
   }

   OneItemSeach[0].uLabelType  = QCBOR_TYPE_INT64;
   OneItemSeach[0].label.int64 = nLabel;
   OneItemSeach[0].uDataType   = QCBOR_TYPE_ANY;
   OneItemSeach[1].uLabelType  = QCBOR_TYPE_NONE; // Indicates end of array

   QCBORError uReturn = QCBORDecode_Private_MapSearch(pMe, OneItemSeach, &Info, NULL);

   uOffset = Info.uStartOffset;
   if(uOffset == pMe->uTagNumberCheckOffset) {
      pMe->uTagNumberIndex++;
   } else {
      pMe->uTagNumberIndex = 0;
   }

   *puTagNumber = CBOR_TAG_INVALID64;

   *puTagNumber = QCBORDecode_GetNthTagNumber(pMe, &OneItemSeach[0], pMe->uTagNumberIndex);
   if(*puTagNumber == CBOR_TAG_INVALID64 ||
      QCBORDecode_GetNthTagNumber(pMe, &OneItemSeach[0], pMe->uTagNumberIndex+1) == CBOR_TAG_INVALID64 ) {
      pMe->uTagNumberIndex = QCBOR_ALL_TAGS_PROCESSED;
   }
   pMe->uTagNumberCheckOffset = uOffset;

   return uReturn;
}


/*
 * Public function, see header qcbor/qcbor_decode.h file
 */
QCBORError
QCBORDecode_GetNextTagNumberInMapSZ(QCBORDecodeContext *pMe, const char *szLabel, uint64_t *puTagNumber)
{
#ifndef QCBOR_DISABLE_NON_INTEGER_LABELS
   size_t         uOffset;
   MapSearchInfo  Info;
   QCBORItem      OneItemSeach[2];

   if(pMe->uLastError != QCBOR_SUCCESS) {
      return pMe->uLastError;
   }

   OneItemSeach[0].uLabelType   = QCBOR_TYPE_TEXT_STRING;
   OneItemSeach[0].label.string = UsefulBuf_FromSZ(szLabel);
   OneItemSeach[0].uDataType    = QCBOR_TYPE_ANY;
   OneItemSeach[1].uLabelType   = QCBOR_TYPE_NONE; // Indicates end of array

   QCBORError uReturn = QCBORDecode_Private_MapSearch(pMe, OneItemSeach, &Info, NULL);


   uOffset = Info.uStartOffset;
   if(uOffset == pMe->uTagNumberCheckOffset) {
      pMe->uTagNumberIndex++;
   } else {
      pMe->uTagNumberIndex = 0;
   }

   *puTagNumber = CBOR_TAG_INVALID64;

   *puTagNumber = QCBORDecode_GetNthTagNumber(pMe, &OneItemSeach[0], pMe->uTagNumberIndex);
   if(*puTagNumber == CBOR_TAG_INVALID64 ||
      QCBORDecode_GetNthTagNumber(pMe, &OneItemSeach[0], pMe->uTagNumberIndex+1) == CBOR_TAG_INVALID64 ) {
      pMe->uTagNumberIndex = 255; /* All tags clear for this item */
   }
   pMe->uTagNumberCheckOffset = uOffset;

   return uReturn;
#else
   (void)pMe;
   (void)szLabel;
   (void)puTagNumber;
   return QCBOR_ERR_LABEL_NOT_FOUND;
#endif /* ! QCBOR_DISABLE_NON_INTEGER_LABELS */
}
#endif /* ! QCBOR_DISABLE_TAGS */


/**
 * @brief Search for a map/array by label and enter it
 *
 * @param[in] pMe  The decode context.
 * @param[in] pSearch The map/array to search for.
 *
 * @c pSearch is expected to contain one item of type map or array
 * with the label specified. The current bounded map will be searched for
 * this and if found  will be entered.
 *
 * If the label is not found, or the item found is not a map or array,
 * the error state is set.
 */
static void
QCBORDecode_Private_SearchAndEnter(QCBORDecodeContext *pMe, QCBORItem pSearch[])
{
   QCBORError     uErr;
   MapSearchInfo  SearchInfo;

   // The first item in pSearch is the one that is to be
   // entered. It should be the only one filled in. Any other
   // will be ignored unless it causes an error.
   if(pMe->uLastError != QCBOR_SUCCESS) {
      return;
   }

   uErr = QCBORDecode_Private_MapSearch(pMe, pSearch, &SearchInfo, NULL);

   pMe->uLastError = (uint8_t)QCBORDecode_Private_GetItemChecks(pMe, uErr, SearchInfo.uStartOffset, pSearch);

   if(pMe->uLastError != QCBOR_SUCCESS) {
      return;
   }

   if(pSearch->uDataType == QCBOR_TYPE_NONE) {
      pMe->uLastError = QCBOR_ERR_LABEL_NOT_FOUND;
      return;
   }


   /* The map or array was found. Now enter it.
    *
    * QCBORDecode_EnterBoundedMapOrArray() used here, requires the
    * next item for the pre-order traversal cursor to be the map/array
    * found by MapSearch(). The next few lines of code force the
    * cursor to that.
    *
    * There is no need to retain the old cursor because
    * QCBORDecode_EnterBoundedMapOrArray() will set it to the
    * beginning of the map/array being entered.
    *
    * The cursor is forced by: 1) setting the input buffer position to
    * the item offset found by MapSearch(), 2) setting the map/array
    * counter to the total in the map/array, 3) setting the nesting
    * level. Setting the map/array counter to the total is not
    * strictly correct, but this is OK because this cursor only needs
    * to be used to get one item and MapSearch() has already found it
    * confirming it exists.
    */
   UsefulInputBuf_Seek(&(pMe->InBuf), SearchInfo.uStartOffset);

   DecodeNesting_ResetMapOrArrayCount(&(pMe->nesting));

   DecodeNesting_SetCurrentToBoundedLevel(&(pMe->nesting));

   QCBORDecode_Private_EnterBoundedMapOrArray(pMe, pSearch->uDataType, NULL);
}


/*
 * Public function, see header qcbor/qcbor_decode.h file
 */
void
QCBORDecode_EnterMapFromMapN(QCBORDecodeContext *pMe, int64_t nLabel)
{
   QCBORItem OneItemSeach[2];
   OneItemSeach[0].uLabelType  = QCBOR_TYPE_INT64;
   OneItemSeach[0].label.int64 = nLabel;
   OneItemSeach[0].uDataType   = QCBOR_TYPE_MAP;
   OneItemSeach[1].uLabelType  = QCBOR_TYPE_NONE;

   /* The map to enter was found, now finish off entering it. */
   QCBORDecode_Private_SearchAndEnter(pMe, OneItemSeach);
}


/*
 * Public function, see header qcbor/qcbor_decode.h file
 */
void
QCBORDecode_EnterMapFromMapSZ(QCBORDecodeContext *pMe, const char  *szLabel)
{
#ifndef QCBOR_DISABLE_NON_INTEGER_LABELS
   QCBORItem OneItemSeach[2];
   OneItemSeach[0].uLabelType   = QCBOR_TYPE_TEXT_STRING;
   OneItemSeach[0].label.string = UsefulBuf_FromSZ(szLabel);
   OneItemSeach[0].uDataType    = QCBOR_TYPE_MAP;
   OneItemSeach[1].uLabelType   = QCBOR_TYPE_NONE;

   QCBORDecode_Private_SearchAndEnter(pMe, OneItemSeach);
#else
   (void)szLabel;
   pMe->uLastError = QCBOR_ERR_LABEL_NOT_FOUND;
#endif /* ! QCBOR_DISABLE_NON_INTEGER_LABELS */
}

/*
 * Public function, see header qcbor/qcbor_decode.h file
 */
void
QCBORDecode_EnterArrayFromMapN(QCBORDecodeContext *pMe, int64_t nLabel)
{
   QCBORItem OneItemSeach[2];
   OneItemSeach[0].uLabelType  = QCBOR_TYPE_INT64;
   OneItemSeach[0].label.int64 = nLabel;
   OneItemSeach[0].uDataType   = QCBOR_TYPE_ARRAY;
   OneItemSeach[1].uLabelType  = QCBOR_TYPE_NONE;

   QCBORDecode_Private_SearchAndEnter(pMe, OneItemSeach);
}

/*
 * Public function, see header qcbor/qcbor_decode.h file
 */
void
QCBORDecode_EnterArrayFromMapSZ(QCBORDecodeContext *pMe, const char  *szLabel)
{
#ifndef QCBOR_DISABLE_NON_INTEGER_LABELS
   QCBORItem OneItemSeach[2];
   OneItemSeach[0].uLabelType   = QCBOR_TYPE_TEXT_STRING;
   OneItemSeach[0].label.string = UsefulBuf_FromSZ(szLabel);
   OneItemSeach[0].uDataType    = QCBOR_TYPE_ARRAY;
   OneItemSeach[1].uLabelType   = QCBOR_TYPE_NONE;

   QCBORDecode_Private_SearchAndEnter(pMe, OneItemSeach);
#else
   (void)szLabel;
   pMe->uLastError = QCBOR_ERR_LABEL_NOT_FOUND;
#endif /* ! QCBOR_DISABLE_NON_INTEGER_LABELS */
}


/**
 * @brief Semi-private to do the the work for EnterMap() and EnterArray().
 *
 * @param[in] pMe     The decode context
 * @param[in] uType   QCBOR_TYPE_MAP or QCBOR_TYPE_ARRAY.
 * @param[out] pItem  The data item for the map or array entered.
 *
 * The next item in the traversal must be a map or array.  This
 * consumes that item and does the book keeping to enter the map or
 * array.
 */
void
QCBORDecode_Private_EnterBoundedMapOrArray(QCBORDecodeContext *pMe,
                                           const uint8_t       uType,
                                           QCBORItem          *pItem)
{
    QCBORError uErr;

   /* Must only be called on maps and arrays. */
   if(pMe->uLastError != QCBOR_SUCCESS) {
      // Already in error state; do nothing.
      return;
   }

   /* Get the data item that is the map or array being entered. */
   QCBORItem Item;
   uErr = QCBORDecode_GetNext(pMe, &Item);
   if(uErr != QCBOR_SUCCESS) {
      goto Done;
   }

   uint8_t uItemDataType = Item.uDataType;

#ifndef QCBOR_DISABLE_NON_INTEGER_LABELS
   if(uItemDataType == QCBOR_TYPE_MAP_AS_ARRAY ) {
      uItemDataType = QCBOR_TYPE_ARRAY;
   }
#endif /* ! QCBOR_DISABLE_NON_INTEGER_LABELS */

   if(uItemDataType != uType) {
      uErr = QCBOR_ERR_UNEXPECTED_TYPE;
      goto Done;
   }

   QCBORDecode_Private_SaveTagNumbers(pMe, &Item);


   const bool bIsEmpty = (Item.uNextNestLevel <= Item.uNestingLevel);
   if(bIsEmpty) {
      if(DecodeNesting_IsCurrentDefiniteLength(&(pMe->nesting))) {
         // Undo decrement done by QCBORDecode_GetNext() so the the
         // the decrement when exiting the map/array works correctly
         pMe->nesting.pCurrent->u.ma.uCountCursor++;
      }
      // Special case to increment nesting level for zero-length maps
      // and arrays entered in bounded mode.
      DecodeNesting_Descend(&(pMe->nesting), uType);
   }

   pMe->uMapEndOffsetCache = QCBOR_MAP_OFFSET_CACHE_INVALID;

   uErr = DecodeNesting_EnterBoundedMapOrArray(&(pMe->nesting), bIsEmpty,
                                               UsefulInputBuf_Tell(&(pMe->InBuf)));

   if(pItem != NULL) {
      *pItem = Item;
   }

Done:
   pMe->uLastError = (uint8_t)uErr;
}


/**
 * @brief Exit a bounded map, array or bstr (semi-private).
 *
 * @param[in] pMe         Decode context.
 * @param[in] uEndOffset  The input buffer offset of the end of item exited.
 *
 * @returns  QCBOR_SUCCESS or an error code.
 *
 * This is the common work for exiting a level that is a bounded map,
 * array or bstr wrapped CBOR.
 *
 * One chunk of work is to set up the pre-order traversal so it is at
 * the item just after the bounded map, array or bstr that is being
 * exited. This is somewhat complex.
 *
 * The other work is to level-up the bounded mode to next higest
 * bounded mode or the top level if there isn't one.
 */
static QCBORError
QCBORDecode_Private_ExitBoundedLevel(QCBORDecodeContext *pMe,
                                     const uint32_t      uEndOffset)
{
   QCBORError uErr;

   /*
    * First the pre-order-traversal byte offset is positioned to the
    * item just after the bounded mode item that was just consumed.
    */
   UsefulInputBuf_Seek(&(pMe->InBuf), uEndOffset);

   /*
    * Next, set the current nesting level to one above the bounded
    * level that was just exited.
    *
    * DecodeNesting_CheckBoundedType() is always called before this
    * and makes sure pCurrentBounded is valid.
    */
   DecodeNesting_LevelUpCurrent(&(pMe->nesting));

   /*
    * This does the complex work of leveling up the pre-order
    * traversal when the end of a map or array or another bounded
    * level is reached.  It may do nothing, or ascend all the way to
    * the top level.
    */
   uErr = QCBORDecode_Private_NestLevelAscender(pMe, NULL, false);
   if(uErr != QCBOR_SUCCESS) {
      goto Done;
   }

   /*
    * This makes the next highest bounded level the current bounded
    * level. If there is no next highest level, then no bounded mode
    * is in effect.
    */
   DecodeNesting_LevelUpBounded(&(pMe->nesting));

   pMe->uMapEndOffsetCache = QCBOR_MAP_OFFSET_CACHE_INVALID;

Done:
   return uErr;
}


/**
 * @brief Get started exiting a map or array (semi-private)
 *
 * @param[in] pMe  The decode context
 * @param[in] uType  QCBOR_TYPE_ARRAY or QCBOR_TYPE_MAP
 *
 * This does some work for map and array exiting (but not
 * bstr exiting). Then QCBORDecode_Private_ExitBoundedLevel()
 * is called to do the rest.
 */
void
QCBORDecode_Private_ExitBoundedMapOrArray(QCBORDecodeContext *pMe,
                                          const uint8_t       uType)
{
   if(pMe->uLastError != QCBOR_SUCCESS) {
      /* Already in error state; do nothing. */
      return;
   }

   QCBORError uErr;

   if(!DecodeNesting_IsBoundedType(&(pMe->nesting), uType)) {
      uErr = QCBOR_ERR_EXIT_MISMATCH;
      goto Done;
   }

   /*
    Have to set the offset to the end of the map/array
    that is being exited. If there is no cached value,
    from previous map search, then do a dummy search.
    */
   if(pMe->uMapEndOffsetCache == QCBOR_MAP_OFFSET_CACHE_INVALID) {
      QCBORItem Dummy;
      Dummy.uLabelType = QCBOR_TYPE_NONE;
      uErr = QCBORDecode_Private_MapSearch(pMe, &Dummy, NULL, NULL);
      if(uErr != QCBOR_SUCCESS) {
         goto Done;
      }
   }

   uErr = QCBORDecode_Private_ExitBoundedLevel(pMe, pMe->uMapEndOffsetCache);

Done:
   pMe->uLastError = (uint8_t)uErr;
}


// TODO: re order this file with tags stuff last. bstr is a tag thing
static QCBORError
QCBORDecode_Private_CheckTagNType(QCBORDecodeContext *pMe,
                                  const QCBORItem *pItem,
                                  const size_t uOffset,
                                  const uint8_t *uQCBORTypes,
                                  const uint64_t *uTagNumbers,
                                  const uint8_t uTagRequirement,
                                  bool *bTypeMatched);

/**
 * @brief The main work of entering some byte-string wrapped CBOR.
 *
 * @param[in] pMe             The decode context.
 * @param[in] pItem           The byte string item.
 * @param[in] uTagRequirement One of @c QCBOR_TAG_REQUIREMENT_XXX
 * @param[out] pBstr          Pointer and length of byte string entered.
 *
 * This is called once the byte string item has been decoded to do all
 * the book keeping work for descending a nesting level into the
 * nested CBOR.
 *
 * See QCBORDecode_EnterBstrWrapped() for details on uTagRequirement.
 */
static QCBORError
QCBORDecode_Private_EnterBstrWrapped(QCBORDecodeContext *pMe,
                                     const QCBORItem    *pItem,
                                     const uint8_t       uTagRequirement,
                                     const size_t        uOffset,
                                     UsefulBufC         *pBstr)
{
   bool       bTypeMatched;
   QCBORError uError;

   const uint8_t uTypes[] = {QBCOR_TYPE_WRAPPED_CBOR, QBCOR_TYPE_WRAPPED_CBOR_SEQUENCE, QCBOR_TYPE_NONE};
   const uint64_t uTagNumbers[] = {CBOR_TAG_CBOR, CBOR_TAG_CBOR_SEQUENCE, CBOR_TAG_INVALID64};


   if(pBstr) {
      *pBstr = NULLUsefulBufC;
   }

   if(pMe->uLastError != QCBOR_SUCCESS) {
      return pMe->uLastError;
   }

   if(pItem->uDataAlloc) {
      return QCBOR_ERR_CANNOT_ENTER_ALLOCATED_STRING;
   }

   uError = QCBORDecode_Private_CheckTagNType(pMe,
                                              pItem,
                                              uOffset,
                                              uTypes, // TODO: maybe this should be empty
                                              uTagNumbers,
                                              uTagRequirement,
                                             &bTypeMatched);

   if(pItem->uDataType != QCBOR_TYPE_BYTE_STRING) {
      uError = QCBOR_ERR_BAD_TAG_CONTENT; // TODO: error
   }


   if(DecodeNesting_IsCurrentDefiniteLength(&(pMe->nesting))) {
      /* Reverse the decrement done by GetNext() for the bstr so the
       * increment in QCBORDecode_NestLevelAscender() called by
       * ExitBoundedLevel() will work right.
       */
      DecodeNesting_ReverseDecrement(&(pMe->nesting));
   }

   if(pBstr) {
      *pBstr = pItem->val.string;
   }

   /* This saves the current length of the UsefulInputBuf and then
    * narrows the UsefulInputBuf to start and length of the wrapped
    * CBOR that is being entered.
    *
    * Most of these calls are simple inline accessors so this doesn't
    * amount to much code.
    */

   const size_t uPreviousLength = UsefulInputBuf_GetBufferLength(&(pMe->InBuf));
   /* This check makes the cast of uPreviousLength to uint32_t below safe. */
   if(uPreviousLength >= QCBOR_MAX_DECODE_INPUT_SIZE) {
      uError = QCBOR_ERR_INPUT_TOO_LARGE;
      goto Done;
   }

   const size_t uStartOfBstr = UsefulInputBuf_PointerToOffset(&(pMe->InBuf),
                                                              pItem->val.string.ptr);
   /* This check makes the cast of uStartOfBstr to uint32_t below safe. */
   if(uStartOfBstr == SIZE_MAX || uStartOfBstr > QCBOR_MAX_DECODE_INPUT_SIZE) {
      /* This should never happen because pItem->val.string.ptr should
       * always be valid since it was just returned.
       */
      uError = QCBOR_ERR_INPUT_TOO_LARGE;
      goto Done;
   }

   const size_t uEndOfBstr = uStartOfBstr + pItem->val.string.len;

   UsefulInputBuf_Seek(&(pMe->InBuf), uStartOfBstr);
   UsefulInputBuf_SetBufferLength(&(pMe->InBuf), uEndOfBstr);

   uError = DecodeNesting_DescendIntoBstrWrapped(&(pMe->nesting),
                                                 (uint32_t)uPreviousLength,
                                                 (uint32_t)uStartOfBstr);
Done:
   return uError;
}


static void
QCBORDecode_Private_GetAndTell(QCBORDecodeContext *pMe, QCBORItem *Item, size_t *uOffset)
{
#ifndef QCBOR_DISABLE_TAGS
   if(pMe->uLastError != QCBOR_SUCCESS) {
      return;
   }

   *uOffset = QCBORDecode_Tell(pMe);
#else
   *uOffset = SIZE_MAX;

#endif /* ! QCBOR_DISABLE_TAGS */
   pMe->uLastError = (uint8_t)QCBORDecode_Private_GetNextTagContent(pMe, Item);
}


/*
 * Public function, see header qcbor/qcbor_decode.h file
 */
void
QCBORDecode_EnterBstrWrapped(QCBORDecodeContext *pMe,
                             const uint8_t       uTagRequirement,
                             UsefulBufC         *pBstr)
{
   QCBORItem Item;
   size_t    uOffset;

   QCBORDecode_Private_GetAndTell(pMe, &Item, &uOffset);
   pMe->uLastError = (uint8_t)QCBORDecode_Private_EnterBstrWrapped(pMe,
                                                                  &Item,
                                                                   uTagRequirement,
                                                                   uOffset,
                                                                   pBstr);
}


/*
 * Public function, see header qcbor/qcbor_decode.h file
 */
void
QCBORDecode_EnterBstrWrappedFromMapN(QCBORDecodeContext *pMe,
                                     const int64_t       nLabel,
                                     const uint8_t       uTagRequirement,
                                     UsefulBufC         *pBstr)
{
   QCBORItem Item;
   size_t    uOffset;

   QCBORDecode_GetItemInMapNoCheckN(pMe, nLabel, QCBOR_TYPE_BYTE_STRING, &Item, &uOffset);
   pMe->uLastError = (uint8_t)QCBORDecode_Private_EnterBstrWrapped(pMe,
                                                                  &Item,
                                                                   uTagRequirement,
                                                                   uOffset,
                                                                   pBstr);
}


/*
 * Public function, see header qcbor/qcbor_decode.h file
 */
void
QCBORDecode_EnterBstrWrappedFromMapSZ(QCBORDecodeContext *pMe,
                                      const char         *szLabel,
                                      const uint8_t       uTagRequirement,
                                      UsefulBufC         *pBstr)
{
   QCBORItem Item;
   size_t    uOffset;

   QCBORDecode_GetItemInMapNoCheckSZ(pMe, szLabel, QCBOR_TYPE_BYTE_STRING, &Item, &uOffset);
   pMe->uLastError = (uint8_t)QCBORDecode_Private_EnterBstrWrapped(pMe,
                                                                  &Item,
                                                                   uTagRequirement,
                                                                   uOffset,
                                                                   pBstr);
}


/*
 * Public function, see header qcbor/qcbor_decode.h file
 */
void
QCBORDecode_ExitBstrWrapped(QCBORDecodeContext *pMe)
{
   if(pMe->uLastError != QCBOR_SUCCESS) {
      // Already in error state; do nothing.
      return;
   }

   if(!DecodeNesting_IsBoundedType(&(pMe->nesting), QCBOR_TYPE_BYTE_STRING)) {
      pMe->uLastError = QCBOR_ERR_EXIT_MISMATCH;
      return;
   }

   const uint32_t uEndOfBstr = (uint32_t)UsefulInputBuf_GetBufferLength(&(pMe->InBuf));

   /*
    Reset the length of the UsefulInputBuf to what it was before
    the bstr wrapped CBOR was entered.
    */
   UsefulInputBuf_SetBufferLength(&(pMe->InBuf),
                               DecodeNesting_GetPreviousBoundedEnd(&(pMe->nesting)));


   QCBORError uErr = QCBORDecode_Private_ExitBoundedLevel(pMe, uEndOfBstr);
   pMe->uLastError = (uint8_t)uErr;
}



/**
 * @brief Process simple type true and false, a boolean
 *
 * @param[in] pMe     The decode context.
 * @param[in] pItem   The item with either true or false.
 * @param[out] pBool  The boolean value output.
 *
 * Sets the internal error if the item isn't a true or a false. Also
 * records any tag numbers as the tag numbers of the last item.
 */
static void
QCBORDecode_Private_ProcessBool(QCBORDecodeContext *pMe,
                                const QCBORItem    *pItem,
                                bool               *pBool)
{
   if(pMe->uLastError != QCBOR_SUCCESS) {
      /* Already in error state, do nothing */
      return;
   }

   switch(pItem->uDataType) {
      case QCBOR_TYPE_TRUE:
         *pBool = true;
         break;

      case QCBOR_TYPE_FALSE:
         *pBool = false;
         break;

      default:
         pMe->uLastError = QCBOR_ERR_UNEXPECTED_TYPE;
         break;
   }
}


/*
 * Public function, see header qcbor/qcbor_decode.h file
 */
void
QCBORDecode_GetBool(QCBORDecodeContext *pMe, bool *pValue)
{
   QCBORItem  Item;
   QCBORDecode_VGetNext(pMe, &Item);
   QCBORDecode_Private_ProcessBool(pMe, &Item, pValue);
}


/*
 * Public function, see header qcbor/qcbor_decode.h file
 */
void
QCBORDecode_GetBoolInMapN(QCBORDecodeContext *pMe,
                          const int64_t       nLabel,
                          bool               *pValue)
{
   QCBORItem Item;
   QCBORDecode_GetItemInMapN(pMe, nLabel, QCBOR_TYPE_ANY, &Item);
   QCBORDecode_Private_ProcessBool(pMe, &Item, pValue);
}


/*
 * Public function, see header qcbor/qcbor_decode.h file
 */
void
QCBORDecode_GetBoolInMapSZ(QCBORDecodeContext *pMe,
                           const char         *szLabel,
                           bool               *pValue)
{
   QCBORItem Item;
   QCBORDecode_GetItemInMapSZ(pMe, szLabel, QCBOR_TYPE_ANY, &Item);
   QCBORDecode_Private_ProcessBool(pMe, &Item, pValue);
}


/**
 * @brief Process simple values.
 *
 * @param[in] pMe     The decode context.
 * @param[in] pItem   The item with the simple value.
 * @param[out] puSimple  The simple value output.
 *
 * Sets the internal error if the item isn't a true or a false. Also
 * records any tag numbers as the tag numbers of the last item.
 */
static void
QCBORDecode_Private_ProcessSimple(QCBORDecodeContext *pMe,
                                  const QCBORItem    *pItem,
                                  uint8_t            *puSimple)
{
   if(pMe->uLastError != QCBOR_SUCCESS) {
      return;
   }

   /* It's kind of lame to remap true...undef back to simple values, but
    * this function isn't used much and to not do it would require
    * changing GetNext() behavior in an incompatible way.
    */
   switch(pItem->uDataType) {
      case QCBOR_TYPE_UKNOWN_SIMPLE:
         *puSimple = pItem->val.uSimple;
         break;

      case QCBOR_TYPE_TRUE:
         *puSimple = CBOR_SIMPLEV_TRUE;
         break;

      case QCBOR_TYPE_FALSE:
         *puSimple = CBOR_SIMPLEV_FALSE;
         break;

      case QCBOR_TYPE_NULL:
         *puSimple = CBOR_SIMPLEV_NULL;
         break;

      case QCBOR_TYPE_UNDEF:
         *puSimple = CBOR_SIMPLEV_UNDEF;
         break;

      default:
         pMe->uLastError = QCBOR_ERR_UNEXPECTED_TYPE;
         return;
   }
}

/*
 * Public function, see header qcbor/qcbor_decode.h file
 */
void
QCBORDecode_GetSimple(QCBORDecodeContext *pMe, uint8_t *puSimple)
{
   QCBORItem Item;
   QCBORDecode_VGetNext(pMe, &Item);
   QCBORDecode_Private_ProcessSimple(pMe, &Item, puSimple);
}

/*
 * Public function, see header qcbor/qcbor_decode.h file
 */
void
QCBORDecode_GetSimpleInMapN(QCBORDecodeContext *pMe,
                            int64_t             nLabel,
                            uint8_t            *puSimpleValue)
{
   QCBORItem Item;
   QCBORDecode_GetItemInMapN(pMe, nLabel, QCBOR_TYPE_ANY, &Item);
   QCBORDecode_Private_ProcessSimple(pMe, &Item, puSimpleValue);
}

/*
 * Public function, see header qcbor/qcbor_decode.h file
 */
void
QCBORDecode_GetSimpleInMapSZ(QCBORDecodeContext *pMe,
                             const char         *szLabel,
                             uint8_t            *puSimpleValue)
{
   QCBORItem Item;
   QCBORDecode_GetItemInMapSZ(pMe, szLabel, QCBOR_TYPE_ANY, &Item);
   QCBORDecode_Private_ProcessSimple(pMe, &Item, puSimpleValue);
}




#ifndef QCBOR_DISABLE_TAGS
// TODO:  uTagNumber might be better a list than calling this multiple times
static QCBORError
QCBORDecode_Private_Check1TagNumber(const QCBORDecodeContext *pMe,
                                    const QCBORItem          *pItem,
                                    const uint64_t            uTagNumber,
                                    const size_t              uOffset)
{
   if(pItem->auTagNumbers[0] == CBOR_TAG_INVALID16) {
      /* There are no tag numbers at all, so no unprocessed */
      return QCBOR_SUCCESS;
   }

   /* There are some tag numbers, so keep checking. This check passes
    * if there is one and only one tag number that matches uTagNumber
    */

   // TODO: behave different in v1 and v2?

   const uint64_t uInnerTag = QCBORDecode_GetNthTagNumber(pMe, pItem, 0);

   if(uInnerTag == uTagNumber && pItem->auTagNumbers[1] == CBOR_TAG_INVALID16 ) {
      /* The only tag number is the one we are processing so no unprocessed */
      return QCBOR_SUCCESS;
   }

   if(uOffset != pMe->uTagNumberCheckOffset) {
      /* processed tag numbers are for some other item, not us */
      return QCBOR_ERR_UNPROCESSED_TAG_NUMBER;
   }

   if(pMe->uTagNumberIndex != 1) {
      return QCBOR_ERR_UNPROCESSED_TAG_NUMBER;
   }

   return QCBOR_SUCCESS;
}
#endif


static QCBORError
QCBORDecode_Private_CheckTagNType(QCBORDecodeContext *pMe,
                                  const QCBORItem    *pItem,
                                  const size_t        uOffset,
                                  const uint8_t      *uQCBORTypes,
                                  const uint64_t     *uTagNumbers,
                                  const uint8_t       uTagRequirement,
                                  bool               *bTypeMatched)
{
   const int      nTagReq   = uTagRequirement & ~QCBOR_TAG_REQUIREMENT_ALLOW_ADDITIONAL_TAGS;

   *bTypeMatched = false;
   for(const uint8_t *pTNum = uQCBORTypes; *pTNum != QCBOR_TYPE_NONE; pTNum++) {
      if(pItem->uDataType == *pTNum) {
         *bTypeMatched = true;
         break;
      }
   }

#ifndef QCBOR_DISABLE_TAGS
   bool        bTagNumberMatched;
   QCBORError  uErr;
   const uint64_t uInnerTag = QCBORDecode_GetNthTagNumber(pMe, pItem, 0);

   bTagNumberMatched = false;
   for(const uint64_t *pQType = uTagNumbers; *pQType != CBOR_TAG_INVALID64; pQType++) {
      if(uInnerTag == *pQType) {
         bTagNumberMatched = true;
         break;
      }
   }


   if(nTagReq == QCBOR_TAG_REQUIREMENT_TAG) {
      /* There must be a tag number */
      if(!bTagNumberMatched && !*bTypeMatched) {
         return QCBOR_ERR_UNEXPECTED_TYPE; // TODO: error code
      }

   } else if(nTagReq == QCBOR_TAG_REQUIREMENT_NOT_A_TAG) {
      if(bTagNumberMatched || *bTypeMatched) {
         return QCBOR_ERR_UNEXPECTED_TYPE; // TODO: error code
      }

   } else if(nTagReq == QCBOR_TAG_REQUIREMENT_OPTIONAL_TAG) {
      /* No check necessary */
   }

   /* Now check if there are extra tags and if there's an error in them */
   if(!(uTagRequirement & QCBOR_TAG_REQUIREMENT_ALLOW_ADDITIONAL_TAGS)) {
      /* The flag to ignore extra is not set, so keep checking */
      for(const uint64_t *pTNum = uTagNumbers; *pTNum != CBOR_TAG_INVALID64; pTNum++) {
         uErr = QCBORDecode_Private_Check1TagNumber(pMe, pItem, *pTNum, uOffset);
         if(uErr != QCBOR_SUCCESS) {
            return uErr;
         }
      }
   }

   return QCBOR_SUCCESS;
#else
   (void)pMe;
   (void)uOffset;
   (void)uTagNumbers;

   if(nTagReq != QCBOR_TAG_REQUIREMENT_TAG && bTypeMatched) {
      return QCBOR_SUCCESS;
   } else {
      return QCBOR_ERR_UNEXPECTED_TYPE;
   }

#endif

}


static void
QCBORDecode_Private_ProcessTagItemMulti(QCBORDecodeContext      *pMe,
                                        QCBORItem               *pItem,
                                        const uint8_t            uTagRequirement,
                                        const uint8_t            uQCBORTypes[],
                                        const uint64_t           uTagNumbers[],
                                        QCBORTagContentCallBack *pfCB,
                                        size_t                   uOffset)
{
   QCBORError uErr;
   bool       bTypeMatched;

   if(pMe->uLastError != QCBOR_SUCCESS) {
      return;
   }

   uErr = QCBORDecode_Private_CheckTagNType(pMe,
                                            pItem,
                                            uOffset,
                                            uQCBORTypes,
                                            uTagNumbers,
                                            uTagRequirement,
                                            &bTypeMatched);
   if(uErr != QCBOR_SUCCESS) {
      goto Done;
   }

   if(!bTypeMatched) {
      /* Tag content wasn't previously processed, do it now */
      uErr = (*pfCB)(pMe, NULL, uTagNumbers[0], pItem);
      if(uErr != QCBOR_SUCCESS) {
         goto Done;
      }
   }

Done:
   pMe->uLastError = (uint8_t)uErr;
}


/*
 **/
static void
QCBORDecode_Private_ProcessTagItem(QCBORDecodeContext      *pMe,
                                   QCBORItem               *pItem,
                                   const uint8_t            uTagRequirement,
                                   const uint8_t            uQCBORTypes[],
                                   const uint64_t           uTagNumber,
                                   QCBORTagContentCallBack *pfCB,
                                   size_t                   uOffset)
{
   uint64_t auTagNumbers[2];

   auTagNumbers[0] = uTagNumber;
   auTagNumbers[1] = CBOR_TAG_INVALID64;

   QCBORDecode_Private_ProcessTagItemMulti(pMe,
                                           pItem,
                                           uTagRequirement,
                                           uQCBORTypes,
                                           auTagNumbers,
                                           pfCB,
                                           uOffset);
}


static void
QCBORDecode_Private_ProcessTagOne(QCBORDecodeContext     *pMe,
                                  QCBORItem               *pItem,
                                  const uint8_t            uTagRequirement,
                                  const uint8_t            uQCBORType,
                                  const uint64_t           uTagNumber,
                                  QCBORTagContentCallBack *pfCB,
                                  const size_t             uOffset)
{
   uint8_t auQCBORType[2];

   auQCBORType[0] = uQCBORType;
   auQCBORType[1] = QCBOR_TYPE_NONE;

   QCBORDecode_Private_ProcessTagItem(pMe,
                                      pItem,
                                      uTagRequirement,
                                      auQCBORType,
                                      uTagNumber,
                                      pfCB,
                                      uOffset);
}




/*
 * Public function, see header qcbor/qcbor_spiffy_decode.h file
 */
void
QCBORDecode_GetEpochDate(QCBORDecodeContext *pMe,
                         uint8_t             uTagRequirement,
                         int64_t            *pnTime)
{
   QCBORItem  Item;
   size_t     uOffset;

   QCBORDecode_Private_GetAndTell(pMe, &Item, &uOffset);
   QCBORDecode_Private_ProcessTagOne(pMe,
                                     &Item,
                                     uTagRequirement,
                                     QCBOR_TYPE_DATE_EPOCH,
                                     CBOR_TAG_DATE_EPOCH,
                                     QCBORDecode_DateEpochTagCB,
                                     uOffset);
   *pnTime = Item.val.epochDate.nSeconds;
}


/*
 * Public function, see header qcbor/qcbor_spiffy_decode.h file
 */
void
QCBORDecode_GetEpochDateInMapN(QCBORDecodeContext *pMe,
                               int64_t             nLabel,
                               uint8_t             uTagRequirement,
                               int64_t            *pnTime)
{
   QCBORItem Item;
   size_t uOffset;

   QCBORDecode_GetItemInMapNoCheckN(pMe, nLabel, QCBOR_TYPE_ANY, &Item, &uOffset);
   QCBORDecode_Private_ProcessTagOne(pMe,
                                     &Item,
                                     uTagRequirement,
                                     QCBOR_TYPE_DATE_EPOCH,
                                     CBOR_TAG_DATE_EPOCH,
                                     QCBORDecode_DateEpochTagCB,
                                     uOffset);
   *pnTime = Item.val.epochDate.nSeconds;
}


/*
 * Public function, see header qcbor/qcbor_spiffy_decode.h file
 */
void
QCBORDecode_GetEpochDateInMapSZ(QCBORDecodeContext *pMe,
                                const char         *szLabel,
                                uint8_t             uTagRequirement,
                                int64_t            *pnTime)
{
   QCBORItem Item;
   size_t uOffset;

   QCBORDecode_GetItemInMapNoCheckSZ(pMe, szLabel, QCBOR_TYPE_ANY, &Item, &uOffset);
   QCBORDecode_Private_ProcessTagOne(pMe,
                                     &Item,
                                     uTagRequirement,
                                     QCBOR_TYPE_DATE_EPOCH,
                                     CBOR_TAG_DATE_EPOCH,
                                     QCBORDecode_DateEpochTagCB,
                                     uOffset);
   *pnTime = Item.val.epochDate.nSeconds;
}


/*
 * Public function, see header qcbor/qcbor_decode.h
 */
void
QCBORDecode_GetEpochDays(QCBORDecodeContext *pMe,
                         uint8_t             uTagRequirement,
                         int64_t            *pnDays)
{
   QCBORItem  Item;
   size_t     uOffset;

   QCBORDecode_Private_GetAndTell(pMe, &Item, &uOffset);
   QCBORDecode_Private_ProcessTagOne(pMe,
                                     &Item,
                                     uTagRequirement,
                                     QCBOR_TYPE_DAYS_EPOCH,
                                     CBOR_TAG_DAYS_EPOCH,
                                     QCBORDecode_DaysEpochTagCB,
                                     uOffset);
   *pnDays = Item.val.epochDays;
}


/*
 * Public function, see header qcbor/qcbor_decode.h
 */
void
QCBORDecode_GetEpochDaysInMapN(QCBORDecodeContext *pMe,
                               int64_t             nLabel,
                               uint8_t             uTagRequirement,
                               int64_t            *pnDays)
{
   QCBORItem Item;
   size_t uOffset;

   QCBORDecode_GetItemInMapNoCheckN(pMe, nLabel, QCBOR_TYPE_ANY, &Item, &uOffset);
   QCBORDecode_Private_ProcessTagOne(pMe,
                                     &Item,
                                     uTagRequirement,
                                     QCBOR_TYPE_DAYS_EPOCH,
                                     CBOR_TAG_DAYS_EPOCH,
                                     QCBORDecode_DaysEpochTagCB,
                                     uOffset);
   *pnDays = Item.val.epochDays;
}


/*
 * Public function, see header qcbor/qcbor_decode.h
 */
void
QCBORDecode_GetEpochDaysInMapSZ(QCBORDecodeContext *pMe,
                                const char         *szLabel,
                                uint8_t             uTagRequirement,
                                int64_t            *pnDays)
{
   QCBORItem Item;
   size_t    uOffset;

   QCBORDecode_GetItemInMapNoCheckSZ(pMe, szLabel, QCBOR_TYPE_ANY, &Item, &uOffset);
   QCBORDecode_Private_ProcessTagOne(pMe,
                                      &Item,
                                      uTagRequirement,
                                      QCBOR_TYPE_DAYS_EPOCH,
                                      CBOR_TAG_DAYS_EPOCH,
                                      QCBORDecode_DaysEpochTagCB,
                                      uOffset);
   *pnDays = Item.val.epochDays;
}




void
QCBORDecode_Private_GetTaggedString(QCBORDecodeContext  *pMe,
                                    const uint8_t        uTagRequirement,
                                    const uint8_t        uQCBOR_Type,
                                    const uint64_t       uTagNumber,
                                    UsefulBufC          *pStr)
{
   QCBORItem  Item;
   size_t uOffset;

   QCBORDecode_Private_GetAndTell(pMe, &Item, &uOffset);
   QCBORDecode_Private_ProcessTagOne(pMe,
                                     &Item,
                                      uTagRequirement,
                                      uQCBOR_Type,
                                      uTagNumber,
                                      QCBORDecode_StringsTagCB,
                                      uOffset);

   if(pMe->uLastError == QCBOR_SUCCESS) {
      *pStr = Item.val.string;
   } else {
      *pStr = NULLUsefulBufC;
   }
}




/**
 * @brief Common processing for a big number tag.
 *
 * @param[in] uTagRequirement  One of @c QCBOR_TAG_REQUIREMENT_XXX.
 * @param[in] pItem            The item with the date.
 * @param[out] pBignumber          The returned big number
 * @param[out] pbIsNegative  The returned sign of the big number.
 *
 * Common processing for the big number tag. Mostly make sure
 * the tag content is correct and copy forward any further other tag
 * numbers.
 */
static void
QCBORDecode_Private_BigNumberRawMain(QCBORDecodeContext *pMe,
                                     const uint8_t       uTagRequirement,
                                     QCBORItem          *pItem,
                                     UsefulBufC         *pBignumber,
                                     bool               *pbIsNegative,
                                     size_t              uOffset)
{
   // TODO: refer to the static const ones instead

   const uint8_t puTypes[] = {QCBOR_TYPE_POSBIGNUM,QCBOR_TYPE_NEGBIGNUM, QCBOR_TYPE_NONE};

   const uint64_t puTNs[] = {CBOR_TAG_POS_BIGNUM, CBOR_TAG_NEG_BIGNUM, CBOR_TAG_INVALID64};

   QCBORDecode_Private_ProcessTagItemMulti(pMe,
                                           pItem,
                                           uTagRequirement,
                                           puTypes,
                                           puTNs,
                                           QCBORDecode_StringsTagCB,
                                           uOffset);
   if(pMe->uLastError) {
      return;
   }

   if(pItem->uDataType == QCBOR_TYPE_POSBIGNUM) {
      *pbIsNegative = false;
   } else if(pItem->uDataType == QCBOR_TYPE_NEGBIGNUM) {
      *pbIsNegative = true;
   }
   *pBignumber = pItem->val.bigNum;
}


static void
QCBORDecode_Private_GetMIME(QCBORDecodeContext *pMe,
                            const uint8_t       uTagRequirement,
                            QCBORItem          *pItem,
                            UsefulBufC         *pValue,
                            bool               *pbIsTag257,
                            size_t              uOffset)
{
   QCBORError uErr;

   const uint8_t puTypes[] = {QCBOR_TYPE_MIME, QCBOR_TYPE_BINARY_MIME, QCBOR_TYPE_NONE};

   const uint64_t puTNs[] = {CBOR_TAG_MIME, CBOR_TAG_BINARY_MIME, CBOR_TAG_INVALID64};

   QCBORDecode_Private_ProcessTagItemMulti(pMe,
                                           pItem,
                                           uTagRequirement,
                                           puTypes,
                                           puTNs,
                                           QCBORDecode_MIMETagCB,
                                           uOffset);
   if(pMe->uLastError) {
      return;
   }

   if(pItem->uDataType == QCBOR_TYPE_MIME) {
      *pbIsTag257 = false;
   } else if(pItem->uDataType == QCBOR_TYPE_BINARY_MIME) {
      *pbIsTag257 = true;
   }
   *pValue = pItem->val.string;


   uErr = QCBOR_SUCCESS;

   pMe->uLastError = (uint8_t)uErr;
}


void
QCBORDecode_GetMIMEMessage(QCBORDecodeContext *pMe,
                           const uint8_t       uTagRequirement,
                           UsefulBufC         *pMessage,
                           bool               *pbIsTag257)
{
   QCBORItem  Item;
   size_t     uOffset;

   QCBORDecode_Private_GetAndTell(pMe, &Item, &uOffset);
   QCBORDecode_Private_GetMIME(pMe,
                               uTagRequirement,
                              &Item,
                               pMessage,
                               pbIsTag257,
                               uOffset);
}

void
QCBORDecode_GetMIMEMessageInMapN(QCBORDecodeContext *pMe,
                                 const int64_t       nLabel,
                                 const uint8_t       uTagRequirement,
                                 UsefulBufC         *pMessage,
                                 bool               *pbIsTag257)
{
   QCBORItem  Item;
   size_t     uOffset;

   QCBORDecode_GetItemInMapNoCheckN(pMe, nLabel, QCBOR_TYPE_ANY, &Item, &uOffset);
   QCBORDecode_Private_GetMIME(pMe,
                                uTagRequirement,
                               &Item,
                                pMessage,
                                pbIsTag257,
                                uOffset);
}

void
QCBORDecode_GetMIMEMessageInMapSZ(QCBORDecodeContext *pMe,
                                  const char         *szLabel,
                                  const uint8_t       uTagRequirement,
                                  UsefulBufC         *pMessage,
                                  bool               *pbIsTag257)
{
   QCBORItem  Item;
   size_t     uOffset;

   QCBORDecode_GetItemInMapNoCheckSZ(pMe, szLabel, QCBOR_TYPE_ANY, &Item, &uOffset);
   QCBORDecode_Private_GetMIME(pMe,
                                uTagRequirement,
                               &Item,
                                pMessage,
                                pbIsTag257,
                                uOffset);
}


/*
 * Public function, see header qcbor/qcbor_spiffy_decode.h
 */
void
QCBORDecode_GetTBigNumberRaw(QCBORDecodeContext *pMe,
                             const uint8_t       uTagRequirement,
                             UsefulBufC         *pBignumber,
                             bool               *pbIsNegative)
{
   QCBORItem  Item;
   size_t     uOffset;

   QCBORDecode_Private_GetAndTell(pMe, &Item, &uOffset);
   QCBORDecode_Private_BigNumberRawMain(pMe,
                                        uTagRequirement,
                                       &Item,
                                        pBignumber,
                                        pbIsNegative,
                                        uOffset);
}

/*
 * Public function, see header qcbor/qcbor_spiffy_decode.h
 */
void
QCBORDecode_GetTBigNumberRawInMapN(QCBORDecodeContext *pMe,
                                   const int64_t       nLabel,
                                   const uint8_t       uTagRequirement,
                                   UsefulBufC         *pBigNumber,
                                   bool               *pbIsNegative)
{
   QCBORItem  Item;
   size_t     uOffset;

   QCBORDecode_GetItemInMapNoCheckN(pMe, nLabel, QCBOR_TYPE_ANY, &Item, &uOffset);
   QCBORDecode_Private_BigNumberRawMain(pMe,
                                        uTagRequirement,
                                       &Item,
                                        pBigNumber,
                                        pbIsNegative,
                                        uOffset);
}

/*
 * Public function, see header qcbor/qcbor_spiffy_decode.h
 */
void
QCBORDecode_GetTBigNumberRawInMapSZ(QCBORDecodeContext *pMe,
                                    const char         *szLabel,
                                    const uint8_t       uTagRequirement,
                                    UsefulBufC         *pBigNumber,
                                    bool               *pbIsNegative)
{
   QCBORItem  Item;
   size_t     uOffset;

   QCBORDecode_GetItemInMapNoCheckSZ(pMe, szLabel, QCBOR_TYPE_ANY, &Item, &uOffset);
   QCBORDecode_Private_BigNumberRawMain(pMe,
                                        uTagRequirement,
                                       &Item,
                                        pBigNumber,
                                        pbIsNegative,
                                        uOffset);
}



// Improvement: add methods for wrapped CBOR, a simple alternate
// to EnterBstrWrapped




#ifndef QCBOR_DISABLE_EXP_AND_MANTISSA

/**
 * @brief Prototype for conversion of exponent and mantissa to unsigned integer.
 *
 * @param[in] uMantissa    The mantissa.
 * @param[in] nExponent    The exponent.
 * @param[out] puResult  The resulting integer.
 *
 * Concrete implementations of this are for exponent base 10 and 2 supporting
 * decimal fractions and big floats.
 */
typedef QCBORError (*fExponentiator)(uint64_t uMantissa, int64_t nExponent, uint64_t *puResult);


/**
 * @brief  Base 10 exponentiate a mantissa and exponent into an unsigned 64-bit integer.
 *
 * @param[in] uMantissa  The unsigned integer mantissa.
 * @param[in] nExponent  The signed integer exponent.
 * @param[out] puResult  Place to return the unsigned integer result.
 *
 * This computes: mantissa * 10 ^^ exponent as for a decimal fraction. The output is a 64-bit
 * unsigned integer.
 *
 * There are many inputs for which the result will not fit in the
 * 64-bit integer and @ref QCBOR_ERR_CONVERSION_UNDER_OVER_FLOW will
 * be returned.
 */
static QCBORError
QCBOR_Private_Exponentitate10(const uint64_t uMantissa,
                              int64_t        nExponent,
                              uint64_t      *puResult)
{
   uint64_t uResult = uMantissa;

   if(uResult != 0) {
      /* This loop will run a maximum of 19 times because
       * UINT64_MAX < 10 ^^ 19. More than that will cause
       * exit with the overflow error
       */
      for(; nExponent > 0; nExponent--) {
         if(uResult > UINT64_MAX / 10) {
            return QCBOR_ERR_CONVERSION_UNDER_OVER_FLOW;
         }
         uResult = uResult * 10;
      }

      for(; nExponent < 0; nExponent++) {
         uResult = uResult / 10;
         if(uResult == 0) {
            return QCBOR_ERR_CONVERSION_UNDER_OVER_FLOW;
         }
      }
   }
   /* else, mantissa is zero so this returns zero */

   *puResult = uResult;

   return QCBOR_SUCCESS;
}


/**
 * @brief  Base 2 exponentiate a mantissa and exponent into an unsigned 64-bit integer.
 *
 * @param[in] uMantissa  The unsigned integer mantissa.
 * @param[in] nExponent  The signed integer exponent.
 * @param[out] puResult  Place to return the unsigned integer result.
 *
 * This computes: mantissa * 2 ^^ exponent as for a big float. The
 * output is a 64-bit unsigned integer.
 *
 * There are many inputs for which the result will not fit in the
 * 64-bit integer and @ref QCBOR_ERR_CONVERSION_UNDER_OVER_FLOW will
 * be returned.
 */
static QCBORError
QCBOR_Private_Exponentitate2(const uint64_t uMantissa,
                             int64_t        nExponent,
                             uint64_t      *puResult)
{
   uint64_t uResult;

   uResult = uMantissa;

   /* This loop will run a maximum of 64 times because INT64_MAX <
    * 2^31. More than that will cause exit with the overflow error
    */
   while(nExponent > 0) {
      if(uResult > UINT64_MAX >> 1) {
         return QCBOR_ERR_CONVERSION_UNDER_OVER_FLOW;
      }
      uResult = uResult << 1;
      nExponent--;
   }

   while(nExponent < 0 ) {
      if(uResult == 0) {
         return QCBOR_ERR_CONVERSION_UNDER_OVER_FLOW;
      }
      uResult = uResult >> 1;
      nExponent++;
   }

   *puResult = uResult;

   return QCBOR_SUCCESS;
}


/**
 * @brief Exponentiate a signed mantissa and signed exponent to produce a signed result.
 *
 * @param[in] nMantissa  Signed integer mantissa.
 * @param[in] nExponent  Signed integer exponent.
 * @param[out] pnResult  Place to put the signed integer result.
 * @param[in] pfExp      Exponentiation function.
 *
 * @returns Error code
 *
 * @c pfExp performs exponentiation on and unsigned mantissa and
 * produces an unsigned result. This converts the mantissa from signed
 * and converts the result to signed. The exponentiation function is
 * either for base 2 or base 10 (and could be other if needed).
 */
static QCBORError
QCBOR_Private_ExponentiateNN(const int64_t  nMantissa,
                             const int64_t  nExponent,
                             int64_t       *pnResult,
                             fExponentiator pfExp)
{
   uint64_t uResult;
   uint64_t uMantissa;

   /* Take the absolute value and put it into an unsigned. */
   if(nMantissa >= 0) {
      /* Positive case is straightforward */
      uMantissa = (uint64_t)nMantissa;
   } else if(nMantissa != INT64_MIN) {
      /* The common negative case. See next. */
      uMantissa = (uint64_t)-nMantissa;
   } else {
      /* int64_t and uint64_t are always two's complement per the
       * C standard (and since QCBOR uses these it only works with
       * two's complement, which is pretty much universal these
       * days). The range of a negative two's complement integer is
       * one more that than a positive, so the simple code above might
       * not work all the time because you can't simply negate the
       * value INT64_MIN because it can't be represented in an
       * int64_t. -INT64_MIN can however be represented in a
       * uint64_t. Some compilers seem to recognize this case for the
       * above code and put the correct value in uMantissa, however
       * they are not required to do this by the C standard. This next
       * line does however work for all compilers.
       *
       * This does assume two's complement where -INT64_MIN ==
       * INT64_MAX + 1 (which wouldn't be true for one's complement or
       * sign and magnitude (but we know we're using two's complement
       * because int64_t requires it)).
       *
       * See these, particularly the detailed commentary:
       * https://stackoverflow.com/questions/54915742/does-c99-mandate-a-int64-t-type-be-available-always
       * https://stackoverflow.com/questions/37301078/is-negating-int-min-undefined-behaviour
       */
      uMantissa = (uint64_t)INT64_MAX+1;
   }

   /* Call the exponentiator passed for either base 2 or base 10.
    * Here is where most of the overflow errors are caught. */
   QCBORError uReturn = (*pfExp)(uMantissa, nExponent, &uResult);
   if(uReturn) {
      return uReturn;
   }

   /* Convert back to the sign of the original mantissa */
   if(nMantissa >= 0) {
      if(uResult > INT64_MAX) {
         return QCBOR_ERR_CONVERSION_UNDER_OVER_FLOW;
      }
      *pnResult = (int64_t)uResult;
   } else {
      /* (uint64_t)INT64_MAX+1 is used to represent the absolute value
       * of INT64_MIN. This assumes two's compliment representation
       * where INT64_MIN is one increment farther from 0 than
       * INT64_MAX.  Trying to write -INT64_MIN doesn't work to get
       * this because the compiler makes it an int64_t which can't
       * represent -INT64_MIN. Also see above.
       */
      if(uResult > (uint64_t)INT64_MAX+1) {
         return QCBOR_ERR_CONVERSION_UNDER_OVER_FLOW;
      }
      *pnResult = -(int64_t)uResult;
   }

   return QCBOR_SUCCESS;
}


/**
 * @brief Exponentiate an unsigned mantissa and signed exponent to produce an unsigned result.
 *
 * @param[in] nMantissa  Signed integer mantissa.
 * @param[in] nExponent  Signed integer exponent.
 * @param[out] puResult  Place to put the signed integer result.
 * @param[in] pfExp      Exponentiation function.
 *
 * @returns Error code
 *
 * @c pfExp performs exponentiation on and unsigned mantissa and
 * produces an unsigned result. This errors out if the mantissa
 * is negative because the output is unsigned.
 */
static QCBORError
QCBOR_Private_ExponentitateNU(const int64_t  nMantissa,
                              const int64_t  nExponent,
                              uint64_t      *puResult,
                              fExponentiator pfExp)
{
   if(nMantissa < 0) {
      return QCBOR_ERR_NUMBER_SIGN_CONVERSION;
   }

   /* Cast to unsigned is OK because of check for negative.
    * Cast to unsigned is OK because UINT64_MAX > INT64_MAX.
    * Exponentiation is straight forward
    */
   return (*pfExp)((uint64_t)nMantissa, nExponent, puResult);
}


/**
 * @brief Exponentiate an usnigned mantissa and unsigned exponent to produce an unsigned result.
 *
 * @param[in] uMantissa  Unsigned integer mantissa.
 * @param[in] nExponent  Unsigned integer exponent.
 * @param[out] puResult  Place to put the unsigned integer result.
 * @param[in] pfExp      Exponentiation function.
 *
 * @returns Error code
 *
 * @c pfExp performs exponentiation on and unsigned mantissa and
 * produces an unsigned result so this is just a wrapper that does
 * nothing (and is likely inlined).
 */
static QCBORError
QCBOR_Private_ExponentitateUU(const uint64_t uMantissa,
                              const int64_t  nExponent,
                              uint64_t      *puResult,
                              fExponentiator pfExp)
{
   return (*pfExp)(uMantissa, nExponent, puResult);
}

#endif /* QCBOR_DISABLE_EXP_AND_MANTISSA */




/**
 * @brief Convert a CBOR big number to a uint64_t.
 *
 * @param[in] BigNum  Bytes of the big number to convert.
 * @param[in] uMax  Maximum value allowed for the result.
 * @param[out] pResult  Place to put the unsigned integer result.
 *
 * @returns Error code
 *
 * Many values will overflow because  a big num can represent a much
 * larger range than uint64_t.
 */
static QCBORError
QCBOR_Private_ConvertBigNumToUnsigned(const UsefulBufC BigNum,
                                      const uint64_t   uMax,
                                      uint64_t        *pResult)
{
   uint64_t uResult;

   uResult = 0;
   const uint8_t *pByte = BigNum.ptr;
   size_t uLen = BigNum.len;
   while(uLen--) {
      if(uResult > (uMax >> 8)) {
         return QCBOR_ERR_CONVERSION_UNDER_OVER_FLOW;
      }
      uResult = (uResult << 8) + *pByte++;
   }

   *pResult = uResult;
   return QCBOR_SUCCESS;
}


/**
 * @brief Convert a CBOR postive big number to a uint64_t.
 *
 * @param[in] BigNum  Bytes of the big number to convert.
 * @param[out] pResult  Place to put the unsigned integer result.
 *
 * @returns Error code
 *
 * Many values will overflow because  a big num can represent a much
 * larger range than uint64_t.
 */
static QCBORError
QCBOR_Private_ConvertPositiveBigNumToUnsigned(const UsefulBufC BigNum,
                                              uint64_t        *pResult)
{
   return QCBOR_Private_ConvertBigNumToUnsigned(BigNum, UINT64_MAX, pResult);
}


/**
 * @brief Convert a CBOR positive big number to an int64_t.
 *
 * @param[in] BigNum  Bytes of the big number to convert.
 * @param[out] pResult  Place to put the signed integer result.
 *
 * @returns Error code
 *
 * Many values will overflow because  a big num can represent a much
 * larger range than int64_t.
 */
static QCBORError
QCBOR_Private_ConvertPositiveBigNumToSigned(const UsefulBufC BigNum,
                                            int64_t         *pResult)
{
   uint64_t uResult;
   QCBORError uError = QCBOR_Private_ConvertBigNumToUnsigned(BigNum,
                                                             INT64_MAX,
                                                             &uResult);
   if(uError) {
      return uError;
   }
   /* Cast is safe because ConvertBigNumToUnsigned limits to INT64_MAX */
   *pResult = (int64_t)uResult;
   return QCBOR_SUCCESS;
}


/**
 * @brief Convert a CBOR negative big number to an int64_t.
 *
 * @param[in] BigNum  Bytes of the big number to convert.
 * @param[out] pnResult  Place to put the signed integer result.
 *
 * @returns Error code
 *
 * Many values will overflow because  a big num can represent a much
 * larger range than int64_t.
 */
static QCBORError
QCBOR_Private_ConvertNegativeBigNumToSigned(const UsefulBufC BigNum,
                                            int64_t         *pnResult)
{
   uint64_t uResult;
   QCBORError uError;

   /* The negative integer furthest from zero for a C int64_t is
    * INT64_MIN which is expressed as -INT64_MAX - 1. The value of a
    * negative number in CBOR is computed as -n - 1 where n is the
    * encoded integer, where n is what is in the variable BigNum. When
    * converting BigNum to a uint64_t, the maximum value is thus
    * INT64_MAX, so that when it -n - 1 is applied to it the result
    * will never be further from 0 than INT64_MIN.
    *
    *   -n - 1 <= INT64_MIN.
    *   -n - 1 <= -INT64_MAX - 1
    *    n     <= INT64_MAX.
    */
   uError = QCBOR_Private_ConvertBigNumToUnsigned(BigNum, INT64_MAX, &uResult);
   if(uError != QCBOR_SUCCESS) {
      return uError;
   }

   /* Now apply -n - 1. The cast is safe because
    * ConvertBigNumToUnsigned() is limited to INT64_MAX which does fit
    * is the largest positive integer that an int64_t can
    * represent. */
   *pnResult =  -(int64_t)uResult - 1;

   return QCBOR_SUCCESS;
}




/**
 * @brief Convert integers and floats to an int64_t.
 *
 * @param[in] pItem   The item to convert.
 * @param[in] uConvertTypes  Bit mask list of conversion options.
 * @param[out] pnValue  The resulting converted value.
 *
 * @retval QCBOR_ERR_UNEXPECTED_TYPE  Conversion, possible, but not requested
 *                                    in uConvertTypes.
 * @retval QCBOR_ERR_UNEXPECTED_TYPE  Of a type that can't be converted
 * @retval QCBOR_ERR_CONVERSION_UNDER_OVER_FLOW  Conversion result is too large
 *                                               or too small.
 */
static QCBORError
QCBOR_Private_ConvertInt64(const QCBORItem *pItem,
                           const uint32_t   uConvertTypes,
                           int64_t         *pnValue)
{
   switch(pItem->uDataType) {
      case QCBOR_TYPE_FLOAT:
      case QCBOR_TYPE_DOUBLE:
#ifndef QCBOR_DISABLE_FLOAT_HW_USE
         if(uConvertTypes & QCBOR_CONVERT_TYPE_FLOAT) {
            /* https://pubs.opengroup.org/onlinepubs/009695399/functions/llround.html
             http://www.cplusplus.com/reference/cmath/llround/
             */
            // Not interested in FE_INEXACT
            feclearexcept(FE_INVALID|FE_OVERFLOW|FE_UNDERFLOW|FE_DIVBYZERO);
            if(pItem->uDataType == QCBOR_TYPE_DOUBLE) {
               *pnValue = llround(pItem->val.dfnum);
            } else {
               *pnValue = lroundf(pItem->val.fnum);
            }
            if(fetestexcept(FE_INVALID|FE_OVERFLOW|FE_UNDERFLOW|FE_DIVBYZERO)) {
               // llround() shouldn't result in divide by zero, but catch
               // it here in case it unexpectedly does.  Don't try to
               // distinguish between the various exceptions because it seems
               // they vary by CPU, compiler and OS.
               return QCBOR_ERR_FLOAT_EXCEPTION;
            }
         } else {
            return  QCBOR_ERR_UNEXPECTED_TYPE;
         }
#else
         return QCBOR_ERR_HW_FLOAT_DISABLED;
#endif /* QCBOR_DISABLE_FLOAT_HW_USE */
         break;

      case QCBOR_TYPE_INT64:
         if(uConvertTypes & QCBOR_CONVERT_TYPE_XINT64) {
            *pnValue = pItem->val.int64;
         } else {
            return  QCBOR_ERR_UNEXPECTED_TYPE;
         }
         break;

      case QCBOR_TYPE_UINT64:
         if(uConvertTypes & QCBOR_CONVERT_TYPE_XINT64) {
            if(pItem->val.uint64 < INT64_MAX) {
               *pnValue = pItem->val.int64;
            } else {
               return QCBOR_ERR_CONVERSION_UNDER_OVER_FLOW;
            }
         } else {
            return  QCBOR_ERR_UNEXPECTED_TYPE;
         }
         break;

      case QCBOR_TYPE_65BIT_NEG_INT:
         /* This type occurs if the value won't fit into int64_t
          * so this is always an error. */
         return QCBOR_ERR_CONVERSION_UNDER_OVER_FLOW;
         break;

      default:
         return  QCBOR_ERR_UNEXPECTED_TYPE;
   }
   return QCBOR_SUCCESS;
}


/**
 * @brief Almost-public method to decode a number and convert to int64_t (semi-private).
 *
 * @param[in] pMe            The decode context.
 * @param[in] uConvertTypes  Bit mask list of conversion options.
 * @param[out] pnValue       Result of the conversion.
 * @param[in,out] pItem      Temporary space to store Item, returned item.
 *
 * See QCBORDecode_GetInt64Convert().
 */
void
QCBORDecode_Private_GetInt64Convert(QCBORDecodeContext *pMe,
                                    uint32_t            uConvertTypes,
                                    int64_t            *pnValue,
                                    QCBORItem          *pItem)
{
   QCBORDecode_VGetNext(pMe, pItem);
   if(pMe->uLastError) {
      return;
   }

   pMe->uLastError = (uint8_t)QCBOR_Private_ConvertInt64(pItem,
                                                         uConvertTypes,
                                                         pnValue);
}

/**
 * @brief Almost-public method to decode a number and convert to int64_t (semi-private).
 *
 * @param[in] pMe            The decode context.
 * @param[in] nLabel         Label to find in map.
 * @param[in] uConvertTypes  Bit mask list of conversion options.
 * @param[out] pnValue       Result of the conversion.
 * @param[in,out] pItem      Temporary space to store Item, returned item.
 *
 * See QCBORDecode_GetInt64ConvertInMapN().
 */
void
QCBORDecode_Private_GetInt64ConvertInMapN(QCBORDecodeContext *pMe,
                                          int64_t             nLabel,
                                          uint32_t            uConvertTypes,
                                          int64_t            *pnValue,
                                          QCBORItem          *pItem)
{
   QCBORDecode_GetItemInMapN(pMe, nLabel, QCBOR_TYPE_ANY, pItem);
   if(pMe->uLastError != QCBOR_SUCCESS) {
      return;
   }

   pMe->uLastError = (uint8_t)QCBOR_Private_ConvertInt64(pItem,
                                                         uConvertTypes,
                                                         pnValue);
}

/**
 * @brief Almost-public method to decode a number and convert to int64_t (semi-private).
 *
 * @param[in] pMe            The decode context.
 * @param[in] szLabel        Label to find in map.
 * @param[in] uConvertTypes  Bit mask list of conversion options.
 * @param[out] pnValue       Result of the conversion.
 * @param[in,out] pItem      Temporary space to store Item, returned item.
 *
 * See QCBORDecode_GetInt64ConvertInMapSZ().
 */
void
QCBORDecode_Private_GetInt64ConvertInMapSZ(QCBORDecodeContext *pMe,
                                           const char *         szLabel,
                                           uint32_t             uConvertTypes,
                                           int64_t             *pnValue,
                                           QCBORItem           *pItem)
{
   QCBORDecode_GetItemInMapSZ(pMe, szLabel, QCBOR_TYPE_ANY, pItem);
   if(pMe->uLastError != QCBOR_SUCCESS) {
      return;
   }

   pMe->uLastError = (uint8_t)QCBOR_Private_ConvertInt64(pItem,
                                                         uConvertTypes,
                                                         pnValue);
}


/**
 * @brief Convert many number types to an int64_t.
 *
 * @param[in] pItem   The item to convert.
 * @param[in] uConvertTypes  Bit mask list of conversion options.
 * @param[out] pnValue  The resulting converted value.
 *
 * @retval QCBOR_ERR_UNEXPECTED_TYPE  Conversion, possible, but not requested
 *                                    in uConvertTypes.
 * @retval QCBOR_ERR_UNEXPECTED_TYPE  Of a type that can't be converted
 * @retval QCBOR_ERR_CONVERSION_UNDER_OVER_FLOW  Conversion result is too large
 *                                               or too small.
 */
static QCBORError
QCBOR_Private_Int64ConvertAll(const QCBORItem *pItem,
                              const uint32_t   uConvertTypes,
                              int64_t         *pnValue)
{
   switch(pItem->uDataType) {

      case QCBOR_TYPE_POSBIGNUM:
         if(uConvertTypes & QCBOR_CONVERT_TYPE_BIG_NUM) {
            return QCBOR_Private_ConvertPositiveBigNumToSigned(pItem->val.bigNum, pnValue);
         } else {
            return QCBOR_ERR_UNEXPECTED_TYPE;
         }
         break;

      case QCBOR_TYPE_NEGBIGNUM:
         if(uConvertTypes & QCBOR_CONVERT_TYPE_BIG_NUM) {
            return QCBOR_Private_ConvertNegativeBigNumToSigned(pItem->val.bigNum, pnValue);
         } else {
            return QCBOR_ERR_UNEXPECTED_TYPE;
         }
         break;

#ifndef QCBOR_DISABLE_EXP_AND_MANTISSA
      case QCBOR_TYPE_DECIMAL_FRACTION:
         if(uConvertTypes & QCBOR_CONVERT_TYPE_DECIMAL_FRACTION) {
            return QCBOR_Private_ExponentiateNN(pItem->val.expAndMantissa.Mantissa.nInt,
                                  pItem->val.expAndMantissa.nExponent,
                                  pnValue,
                                 &QCBOR_Private_Exponentitate10);
         } else {
            return QCBOR_ERR_UNEXPECTED_TYPE;
         }
         break;

      case QCBOR_TYPE_BIGFLOAT:
         if(uConvertTypes & QCBOR_CONVERT_TYPE_BIGFLOAT) {
            return QCBOR_Private_ExponentiateNN(pItem->val.expAndMantissa.Mantissa.nInt,
                                  pItem->val.expAndMantissa.nExponent,
                                  pnValue,
                                  QCBOR_Private_Exponentitate2);
         } else {
            return QCBOR_ERR_UNEXPECTED_TYPE;
         }
         break;

      case QCBOR_TYPE_DECIMAL_FRACTION_POS_BIGNUM:
         if(uConvertTypes & QCBOR_CONVERT_TYPE_DECIMAL_FRACTION) {
            int64_t    nMantissa;
            QCBORError uErr;
            uErr = QCBOR_Private_ConvertPositiveBigNumToSigned(pItem->val.expAndMantissa.Mantissa.bigNum, &nMantissa);
            if(uErr) {
               return uErr;
            }
            return QCBOR_Private_ExponentiateNN(nMantissa,
                                  pItem->val.expAndMantissa.nExponent,
                                  pnValue,
                                  QCBOR_Private_Exponentitate10);
         } else {
            return QCBOR_ERR_UNEXPECTED_TYPE;
         }
         break;

      case QCBOR_TYPE_DECIMAL_FRACTION_NEG_BIGNUM:
         if(uConvertTypes & QCBOR_CONVERT_TYPE_DECIMAL_FRACTION) {
            int64_t    nMantissa;
            QCBORError uErr;
            uErr = QCBOR_Private_ConvertNegativeBigNumToSigned(pItem->val.expAndMantissa.Mantissa.bigNum, &nMantissa);
            if(uErr) {
               return uErr;
            }
            return QCBOR_Private_ExponentiateNN(nMantissa,
                                  pItem->val.expAndMantissa.nExponent,
                                  pnValue,
                                  QCBOR_Private_Exponentitate10);
         } else {
            return QCBOR_ERR_UNEXPECTED_TYPE;
         }
         break;

      case QCBOR_TYPE_BIGFLOAT_POS_BIGNUM:
         if(uConvertTypes & QCBOR_CONVERT_TYPE_DECIMAL_FRACTION) {
            int64_t    nMantissa;
            QCBORError uErr;
            uErr = QCBOR_Private_ConvertPositiveBigNumToSigned(pItem->val.expAndMantissa.Mantissa.bigNum, &nMantissa);
            if(uErr) {
               return uErr;
            }
            return QCBOR_Private_ExponentiateNN(nMantissa,
                                  pItem->val.expAndMantissa.nExponent,
                                  pnValue,
                                  QCBOR_Private_Exponentitate2);
         } else {
            return QCBOR_ERR_UNEXPECTED_TYPE;
         }
         break;

      case QCBOR_TYPE_BIGFLOAT_NEG_BIGNUM:
         if(uConvertTypes & QCBOR_CONVERT_TYPE_DECIMAL_FRACTION) {
            int64_t    nMantissa;
            QCBORError uErr;
            uErr = QCBOR_Private_ConvertNegativeBigNumToSigned(pItem->val.expAndMantissa.Mantissa.bigNum, &nMantissa);
            if(uErr) {
               return uErr;
            }
            return QCBOR_Private_ExponentiateNN(nMantissa,
                                  pItem->val.expAndMantissa.nExponent,
                                  pnValue,
                                  QCBOR_Private_Exponentitate2);
         } else {
            return QCBOR_ERR_UNEXPECTED_TYPE;
         }
         break;
#endif /* QCBOR_DISABLE_EXP_AND_MANTISSA */


      default:
         return QCBOR_ERR_UNEXPECTED_TYPE;   }
}


/*
 * Public function, see header qcbor/qcbor_decode.h file
 */
void
QCBORDecode_GetInt64ConvertAll(QCBORDecodeContext *pMe,
                               const uint32_t      uConvertTypes,
                               int64_t            *pnValue)
{
   QCBORItem Item;

   QCBORDecode_Private_GetInt64Convert(pMe, uConvertTypes, pnValue, &Item);

   if(pMe->uLastError == QCBOR_SUCCESS) {
      // The above conversion succeeded
      return;
   }

   if(pMe->uLastError != QCBOR_ERR_UNEXPECTED_TYPE) {
      // The above conversion failed in a way that code below can't correct
      return;
   }

   pMe->uLastError = (uint8_t)QCBOR_Private_Int64ConvertAll(&Item,
                                                            uConvertTypes,
                                                            pnValue);
}


/*
 * Public function, see header qcbor/qcbor_decode.h file
 */
void
QCBORDecode_GetInt64ConvertAllInMapN(QCBORDecodeContext *pMe,
                                     const int64_t       nLabel,
                                     const uint32_t      uConvertTypes,
                                     int64_t            *pnValue)
{
   QCBORItem Item;

   QCBORDecode_Private_GetInt64ConvertInMapN(pMe,
                                             nLabel,
                                             uConvertTypes,
                                             pnValue,
                                             &Item);

   if(pMe->uLastError == QCBOR_SUCCESS) {
      // The above conversion succeeded
      return;
   }

   if(pMe->uLastError != QCBOR_ERR_UNEXPECTED_TYPE) {
      // The above conversion failed in a way that code below can't correct
      return;
   }

   pMe->uLastError = (uint8_t)QCBOR_Private_Int64ConvertAll(&Item,
                                                            uConvertTypes,
                                                            pnValue);
}


/*
 * Public function, see header qcbor/qcbor_decode.h file
 */
void
QCBORDecode_GetInt64ConvertAllInMapSZ(QCBORDecodeContext *pMe,
                                      const char         *szLabel,
                                      const uint32_t      uConvertTypes,
                                      int64_t            *pnValue)
{
   QCBORItem Item;
   QCBORDecode_Private_GetInt64ConvertInMapSZ(pMe,
                                              szLabel,
                                              uConvertTypes,
                                              pnValue,
                                              &Item);

   if(pMe->uLastError == QCBOR_SUCCESS) {
      // The above conversion succeeded
      return;
   }

   if(pMe->uLastError != QCBOR_ERR_UNEXPECTED_TYPE) {
      // The above conversion failed in a way that code below can't correct
      return;
   }

   pMe->uLastError = (uint8_t)QCBOR_Private_Int64ConvertAll(&Item,
                                                            uConvertTypes,
                                                            pnValue);
}


/**
 * @brief Convert many number types to an uint64_t.
 *
 * @param[in] pItem   The item to convert.
 * @param[in] uConvertTypes  Bit mask list of conversion options.
 * @param[out] puValue  The resulting converted value.
 *
 * @retval QCBOR_ERR_UNEXPECTED_TYPE  Conversion, possible, but not requested
 *                                    in uConvertTypes.
 * @retval QCBOR_ERR_UNEXPECTED_TYPE  Of a type that can't be converted
 * @retval QCBOR_ERR_CONVERSION_UNDER_OVER_FLOW  Conversion result is too large
 *                                               or too small.
 */
static QCBORError
QCBOR_Private_ConvertUInt64(const QCBORItem *pItem,
                            const uint32_t   uConvertTypes,
                            uint64_t        *puValue)
{
   switch(pItem->uDataType) {
      case QCBOR_TYPE_DOUBLE:
      case QCBOR_TYPE_FLOAT:
#ifndef QCBOR_DISABLE_FLOAT_HW_USE
         if(uConvertTypes & QCBOR_CONVERT_TYPE_FLOAT) {
            // Can't use llround here because it will not convert values
            // greater than INT64_MAX and less than UINT64_MAX that
            // need to be converted so it is more complicated.
            feclearexcept(FE_INVALID|FE_OVERFLOW|FE_UNDERFLOW|FE_DIVBYZERO);
            if(pItem->uDataType == QCBOR_TYPE_DOUBLE) {
               if(isnan(pItem->val.dfnum)) {
                  return QCBOR_ERR_FLOAT_EXCEPTION;
               } else if(pItem->val.dfnum < 0) {
                  return QCBOR_ERR_NUMBER_SIGN_CONVERSION;
               } else {
                  double dRounded = round(pItem->val.dfnum);
                  // See discussion in DecodeDateEpoch() for
                  // explanation of - 0x7ff
                  if(dRounded > (double)(UINT64_MAX- 0x7ff)) {
                     return QCBOR_ERR_CONVERSION_UNDER_OVER_FLOW;
                  }
                  *puValue = (uint64_t)dRounded;
               }
            } else {
               if(isnan(pItem->val.fnum)) {
                  return QCBOR_ERR_FLOAT_EXCEPTION;
               } else if(pItem->val.fnum < 0) {
                  return QCBOR_ERR_NUMBER_SIGN_CONVERSION;
               } else {
                  float fRounded = roundf(pItem->val.fnum);
                  // See discussion in DecodeDateEpoch() for
                  // explanation of - 0x7ff
                  if(fRounded > (float)(UINT64_MAX- 0x7ff)) {
                     return QCBOR_ERR_CONVERSION_UNDER_OVER_FLOW;
                  }
                  *puValue = (uint64_t)fRounded;
               }
            }
            if(fetestexcept(FE_INVALID|FE_OVERFLOW|FE_UNDERFLOW|FE_DIVBYZERO)) {
               // round() and roundf() shouldn't result in exceptions here, but
               // catch them to be robust and thorough. Don't try to
               // distinguish between the various exceptions because it seems
               // they vary by CPU, compiler and OS.
               return QCBOR_ERR_FLOAT_EXCEPTION;
            }

         } else {
            return QCBOR_ERR_UNEXPECTED_TYPE;
         }
#else
         return QCBOR_ERR_HW_FLOAT_DISABLED;
#endif /* QCBOR_DISABLE_FLOAT_HW_USE */
         break;

      case QCBOR_TYPE_INT64:
         if(uConvertTypes & QCBOR_CONVERT_TYPE_XINT64) {
            if(pItem->val.int64 >= 0) {
               *puValue = (uint64_t)pItem->val.int64;
            } else {
               return QCBOR_ERR_NUMBER_SIGN_CONVERSION;
            }
         } else {
            return QCBOR_ERR_UNEXPECTED_TYPE;
         }
         break;

      case QCBOR_TYPE_UINT64:
         if(uConvertTypes & QCBOR_CONVERT_TYPE_XINT64) {
            *puValue = pItem->val.uint64;
         } else {
            return QCBOR_ERR_UNEXPECTED_TYPE;
         }
         break;

      case QCBOR_TYPE_65BIT_NEG_INT:
         return QCBOR_ERR_NUMBER_SIGN_CONVERSION;

      default:
         return QCBOR_ERR_UNEXPECTED_TYPE;
   }

   return QCBOR_SUCCESS;
}


/**
 * @brief Almost-public method to decode a number and convert to uint64_t (semi-private).
 *
 * @param[in] pMe            The decode context.
 * @param[in] uConvertTypes  Bit mask list of conversion options.
 * @param[out] puValue       Result of the conversion.
 * @param[in,out] pItem      Temporary space to store Item, returned item.
 *
 * See QCBORDecode_GetUInt64Convert().
 */
void
QCBORDecode_Private_GetUInt64Convert(QCBORDecodeContext *pMe,
                                     const uint32_t      uConvertTypes,
                                     uint64_t           *puValue,
                                     QCBORItem          *pItem)
{
   QCBORDecode_VGetNext(pMe, pItem);
   if(pMe->uLastError) {
      return;
   }

   pMe->uLastError = (uint8_t)QCBOR_Private_ConvertUInt64(pItem,
                                                          uConvertTypes,
                                                          puValue);
}


/**
 * @brief Almost-public method to decode a number and convert to uint64_t (semi-private).
 *
 * @param[in] pMe            The decode context.
 * @param[in] nLabel         Label to find in map.
 * @param[in] uConvertTypes  Bit mask list of conversion options.
 * @param[out] puValue       Result of the conversion.
 * @param[in,out] pItem      Temporary space to store Item, returned item.
 *
 * See QCBORDecode_GetUInt64ConvertInMapN().
 */
void
QCBORDecode_Private_GetUInt64ConvertInMapN(QCBORDecodeContext *pMe,
                                           const int64_t       nLabel,
                                           const uint32_t      uConvertTypes,
                                           uint64_t            *puValue,
                                           QCBORItem          *pItem)
{
   QCBORDecode_GetItemInMapN(pMe, nLabel, QCBOR_TYPE_ANY, pItem);
   if(pMe->uLastError != QCBOR_SUCCESS) {
      return;
   }

   pMe->uLastError = (uint8_t)QCBOR_Private_ConvertUInt64(pItem,
                                                          uConvertTypes,
                                                          puValue);
}


/**
 * @brief Almost-public method to decode a number and convert to uint64_t (semi-private).
 *
 * @param[in] pMe            The decode context.
 * @param[in] szLabel         Label to find in map.
 * @param[in] uConvertTypes  Bit mask list of conversion options.
 * @param[out] puValue       Result of the conversion.
 * @param[in,out] pItem      Temporary space to store Item, returned item.
 *
 * See QCBORDecode_GetUInt64ConvertInMapSZ().
 */
void
QCBORDecode_Private_GetUInt64ConvertInMapSZ(QCBORDecodeContext *pMe,
                                            const char         *szLabel,
                                            const uint32_t      uConvertTypes,
                                            uint64_t           *puValue,
                                            QCBORItem          *pItem)
{
   QCBORDecode_GetItemInMapSZ(pMe, szLabel, QCBOR_TYPE_ANY, pItem);
   if(pMe->uLastError != QCBOR_SUCCESS) {
      return;
   }

   pMe->uLastError = (uint8_t)QCBOR_Private_ConvertUInt64(pItem,
                                                          uConvertTypes,
                                                          puValue);
}


/**
 * @brief Convert many number types to an unt64_t.
 *
 * @param[in] pItem   The item to convert.
 * @param[in] uConvertTypes  Bit mask list of conversion options.
 * @param[out] puValue  The resulting converted value.
 *
 * @retval QCBOR_ERR_UNEXPECTED_TYPE  Conversion, possible, but not requested
 *                                    in uConvertTypes.
 * @retval QCBOR_ERR_UNEXPECTED_TYPE  Of a type that can't be converted
 * @retval QCBOR_ERR_CONVERSION_UNDER_OVER_FLOW  Conversion result is too large
 *                                               or too small.
 */
static QCBORError
QCBOR_Private_UInt64ConvertAll(const QCBORItem *pItem,
                               const uint32_t   uConvertTypes,
                               uint64_t        *puValue)
{
   switch(pItem->uDataType) { /* -Wmaybe-uninitialized falsly warns here */

      case QCBOR_TYPE_POSBIGNUM:
         if(uConvertTypes & QCBOR_CONVERT_TYPE_BIG_NUM) {
            return QCBOR_Private_ConvertPositiveBigNumToUnsigned(pItem->val.bigNum, puValue);
         } else {
            return QCBOR_ERR_UNEXPECTED_TYPE;
         }
         break;

      case QCBOR_TYPE_NEGBIGNUM:
         if(uConvertTypes & QCBOR_CONVERT_TYPE_BIG_NUM) {
            return QCBOR_ERR_NUMBER_SIGN_CONVERSION;
         } else {
            return QCBOR_ERR_UNEXPECTED_TYPE;
         }
         break;

#ifndef QCBOR_DISABLE_EXP_AND_MANTISSA

      case QCBOR_TYPE_DECIMAL_FRACTION:
         if(uConvertTypes & QCBOR_CONVERT_TYPE_DECIMAL_FRACTION) {
            return QCBOR_Private_ExponentitateNU(pItem->val.expAndMantissa.Mantissa.nInt,
                                   pItem->val.expAndMantissa.nExponent,
                                   puValue,
                                   QCBOR_Private_Exponentitate10);
         } else {
            return QCBOR_ERR_UNEXPECTED_TYPE;
         }
         break;

      case QCBOR_TYPE_BIGFLOAT:
         if(uConvertTypes & QCBOR_CONVERT_TYPE_BIGFLOAT) {
            return QCBOR_Private_ExponentitateNU(pItem->val.expAndMantissa.Mantissa.nInt,
                                   pItem->val.expAndMantissa.nExponent,
                                   puValue,
                                   QCBOR_Private_Exponentitate2);
         } else {
            return QCBOR_ERR_UNEXPECTED_TYPE;
         }
         break;

      case QCBOR_TYPE_DECIMAL_FRACTION_POS_BIGNUM:
         if(uConvertTypes & QCBOR_CONVERT_TYPE_DECIMAL_FRACTION) {
            uint64_t   uMantissa;
            QCBORError uErr;
            uErr = QCBOR_Private_ConvertPositiveBigNumToUnsigned(pItem->val.expAndMantissa.Mantissa.bigNum, &uMantissa);
            if(uErr != QCBOR_SUCCESS) {
               return uErr;
            }
            return QCBOR_Private_ExponentitateUU(uMantissa,
                                                 pItem->val.expAndMantissa.nExponent,
                                                 puValue,
                                                 QCBOR_Private_Exponentitate10);
         } else {
            return QCBOR_ERR_UNEXPECTED_TYPE;
         }
         break;

      case QCBOR_TYPE_DECIMAL_FRACTION_NEG_BIGNUM:
         if(uConvertTypes & QCBOR_CONVERT_TYPE_DECIMAL_FRACTION) {
            return QCBOR_ERR_NUMBER_SIGN_CONVERSION;
         } else {
            return QCBOR_ERR_UNEXPECTED_TYPE;
         }
         break;

      case QCBOR_TYPE_BIGFLOAT_POS_BIGNUM:
         if(uConvertTypes & QCBOR_CONVERT_TYPE_DECIMAL_FRACTION) {
            uint64_t   uMantissa;
            QCBORError uErr;
            uErr = QCBOR_Private_ConvertPositiveBigNumToUnsigned(pItem->val.expAndMantissa.Mantissa.bigNum,
                                                                 &uMantissa);
            if(uErr != QCBOR_SUCCESS) {
               return uErr;
            }
            return QCBOR_Private_ExponentitateUU(uMantissa,
                                                 pItem->val.expAndMantissa.nExponent,
                                                 puValue,
                                                 QCBOR_Private_Exponentitate2);
         } else {
            return QCBOR_ERR_UNEXPECTED_TYPE;
         }
         break;

      case QCBOR_TYPE_BIGFLOAT_NEG_BIGNUM:
         if(uConvertTypes & QCBOR_CONVERT_TYPE_DECIMAL_FRACTION) {
            return QCBOR_ERR_NUMBER_SIGN_CONVERSION;
         } else {
            return QCBOR_ERR_UNEXPECTED_TYPE;
         }
         break;
#endif /* QCBOR_DISABLE_EXP_AND_MANTISSA */
      default:
         return QCBOR_ERR_UNEXPECTED_TYPE;
   }
}


/*
 * Public function, see header qcbor/qcbor_decode.h file
 */
void
QCBORDecode_GetUInt64ConvertAll(QCBORDecodeContext *pMe,
                                const uint32_t      uConvertTypes,
                                uint64_t           *puValue)
{
   QCBORItem Item;

   QCBORDecode_Private_GetUInt64Convert(pMe, uConvertTypes, puValue, &Item);

   if(pMe->uLastError == QCBOR_SUCCESS) {
      // The above conversion succeeded
      return;
   }

   if(pMe->uLastError != QCBOR_ERR_UNEXPECTED_TYPE) {
      // The above conversion failed in a way that code below can't correct
      return;
   }

   pMe->uLastError = (uint8_t)QCBOR_Private_UInt64ConvertAll(&Item,
                                                             uConvertTypes,
                                                             puValue);
}


/*
 * Public function, see header qcbor/qcbor_decode.h file
 */
void
QCBORDecode_GetUInt64ConvertAllInMapN(QCBORDecodeContext *pMe,
                                      const int64_t       nLabel,
                                      const uint32_t      uConvertTypes,
                                      uint64_t           *puValue)
{
   QCBORItem Item;

   QCBORDecode_Private_GetUInt64ConvertInMapN(pMe,
                                              nLabel,
                                              uConvertTypes,
                                              puValue,
                                              &Item);

   if(pMe->uLastError == QCBOR_SUCCESS) {
      // The above conversion succeeded
      return;
   }

   if(pMe->uLastError != QCBOR_ERR_UNEXPECTED_TYPE) {
      // The above conversion failed in a way that code below can't correct
      return;
   }

   pMe->uLastError = (uint8_t)QCBOR_Private_UInt64ConvertAll(&Item,
                                                             uConvertTypes,
                                                             puValue);
}


/*
 * Public function, see header qcbor/qcbor_decode.h file
 */
void
QCBORDecode_GetUInt64ConvertAllInMapSZ(QCBORDecodeContext *pMe,
                                       const char         *szLabel,
                                       const uint32_t      uConvertTypes,
                                       uint64_t           *puValue)
{
   QCBORItem Item;
   QCBORDecode_Private_GetUInt64ConvertInMapSZ(pMe,
                                               szLabel,
                                               uConvertTypes,
                                               puValue,
                                               &Item);

   if(pMe->uLastError == QCBOR_SUCCESS) {
      // The above conversion succeeded
      return;
   }

   if(pMe->uLastError != QCBOR_ERR_UNEXPECTED_TYPE) {
      // The above conversion failed in a way that code below can't correct
      return;
   }

   pMe->uLastError = (uint8_t)QCBOR_Private_UInt64ConvertAll(&Item,
                                                             uConvertTypes,
                                                             puValue);
}




#ifndef USEFULBUF_DISABLE_ALL_FLOAT
/**
 * @brief Basic conversions to a double.
 *
 * @param[in] pItem          The item to convert
 * @param[in] uConvertTypes  Bit flags indicating source types for conversion
 * @param[out] pdValue       The value converted to a double
 *
 * This does the conversions that don't need much object code,
 * the conversions from int, uint and float to double.
 *
 * See QCBOR_Private_DoubleConvertAll() for the full set
 * of conversions.
 */
static QCBORError
QCBOR_Private_ConvertDouble(const QCBORItem *pItem,
                            const uint32_t   uConvertTypes,
                            double          *pdValue)
{
   switch(pItem->uDataType) {
      case QCBOR_TYPE_FLOAT:
#ifndef QCBOR_DISABLE_FLOAT_HW_USE
         if(uConvertTypes & QCBOR_CONVERT_TYPE_FLOAT) {
            if(uConvertTypes & QCBOR_CONVERT_TYPE_FLOAT) {
               // Simple cast does the job.
               *pdValue = (double)pItem->val.fnum;
            } else {
               return QCBOR_ERR_UNEXPECTED_TYPE;
            }
         }
#else /* QCBOR_DISABLE_FLOAT_HW_USE */
         return QCBOR_ERR_HW_FLOAT_DISABLED;
#endif /* QCBOR_DISABLE_FLOAT_HW_USE */
         break;

      case QCBOR_TYPE_DOUBLE:
         if(uConvertTypes & QCBOR_CONVERT_TYPE_FLOAT) {
            if(uConvertTypes & QCBOR_CONVERT_TYPE_FLOAT) {
               *pdValue = pItem->val.dfnum;
            } else {
               return QCBOR_ERR_UNEXPECTED_TYPE;
            }
         }
         break;

      case QCBOR_TYPE_INT64:
#ifndef QCBOR_DISABLE_FLOAT_HW_USE
         if(uConvertTypes & QCBOR_CONVERT_TYPE_XINT64) {
            // A simple cast seems to do the job with no worry of exceptions.
            // There will be precision loss for some values.
            *pdValue = (double)pItem->val.int64;

         } else {
            return QCBOR_ERR_UNEXPECTED_TYPE;
         }
#else
         return QCBOR_ERR_HW_FLOAT_DISABLED;
#endif /* QCBOR_DISABLE_FLOAT_HW_USE */
         break;

      case QCBOR_TYPE_UINT64:
#ifndef QCBOR_DISABLE_FLOAT_HW_USE
         if(uConvertTypes & QCBOR_CONVERT_TYPE_XINT64) {
            // A simple cast seems to do the job with no worry of exceptions.
            // There will be precision loss for some values.
            *pdValue = (double)pItem->val.uint64;
         } else {
            return QCBOR_ERR_UNEXPECTED_TYPE;
         }
         break;
#else
         return QCBOR_ERR_HW_FLOAT_DISABLED;
#endif /* QCBOR_DISABLE_FLOAT_HW_USE */

      case QCBOR_TYPE_65BIT_NEG_INT:
#ifndef QCBOR_DISABLE_FLOAT_HW_USE
         // TODO: don't use float HW. We have the function to do it.
         *pdValue = -(double)pItem->val.uint64 - 1;
         break;
#else
         return QCBOR_ERR_HW_FLOAT_DISABLED;
#endif /* QCBOR_DISABLE_FLOAT_HW_USE */

      default:
         return QCBOR_ERR_UNEXPECTED_TYPE;
   }

   return QCBOR_SUCCESS;
}


/**
 * @brief  Almost-public method to decode a number and convert to double (semi-private).
 *
 * @param[in] pMe            The decode context.
 * @param[in] uConvertTypes  Bit mask list of conversion options
 * @param[out] pdValue       The output of the conversion.
 * @param[in,out] pItem      Temporary space to store Item, returned item.
 *
 * See QCBORDecode_GetDoubleConvert().
 */
void
QCBORDecode_Private_GetDoubleConvert(QCBORDecodeContext *pMe,
                                     const uint32_t      uConvertTypes,
                                     double             *pdValue,
                                     QCBORItem          *pItem)
{
   QCBORDecode_VGetNext(pMe, pItem);
   if(pMe->uLastError) {
      return;
   }

   pMe->uLastError = (uint8_t)QCBOR_Private_ConvertDouble(pItem,
                                                          uConvertTypes,
                                                          pdValue);
}


/**
 * @brief  Almost-public method to decode a number and convert to double (semi-private).
 *
 * @param[in] pMe            The decode context.
 * @param[in] nLabel         Label to find in map.
 * @param[in] uConvertTypes  Bit mask list of conversion options
 * @param[out] pdValue       The output of the conversion.
 * @param[in,out] pItem      Temporary space to store Item, returned item.
 *
 * See QCBORDecode_GetDoubleConvertInMapN().
 */
void
QCBORDecode_Private_GetDoubleConvertInMapN(QCBORDecodeContext *pMe,
                                           const int64_t       nLabel,
                                           const uint32_t      uConvertTypes,
                                           double             *pdValue,
                                           QCBORItem          *pItem)
{
   QCBORDecode_GetItemInMapN(pMe, nLabel, QCBOR_TYPE_ANY, pItem);
   if(pMe->uLastError != QCBOR_SUCCESS) {
      return;
   }

   pMe->uLastError = (uint8_t)QCBOR_Private_ConvertDouble(pItem,
                                                          uConvertTypes,
                                                          pdValue);
}


/**
 * @brief  Almost-public method to decode a number and convert to double (semi-private).
 *
 * @param[in] pMe            The decode context.
 * @param[in] szLabel        Label to find in map.
 * @param[in] uConvertTypes  Bit mask list of conversion options
 * @param[out] pdValue       The output of the conversion.
 * @param[in,out] pItem      Temporary space to store Item, returned item.
 *
 * See QCBORDecode_GetDoubleConvertInMapSZ().
 */
void
QCBORDecode_Private_GetDoubleConvertInMapSZ(QCBORDecodeContext *pMe,
                                            const char         *szLabel,
                                            const uint32_t      uConvertTypes,
                                            double             *pdValue,
                                            QCBORItem          *pItem)
{
   QCBORDecode_GetItemInMapSZ(pMe, szLabel, QCBOR_TYPE_ANY, pItem);
   if(pMe->uLastError != QCBOR_SUCCESS) {
      return;
   }

   pMe->uLastError = (uint8_t)QCBOR_Private_ConvertDouble(pItem,
                                                          uConvertTypes,
                                                          pdValue);
}


#ifndef QCBOR_DISABLE_FLOAT_HW_USE
/**
 * @brief Convert a big number to double-precision float.
 *
 * @param[in] BigNum   The big number to convert
 *
 * @returns  The double value.
 *
 * This will always succeed. It will lose precision for larger
 * numbers. If the big number is too large to fit (more than
 * 1.7976931348623157E+308) infinity will be returned. NaN is never
 * returned.
 */
static double
QCBOR_Private_ConvertBigNumToDouble(const UsefulBufC BigNum)
{
   double dResult;

   dResult = 0.0;
   const uint8_t *pByte = BigNum.ptr;
   size_t uLen = BigNum.len;
   /* This will overflow and become the float value INFINITY if the number
    * is too large to fit. */
   while(uLen--) {
      dResult = (dResult * 256.0) + (double)*pByte++;
   }

   return dResult;
}
#endif /* QCBOR_DISABLE_FLOAT_HW_USE */




/**
 * @brief Convert many number types to a double.
 *
 * @param[in] pItem   The item to convert.
 * @param[in] uConvertTypes  Bit mask list of conversion options.
 * @param[out] pdValue  The resulting converted value.
 *
 * @retval QCBOR_ERR_UNEXPECTED_TYPE  Conversion, possible, but not requested
 *                                    in uConvertTypes.
 * @retval QCBOR_ERR_UNEXPECTED_TYPE  Of a type that can't be converted
 * @retval QCBOR_ERR_CONVERSION_UNDER_OVER_FLOW  Conversion result is too large
 *                                               or too small.
 */
static QCBORError
QCBOR_Private_DoubleConvertAll(const QCBORItem *pItem,
                               const uint32_t   uConvertTypes,
                               double          *pdValue)
{
#ifndef QCBOR_DISABLE_FLOAT_HW_USE
   /*
    * What Every Computer Scientist Should Know About Floating-Point Arithmetic
    * https://docs.oracle.com/cd/E19957-01/806-3568/ncg_goldberg.html
    */
   switch(pItem->uDataType) {

#ifndef QCBOR_DISABLE_EXP_AND_MANTISSA
      case QCBOR_TYPE_DECIMAL_FRACTION:
         if(uConvertTypes & QCBOR_CONVERT_TYPE_DECIMAL_FRACTION) {
            // Underflow gives 0, overflow gives infinity
            *pdValue = (double)pItem->val.expAndMantissa.Mantissa.nInt *
                        pow(10.0, (double)pItem->val.expAndMantissa.nExponent);
         } else {
            return QCBOR_ERR_UNEXPECTED_TYPE;
         }
         break;

      case QCBOR_TYPE_BIGFLOAT:
         if(uConvertTypes & QCBOR_CONVERT_TYPE_BIGFLOAT ) {
            // Underflow gives 0, overflow gives infinity
            *pdValue = (double)pItem->val.expAndMantissa.Mantissa.nInt *
                              exp2((double)pItem->val.expAndMantissa.nExponent);
         } else {
            return QCBOR_ERR_UNEXPECTED_TYPE;
         }
         break;
#endif /* ! QCBOR_DISABLE_EXP_AND_MANTISSA */

      case QCBOR_TYPE_POSBIGNUM:
         if(uConvertTypes & QCBOR_CONVERT_TYPE_BIG_NUM) {
            *pdValue = QCBOR_Private_ConvertBigNumToDouble(pItem->val.bigNum);
         } else {
            return QCBOR_ERR_UNEXPECTED_TYPE;
         }
         break;

      case QCBOR_TYPE_NEGBIGNUM:
         if(uConvertTypes & QCBOR_CONVERT_TYPE_BIG_NUM) {
            *pdValue = -1-QCBOR_Private_ConvertBigNumToDouble(pItem->val.bigNum);
         } else {
            return QCBOR_ERR_UNEXPECTED_TYPE;
         }
         break;

#ifndef QCBOR_DISABLE_EXP_AND_MANTISSA
      case QCBOR_TYPE_DECIMAL_FRACTION_POS_BIGNUM:
         if(uConvertTypes & QCBOR_CONVERT_TYPE_DECIMAL_FRACTION) {
            double dMantissa = QCBOR_Private_ConvertBigNumToDouble(pItem->val.expAndMantissa.Mantissa.bigNum);
            *pdValue = dMantissa * pow(10, (double)pItem->val.expAndMantissa.nExponent);
         } else {
            return QCBOR_ERR_UNEXPECTED_TYPE;
         }
         break;

      case QCBOR_TYPE_DECIMAL_FRACTION_NEG_BIGNUM:
         if(uConvertTypes & QCBOR_CONVERT_TYPE_DECIMAL_FRACTION) {
            /* Must subtract 1 for CBOR negative integer offset */
            double dMantissa = -1-QCBOR_Private_ConvertBigNumToDouble(pItem->val.expAndMantissa.Mantissa.bigNum);
            *pdValue = dMantissa * pow(10, (double)pItem->val.expAndMantissa.nExponent);
         } else {
            return QCBOR_ERR_UNEXPECTED_TYPE;
         }
         break;

      case QCBOR_TYPE_BIGFLOAT_POS_BIGNUM:
         if(uConvertTypes & QCBOR_CONVERT_TYPE_BIGFLOAT) {
            double dMantissa = QCBOR_Private_ConvertBigNumToDouble(pItem->val.expAndMantissa.Mantissa.bigNum);
            *pdValue = dMantissa * exp2((double)pItem->val.expAndMantissa.nExponent);
         } else {
            return QCBOR_ERR_UNEXPECTED_TYPE;
         }
         break;

      case QCBOR_TYPE_BIGFLOAT_NEG_BIGNUM:
         if(uConvertTypes & QCBOR_CONVERT_TYPE_BIGFLOAT) {
            double dMantissa = -1-QCBOR_Private_ConvertBigNumToDouble(pItem->val.expAndMantissa.Mantissa.bigNum);
            *pdValue = dMantissa * exp2((double)pItem->val.expAndMantissa.nExponent);
         } else {
            return QCBOR_ERR_UNEXPECTED_TYPE;
         }
         break;
#endif /* ! QCBOR_DISABLE_EXP_AND_MANTISSA */

      default:
         return QCBOR_ERR_UNEXPECTED_TYPE;
   }

   return QCBOR_SUCCESS;

#else
   (void)pItem;
   (void)uConvertTypes;
   (void)pdValue;
   return QCBOR_ERR_HW_FLOAT_DISABLED;
#endif /* QCBOR_DISABLE_FLOAT_HW_USE */

}


/*
 * Public function, see header qcbor/qcbor_decode.h file
 */
void
QCBORDecode_GetDoubleConvertAll(QCBORDecodeContext *pMe,
                                const uint32_t      uConvertTypes,
                                double             *pdValue)
{

   QCBORItem Item;

   QCBORDecode_Private_GetDoubleConvert(pMe, uConvertTypes, pdValue, &Item);

   if(pMe->uLastError == QCBOR_SUCCESS) {
      // The above conversion succeeded
      return;
   }

   if(pMe->uLastError != QCBOR_ERR_UNEXPECTED_TYPE) {
      // The above conversion failed in a way that code below can't correct
      return;
   }

   pMe->uLastError = (uint8_t)QCBOR_Private_DoubleConvertAll(&Item,
                                                             uConvertTypes,
                                                             pdValue);
}


/*
 *  Public function, see header qcbor/qcbor_decode.h file
 */
void
QCBORDecode_GetDoubleConvertAllInMapN(QCBORDecodeContext *pMe,
                                      const int64_t       nLabel,
                                      const uint32_t      uConvertTypes,
                                      double             *pdValue)
{
   QCBORItem Item;

   QCBORDecode_Private_GetDoubleConvertInMapN(pMe,
                                              nLabel,
                                              uConvertTypes,
                                              pdValue,
                                              &Item);

   if(pMe->uLastError == QCBOR_SUCCESS) {
      // The above conversion succeeded
      return;
   }

   if(pMe->uLastError != QCBOR_ERR_UNEXPECTED_TYPE) {
      // The above conversion failed in a way that code below can't correct
      return;
   }

   pMe->uLastError = (uint8_t)QCBOR_Private_DoubleConvertAll(&Item,
                                                             uConvertTypes,
                                                             pdValue);
}


/*
 * Public function, see header qcbor/qcbor_decode.h file
 */
void
QCBORDecode_GetDoubleConvertAllInMapSZ(QCBORDecodeContext *pMe,
                                       const char         *szLabel,
                                       const uint32_t      uConvertTypes,
                                       double             *pdValue)
{
   QCBORItem Item;
   QCBORDecode_Private_GetDoubleConvertInMapSZ(pMe,
                                               szLabel,
                                               uConvertTypes,
                                               pdValue,
                                               &Item);

   if(pMe->uLastError == QCBOR_SUCCESS) {
      // The above conversion succeeded
      return;
   }

   if(pMe->uLastError != QCBOR_ERR_UNEXPECTED_TYPE) {
      // The above conversion failed in a way that code below can't correct
      return;
   }

   pMe->uLastError = (uint8_t)QCBOR_Private_DoubleConvertAll(&Item,
                                                             uConvertTypes,
                                                             pdValue);
}
#endif /* USEFULBUF_DISABLE_ALL_FLOAT */




#ifndef QCBOR_DISABLE_EXP_AND_MANTISSA
/**
 * @brief Convert an integer to a big number
 *
 * @param[in] uInt  The integer to convert.
 * @param[in] Buffer  The buffer to output the big number to.
 *
 * @returns The big number or NULLUsefulBufC is the buffer is to small.
 *
 * This always succeeds unless the buffer is too small.
 */
static UsefulBufC
QCBOR_Private_ConvertIntToBigNum(uint64_t uInt, const UsefulBuf Buffer)
{
   while((uInt & 0xff00000000000000UL) == 0) {
      uInt = uInt << 8;
   };

   UsefulOutBuf UOB;

   UsefulOutBuf_Init(&UOB, Buffer);

   while(uInt) {
      UsefulOutBuf_AppendByte(&UOB, (uint8_t)((uInt & 0xff00000000000000UL) >> 56));
      uInt = uInt << 8;
   }

   return UsefulOutBuf_OutUBuf(&UOB);
}

/* Some notes from the work to disable tags.
 * Some are out of date since tag refactoring.
 *
 * The API for big floats and decimal fractions seems good.
 * If there's any issue with it it's that the code size to
 * implement is a bit large because of the conversion
 * to/from int and bignum that is required. There is no API
 * that doesn't do the conversion so dead stripping will never
 * leave that code out.
 *
 * The implementation itself seems correct, but not as clean
 * and neat as it could be. It could probably be smaller too.
 *
 * The implementation has three main parts / functions
 *  - The decoding of the array of two
 *  - All the tag and type checking for the various API functions
 *  - Conversion to/from bignum and int
 *
 * The type checking seems like it wastes the most code for
 * what it needs to do.
 *
 * The inlining for the conversion is probably making the
 * overall code base larger.
 *
 * The tests cases could be organized a lot better and be
 * more thorough.
 *
 * Seems also like there could be more common code in the
 * first tier part of the public API. Some functions only
 * vary by a TagSpec.
 */


static const uint8_t QCBORDecode_Private_DecimalFractionTypes[] = {
   QCBOR_TYPE_DECIMAL_FRACTION,
   QCBOR_TYPE_DECIMAL_FRACTION_POS_BIGNUM,
   QCBOR_TYPE_DECIMAL_FRACTION_NEG_BIGNUM,
   QCBOR_TYPE_DECIMAL_FRACTION_POS_U64,
   QCBOR_TYPE_DECIMAL_FRACTION_NEG_U64,
   QCBOR_TYPE_NONE};

static const uint8_t QCBORDecode_Private_BigFloatTypes[] = {
   QCBOR_TYPE_BIGFLOAT,
   QCBOR_TYPE_BIGFLOAT_POS_BIGNUM,
   QCBOR_TYPE_BIGFLOAT_NEG_BIGNUM,
   QCBOR_TYPE_BIGFLOAT_POS_U64,
   QCBOR_TYPE_BIGFLOAT_NEG_U64,
   QCBOR_TYPE_NONE};

/**
 * @brief Common processor for exponent and int64_t mantissa.
 *
 * @param[in] pMe          The decode context.
 * @param[in] uTagRequirement  Whether tag number must be present or not.
 * @param[in] uTagNumber   The tag number for which content is expected.
 * @param[in] uOffset   Cursor offset for  tag number consumption checking.
 * @param[in] pItem        The data item to process.
 * @param[out] pnMantissa  The returned mantissa as an int64_t.
 * @param[out] pnExponent  The returned exponent as an int64_t.
 *
 * This handles exponent and mantissa for base 2 and 10. This
 * is limited to a mantissa that is an int64_t. See also
 * QCBORDecode_Private_ProcessExpMantissaBig().
 *
 * On output, the item is always a fully decoded decimal fraction or
 * big float.
 *
 * This errors out if the input tag and type aren't as required.
 *
 * This always provides the correctly offset mantissa, even when the
 * input CBOR is a negative big number. This works the
 * same in QCBOR v1 and v2.
 */
static void
QCBORDecode_Private_ExpIntMantissaMain(QCBORDecodeContext  *pMe,
                                       const uint8_t        uTagRequirement,
                                       const uint64_t       uTagNumber,
                                       const size_t         uOffset,
                                       QCBORItem           *pItem,
                                       int64_t             *pnMantissa,
                                       int64_t             *pnExponent)
{
   QCBORError     uErr;
   const uint8_t *qTypes;

   if(pMe->uLastError) {
      return;
   }

   if(uTagNumber == CBOR_TAG_BIGFLOAT) {
      qTypes = QCBORDecode_Private_BigFloatTypes;
   } else {
      qTypes = QCBORDecode_Private_DecimalFractionTypes;
   }

   QCBORDecode_Private_ProcessTagItem(pMe,
                                      pItem,
                                      uTagRequirement,
                                      qTypes,
                                      uTagNumber,
                                      QCBORDecode_ExpMantissaTagCB,
                                      uOffset);

   if(pMe->uLastError != QCBOR_SUCCESS) {
      return;
   }

   uErr = QCBOR_SUCCESS;
   switch (pItem->uDataType) {

      case QCBOR_TYPE_DECIMAL_FRACTION:
      case QCBOR_TYPE_BIGFLOAT:
         *pnExponent = pItem->val.expAndMantissa.nExponent;
         *pnMantissa = pItem->val.expAndMantissa.Mantissa.nInt;
         break;

#ifndef QCBOR_DISABLE_TAGS
      /* If tags are disabled, mantissas can never be big nums */
      case QCBOR_TYPE_DECIMAL_FRACTION_POS_BIGNUM:
      case QCBOR_TYPE_BIGFLOAT_POS_BIGNUM:
         *pnExponent = pItem->val.expAndMantissa.nExponent;
         uErr = QCBOR_Private_ConvertPositiveBigNumToSigned(pItem->val.expAndMantissa.Mantissa.bigNum, pnMantissa);
         break;

      case QCBOR_TYPE_DECIMAL_FRACTION_NEG_BIGNUM:
      case QCBOR_TYPE_BIGFLOAT_NEG_BIGNUM:
         *pnExponent = pItem->val.expAndMantissa.nExponent;
         uErr = QCBOR_Private_ConvertNegativeBigNumToSigned(pItem->val.expAndMantissa.Mantissa.bigNum, pnMantissa);
         break;
#endif /* QCBOR_DISABLE_TAGS */

      case QCBOR_TYPE_BIGFLOAT_NEG_U64:
      case QCBOR_TYPE_DECIMAL_FRACTION_NEG_U64:
      case QCBOR_TYPE_BIGFLOAT_POS_U64:
      case QCBOR_TYPE_DECIMAL_FRACTION_POS_U64:
         uErr = QCBOR_ERR_CONVERSION_UNDER_OVER_FLOW;
         break;

      default:
         uErr = QCBOR_ERR_UNEXPECTED_TYPE;
   }

   pMe->uLastError = (uint8_t)uErr;
}

static void
QCBORDecode_Private_ExpBigMantissaRawMain(QCBORDecodeContext  *pMe,
                                          const uint8_t        uTagRequirement,
                                          const uint64_t       uTagNumber,
                                          const size_t         uOffset,
                                          QCBORItem           *pItem,
                                          const UsefulBuf      BufferForMantissa,
                                          UsefulBufC          *pMantissa,
                                          bool                *pbIsNegative,
                                          int64_t             *pnExponent)
{
   QCBORError    uErr;
   uint64_t      uMantissa;
   const uint8_t *qTypes;

   if(pMe->uLastError) {
      return;
   }

   if(uTagNumber == CBOR_TAG_BIGFLOAT) {
      qTypes = QCBORDecode_Private_BigFloatTypes;
   } else {
      qTypes = QCBORDecode_Private_DecimalFractionTypes;
   }

   QCBORDecode_Private_ProcessTagItem(pMe,
                                      pItem,
                                      uTagRequirement,
                                      qTypes,
                                      uTagNumber,
                                      QCBORDecode_ExpMantissaTagCB,
                                      uOffset);

   if(pMe->uLastError != QCBOR_SUCCESS) {
      return;
   }

   uErr = QCBOR_SUCCESS;

   switch (pItem->uDataType) {

      case QCBOR_TYPE_DECIMAL_FRACTION:
      case QCBOR_TYPE_BIGFLOAT:
         if(pItem->val.expAndMantissa.Mantissa.nInt >= 0) {
            uMantissa = (uint64_t)pItem->val.expAndMantissa.Mantissa.nInt;
            *pbIsNegative = false;
         } else {
            if(pItem->val.expAndMantissa.Mantissa.nInt != INT64_MIN) {
               uMantissa = (uint64_t)-pItem->val.expAndMantissa.Mantissa.nInt;
            } else {
               /* Can't negate like above when int64_t is INT64_MIN because it
                * will overflow. See ExponentNN() */
               uMantissa = (uint64_t)INT64_MAX+1;
            }
            *pbIsNegative = true;
         }
         /* Reverse the offset by 1 for type 1 negative value to be consistent
          * with big num case below which don't offset because it requires
          * big number arithmetic. This is a bug fix for QCBOR v1.5.
          */
         uMantissa--;
         *pMantissa = QCBOR_Private_ConvertIntToBigNum(uMantissa, BufferForMantissa);
         *pnExponent = pItem->val.expAndMantissa.nExponent;
         break;

#ifndef QCBOR_DISABLE_TAGS
      /* If tags are disabled, mantissas can never be big nums */
      case QCBOR_TYPE_DECIMAL_FRACTION_POS_BIGNUM:
      case QCBOR_TYPE_BIGFLOAT_POS_BIGNUM:
         *pnExponent = pItem->val.expAndMantissa.nExponent;
         *pMantissa = pItem->val.expAndMantissa.Mantissa.bigNum;
         *pbIsNegative = false;
         break;

      case QCBOR_TYPE_DECIMAL_FRACTION_NEG_BIGNUM:
      case QCBOR_TYPE_BIGFLOAT_NEG_BIGNUM:
         *pnExponent = pItem->val.expAndMantissa.nExponent;
         *pMantissa = pItem->val.expAndMantissa.Mantissa.bigNum;
         *pbIsNegative = true;
         break;
#endif /* QCBOR_DISABLE_TAGS */

      default:
         uErr = QCBOR_ERR_UNEXPECTED_TYPE;
   }

   pMe->uLastError = (uint8_t)uErr;
}


/**
 * @brief Decode exponent and mantissa into a big number with negative offset of 1.
 *
 * @param[in] pMe                The decode context.
 * @param[in] uTagRequirement  Whether a tag number must be present or not.
 * @param[in] pItem              Item to decode and convert.
 * @param[in] BufferForMantissa  Buffer to output mantissa into.
 * @param[out] pMantissa         The output mantissa.
 * @param[out] pbIsNegative      The sign of the output.
 * @param[out] pnExponent        The mantissa of the output.
 *
 * This is the common processing of a decimal fraction or a big float
 * into a big number. This will decode and consume all the CBOR items
 * that make up the decimal fraction or big float.
 *
 * This performs the subtraction of 1 from the negative value so the
 * caller doesn't need to. This links more object code than QCBORDecode_Private_ProcessExpMantissaBig().
 */
static void
QCBORDecode_Private_ExpBigMantissaMain(QCBORDecodeContext  *pMe,
                                       const uint8_t        uTagRequirement,
                                       const uint64_t       uTagNumber,
                                       const size_t         uOffset,
                                       QCBORItem           *pItem,
                                       const UsefulBuf      BufferForMantissa,
                                       UsefulBufC          *pMantissa,
                                       bool                *pbIsNegative,
                                       int64_t             *pnExponent)
{
   QCBORError     uErr;
   QCBORItem      TempMantissa;
   const uint8_t *qTypes;

   if(pMe->uLastError) {
      return;
   }

   if(uTagNumber == CBOR_TAG_BIGFLOAT) {
      qTypes = QCBORDecode_Private_BigFloatTypes;
   } else {
      qTypes = QCBORDecode_Private_DecimalFractionTypes;
   }

   QCBORDecode_Private_ProcessTagItem(pMe,
                                      pItem,
                                      uTagRequirement,
                                      qTypes,
                                      uTagNumber,
                                      QCBORDecode_ExpMantissaTagCB,
                                      uOffset);

   if(pMe->uLastError != QCBOR_SUCCESS) {
      return;
   }

   memset(&TempMantissa, 0, sizeof(TempMantissa));

   switch (pItem->uDataType) {

      case QCBOR_TYPE_DECIMAL_FRACTION:
      case QCBOR_TYPE_BIGFLOAT:
         TempMantissa.uDataType = QCBOR_TYPE_INT64;
         TempMantissa.val.int64 = pItem->val.expAndMantissa.Mantissa.nInt;
         break;

      case QCBOR_TYPE_DECIMAL_FRACTION_POS_U64:
      case QCBOR_TYPE_BIGFLOAT_POS_U64:
         TempMantissa.uDataType = QCBOR_TYPE_UINT64;
         TempMantissa.val.uint64 = pItem->val.expAndMantissa.Mantissa.uInt;
         break;

      case QCBOR_TYPE_DECIMAL_FRACTION_NEG_U64:
      case QCBOR_TYPE_BIGFLOAT_NEG_U64:
         TempMantissa.uDataType = QCBOR_TYPE_65BIT_NEG_INT;
         TempMantissa.val.uint64 = pItem->val.expAndMantissa.Mantissa.uInt;
         break;

#ifndef QCBOR_DISABLE_TAGS
         /* If tags are disabled, mantissas can never be big nums */
      case QCBOR_TYPE_DECIMAL_FRACTION_POS_BIGNUM:
      case QCBOR_TYPE_BIGFLOAT_POS_BIGNUM:
         TempMantissa.uDataType = QCBOR_TYPE_BYTE_STRING;
         TempMantissa.val.bigNum = pItem->val.expAndMantissa.Mantissa.bigNum;
         *pbIsNegative = false;
         break;

      case QCBOR_TYPE_DECIMAL_FRACTION_NEG_BIGNUM:
      case QCBOR_TYPE_BIGFLOAT_NEG_BIGNUM:
         TempMantissa.uDataType = QCBOR_TYPE_BYTE_STRING;
         TempMantissa.val.bigNum = pItem->val.expAndMantissa.Mantissa.bigNum;
         *pbIsNegative = true;
         break;
#endif /* ! QCBOR_DISABLE_TAGS */
   }

   *pnExponent = pItem->val.expAndMantissa.nExponent;
   uErr = QCBORDecode_ProcessBigNumber(TempMantissa, BufferForMantissa, pMantissa, pbIsNegative);

   pMe->uLastError = (uint8_t)uErr;
}


/*
 * Public function, see header qcbor/qcbor_decode.h file
 */
void
QCBORDecode_GetTDecimalFraction(QCBORDecodeContext *pMe,
                                const uint8_t       uTagRequirement,
                                int64_t             *pnMantissa,
                                int64_t             *pnExponent)
{
   QCBORItem  Item;
   size_t     uOffset;

   QCBORDecode_Private_GetAndTell(pMe, &Item, &uOffset);
   QCBORDecode_Private_ExpIntMantissaMain(pMe,
                                          uTagRequirement,
                                          CBOR_TAG_DECIMAL_FRACTION,
                                          uOffset,
                                         &Item,
                                          pnMantissa,
                                          pnExponent);
}


/*
 * Public function, see header qcbor/qcbor_decode.h file
 */
void
QCBORDecode_GetTDecimalFractionInMapN(QCBORDecodeContext *pMe,
                                      const int64_t       nLabel,
                                      const uint8_t       uTagRequirement,
                                      int64_t             *pnMantissa,
                                      int64_t             *pnExponent)
{
   QCBORItem Item;
   size_t    uOffset;

   QCBORDecode_GetItemInMapNoCheckN(pMe, nLabel, QCBOR_TYPE_ANY, &Item, &uOffset);
   QCBORDecode_Private_ExpIntMantissaMain(pMe,
                                          uTagRequirement,
                                          CBOR_TAG_DECIMAL_FRACTION,
                                          uOffset,
                                         &Item,
                                          pnMantissa,
                                          pnExponent);

}


/*
 * Public function, see header qcbor/qcbor_decode.h file
 */
void
QCBORDecode_GetTDecimalFractionInMapSZ(QCBORDecodeContext *pMe,
                                       const char         *szLabel,
                                       const uint8_t       uTagRequirement,
                                       int64_t             *pnMantissa,
                                       int64_t             *pnExponent)
{
   QCBORItem  Item;
   size_t     uOffset;

   QCBORDecode_GetItemInMapNoCheckSZ(pMe, szLabel, QCBOR_TYPE_ANY, &Item, &uOffset);
   QCBORDecode_Private_ExpIntMantissaMain(pMe,
                                          uTagRequirement,
                                          CBOR_TAG_DECIMAL_FRACTION,
                                          uOffset,
                                         &Item,
                                          pnMantissa,
                                          pnExponent);
}


/*
 * Public function, see header qcbor/qcbor_decode.h file
 */
void
QCBORDecode_GetTDecimalFractionBigMantissa(QCBORDecodeContext *pMe,
                                           const uint8_t       uTagRequirement,
                                           const UsefulBuf     MantissaBuffer,
                                           UsefulBufC         *pMantissa,
                                           bool               *pbMantissaIsNegative,
                                           int64_t            *pnExponent)
{
   QCBORItem  Item;
   size_t     uOffset;

   QCBORDecode_Private_GetAndTell(pMe, &Item, &uOffset);
   QCBORDecode_Private_ExpBigMantissaMain(pMe,
                                          uTagRequirement,
                                          CBOR_TAG_DECIMAL_FRACTION,
                                          uOffset,
                                         &Item,
                                          MantissaBuffer,
                                          pMantissa,
                                          pbMantissaIsNegative,
                                          pnExponent);
}


/*
 * Public function, see header qcbor/qcbor_decode.h file
 */
void
QCBORDecode_GetTDecimalFractionBigMantissaInMapN(QCBORDecodeContext *pMe,
                                                 const int64_t       nLabel,
                                                 const uint8_t       uTagRequirement,
                                                 const UsefulBuf     BufferForMantissa,
                                                 UsefulBufC         *pMantissa,
                                                 bool               *pbIsNegative,
                                                 int64_t            *pnExponent)
{
   QCBORItem  Item;
   size_t     uOffset;

   QCBORDecode_GetItemInMapNoCheckN(pMe, nLabel, QCBOR_TYPE_ANY, &Item, &uOffset);
   QCBORDecode_Private_ExpBigMantissaMain(pMe,
                                          uTagRequirement,
                                          CBOR_TAG_DECIMAL_FRACTION,
                                          uOffset,
                                         &Item,
                                          BufferForMantissa,
                                          pMantissa,
                                          pbIsNegative,
                                          pnExponent);
}


/*
 * Public function, see header qcbor/qcbor_decode.h file
 */
void
QCBORDecode_GetTDecimalFractionBigMantissaInMapSZ(QCBORDecodeContext *pMe,
                                                  const char         *szLabel,
                                                  const uint8_t       uTagRequirement,
                                                  const UsefulBuf     BufferForMantissa,
                                                  UsefulBufC         *pMantissa,
                                                  bool               *pbIsNegative,
                                                  int64_t            *pnExponent)
{
   QCBORItem  Item;
   size_t     uOffset;

   QCBORDecode_GetItemInMapNoCheckSZ(pMe, szLabel, QCBOR_TYPE_ANY, &Item, &uOffset);
   QCBORDecode_Private_ExpBigMantissaMain(pMe,
                                          uTagRequirement,
                                          CBOR_TAG_DECIMAL_FRACTION,
                                          uOffset,
                                         &Item,
                                          BufferForMantissa,
                                          pMantissa,
                                          pbIsNegative,
                                          pnExponent);
}

/*
 * Public function, see header qcbor/qcbor_decode.h file
 */
void
QCBORDecode_GetTDecimalFractionBigMantissaRaw(QCBORDecodeContext *pMe,
                                              const uint8_t       uTagRequirement,
                                              const UsefulBuf     MantissaBuffer,
                                              UsefulBufC         *pMantissa,
                                              bool               *pbMantissaIsNegative,
                                              int64_t            *pnExponent)
{
   QCBORItem  Item;
   size_t     uOffset;

   QCBORDecode_Private_GetAndTell(pMe, &Item, &uOffset);
   QCBORDecode_Private_ExpBigMantissaRawMain(pMe,
                                             uTagRequirement,
                                             CBOR_TAG_DECIMAL_FRACTION,
                                             uOffset,
                                            &Item,
                                             MantissaBuffer,
                                             pMantissa,
                                             pbMantissaIsNegative,
                                             pnExponent);
}


/*
 * Public function, see header qcbor/qcbor_decode.h file
 */
void
QCBORDecode_GetTDecimalFractionBigMantissaRawInMapN(QCBORDecodeContext *pMe,
                                                    const int64_t       nLabel,
                                                    const uint8_t       uTagRequirement,
                                                    const UsefulBuf     BufferForMantissa,
                                                    UsefulBufC         *pMantissa,
                                                    bool               *pbIsNegative,
                                                    int64_t            *pnExponent)
{
   QCBORItem Item;
   size_t    uOffset;

   QCBORDecode_GetItemInMapNoCheckN(pMe, nLabel, QCBOR_TYPE_ANY, &Item, &uOffset);
   QCBORDecode_Private_ExpBigMantissaRawMain(pMe,
                                             uTagRequirement,
                                             CBOR_TAG_DECIMAL_FRACTION,
                                             uOffset,
                                            &Item,
                                             BufferForMantissa,
                                             pMantissa,
                                             pbIsNegative,
                                             pnExponent);
}


/*
 * Public function, see header qcbor/qcbor_decode.h file
 */
void
QCBORDecode_GetTDecimalFractionBigMantissaRawInMapSZ(QCBORDecodeContext *pMe,
                                                     const char         *szLabel,
                                                     const uint8_t       uTagRequirement,
                                                     const UsefulBuf     BufferForMantissa,
                                                     UsefulBufC         *pMantissa,
                                                     bool               *pbIsNegative,
                                                     int64_t            *pnExponent)
{
   QCBORItem Item;
   size_t    uOffset;

   QCBORDecode_GetItemInMapNoCheckSZ(pMe, szLabel, QCBOR_TYPE_ANY, &Item, &uOffset);
   QCBORDecode_Private_ExpBigMantissaRawMain(pMe,
                                             uTagRequirement,
                                             CBOR_TAG_DECIMAL_FRACTION,
                                             uOffset,
                                            &Item,
                                             BufferForMantissa,
                                             pMantissa,
                                             pbIsNegative,
                                             pnExponent);
}


/*
 * Public function, see header qcbor/qcbor_decode.h file
 */
void
QCBORDecode_GetTBigFloat(QCBORDecodeContext *pMe,
                         const uint8_t       uTagRequirement,
                         int64_t             *pnMantissa,
                         int64_t             *pnExponent)
{
   QCBORItem  Item;
   size_t     uOffset;

   QCBORDecode_Private_GetAndTell(pMe, &Item, &uOffset);
   QCBORDecode_Private_ExpIntMantissaMain(pMe,
                                          uTagRequirement,
                                          CBOR_TAG_BIGFLOAT,
                                          uOffset,
                                         &Item,
                                          pnMantissa,
                                          pnExponent);
}


/*
 * Public function, see header qcbor/qcbor_decode.h file
 */
void
QCBORDecode_GetTBigFloatInMapN(QCBORDecodeContext *pMe,
                               const int64_t       nLabel,
                               const uint8_t       uTagRequirement,
                               int64_t            *pnMantissa,
                               int64_t            *pnExponent)
{
   QCBORItem  Item;
   size_t     uOffset;

   QCBORDecode_GetItemInMapNoCheckN(pMe, nLabel, QCBOR_TYPE_ANY, &Item, &uOffset);
   QCBORDecode_Private_ExpIntMantissaMain(pMe,
                                          uTagRequirement,
                                          CBOR_TAG_BIGFLOAT,
                                          uOffset,
                                         &Item,
                                          pnMantissa,
                                          pnExponent);
}


/*
 * Public function, see header qcbor/qcbor_decode.h file
 */
void
QCBORDecode_GetTBigFloatInMapSZ(QCBORDecodeContext *pMe,
                                const char         *szLabel,
                                const uint8_t       uTagRequirement,
                                int64_t            *pnMantissa,
                                int64_t            *pnExponent)
{
   QCBORItem  Item;
   size_t     uOffset;

   QCBORDecode_GetItemInMapNoCheckSZ(pMe, szLabel, QCBOR_TYPE_ANY, &Item, &uOffset);
   QCBORDecode_Private_ExpIntMantissaMain(pMe,
                                          uTagRequirement,
                                          CBOR_TAG_BIGFLOAT,
                                          uOffset,
                                         &Item,
                                          pnMantissa,
                                          pnExponent);
}


/*
 * Public function, see header qcbor/qcbor_decode.h file
 */
void
QCBORDecode_GetTBigFloatBigMantissa(QCBORDecodeContext *pMe,
                                    const uint8_t       uTagRequirement,
                                    const UsefulBuf     MantissaBuffer,
                                    UsefulBufC         *pMantissa,
                                    bool               *pbMantissaIsNegative,
                                    int64_t            *pnExponent)
{
   QCBORItem  Item;
   size_t     uOffset;

   QCBORDecode_Private_GetAndTell(pMe, &Item, &uOffset);
   QCBORDecode_Private_ExpBigMantissaMain(pMe,
                                          uTagRequirement,
                                          CBOR_TAG_BIGFLOAT,
                                          uOffset,
                                         &Item,
                                          MantissaBuffer,
                                          pMantissa,
                                          pbMantissaIsNegative,
                                          pnExponent);
}



/*
 * Public function, see header qcbor/qcbor_decode.h file
 */
void
QCBORDecode_GetTBigFloatBigMantissaInMapN(QCBORDecodeContext *pMe,
                                          const int64_t       nLabel,
                                          const uint8_t       uTagRequirement,
                                          const UsefulBuf     BufferForMantissa,
                                          UsefulBufC         *pMantissa,
                                          bool               *pbIsNegative,
                                          int64_t            *pnExponent)
{
   QCBORItem  Item;
   size_t     uOffset;

   QCBORDecode_GetItemInMapNoCheckN(pMe, nLabel, QCBOR_TYPE_ANY, &Item, &uOffset);
   QCBORDecode_Private_ExpBigMantissaMain(pMe,
                                          uTagRequirement,
                                          CBOR_TAG_BIGFLOAT,
                                          uOffset,
                                         &Item,
                                          BufferForMantissa,
                                          pMantissa,
                                          pbIsNegative,
                                          pnExponent);
}


/*
 * Public function, see header qcbor/qcbor_decode.h file
 */
void
QCBORDecode_GetTBigFloatBigMantissaInMapSZ(QCBORDecodeContext *pMe,
                                           const char         *szLabel,
                                           const uint8_t       uTagRequirement,
                                           const UsefulBuf     BufferForMantissa,
                                           UsefulBufC         *pMantissa,
                                           bool               *pbIsNegative,
                                           int64_t            *pnExponent)
{
   QCBORItem  Item;
   size_t     uOffset;

   QCBORDecode_GetItemInMapNoCheckSZ(pMe, szLabel, QCBOR_TYPE_ANY, &Item, &uOffset);
   QCBORDecode_Private_ExpBigMantissaMain(pMe,
                                          uTagRequirement,
                                          CBOR_TAG_BIGFLOAT,
                                          uOffset,
                                         &Item,
                                          BufferForMantissa,
                                          pMantissa,
                                          pbIsNegative,
                                          pnExponent);
}


void
QCBORDecode_GetTBigFloatBigMantissaRaw(QCBORDecodeContext *pMe,
                                       const uint8_t       uTagRequirement,
                                       const UsefulBuf     MantissaBuffer,
                                       UsefulBufC         *pMantissa,
                                       bool               *pbMantissaIsNegative,
                                       int64_t            *pnExponent)
{
   QCBORItem  Item;
   size_t     uOffset;

   QCBORDecode_Private_GetAndTell(pMe, &Item, &uOffset);
   QCBORDecode_Private_ExpBigMantissaRawMain(pMe,
                                             uTagRequirement,
                                             CBOR_TAG_BIGFLOAT,
                                             uOffset,
                                            &Item,
                                             MantissaBuffer,
                                             pMantissa,
                                             pbMantissaIsNegative,
                                             pnExponent);
}




/*
 * Public function, see header qcbor/qcbor_decode.h file
 */
void
QCBORDecode_GetTBigFloatBigMantissaRawInMapN(QCBORDecodeContext *pMe,
                                             const int64_t       nLabel,
                                             const uint8_t       uTagRequirement,
                                             const UsefulBuf     BufferForMantissa,
                                             UsefulBufC         *pMantissa,
                                             bool               *pbIsNegative,
                                             int64_t            *pnExponent)
{
   QCBORItem  Item;
   size_t     uOffset;

   QCBORDecode_GetItemInMapNoCheckN(pMe, nLabel, QCBOR_TYPE_ANY, &Item, &uOffset);
   QCBORDecode_Private_ExpBigMantissaRawMain(pMe,
                                             uTagRequirement,
                                             CBOR_TAG_BIGFLOAT,
                                             uOffset,
                                            &Item,
                                             BufferForMantissa,
                                             pMantissa,
                                             pbIsNegative,
                                             pnExponent);
}


/*
 * Public function, see header qcbor/qcbor_decode.h file
 */
void
QCBORDecode_GetTBigFloatBigMantissaRawInMapSZ(QCBORDecodeContext *pMe,
                                              const char         *szLabel,
                                              const uint8_t       uTagRequirement,
                                              const UsefulBuf     BufferForMantissa,
                                              UsefulBufC         *pMantissa,
                                              bool               *pbIsNegative,
                                              int64_t            *pnExponent)
{
   QCBORItem Item;
   size_t    uOffset;

   QCBORDecode_GetItemInMapNoCheckSZ(pMe, szLabel, QCBOR_TYPE_ANY, &Item, &uOffset);
   QCBORDecode_Private_ExpBigMantissaRawMain(pMe,
                                             uTagRequirement,
                                             CBOR_TAG_BIGFLOAT,
                                             uOffset,
                                            &Item,
                                             BufferForMantissa,
                                             pMantissa,
                                             pbIsNegative,
                                             pnExponent);
}


#endif /* ! QCBOR_DISABLE_EXP_AND_MANTISSA */


#if !defined(USEFULBUF_DISABLE_ALL_FLOAT) && !defined(QCBOR_DISABLE_PREFERRED_FLOAT)
/*
 * Public function, see header qcbor/qcbor_spiffy_decode.h file
 */
void
QCBORDecode_GetNumberConvertPrecisely(QCBORDecodeContext *pMe,
                                      QCBORItem          *pNumber)
{
   QCBORItem            Item;
   struct IEEE754_ToInt ToInt;
   double               dNum;
   QCBORError           uError;

   if(pMe->uLastError != QCBOR_SUCCESS) {
      return;
   }

   // TODO:VGetNext?
   uError = QCBORDecode_GetNext(pMe, &Item);
   if(uError != QCBOR_SUCCESS) {
      *pNumber = Item;
      pMe->uLastError = (uint8_t)uError;
      return;
   }

   switch(Item.uDataType) {
      case QCBOR_TYPE_INT64:
      case QCBOR_TYPE_UINT64:
         *pNumber = Item;
         break;

      case QCBOR_TYPE_DOUBLE:
         ToInt = IEEE754_DoubleToInt(Item.val.dfnum);
         if(ToInt.type == IEEE754_ToInt_IS_INT) {
            pNumber->uDataType = QCBOR_TYPE_INT64;
            pNumber->val.int64 = ToInt.integer.is_signed;
         } else if(ToInt.type == IEEE754_ToInt_IS_UINT) {
            if(ToInt.integer.un_signed <= INT64_MAX) {
               /* Do the same as base QCBOR integer decoding */
               pNumber->uDataType = QCBOR_TYPE_INT64;
               pNumber->val.int64 = (int64_t)ToInt.integer.un_signed;
            } else {
               pNumber->uDataType = QCBOR_TYPE_UINT64;
               pNumber->val.uint64 = ToInt.integer.un_signed;
            }
         } else {
            *pNumber = Item;
         }
         break;

      case QCBOR_TYPE_FLOAT:
         ToInt = IEEE754_SingleToInt(Item.val.fnum);
         if(ToInt.type == IEEE754_ToInt_IS_INT) {
            pNumber->uDataType = QCBOR_TYPE_INT64;
            pNumber->val.int64 = ToInt.integer.is_signed;
         } else if(ToInt.type == IEEE754_ToInt_IS_UINT) {
            if(ToInt.integer.un_signed <= INT64_MAX) {
               /* Do the same as base QCBOR integer decoding */
               pNumber->uDataType = QCBOR_TYPE_INT64;
               pNumber->val.int64 = (int64_t)ToInt.integer.un_signed;
            } else {
               pNumber->uDataType = QCBOR_TYPE_UINT64;
               pNumber->val.uint64 = ToInt.integer.un_signed;
            }
         } else {
            *pNumber = Item;
         }
         break;

      case QCBOR_TYPE_65BIT_NEG_INT:
         if(Item.val.uint64 == UINT64_MAX) {
            /* The value -18446744073709551616 is encoded as an
             * unsigned 18446744073709551615. It's a whole number that
             * needs to be returned as a double. It can't be handled
             * by IEEE754_UintToDouble because 18446744073709551616
             * doesn't fit into a uint64_t. You can't get it by adding
             * 1 to 18446744073709551615.
             */
            pNumber->val.dfnum = -18446744073709551616.0;
            pNumber->uDataType = QCBOR_TYPE_DOUBLE;
         } else {
            dNum = IEEE754_UintToDouble(Item.val.uint64 + 1, 1);
            if(dNum == IEEE754_UINT_TO_DOUBLE_OOB) {
               *pNumber = Item;
            } else {
               pNumber->val.dfnum = dNum;
               pNumber->uDataType = QCBOR_TYPE_DOUBLE;
            }
         }
         break;

      default:
         pMe->uLastError = QCBOR_ERR_UNEXPECTED_TYPE;
         pNumber->uDataType = QCBOR_TYPE_NONE;
         break;
   }
}

#endif /* ! USEFULBUF_DISABLE_ALL_FLOAT && ! QCBOR_DISABLE_PREFERRED_FLOAT */




static UsefulBufC
QCBORDecode_IntToBigNumber(uint64_t         uNum,
                           const UsefulBuf  BigNumberBuf)
{
   UsefulOutBuf OB;

   /* With a UsefulOutBuf, there's no pointer math here. */
   UsefulOutBuf_Init(&OB, BigNumberBuf);

   /* Must copy one byte even if zero.  The loop, mask and shift
    * algorithm provides endian conversion.
    */
   do {
      UsefulOutBuf_InsertByte(&OB, uNum & 0xff, 0);
      uNum >>= 8;
   } while(uNum);

   return UsefulOutBuf_OutUBuf(&OB);
}


/* Add one to the big number and put the result in a new UsefulBufC
 * from storage in UsefulBuf.
 *
 * Leading zeros must be removed before calling this.
 *
 * Code Reviewers: THIS FUNCTION DOES POINTER MATH
 */
static UsefulBufC
QCBORDecode_BigNumberCopyPlusOne(UsefulBufC BigNumber,
                                 UsefulBuf  BigNumberBuf)
{
   uint8_t        uCarry;
   uint8_t        uSourceValue;
   const uint8_t *pSource;
   uint8_t       *pDest;
   ptrdiff_t      uDestBytesLeft;

   /* Start adding at the LSB */
   pSource = &((const uint8_t *)BigNumber.ptr)[BigNumber.len-1];
   pDest   = &((uint8_t *)BigNumberBuf.ptr)[BigNumberBuf.len-1];

   uCarry = 1; /* Gets set back to zero if add the next line doesn't wrap */
   *pDest = *pSource + 1;
   while(1) {
      /* Wrap around from 0xff to 0 is a defined operation for
       * unsigned addition in C.*/
      if(*pDest != 0) {
         /*  The add operation didn't wrap so no more carry. This
          * funciton only adds one, so when there is no more carry,
          * carrying is over to the end.
          */
         uCarry = 0;
      }

      uDestBytesLeft = pDest - (uint8_t *)BigNumberBuf.ptr;
      if(pSource <= (const uint8_t *)BigNumber.ptr && uCarry == 0) {
         break; /* Successful exit */
      }
      if(pSource > (const uint8_t *)BigNumber.ptr) {
         uSourceValue = *--pSource;
      } else {
         /* All source bytes processed, but not the last carry */
         uSourceValue = 0;
      }

      pDest--;
      if(uDestBytesLeft < 0) {
         return NULLUsefulBufC; /* Not enough space in destination buffer */
      }

      *pDest = uSourceValue + uCarry;
   }

   return (UsefulBufC){pDest, BigNumberBuf.len - (size_t)uDestBytesLeft};
}


/* This returns 1 when uNum is 0 */
static size_t
QCBORDecode_Private_CountNonZeroBytes(uint64_t uNum)
{
   size_t uCount = 0;
   do {
      uCount++;
      uNum >>= 8;
   } while(uNum);

   return uCount;
}



/*
 * Public function, see header qcbor/qcbor_decode.h
 */
QCBORError
QCBORDecode_ProcessBigNumberNoPreferred(const QCBORItem Item,
                                        const UsefulBuf BigNumberBuf,
                                        UsefulBufC     *pBigNumber,
                                        bool           *pbIsNegative)
{
<<<<<<< HEAD
   size_t      uLen;
   UsefulBufC  BigNumber;
   int         uType;
=======
   QCBORError uErr;
   uint64_t   uMantissa;
>>>>>>> 88ba5667

   uType = Item.uDataType;
   if(uType == QCBOR_TYPE_BYTE_STRING) {
      uType = *pbIsNegative ? QCBOR_TYPE_NEGBIGNUM : QCBOR_TYPE_POSBIGNUM;
   }

   static const uint8_t Zero[] = {0x00};
   BigNumber = UsefulBuf_SkipLeading(Item.val.bigNum, 0);
   if(BigNumber.len == 0) {
      BigNumber = UsefulBuf_FROM_BYTE_ARRAY_LITERAL(Zero);
   }

<<<<<<< HEAD
   /* Compute required length so it can be returned if buffer is too small */
   switch(uType) {
=======
   switch (pItem->uDataType) {

      case QCBOR_TYPE_DECIMAL_FRACTION:
      case QCBOR_TYPE_BIGFLOAT:
         if(pItem->val.expAndMantissa.Mantissa.nInt >= 0) {
            uMantissa = (uint64_t)pItem->val.expAndMantissa.Mantissa.nInt;
            *pbIsNegative = false;
         } else {
            if(pItem->val.expAndMantissa.Mantissa.nInt != INT64_MIN) {
               uMantissa = (uint64_t)-pItem->val.expAndMantissa.Mantissa.nInt;
            } else {
               /* Can't negate like above when int64_t is INT64_MIN because it
                * will overflow. See ExponentNN() */
               uMantissa = (uint64_t)INT64_MAX+1;
            }
            *pbIsNegative = true;
         }
         /* Reverse the offset by 1 for type 1 negative value to be consistent
          * with big num case below which don't offset because it requires
          * big number arithmetic. This is a bug fix for QCBOR v1.5.
          */
         uMantissa--;
         *pMantissa = QCBOR_Private_ConvertIntToBigNum(uMantissa, BufferForMantissa);
         *pnExponent = pItem->val.expAndMantissa.nExponent;
         break;
>>>>>>> 88ba5667

      case QCBOR_TYPE_POSBIGNUM:
         uLen = BigNumber.len;
         break;

      case QCBOR_TYPE_NEGBIGNUM:
         uLen = BigNumber.len;
         if(UsefulBuf_IsValue(UsefulBuf_SkipLeading(BigNumber, 0), 0xff) == SIZE_MAX) {
            uLen++;
         }
         break;

      default:
         return QCBOR_ERR_UNEXPECTED_TYPE;
   }

   *pBigNumber = (UsefulBufC){NULL, uLen};

   if(BigNumberBuf.len < uLen || uLen == 0 || BigNumberBuf.ptr == NULL) {
      return BigNumberBuf.ptr == NULL ? QCBOR_SUCCESS : QCBOR_ERR_BUFFER_TOO_SMALL;
      /* Buffer is too short or type is wrong */
   }


   if(uType == QCBOR_TYPE_POSBIGNUM) {
      *pBigNumber = UsefulBuf_Copy(BigNumberBuf, BigNumber);
      *pbIsNegative = false;
   } else if(uType == QCBOR_TYPE_NEGBIGNUM) {
      /* The messy one. Take the stuff in the buffer and copy it to
       * the new buffer, adding one to it. This might be one byte
       * bigger than the original because of the carry from adding
       * one.*/
      *pbIsNegative = true;
      *pBigNumber = QCBORDecode_BigNumberCopyPlusOne(BigNumber, BigNumberBuf);
   }

   return QCBOR_SUCCESS;
}


/*
 * Public function, see header qcbor/qcbor_decode.h
 */
QCBORError
QCBORDecode_ProcessBigNumber(const QCBORItem Item,
                             UsefulBuf       BigNumberBuf,
                             UsefulBufC     *pBigNumber,
                             bool           *pbIsNegative)
{
   QCBORError  uResult;
   size_t      uLen;
   int         uType;

   uType = Item.uDataType;

   switch(uType) {
      case QCBOR_TYPE_POSBIGNUM:
      case QCBOR_TYPE_NEGBIGNUM:
      case QCBOR_TYPE_BYTE_STRING:
         return QCBORDecode_ProcessBigNumberNoPreferred(Item, BigNumberBuf, pBigNumber, pbIsNegative);
         break;

      case QCBOR_TYPE_INT64:
         uLen = QCBORDecode_Private_CountNonZeroBytes((uint64_t)ABSOLUTE_VALUE(Item.val.int64));
         break;

      case QCBOR_TYPE_UINT64:
         uLen = QCBORDecode_Private_CountNonZeroBytes(Item.val.uint64);
         break;

      case QCBOR_TYPE_65BIT_NEG_INT:
         uLen = Item.val.uint64 == UINT64_MAX ? 9 : QCBORDecode_Private_CountNonZeroBytes(Item.val.uint64);
         break;

      default:
         return QCBOR_ERR_UNEXPECTED_TYPE;
   }


   *pBigNumber = (UsefulBufC){NULL, uLen};

   if(BigNumberBuf.len < uLen || uLen == 0 || BigNumberBuf.ptr == NULL) {
      return BigNumberBuf.ptr == NULL ? QCBOR_SUCCESS : QCBOR_ERR_BUFFER_TOO_SMALL;
      /* Buffer is too short or type is wrong */
   }

   uResult = QCBOR_SUCCESS;

   if(uType == QCBOR_TYPE_UINT64) {
      *pBigNumber = QCBORDecode_IntToBigNumber(Item.val.uint64, BigNumberBuf);
      *pbIsNegative = false;
   } else if(uType == QCBOR_TYPE_INT64) {
      /* Offset of 1 for negative numbers already performed */
      *pbIsNegative = Item.val.int64 < 0;
      *pBigNumber = QCBORDecode_IntToBigNumber((uint64_t)(*pbIsNegative ? -Item.val.int64 : Item.val.int64), BigNumberBuf);
   } else if(uType == QCBOR_TYPE_65BIT_NEG_INT) {
      /* Offset of 1 for negative numbers NOT already performed */
      *pbIsNegative = true;
      if(Item.val.uint64 == UINT64_MAX) {
         /* The one value that can't be done with a computation
          * because it would overflow a uint64_t */
         static const uint8_t TwoToThe64[] = {0x01, 0x00, 0x00, 0x00, 0x00, 0x00, 0x00, 0x00, 0x00};
         *pBigNumber = UsefulBuf_Copy(BigNumberBuf, UsefulBuf_FROM_BYTE_ARRAY_LITERAL(TwoToThe64));
      } else {
         // TODO: why + 1; test it; document it
         *pBigNumber = QCBORDecode_IntToBigNumber(Item.val.uint64 + 1, BigNumberBuf);
      }
   }

   return uResult;
}


static const uint64_t QCBORDecode_Private_BigNumberTagNumbers[] = {
   CBOR_TAG_POS_BIGNUM,
   CBOR_TAG_NEG_BIGNUM,
   CBOR_TAG_INVALID64};

static const uint8_t QCBORDecode_Private_BigNumberTypes[] = {
   QCBOR_TYPE_INT64,
   QCBOR_TYPE_UINT64,
   QCBOR_TYPE_65BIT_NEG_INT,
   QCBOR_TYPE_POSBIGNUM,
   QCBOR_TYPE_NEGBIGNUM,
   QCBOR_TYPE_NONE};

#define QCBORDecode_Private_BigNumberTypesNoPreferred &QCBORDecode_Private_BigNumberTypes[3]


static void
QCBORDecode_Private_BigNumberNoPreferredMain(QCBORDecodeContext *pMe,
                                             const uint8_t       uTagRequirement,
                                             QCBORItem          *pItem,
                                             const size_t        uOffset,
                                             UsefulBuf           BigNumberBuf,
                                             UsefulBufC         *pBigNumber,
                                             bool               *pbIsNegative)
{
   QCBORDecode_Private_ProcessTagItemMulti(pMe,
                                           pItem,
                                           uTagRequirement,
                                           QCBORDecode_Private_BigNumberTypesNoPreferred,
                                           QCBORDecode_Private_BigNumberTagNumbers,
                                           QCBORDecode_StringsTagCB,
                                           uOffset);
   if(pMe->uLastError) {
      return;
   }

   pMe->uLastError = (uint8_t)QCBORDecode_ProcessBigNumberNoPreferred(*pItem, BigNumberBuf, pBigNumber, pbIsNegative);
}


static void
QCBORDecode_Private_BigNumberMain(QCBORDecodeContext *pMe,
                                  const uint8_t       uTagRequirement,
                                  QCBORItem          *pItem,
                                  const size_t        uOffset,
                                  UsefulBuf           BigNumberBuf,
                                  UsefulBufC         *pBigNumber,
                                  bool               *pbIsNegative)
{
   QCBORDecode_Private_ProcessTagItemMulti(pMe,
                                           pItem,
                                           uTagRequirement,
                                           QCBORDecode_Private_BigNumberTypes,
                                           QCBORDecode_Private_BigNumberTagNumbers,
                                           QCBORDecode_StringsTagCB,
                                           uOffset);
   if(pMe->uLastError) {
      return;
   }

   pMe->uLastError = (uint8_t)QCBORDecode_ProcessBigNumber(*pItem, BigNumberBuf, pBigNumber, pbIsNegative);
}


/*
 * Public function, see header qcbor/qcbor_decode.h
 */
void
QCBORDecode_GetTBigNumber(QCBORDecodeContext *pMe,
                          const uint8_t       uTagRequirement,
                          UsefulBuf           BigNumberBuf,
                          UsefulBufC         *pBigNumber,
                          bool               *pbIsNegative)
{
   QCBORItem  Item;
   size_t     uOffset;

   QCBORDecode_Private_GetAndTell(pMe, &Item, &uOffset);
   QCBORDecode_Private_BigNumberMain(pMe, uTagRequirement, &Item, uOffset, BigNumberBuf, pBigNumber, pbIsNegative);
}



/*
 * Public function, see header qcbor/qcbor_decode.h
 */
void
QCBORDecode_GetTBigNumberInMapN(QCBORDecodeContext *pMe,
                                const int64_t       nLabel,
                                const uint8_t       uTagRequirement,
                                UsefulBuf           BigNumberBuf,
                                UsefulBufC         *pBigNumber,
                                bool               *pbIsNegative)
{
   QCBORItem  Item;
   size_t     uOffset;

   QCBORDecode_GetItemInMapNoCheckN(pMe, nLabel, QCBOR_TYPE_ANY, &Item, &uOffset);
   QCBORDecode_Private_BigNumberMain(pMe,
                                     uTagRequirement,
                                    &Item,
                                     uOffset,
                                     BigNumberBuf,
                                     pBigNumber,
                                     pbIsNegative);
}

/*
 * Public function, see header qcbor/qcbor_decode.h
 */
void
QCBORDecode_GetTBigNumberInMapSZ(QCBORDecodeContext *pMe,
                                 const char         *szLabel,
                                 const uint8_t       uTagRequirement,
                                 UsefulBuf           BigNumberBuf,
                                 UsefulBufC         *pBigNumber,
                                 bool               *pbIsNegative)
{
   QCBORItem  Item;
   size_t     uOffset;

   QCBORDecode_GetItemInMapNoCheckSZ(pMe, szLabel, QCBOR_TYPE_ANY, &Item, &uOffset);
   QCBORDecode_Private_BigNumberMain(pMe,
                                     uTagRequirement,
                                    &Item,
                                     uOffset,
                                     BigNumberBuf,
                                     pBigNumber,
                                     pbIsNegative);
}


/*
 * Public function, see header qcbor/qcbor_decode.h
 */
void
QCBORDecode_GetTBigNumberNoPreferred(QCBORDecodeContext *pMe,
                                     const uint8_t       uTagRequirement,
                                     UsefulBuf           BigNumberBuf,
                                     UsefulBufC         *pBigNumber,
                                     bool               *pbIsNegative)
{
   QCBORItem  Item;
   size_t     uOffset;

   QCBORDecode_Private_GetAndTell(pMe, &Item, &uOffset);
   QCBORDecode_Private_BigNumberNoPreferredMain(pMe, uTagRequirement, &Item, uOffset, BigNumberBuf, pBigNumber, pbIsNegative);
}

/*
 * Public function, see header qcbor/qcbor_decode.h
 */
void
QCBORDecode_GetTBigNumberNoPreferredInMapN(QCBORDecodeContext *pMe,
                                           const int64_t       nLabel,
                                           const uint8_t       uTagRequirement,
                                           UsefulBuf           BigNumberBuf,
                                           UsefulBufC         *pBigNumber,
                                           bool               *pbIsNegative)
{
   QCBORItem  Item;
   size_t     uOffset;

   QCBORDecode_GetItemInMapNoCheckN(pMe, nLabel, QCBOR_TYPE_ANY, &Item, &uOffset);
   QCBORDecode_Private_BigNumberNoPreferredMain(pMe, uTagRequirement, &Item, uOffset, BigNumberBuf, pBigNumber, pbIsNegative);

}

/*
 * Public function, see header qcbor/qcbor_decode.h
 */
void
QCBORDecode_GetTBigNumberNoPreferredInMapSZ(QCBORDecodeContext *pMe,
                                            const char         *szLabel,
                                            const uint8_t       uTagRequirement,
                                            UsefulBuf           BigNumberBuf,
                                            UsefulBufC         *pBigNumber,
                                            bool               *pbIsNegative)
{
   QCBORItem  Item;
   size_t     uOffset;

   QCBORDecode_GetItemInMapNoCheckSZ(pMe, szLabel, QCBOR_TYPE_ANY, &Item, &uOffset);
   QCBORDecode_Private_BigNumberNoPreferredMain(pMe, uTagRequirement, &Item, uOffset, BigNumberBuf, pBigNumber, pbIsNegative);
}

// TODO: re order above functions in tag number order<|MERGE_RESOLUTION|>--- conflicted
+++ resolved
@@ -2389,15 +2389,10 @@
  *
  * @return Decoding error code.
  *
-<<<<<<< HEAD
  * CBOR tag numbers for the item were decoded in GetNext_TaggedItem(),
  * but the whole tag was not decoded. Here, the whole tags (tag number
  * and tag content) are decoded. This is a
  * quick pass through for items that are not tags.
-=======
- * The 0th tag is discarded. @ref CBOR_TAG_INVALID16 is
- * shifted into empty slot at the end of the tag list.
->>>>>>> 88ba5667
  */
 static QCBORError
 QCBORDecode_Private_GetNextTagContent(QCBORDecodeContext *pMe,
@@ -2503,37 +2498,11 @@
 }
 
 
-<<<<<<< HEAD
 #ifndef QCBOR_DISABLE_DECODE_CONFORMANCE
 /*
  * This consumes the next item. It returns the starting position of
  * the label and the length of the label. It also returns the nest
  * level of the item consumed.
-=======
-/**
- * @brief Decode decimal fractions and big floats.
- *
- * @param[in] pMe               The decode context.
- * @param[in,out] pDecodedItem  On input the array data item that
- *                              holds the mantissa and exponent.  On
- *                              output the decoded mantissa and
- *                              exponent.
- *
- * @returns  Decoding errors from getting primitive data items or
- *           @ref QCBOR_ERR_BAD_EXP_AND_MANTISSA.
- *
- * When called pDecodedItem must be the array with two members, the
- * exponent and mantissa.
- *
- * This will fetch and decode the exponent and mantissa and put the
- * result back into pDecodedItem.
- *
- * This does no checking or processing of tag numbers. That is to be
- * done by the code that calls this.
- *
- * This stuffs the type of the mantissa into pDecodedItem with the expectation
- * the caller will process it.
->>>>>>> 88ba5667
  */
 static QCBORError
 QCBORDecode_Private_GetLabelAndConsume(QCBORDecodeContext *pMe,
@@ -2581,36 +2550,8 @@
    uint8_t    uLevel;
    int        nCompare;
 
-<<<<<<< HEAD
    const QCBORDecodeNesting SaveNesting = pMe->nesting;
    const UsefulInputBuf     Save        = pMe->InBuf;
-=======
-/**
- * @brief Process standard CBOR tags whose content is a string
- *
- * @param[in] uTag              The tag.
- * @param[in,out] pDecodedItem  The data item.
- *
- * @returns  This returns QCBOR_SUCCESS if the tag was procssed,
- *           @ref QCBOR_ERR_UNSUPPORTED if the tag was not processed and
- *           @ref QCBOR_ERR_UNRECOVERABLE_TAG_CONTENT if the content type was wrong for the tag.
- *
- * Process the CBOR tags that whose content is a byte string or a text
- * string and for which the string is just passed on to the caller.
- *
- * This maps the CBOR tag to the QCBOR type and checks the content
- * type.  Nothing more. It may not be the most important
- * functionality, but it part of implementing as much of RFC 8949 as
- * possible.
- */
-static QCBORError
-QCBOR_Private_ProcessTaggedString(uint16_t uTag, QCBORItem *pDecodedItem)
-{
-   /* This only works on tags that were not mapped; no need for other yet */
-   if(uTag > QCBOR_LAST_UNMAPPED_TAG) {
-      return QCBOR_ERR_UNSUPPORTED;
-   }
->>>>>>> 88ba5667
 
    do {
       uErr = QCBORDecode_Private_GetLabelAndConsume(pMe, &uLevel, &uLabelStart, &uLabelLen);
@@ -2648,38 +2589,7 @@
    pMe->nesting = SaveNesting;
    pMe->InBuf   = Save;
 
-<<<<<<< HEAD
    return uErr;
-=======
-#ifndef QCBOR_CONFIG_DISABLE_EXP_AND_MANTISSA
-/**
- * @brief Figures out data type for exponent mantissa tags.
- *
- * @param[in] uTagToProcess  Either @ref CBOR_TAG_DECIMAL_FRACTION or
- *                           @ref CBOR_TAG_BIG_FLOAT.
- * @param[in] pDecodedItem   Item being decoded.
- *
- * @returns One of the 6 values between @ref QCBOR_TYPE_DECIMAL_FRACTION
- *          and @ref QCBOR_TYPE_BIGFLOAT_NEG_BIGNUM.
- *
- * Does mapping between a CBOR tag number and a QCBOR type.  with a
- * little bit of logic and arithmatic.
- *
- * Used in serveral contexts. Does the work where sometimes the data
- * item is explicitly tagged and sometimes not.
- */
-static uint8_t
-QCBOR_Private_ExpMantissaDataType(const uint16_t   uTagToProcess,
-                                  const QCBORItem *pDecodedItem)
-{
-   uint8_t uBase = uTagToProcess == CBOR_TAG_DECIMAL_FRACTION ?
-                                       QCBOR_TYPE_DECIMAL_FRACTION :
-                                       QCBOR_TYPE_BIGFLOAT;
-   if(pDecodedItem->uDataType != QCBOR_TYPE_INT64) {
-      uBase = (uint8_t)(uBase + pDecodedItem->uDataType - QCBOR_TYPE_POSBIGNUM + 1);
-   }
-   return uBase;
->>>>>>> 88ba5667
 }
 
 
@@ -3949,151 +3859,6 @@
 
 
 
-<<<<<<< HEAD
-=======
-/**
- * @brief Is a QCBOR_TYPE in the type list?
- *
- * @param[in] uDataType  Type to check for.
- * @param[in] puTypeList  List to check.
- *
- * @retval  QCBOR_SUCCESS             If in the list.
- * @retval QCBOR_ERR_UNEXPECTED_TYPE  Not in the list.
- */
-static QCBORError
-QCBOR_Private_CheckTypeList(const int     uDataType,
-                            const uint8_t puTypeList[QCBOR_TAGSPEC_NUM_TYPES])
-{
-   for(size_t i = 0; i < QCBOR_TAGSPEC_NUM_TYPES; i++) {
-      if(uDataType == puTypeList[i]) { /* -Wmaybe-uninitialized falsly warns here */
-         return QCBOR_SUCCESS;
-      }
-   }
-   return QCBOR_ERR_UNEXPECTED_TYPE;
-}
-
-
-/**
- * Match a tag/type specification against the type of the item.
- *
- * @param[in] TagSpec  Specification for matching tags.
- * @param[in] pItem    The item to check.
- *
- * @retval QCBOR_SUCCESS   @c uDataType is allowed by @c TagSpec
- * @retval QCBOR_ERR_UNEXPECTED_TYPE @c uDataType is not allowed by @c TagSpec
- *
- * This checks the item data type of untagged items as well as of
- * tagged items against a specification to see if decoding should
- * proceed.
- *
- * This relies on the automatic tag decoding done by QCBOR that turns
- * tag numbers into particular QCBOR_TYPEs so there is no actual
- * comparsion of tag numbers, just of QCBOR_TYPEs.
- *
- * This checks the data item type as possibly representing the tag
- * number or as the tag content type.
- *
- * If QCBOR_DISABLE_TAGS is #defined, this primarily checks the item
- * data type against the allowed tag content types, but also checks
- * against the tagged types. The QCBOR_TYPEs checked will never be
- * associated with tag numbers, but this checking is needed for the
- * text and byte string use cases .
- */
-static QCBORError
-QCBOR_Private_CheckTagRequirement(const QCBOR_Private_TagSpec TagSpec,
-                                  const QCBORItem            *pItem)
-{
-   const int nItemType = pItem->uDataType; /* -Wmaybe-uninitialized falsly warns here */
-   const int nTagReq = TagSpec.uTagRequirement & ~QCBOR_TAG_REQUIREMENT_ALLOW_ADDITIONAL_TAGS;
-
-#ifndef QCBOR_DISABLE_TAGS
-   /* -Wmaybe-uninitialized falsly warns here */
-   if(!(TagSpec.uTagRequirement & QCBOR_TAG_REQUIREMENT_ALLOW_ADDITIONAL_TAGS) &&
-      pItem->uTags[0] != CBOR_TAG_INVALID16) {
-      /* There are tags that QCBOR couldn't process on this item and
-       * the caller has told us there should not be.
-       */
-      return QCBOR_ERR_UNEXPECTED_TYPE;
-   }
-
-   if(nTagReq == QCBOR_TAG_REQUIREMENT_TAG) {
-      /* Must match the tag number and only the tag */
-      return QCBOR_Private_CheckTypeList(nItemType, TagSpec.uTaggedTypes);
-   }
-
-   QCBORError uReturn = QCBOR_Private_CheckTypeList(nItemType, TagSpec.uAllowedContentTypes);
-   if(uReturn == QCBOR_SUCCESS) {
-      return QCBOR_SUCCESS;
-   }
-
-   if(nTagReq == QCBOR_TAG_REQUIREMENT_NOT_A_TAG) {
-      /* Must match the content type and only the content type.
-       * There was no match just above so it is a fail. */
-      return QCBOR_ERR_UNEXPECTED_TYPE;
-   }
-
-   /* QCBOR_TAG_REQUIREMENT_OPTIONAL_TAG: If here it can match either
-    * the tag or the content and it hasn't matched the content, so the
-    * end result is whether it matches the tag. This is the tag
-    * optional case that the CBOR standard discourages.
-    */
-
-   return QCBOR_Private_CheckTypeList(nItemType, TagSpec.uTaggedTypes);
-
-#else /* QCBOR_DISABLE_TAGS */
-   if(nTagReq == QCBOR_TAG_REQUIREMENT_TAG) {
-      /* This is only checking base QCBOR types, not those associated
-       * with tag numbers since you can get here with tag numbers.
-       */
-      return QCBOR_Private_CheckTypeList(nItemType, TagSpec.uTaggedTypes);
-   }
-
-   return QCBOR_Private_CheckTypeList(nItemType, TagSpec.uAllowedContentTypes);
-
-#endif /* QCBOR_DISABLE_TAGS */
-}
-
-
-/**
- * @brief Get an item by label to match a tag specification.
- *
- * @param[in] pMe      The decode context.
- * @param[in] nLabel   The label to search map for.
- * @param[in] TagSpec  The tag number specification to match.
- * @param[out] pItem   The item found.
- *
- * This finds the item with the given label in currently open
- * map. Then checks that its tag number and types matches the tag
- * specification. If not, an error is set in the decode context.
- */
-static void
-QCBORDecode_GetTaggedItemInMapN(QCBORDecodeContext         *pMe,
-                                const int64_t               nLabel,
-                                const QCBOR_Private_TagSpec TagSpec,
-                                QCBORItem                  *pItem)
-{
-   QCBORDecode_GetItemInMapN(pMe, nLabel, QCBOR_TYPE_ANY, pItem);
-   if(pMe->uLastError != QCBOR_SUCCESS) {
-      return;
-   }
-
-   pMe->uLastError = (uint8_t)QCBOR_Private_CheckTagRequirement(TagSpec, pItem);
-}
-
-
-/**
- * @brief Get an item by label to match a tag specification.
- *
- * @param[in] pMe      The decode context.
- * @param[in] szLabel   The label to search map for.
- * @param[in] TagSpec  The tag number specification to match.
- * @param[out] pItem   The item found.
- *
- * This finds the item with the given label in currently open
- * map. Then checks that its tag number and types matches the tag
- * specification. If not, an error is set in the decode context.
- */
->>>>>>> 88ba5667
 static void
 QCBORDecode_Private_ProcessTagOne(QCBORDecodeContext      *pMe,
                                   QCBORItem               *pItem,
@@ -7407,8 +7172,8 @@
                                           bool                *pbIsNegative,
                                           int64_t             *pnExponent)
 {
-   QCBORError    uErr;
-   uint64_t      uMantissa;
+   QCBORError     uErr;
+   uint64_t       uMantissa;
    const uint8_t *qTypes;
 
    if(pMe->uLastError) {
@@ -8270,14 +8035,9 @@
                                         UsefulBufC     *pBigNumber,
                                         bool           *pbIsNegative)
 {
-<<<<<<< HEAD
    size_t      uLen;
    UsefulBufC  BigNumber;
    int         uType;
-=======
-   QCBORError uErr;
-   uint64_t   uMantissa;
->>>>>>> 88ba5667
 
    uType = Item.uDataType;
    if(uType == QCBOR_TYPE_BYTE_STRING) {
@@ -8290,36 +8050,8 @@
       BigNumber = UsefulBuf_FROM_BYTE_ARRAY_LITERAL(Zero);
    }
 
-<<<<<<< HEAD
    /* Compute required length so it can be returned if buffer is too small */
    switch(uType) {
-=======
-   switch (pItem->uDataType) {
-
-      case QCBOR_TYPE_DECIMAL_FRACTION:
-      case QCBOR_TYPE_BIGFLOAT:
-         if(pItem->val.expAndMantissa.Mantissa.nInt >= 0) {
-            uMantissa = (uint64_t)pItem->val.expAndMantissa.Mantissa.nInt;
-            *pbIsNegative = false;
-         } else {
-            if(pItem->val.expAndMantissa.Mantissa.nInt != INT64_MIN) {
-               uMantissa = (uint64_t)-pItem->val.expAndMantissa.Mantissa.nInt;
-            } else {
-               /* Can't negate like above when int64_t is INT64_MIN because it
-                * will overflow. See ExponentNN() */
-               uMantissa = (uint64_t)INT64_MAX+1;
-            }
-            *pbIsNegative = true;
-         }
-         /* Reverse the offset by 1 for type 1 negative value to be consistent
-          * with big num case below which don't offset because it requires
-          * big number arithmetic. This is a bug fix for QCBOR v1.5.
-          */
-         uMantissa--;
-         *pMantissa = QCBOR_Private_ConvertIntToBigNum(uMantissa, BufferForMantissa);
-         *pnExponent = pItem->val.expAndMantissa.nExponent;
-         break;
->>>>>>> 88ba5667
 
       case QCBOR_TYPE_POSBIGNUM:
          uLen = BigNumber.len;
