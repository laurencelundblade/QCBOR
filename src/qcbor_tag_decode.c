--- conflicted
+++ resolved
@@ -389,13 +389,9 @@
                                             uOffset,
                                             uQCBORTypes,
                                             uTagNumbers,
-<<<<<<< HEAD
                                             uTagReq,
                                             &bTypeMatched);
-=======
-                                            uTagRequirement,
-                                           &bTypeMatched);
->>>>>>> c43d9143
+
    if(uErr != QCBOR_SUCCESS) {
       goto Done;
    }
@@ -475,21 +471,12 @@
 
    QCBORDecode_Private_GetAndTell(pMe, &Item, &uOffset);
    QCBORDecode_Private_ProcessTagOne(pMe,
-<<<<<<< HEAD
-                                     &Item,
-                                      uTagReq,
-                                      uQCBOR_Type,
-                                      uTagNumber,
-                                      QCBORDecode_StringsTagCB,
-                                      uOffset);
-=======
                                     &Item,
-                                     uTagRequirement,
+                                     uTagReq,
                                      uQCBOR_Type,
                                      uTagNumber,
                                      QCBORDecode_StringsTagCB,
                                      uOffset);
->>>>>>> c43d9143
 
    if(pMe->uLastError == QCBOR_SUCCESS) {
       *pStr = Item.val.string;
@@ -577,19 +564,11 @@
                                              &uOffset);
    QCBORDecode_Private_ProcessTagOne(pMe,
                                    &Item,
-<<<<<<< HEAD
-                                   uTagReq,
-                                   uQCBOR_Type,
-                                   uTagNumber,
-                                   QCBORDecode_StringsTagCB,
-                                   uOffset);
-=======
-                                    uTagRequirement,
+                                    uTagReq,
                                     uQCBOR_Type,
                                     uTagNumber,
                                     QCBORDecode_StringsTagCB,
                                     uOffset);
->>>>>>> c43d9143
 
 
    if(pMe->uLastError == QCBOR_SUCCESS) {
