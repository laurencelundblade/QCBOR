
@anchor CBORTags

#  QCBOR-oriented Introduction to Tags

## New Types

CBOR allows for the definition of new data types beyond basic
primitives like integers, strings, array and such. These new types can either be
simple extensions of a primitive type with additional semantics or
more complex structures involving large aggregations.

The mechanism for identifying these new types is called tagging.
Tagging uses a simple unsigned integer to indicate that the following
CBOR item is a different type.

For example, when an encoded integer is preceeded by the encoded
tag number 1, the integer represents an epoch date.

It's important to note that CBOR uses the word "tag" in an unusual
way. In CBOR, a "tag" refers to the combination of the tag number and
the tag content.  By the normal dictionary definition, a "tag" would
be just a tag number, not an aggregation of tag number and tag content
By analogy, if you attach a small label to an elephant's ear, the
"tag" in CBOR terms would be the combination of the label (tag number)
and the elephant (tag content).

QCBOR always uses the term "tag number" to refer to the integer that
identifies the type, "tag content" to refer to the target of the
indicating integer and "tag" as the full combination of both.

The tag content is always a single data item. However, this item can
itself be a complex structure, such as a map or an array, which may
contain nested maps and arrays, allowing for arbitrarily complex tag
content.

Tag numbers can range up to UINT64_MAX, providing a large number of
possible tags. Some are defined by standards and registered in the
IANA CBOR Tag Registry, while a substantial range is available for
proprietary use.


@anchor AreTagsOptional
## Are Tags "Optional"?

The description of tags in
[RFC 7049](https://tools.ietf.org/html/rfc7049) and in some other
places can lead one to think they are optional prefixes that can be
ignored at times. This is not true.

As stated above, a tag is exactly a tag number and a single data item
that is the tag content. Its purpose in the encoded CBOR is to
indicate something is of a data type. Ignoring it would be like
ignoring a typedef or struct in C.

However, it is common in CBOR-based protocols to use the format,
semantics and definition of the tag content without it actually being a
*tag*. One can think of this as *borrowing* the tag content or implied
type information.

For example, [RFC 8392](https://tools.ietf.org/html/rfc8392) which
defines a CBOR Web Token, a CWT, says that the NumericDate field is
represented as a CBOR numeric date described as tag 1 in the CBOR
standard, but with the tag number 1 omitted from the encoding. A
NumericDate is thus not a tag. It just borrows the content format and
semantics from tag 1.

This borrowing of the content makes a lot of sense for data items that
are labeled members of a map where the type of the data can be easily
inferred by the label and the full use of a tag with a tag number
would be redundant.

There is another way that tags are "optional". RFC 8392 serves again
as an example. A CWT is officially defined as a COSE-secured map
containing a bunch of claims where each claim is a labeled data
item. This COSE-secured map-of-claims is the definition of a *CWT* and
stands on its own as the definition of a protocol message. One can say
that some protocol message is a *CWT* without ever mention the word
tag or the *CWT Tag*.

Then RFC 8392 goes on to define a *CWT Tag* as a tag with tag number
of 61 and tag content being a *CWT*. The content format definition
comes first and stands on it's own.

To recap, the tags defined in RFC 7049 such as the date formats define
the content type of the tag only in the context of the tag itself. To
use the content formats outside of the tag, the content format must be
borrowed.  By contrast some definitions first define the content
format in an independent way, then they define a tag to enclose that
particular content format. A CWT is of the later sort.

Finally, every CBOR protocol should explicitly spell out how it is
using each tag, borrowing tag content and such. If the protocol you
are trying to implement doesn't, ask the designer.  Generally,
protocols designs should not allow for some data item to be
either a tag or to be the borrowed tag content.  While allowing this
tag optionality is a form of Postel's law, "be liberal in what you
accept", current wisdom is somewhat the opposite.


## QCBOR Tag APIs

The encode APIs are in @ref inc/qcbor/qcbor_tag_encode.h "qcbor_tag_encode.h"
and decoding APIs in @ref inc/qcbor/qcbor_tag_decode.h "qcbor_tag_decode.h"

The base primitives for encoding and decoding tag numbers are
QCBOREncode_AddTagNumber() and QCBORDecode_VGetNextTagNumber().  These
are used in constructing and decoding tags. Note that for decoding,
all tag numbers have to be consumed before decoding the tag
content. This is different from QCBOR v1 where tag numbers did not
have to be explicitly consumed.

QCBOR also provides APIs for directly encoding and decoding all the
tags standardized in [RFC 8949](https://tools.ietf.org/html/rfc8949)
for dates, big numbers and such. For encoding their names start with
"QCBOREncode_AddT" and for decoding they start with "QCBOREncode_Get"
(TODO: fix this).  These APIs can handle

These APIs and structures support both the full tag form and the
<<<<<<< HEAD
borrowed content form that is not a tag. An argument of type @ref xxx
=======
borrowed content form that is not a tag. An argument of type @ref QCBOREncodeTagReq
>>>>>>> 2c3afc04
and @ref QCBORDecodeTagReq is provided respectively to the tag encode
and decode functions to distinguish between full tags and borrowed
content.

Early versions of QCBOR do not support encoding borrowed content. The
old APIs for dates, big numbers and such are listed as deprecated, but
will continue to be supported. The encode side has functions like
QCBOREncode_AddDateEpoch() rather than
QCBOREncode_AddTDateEpoch(). The tag decode APIs always supported
borrowed content.

Last, QCBORDecode_InstallTagDecoders() allows callbacks to be
installed that will fire on a particular tag number. These callbacks
decode the tag content and put it into a QCBORItem with a new QCBOR
data type. The decoded tags show up as a @ref QCBORItem fetched by
QCBORDecode_VGetNext().

A set of callbacks called @ref QCBORDecode_TagDecoderTablev1 is
provided for all the standard tags from RFC 8949. These are not
automatically installed in QCBOR v2. These were built into QCBOR v1.


## Nested Tags

CBOR tags are an enclosing or encapsulating format. When one tag
encloses another, the enclosed tag is the content for the enclosing
tag.

Encoding nested tags is easy with QCBOREncode_AddTagNumber(). Just
call it several times before calling the functions to encode the tag
content.

When QCBOR decodes tags it does so by first completely processing the
built-in tags that it knows how to process. It returns that processed
item.

If tags occur that QCBOR doesn't know how to process, it will return
the tag content as a @ref QCBORItem and list the tags that
encapsulate. The caller then has the information it needs to process
tag that QCBOR did not.

Nesting of tags is certainly used in CBOR protocols, but deep nesting
is less common so QCBOR has an implementation limit of 4 levels of tag
encapsulation on some tag content. (This can be increased by changing
QCBOR_MAX_TAGS_PER_ITEM, but it will increase stack memory use by
increasing the size of a QCBORItem).

QCBOR also saves memory by mapping the tag values larger than
UINT16_MAX, so the tags have to fetched through an accessor function.

When decoding with QCBORDecode_GetNext(), the encapsulating tags are
listed in the QCBORItem returned. When decoding with spiffy decoding
functions the tags encapsulating the last-decoded item are saved in
the decode context and have to be fetched with
QCBORDecode_GetNthTagOfLast().


## Tags for Encapsulated CBOR

Tag 24 and 63 deserve special mention. The content of these tags is a
byte string containing encoded CBOR. The content of tag 24 is a single
CBOR data item and the content of tag 63 is a CBOR sequence, more than
one data item. Said another way, with tag 24 you can have deeply
nested complex structures, but the if you do the one data item must be
either a map or an array or a tag that defined to be complex and
nested. With tag 63, the content can be a sequence of integers not
held together in a map or array. Tag 63 is defined in
[RFC 8742](https://tools.ietf.org/html/rfc8742).

The point of encapsulating CBOR this way is often so it can be
cryptographically signed. It works well with off-the-shelf encoders
and decoders to sign and verify CBOR this way because the decoder can
just get the byte string that it needs to hash in a normal way, then
feed the content back into another instance of the CBOR decoder.

It is also a way to break up complex CBOR structures so they can be
decoded in layers. Usually, with CBOR one error will render the whole
structure un-decodable because there is little redundancy in the
encoding. By nesting like this, an error in the wrapped CBOR will not
cause decoding error in the wrapping CBOR.

QCBOR can be asked to treat these two tags as nesting like maps and
arrays are nesting with the spiffy decode
QCBORDecode_EnterBstrWrapped() decoding function.  It is kind of like
entering an array with one item, but with the difference that the end
is defined by the end of the byte string not the end of the array.

These tags work like others in that they can be the proper tag or they
can be the borrowed content. The QCBOR API supports this as any other
tag.

Finally, the payload and protected headers of COSE are worth
mentioning here. Neither are officially tag 24 or 63 though they look
like it and QCBORs decode APIs can be used on them.

The protected headers are a CBOR byte string that always contains
encoded CBOR. It could have been described as tag 24 borrowed content.

The payload is always a byte string, but only sometimes contains
encoded CBOR. It never could have been defined as tag 24. When the
payload is known to contain CBOR, like the case of a CWT, then QCBOR's
QCBORDecode_EnterBstrWrapped() can be used to decode it.


## Tags that Can be Ignored

There are a few specially defined tags that can actually be
ignored. These are the following:

    21 Hint that content should be base64url encoded
    22 Hint that content should be base64 encoded
    23 Hint that content should be base16 encoded
    57799 Tag that serves as a CBOR magic number

The content format for all these tags is that it can be any valid
CBOR. Decoding of these tags doesn't have to check the content format.

Tag 55799 is not really for consumption by the CBOR decoder. Rather it
is for file format checkers and such.  The other tags are just hints
in how to process the content. They don't really create new data types
with new semantics.

Other than these four, just about every other tag defined thus far
requires the content to be of a specific type and results in a new
data type that a protocol decoder must understand.


## Standard Tags and the Tags Registry

Tags used in CBOR protocols should at least be registered in the
[IANA CBOR Tags Registry](https://www.iana.org/assignments/cbor-tags/cbor-tags.xhtml).
A small number of tags (0-23), must be full IETF standards. Tags
24-255 require published documentation. Beyond tag 255, the tags are
first come first served.  Any tag can be an IETF standard if the
authors chooses to take it through the process.

There is no range for private use, so any tag used in a CBOR protocol
should be registered. The range of tag values is very large to
accommodate this.

As described above, it is common to use data types from the registry
in a CBOR protocol without the explicit tag, to borrow the content, so
in a way the IANA registry is a registry of data types.<|MERGE_RESOLUTION|>--- conflicted
+++ resolved
@@ -117,11 +117,7 @@
 (TODO: fix this).  These APIs can handle
 
 These APIs and structures support both the full tag form and the
-<<<<<<< HEAD
-borrowed content form that is not a tag. An argument of type @ref xxx
-=======
 borrowed content form that is not a tag. An argument of type @ref QCBOREncodeTagReq
->>>>>>> 2c3afc04
 and @ref QCBORDecodeTagReq is provided respectively to the tag encode
 and decode functions to distinguish between full tags and borrowed
 content.
