/* ===========================================================================
 * Copyright (c) 2016-2018, The Linux Foundation.
 * Copyright (c) 2018-2024, Laurence Lundblade.
 * Copyright (c) 2021, Arm Limited.
 * All rights reserved.
 *
 * Redistribution and use in source and binary forms, with or without
 * modification, are permitted provided that the following conditions are
 * met:
 *     * Redistributions of source code must retain the above copyright
 *       notice, this list of conditions and the following disclaimer.
 *     * Redistributions in binary form must reproduce the above
 *       copyright notice, this list of conditions and the following
 *       disclaimer in the documentation and/or other materials provided
 *       with the distribution.
 *     * Neither the name of The Linux Foundation nor the names of its
 *       contributors, nor the name "Laurence Lundblade" may be used to
 *       endorse or promote products derived from this software without
 *       specific prior written permission.
 *
 * THIS SOFTWARE IS PROVIDED "AS IS" AND ANY EXPRESS OR IMPLIED
 * WARRANTIES, INCLUDING, BUT NOT LIMITED TO, THE IMPLIED WARRANTIES OF
 * MERCHANTABILITY, FITNESS FOR A PARTICULAR PURPOSE AND NON-INFRINGEMENT
 * ARE DISCLAIMED.  IN NO EVENT SHALL THE COPYRIGHT OWNER OR CONTRIBUTORS
 * BE LIABLE FOR ANY DIRECT, INDIRECT, INCIDENTAL, SPECIAL, EXEMPLARY, OR
 * CONSEQUENTIAL DAMAGES (INCLUDING, BUT NOT LIMITED TO, PROCUREMENT OF
 * SUBSTITUTE GOODS OR SERVICES; LOSS OF USE, DATA, OR PROFITS; OR
 * BUSINESS INTERRUPTION) HOWEVER CAUSED AND ON ANY THEORY OF LIABILITY,
 * WHETHER IN CONTRACT, STRICT LIABILITY, OR TORT (INCLUDING NEGLIGENCE
 * OR OTHERWISE) ARISING IN ANY WAY OUT OF THE USE OF THIS SOFTWARE, EVEN
 * IF ADVISED OF THE POSSIBILITY OF SUCH DAMAGE.
 * ========================================================================= */


#ifndef qcbor_encode_h
#define qcbor_encode_h


#include "qcbor/qcbor_common.h"
#include "qcbor/qcbor_private.h"
#include <stdbool.h>


#ifdef __cplusplus
extern "C" {
#if 0
} // Keep editor indention formatting happy
#endif
#endif


/**
 * @file qcbor_encode.h
 *
 * @anchor Overview
 *
 * # QCBOR Overview
 *
 * This implements CBOR -- Concise Binary Object Representation as
 * defined in [RFC 8949] (https://www.rfc-editor.org/rfc/rfc8949.html).
 * More information is at http://cbor.io.  This is a near-complete
 * implementation of the specification. [RFC 8742]
 * (https://www.rfc-editor.org/rfc/rfc8742.html) CBOR Sequences is
 * also supported. Limitations are listed further down.
 *
 * See @ref Encoding for general discussion on encoding,
 * @ref BasicDecode for general discussion on the basic decode features
 * and @ref SpiffyDecode for general discussion on the easier-to-use
 * decoder functions.
 *
 * CBOR is intentionally designed to be translatable to JSON, but not
 * all CBOR can convert to JSON. See RFC 8949 for more info on how to
 * construct CBOR that is the most JSON friendly.
 *
 * The memory model for encoding and decoding is that encoded CBOR must
 * be in a contiguous buffer in memory.  During encoding the caller must
 * supply an output buffer and if the encoding would go off the end of
 * the buffer an error is returned.  During decoding the caller supplies
 * the encoded CBOR in a contiguous buffer and the decoder returns
 * pointers and lengths into that buffer for strings.
 *
 * This implementation does not require malloc. All data structures
 * passed in/out of the APIs can fit on the stack.
 *
 * Decoding of indefinite-length strings is a special case that requires
 * a "string allocator" to allocate memory into which the segments of
 * the string are coalesced. Without this, decoding will error out if an
 * indefinite-length string is encountered (indefinite-length maps and
 * arrays do not require the string allocator). A simple string
 * allocator called MemPool is built-in and will work if supplied with a
 * block of memory to allocate. The string allocator can optionally use
 * malloc() or some other custom scheme.
 *
 * Here are some terms and definitions:
 *
 * - "Item", "Data Item": An integer or string or such. The basic "thing" that
 * CBOR is about. An array is an item itself that contains some items.
 *
 * - "Array": An ordered sequence of items, the same as JSON.
 *
 * - "Map": A collection of label/value pairs. Each pair is a data
 * item. A JSON "object" is the same as a CBOR "map".
 *
 * - "Label": The data item in a pair in a map that names or identifies
 * the pair, not the value. This implementation refers to it as a
 * "label".  JSON refers to it as the "name". The CBOR RFC refers to it
 * this as a "key".  This implementation chooses label instead because
 * key is too easily confused with a cryptographic key. The COSE
 * standard, which uses CBOR, has also chosen to use the term "label"
 * rather than "key" for this same reason.
 *
 * - "Key": See "Label" above.
 *
 * - "Tag": A data item that is an explicitly labeled new data
 * type made up of the tagging integer and the tag content.
 * See @ref Tags-Overview and @ref Tag-Usage.
 *
 * - "Initial Byte": The first byte of an encoded item. Encoding and
 * decoding of this byte is taken care of by the implementation.
 *
 * - "Additional Info": In addition to the major type, all data items
 * have some other info. This is usually the length of the data but can
 * be several other things. Encoding and decoding of this is taken care
 * of by the implementation.
 *
 * CBOR has two mechanisms for tagging and labeling the data values like
 * integers and strings. For example, an integer that represents
 * someone's birthday in epoch seconds since Jan 1, 1970 could be
 * encoded like this:
 *
 * - First it is CBOR_MAJOR_TYPE_POSITIVE_INT (@ref QCBOR_TYPE_INT64),
 * the primitive positive integer.
 *
 * - Next it has a "tag" @ref CBOR_TAG_DATE_EPOCH indicating the integer
 * represents a date in the form of the number of seconds since Jan 1,
 * 1970.
 *
 * - Last it has a string "label" like "BirthDate" indicating the
 * meaning of the data.
 *
 * The encoded binary looks like this:
 *
 *      a1                      # Map of 1 item
 *         69                   # Indicates text string of 9 bytes
 *           426972746844617465 # The text "BirthDate"
 *        c1                    # Tags next integer as epoch date
 *           1a                 # Indicates a 4-byte integer
 *               580d4172       # unsigned integer date 1477263730
 *
 * Implementors using this API will primarily work with
 * labels. Generally, tags are only needed for making up new data
 * types. This implementation covers most of the data types defined in
 * the RFC using tags. It also, allows for the use of custom tags if
 * necessary.
 *
 * This implementation explicitly supports labels that are text strings
 * and integers. Text strings translate nicely into JSON objects and are
 * very readable.  Integer labels are much less readable but can be very
 * compact. If they are in the range of 0 to 23, they take up only one
 * byte.
 *
 * CBOR allows a label to be any type of data including an array or a
 * map. It is possible to use this API to construct and parse such
 * labels, but it is not explicitly supported.
 *
 * @anchor Encoding
 *
 * ## Encoding
 *
 * A common encoding usage mode is to invoke the encoding twice. First
 * with the output buffer as @ref SizeCalculateUsefulBuf to compute the
 * length of the needed output buffer. The correct sized output buffer
 * is allocated. The encoder is invoked a second time with the allocated
 * output buffer.
 *
 * The double invocation is not required if the maximum output buffer
 * size can be predicted. This is usually possible for simple CBOR
 * structures.
 *
 * If a buffer too small to hold the encoded output is given, the error
 * @ref QCBOR_ERR_BUFFER_TOO_SMALL will be returned. Data will never be
 * written off the end of the output buffer no matter which functions
 * here are called or what parameters are passed to them.
 *
 * The encoding error handling is simple. The only possible errors are
 * trying to encode structures that are too large or too complex. There
 * are no internal malloc calls so there will be no failures for out of
 * memory.  The error state is tracked internally, so there is no need
 * to check for errors when encoding. Only the return code from
 * QCBOREncode_Finish() need be checked as once an error happens, the
 * encoder goes into an error state and calls to it to add more data
 * will do nothing. An error check is not needed after every data item
 * is added.
 *
 * Encoding generally proceeds by calling QCBOREncode_Init(), calling
 * lots of @c QCBOREncode_AddXxx() functions and calling
 * QCBOREncode_Finish(). There are many @c QCBOREncode_AddXxx()
 * functions for various data types. The input buffers need only to be
 * valid during the @c QCBOREncode_AddXxx() calls as the data is copied
 * into the output buffer.
 *
 * There are three `Add` functions for each data type. The first / main
 * one for the type is for adding the data item to an array.  The second
 * one's name ends in `ToMap`, is used for adding data items to maps and
 * takes a string argument that is its label in the map. The third one
 * ends in `ToMapN`, is also used for adding data items to maps, and
 * takes an integer argument that is its label in the map.
 *
 * The simplest aggregate type is an array, which is a simple ordered
 * set of items without labels the same as JSON arrays. Call
 * QCBOREncode_OpenArray() to open a new array, then various @c
 * QCBOREncode_AddXxx() functions to put items in the array and then
 * QCBOREncode_CloseArray(). Nesting to the limit @ref
 * QCBOR_MAX_ARRAY_NESTING is allowed.  All opens must be matched by
 * closes or an encoding error will be returned.
 *
 * The other aggregate type is a map which does use labels. The `Add`
 * functions that end in `ToMap` and `ToMapN` are convenient ways to add
 * labeled data items to a map. You can also call any type of `Add`
 * function once to add a label of any type and then call any type of
 * `Add` again to add its value.
 *
 * Note that when you nest arrays or maps in a map, the nested array or
 * map has a label.
 *
 * Many CBOR-based protocols start with an array or map. This makes
 * them self-delimiting. No external length or end marker is needed to
 * know the end. It is also possible not start this way, in which case
 * this it is usually called a CBOR sequence which is described in
 * [RFC 8742] (https://www.rfc-editor.org/rfc/rfc8742.html). This
 * encoder supports either just by whether the first item added is an
 * array, map or other.
 *
 * If QCBOR is compiled with QCBOR_DISABLE_ENCODE_USAGE_GUARDS defined,
 * the errors QCBOR_ERR_CLOSE_MISMATCH, QCBOR_ERR_ARRAY_TOO_LONG,
 * QCBOR_ERR_TOO_MANY_CLOSES, QCBOR_ERR_ARRAY_OR_MAP_STILL_OPEN, and
 * QCBOR_ERR_ENCODE_UNSUPPORTED will never be returned. It is up to the
 * caller to make sure that opened maps, arrays and byte-string wrapping
 * is closed correctly and that QCBOREncode_AddType7() is called
 * correctly.  With this defined, it is easier to make a mistake when
 * authoring the encoding of a protocol that will output not well formed
 * CBOR, but as long as the calling code is correct, it is safe to
 * disable these checks. Bounds checking that prevents security issues
 * in the code is still enforced. This define reduces the size of
 * encoding object code by about 150 bytes.
 *
 * @anchor Tags-Overview
 *
 * ## Tags Overview
 *
 * Any CBOR data item can be made into a tag to add semantics, define a
 * new data type or such. Some tags are fully standardized and some are
 * just registered. Others are not registered and used in a proprietary
 * way.
 *
 * Encoding and decoding of many of the registered tags is fully
 * implemented by QCBOR. It is also possible to encode and decode tags
 * that are not directly supported.  For many use cases the built-in tag
 * support should be adequate.
 *
 * For example, the registered epoch date tag is supported in encoding
 * by QCBOREncode_AddTDateEpoch() and in decoding by @ref
 * QCBOR_TYPE_DATE_EPOCH and the @c epochDate member of @ref
 * QCBORItem. This is typical of the built-in tag support. There is an
 * API to encode data for it and a @c QCBOR_TYPE_XXX when it is decoded.
 *
 * Tags are registered in the [IANA CBOR Tags Registry]
 * (https://www.iana.org/assignments/cbor-tags/cbor-tags.xhtml). There
 * are roughly three options to create a new tag. First, a public
 * specification can be created and the new tag registered with IANA.
 * This is the most formal. Second, the new tag can be registered with
 * IANA with just a short description rather than a full specification.
 * These tags must be greater than 256. Third, a tag can be used without
 * any IANA registration, though the registry should be checked to see
 * that the new value doesn't collide with one that is registered. The
 * value of these tags must be 256 or larger.
 *
 * See also @ref CBORTags and @ref Tag-Usage
 *
 * The encoding side of tags not built-in is handled by
 * QCBOREncode_AddTagNumber() and is relatively simple. Tag decoding is more
 * complex and mainly handled by QCBORDecode_GetNext(). Decoding of the
 * structure of tagged data not built-in (if there is any) has to be
 * implemented by the caller.
 *
 * @anchor Floating-Point
 *
 * ## Floating-Point
 *
 * By default QCBOR fully supports IEEE 754 floating-point:
 *  - Encode/decode of double, single and half-precision
 *  - CBOR preferred serialization of floating-point
 *  - Floating-point epoch dates
 *
 * For the most part, the type double is used in the interface for
 * floating-point values. In the default configuration, all decoded
 * floating-point values are returned as a double.
 *
 * With CBOR preferred serialization, the encoder outputs the smallest
 * representation of the double or float that preserves precision. Zero,
 * NaN and infinity are always output as a half-precision, each taking
 * just 2 bytes. This reduces the number of bytes needed to encode
 * double and single-precision, especially if zero, NaN and infinity are
 * frequently used.
 *
 * To avoid use of preferred serialization in the standard configuration
 * when encoding, use QCBOREncode_AddDoubleNoPreferred() or
 * QCBOREncode_AddFloatNoPreferred().
 *
 * This implementation of preferred floating-point serialization and
 * half-precision does not depend on the CPU having floating-point HW or
 * the compiler bringing in a (sometimes large) library to compensate
 * for lack of CPU support. This implementation uses shifts and masks
 * rather than floating-point functions.
 *
 * To reduce overall object code by about 900 bytes, define
 * QCBOR_DISABLE_PREFERRED_FLOAT. This will eliminate all support for
 * preferred serialization and half-precision. An error will be returned
 * when attempting to decode half-precision. A float will always be
 * encoded and decoded as 32-bits and a double will always be encoded
 * and decoded as 64 bits.
 *
 * Note that even if QCBOR_DISABLE_PREFERRED_FLOAT is not defined all
 * the float-point encoding object code can be avoided by never calling
 * any functions that encode double or float. Just not calling
 * floating-point functions will reduce object code by about 500 bytes.
 *
 * On CPUs that have no floating-point hardware,
 * QCBOR_DISABLE_FLOAT_HW_USE should be defined in most cases. If it is
 * not, then the compiler will bring in possibly large software
 * libraries to compensate. Defining QCBOR_DISABLE_FLOAT_HW_USE reduces
 * object code size on CPUs with floating-point hardware by a tiny
 * amount and eliminates the need for <math.h>
 *
 * When QCBOR_DISABLE_FLOAT_HW_USE is defined, trying to decoding
 * floating-point dates will give error
 * @ref QCBOR_ERR_FLOAT_DATE_DISABLED and decoded single-precision
 * numbers will be returned as @ref QCBOR_TYPE_FLOAT instead of
 * converting them to double as usual.
 *
 * If both QCBOR_DISABLE_FLOAT_HW_USE and QCBOR_DISABLE_PREFERRED_FLOAT
 * are defined, then the only thing QCBOR can do is encode/decode a C
 * float type as 32-bits and a C double type as 64-bits. Floating-point
 * epoch dates will be unsupported.
 *
 * If USEFULBUF_DISABLE_ALL_FLOAT is defined, then floating point
 * support is completely disabled. Decoding functions return
 * @ref QCBOR_ERR_ALL_FLOAT_DISABLED if a floating point value is
 * encountered during decoding. Functions that are encoding floating
 * point values are not available.
 *
 * ## Limitations
 *
 * Summary limitations:
 * - The entire encoded CBOR must fit into contiguous memory.
 * - Max size of encoded CBOR data is a few bytes less than
 *   @c UINT32_MAX (4GB).
 * - Max array / map nesting level when encoding or decoding is
 *   @ref QCBOR_MAX_ARRAY_NESTING (this is typically 15).
 * - Max items in an array or map when encoding or decoding is
 *   @ref QCBOR_MAX_ITEMS_IN_ARRAY (typically 65,536).
 * - Does not directly support labels in maps other than text strings & integers.
 * - Traversal, duplicate and sort order checking errors out for labels that are arrays or maps.
 * - Does not directly support integer labels beyond whats fits in @c int64_t
 *   or @c uint64_t.
 * - Epoch dates limited to @c INT64_MAX (+/- 292 billion years).
 * - Exponents for bigfloats and decimal integers are limited to whats fits in
 *   @c int64_t.
 * - Tags on labels are ignored during decoding.
 * - The maximum tag nesting is @c QCBOR_MAX_TAGS_PER_ITEM (typically 4).
 * - Works only on 32- and 64-bit CPUs.
 * - QCBORDecode_EnterBstrWrapped() doesn't work on indefinite-length strings.
 *
 * The public interface uses @c size_t for all lengths. Internally the
 * implementation uses 32-bit lengths by design to use less memory and
 * fit structures on the stack. This limits the encoded CBOR it can
 * work with to size @c UINT32_MAX (4GB).
 *
 * This implementation requires two's compliment integers. While
 * C doesn't require two's compliment,  <stdint.h> does. Other
 * parts of this implementation may also require two's compliment.
 */


/**
 * The size of the buffer to be passed to QCBOREncode_EncodeHead(). It
 * is one byte larger than sizeof(uint64_t) + 1, the actual maximum
 * size of the head of a CBOR data item because
 * QCBOREncode_EncodeHead() needs one extra byte to work.
 */
#define QCBOR_HEAD_BUFFER_SIZE  (sizeof(uint64_t) + 2)


/**
 * Output the full CBOR tag. See @ref CBORTags, @ref Tag-Usage and
 * @ref Tags-Overview.
 */
#define QCBOR_ENCODE_AS_TAG      0

/**
 * Output only the 'borrowed' content format for the relevant tag.
 * See @ref CBORTags, @ref Tag-Usage and @ref Tags-Overview.
 */
#define QCBOR_ENCODE_AS_BORROWED 1


/**
 * QCBOREncodeContext is the data type that holds context for all the
 * encoding functions. It is less than 200 bytes, so it can go on the
 * stack. The contents are opaque, and the caller should not access
 * internal members.  A context may be re used serially as long as it is
 * re initialized.
 */
typedef struct _QCBOREncodeContext QCBOREncodeContext;


/**
 * Initialize the encoder.
 *
 * @param[in,out]  pCtx     The encoder context to initialize.
 * @param[in]      Storage  The buffer into which the encoded result
 *                          will be written.
 *
 * Call this once at the start of an encoding of some CBOR. Then call
 * the many functions like QCBOREncode_AddInt64() and
 * QCBOREncode_AddText() to add the different data items. Finally,
 * call QCBOREncode_Finish() to get the pointer and length of the
 * encoded result.
 *
 * The primary purpose of this function is to give the pointer and
 * length of the output buffer into which the encoded CBOR will be
 * written. This is done with a @ref UsefulBuf structure, which is
 * just a pointer and length (it is equivalent to two parameters, one
 * a pointer and one a length, but a little prettier).
 *
 * The output buffer can be allocated any way (malloc, stack,
 * static). It is just some memory that QCBOR writes to. The length
 * must be the length of the allocated buffer. QCBOR will never write
 * past that length, but might write up to that length. If the buffer
 * is too small, encoding will go into an error state and not write
 * anything further.
 *
 * If allocating on the stack, the convenience macro
 * UsefulBuf_MAKE_STACK_UB() can be used, but its use is not required.
 *
 * Since there is no reallocation or such, the output buffer must be
 * correctly sized when passed in here. It is OK, but wasteful if it
 * is too large. One way to pick the size is to figure out the maximum
 * size that will ever be needed and hard code a buffer of that size.
 *
 * Another way to do it is to have QCBOR calculate it for you. To do
 * this, pass @ref SizeCalculateUsefulBuf for @c Storage.  Then call
 * all the functions to add the CBOR exactly as if encoding for
 * real. Finally, call QCBOREncode_FinishGetSize().  Once the length
 * is obtained, allocate a buffer of that size, call
 * QCBOREncode_Init() again with the real buffer. Call all the add
 * functions again and finally, QCBOREncode_Finish() to obtain the
 * final result. This uses twice the CPU time, but that is usually not
 * an issue.
 *
 * See QCBOREncode_Finish() for how the pointer and length for the
 * encoded CBOR is returned.
 *
 * For practical purposes QCBOR can't output encoded CBOR larger than
 * @c UINT32_MAX (4GB) even on 64-bit CPUs because the internal
 * offsets used to track the start of an array/map are 32 bits to
 * reduce the size of the encoding context.
 *
 * A @ref QCBOREncodeContext can be reused over and over as long as
 * QCBOREncode_Init() is called before each use.
 */
void
QCBOREncode_Init(QCBOREncodeContext *pCtx, UsefulBuf Storage);


/* TODO: allow mix-and-match serialization behaviors
 - Sort maps
 - Reduce floats to integers
 - Restrict non-preferred big nums
 - Restrict indefinite-length strings
 - Restrict indefinite-length maps and arrays
 - Restrict simple values
 - Dup detection
 - Restrict NaN payload

 Easy to do by changing uMode into a bit map.

 Same for decode conformance check.
 */


/**
 * @brief Select preferred serialization mode.
 *
 * @param[in] pCtx   The encoding context for mode set.
 *
 * This resests to the default serialization behaviors, that
 * allows non-preferred serialization methods to be called,
 * doesn't sort maps, and doesn't reduce whole-number floats
 * to integer.
 */
static void
QCBOREncode_SerializationAny(QCBOREncodeContext *pCtx);


/**
 * @brief Select preferred serialization mode.
 *
 * @param[in] pCtx   The encoding context for mode set.
 *
 * Setting this mode will cause QCBOR to return an error if an attempt
 * is made to use one of the methods that produce non-preferred
 * serialization. It doesn't change anything else as QCBOR produces
 * preferred serialization by default.
 *
 * The non-preferred methods are: QCBOREncode_AddFloatNoPreferred(),
 * QCBOREncode_AddDoubleNoPreferred(),
 * QCBOREncode_OpenArrayIndefiniteLength(),
 * QCBOREncode_CloseArrayIndefiniteLength(),
 * QCBOREncode_OpenMapIndefiniteLength(),
 * QCBOREncode_CloseMapIndefiniteLength(), plus those derived from the
 * above listed.
 *
 * This mode is just a user guard to prevent accidentally calling
 * something that produces non-preferred serialization. It doesn't do
 * anything but causes errors to occur on attempts to call the above
 * listed functions. This does nothing if the library is compiled
 * QCBOR_DISABLE_ENCODE_USAGE_GUARDS.
 *
 * See @ref Serialization. It is usually not necessary to set this
 * mode, but there is usually no disadvantage to setting it.  Preferred
 * Serialization is defined in RFC 8949, section 4.1.
 */
static void
QCBOREncode_SerializationPreferred(QCBOREncodeContext *pCtx);


/**
 * @brief Select CBOR deterministic encoding mode.
 *
 * @param[in] pCtx   The encoding context for mode set.

 * This causes QCBOR to produce CBOR Deterministic Encoding (CDE).
 * With CDE, two distant unrelated CBOR encoders will produce exactly
 * the same encoded CBOR for a given input.
 *
 * In addition to doing everything
 * QCBOREncode_SerializationPreferred() does (including exclusion of
 * indefinite lengths), this causes maps to be sorted. The map is
 * sorted automatically when QCBOREncode_CloseMap() is called.
 * QCBOREncode_CloseMap() becomes equivalent to
 * QCBOREncode_CloseAndSortMap().
 *
 * Note that linking this function causese about 30% more code from
 * the QCBOR library to be linked. Also, QCBOREncode_CloseMap() runs
 * slower, but this is probably only of consequence in very
 * constrained environments.
 *
 * See @ref Serialization. It is usually not necessary to set this
 * mode as determinism is very rarely needed. However it will
 * usually work with most protocols. CDE is defined in
 * draft-ietf-cbor-cde.
 */
static void
QCBOREncode_SerializationCDE(QCBOREncodeContext *pCtx);


/**
 * @brief Select "dCBOR" encoding mode.
 *
 * @param[in] pCtx   The encoding context for mode set.
 *
 * This is a superset of CDE. This function does everything
 * QCBOREncode_SerializationCDE() does. Also it is a super set of
 * preferred serialization and does everything
 * QCBOREncode_SerializationPreferred() does.
 *
 * The main feature of dCBOR is that there is only one way to serialize a
 * particular numeric value. This changes the behavior of functions
 * that add floating-point numbers.  If the floating-point number is
 * whole, it will be encoded as an integer, not a floating-point number.
 * 0.000 will be encoded as 0x00. Precision is never lost in this
 * conversion.
 *
 * dCBOR also disallows NaN payloads. QCBOR will allow NaN payloads if
 * you pass a NaN to one of the floating-point encoding functions.
 * This mode forces all NaNs to the half-precision queit NaN. Also see
 * QCBOREncode_Allow().
 *
 * dCBOR disallows use of any simple type other than true, false and
 * NULL. In particular it disallows use of "undef" produced by
 * QCBOREncode_AddUndef().
 *
 * See @ref Serialization. Set this mode only if the protocol you are
 * implementing requires dCBOR. This mode is usually not compatible
 * with protocols that don't use dCBOR. dCBOR is defined in
 * draft-mcnally-deterministic-cbor.
 */
static void
QCBOREncode_SerializationdCBOR(QCBOREncodeContext *pCtx);




/** Bit flag to be passed to QCBOREncode_Allow() to allow NaN payloads
 *  to be output by QCBOREncode_AddDouble(),
 *  QCBOREncode_AddDoubleNoPreferred(), QCBORENcode_AddFloat() and
 *  QCBOREncode_AddSingleleNoPreferred. */
#define QCBOR_ENCODE_ALLOW_NAN_PAYLOAD 0x01

/** Bit flag to be passed to QCBOREncode_Allow() output of less
 *  interoperable values. See @ref QCBOR_ENCODE_ALLOW_NAN_PAYLOAD */
#define QCBOR_ENCODE_ALLOW_ALL         0xFF


/**
 * @brief Allow encoding of less-interoperable values.
 *
 * @param[in] pCtx    The encoding context.
 * @param[in] uAllow  Bit flags indicating what to allow.
 *
 * There are a few things in the CBOR standard that are often not
 * supported and are thus not very interoperable.  By default QCBOR
 * will error if you attempt to output them. This disables that
 * error.
 *
 * See @ref QCBOR_ENCODE_ALLOW_NAN_PAYLOAD and 
 * @ref QCBOR_ENCODE_ALLOW_65_BIG_NEG.
 *
 * This does nothing if the library is compiled
 * QCBOR_DISABLE_ENCODE_USAGE_GUARDS */
static void
QCBOREncode_Allow(QCBOREncodeContext *pCtx, uint8_t uAllow);


/**
 * @brief  Add a signed 64-bit integer to the encoded output.
 *
 * @param[in] pCtx   The encoding context to add the integer to.
 * @param[in] nNum   The integer to add.
 *
 * The integer will be encoded and added to the CBOR output.
 *
 * This function figures out the size and the sign and encodes using
 * CBOR preferred serialization. Specifically, it will select CBOR major type
 * 0 or 1 based on sign and will encode to 1, 2, 4 or 8 bytes
 * depending on the value of the integer. Values less than 24
 * effectively encode to one byte because they are encoded in with the
 * CBOR major type. This is a neat and efficient characteristic of
 * CBOR that can be taken advantage of when designing CBOR-based
 * protocols. If integers can be kept between -23 and 23
 * they will be encoded in one byte including the major type.
 *
 * If you pass a smaller integer, like @c int16_t or a small value,
 * like 100, the encoding will still be CBOR's most compact that can
 * represent the value.  For example, CBOR always encodes the value 0
 * as one byte, 0x00. The representation as 0x00 includes
 * identification of the type as an integer too as the major type for
 * an integer is 0. See [RFC 8949 Appendix A]
 * (https://www.rfc-editor.org/rfc/rfc8949.html#section-appendix.a)
 * for more examples of CBOR encoding. This compact encoding is
 * preferred serialization CBOR as per [RFC 8949 section 4.1]
 * (https://www.rfc-editor.org/rfc/rfc8949.html#section-4.1)
 *
 * There are no functions to add @c int16_t or @c int32_t because they
 * are not necessary because this always encodes to the smallest
 * number of bytes based on the value.
 *
 * If the encoding context is in an error state, this will do
 * nothing. If an error occurs when adding this integer, the internal
 * error flag will be set, and the error will be returned when
 * QCBOREncode_Finish() is called.
 *
 * See also QCBOREncode_AddUInt64().
 */
void
QCBOREncode_AddInt64(QCBOREncodeContext *pCtx, int64_t nNum);

static void
QCBOREncode_AddInt64ToMapSZ(QCBOREncodeContext *pCtx, const char *szLabel, int64_t nNum);

static void
QCBOREncode_AddInt64ToMapN(QCBOREncodeContext *pCtx, int64_t nLabel, int64_t nNum);


/**
 * @brief  Add an unsigned 64-bit integer to the encoded output.
 *
 * @param[in] pCtx  The encoding context to add the integer to.
 * @param[in] uNum  The integer to add.
 *
 * The integer is encoded and added to the CBOR output.
 *
 * The only reason so use this function is for integers larger than
 * @c INT64_MAX and smaller than @c UINT64_MAX. Otherwise
 * QCBOREncode_AddInt64() will work fine.
 *
 * Error handling is the same as for QCBOREncode_AddInt64().
 */
static void
QCBOREncode_AddUInt64(QCBOREncodeContext *pCtx, uint64_t uNum);

static void
QCBOREncode_AddUInt64ToMapSZ(QCBOREncodeContext *pCtx, const char *szLabel, uint64_t uNum);

static void
QCBOREncode_AddUInt64ToMapN(QCBOREncodeContext *pCtx, int64_t nLabel, uint64_t uNum);


/**
 * @brief Add a negative 64-bit integer to encoded output
 *
 * @param[in] pCtx  The encoding context to add the integer to.
 * @param[in] uNum  The integer to add.
 *
 * QCBOREncode_AddInt64() is much better to encode negative integers
 * than this.  What this can do is add integers with one more
 * significant bit than an int64_t (a "65-bit" integer if you count
 * the sign as a bit) which is possible because CBOR happens to
 * support such integers.
 *
 * The actual value encoded is -uNum - 1. That is, give 0 for uNum to
 * transmit -1, give 1 to transmit -2 and give UINT64_MAX to transmit
 * -UINT64_MAX-1 (18446744073709551616). The interface is odd like
 * this so all negative values CBOR can represent can be encoded by
 * QCBOR (making this a complete CBOR implementation).
 *
 * The most negative value QCBOREncode_AddInt64() can encode is
 * -9223372036854775808 which is -(2^63) or negative 0x800000000000.
 * This can encode from -9223372036854775809 to -18446744073709551616
 * or -(2^63 +1)  to -(2^64). Note that it is not possible to represent
 * positive or negative 18446744073709551616 in any standard C data
 * type.
 *
 * Negative integers are normally decoded in QCBOR with type
 * @ref QCBOR_TYPE_INT64.  Integers in the range of -9223372036854775809
 * to -18446744073709551616 are returned as @ref QCBOR_TYPE_65BIT_NEG_INT.
 *
 * WARNING: some CBOR decoders will be unable to decode -(2^63 + 1) to
 * -(2^64).  Also, most CPUs do not have registers that can represent
 * this range.  If you need 65-bit negative integers, you likely need
 * negative 66, 67 and 68-bit negative integers so it is likely better
 * to use CBOR big numbers where you can have any number of bits. See
 * QCBOREncode_AddTBigNumber() and @ref Serialization.
 */
static void
QCBOREncode_AddNegativeUInt64(QCBOREncodeContext *pCtx, uint64_t uNum);

static void
QCBOREncode_AddNegativeUInt64ToMap(QCBOREncodeContext *pCtx, const char *szLabel, uint64_t uNum);

static void
QCBOREncode_AddNegativeUInt64ToMapN(QCBOREncodeContext *pCtx, int64_t nLabel, uint64_t uNum);


/**
 * @brief  Add a UTF-8 text string to the encoded output.
 *
 * @param[in] pCtx   The encoding context to add the text to.
 * @param[in] Text   Pointer and length of text to add.
 *
 * The text passed in must be unencoded UTF-8 according to
 * [RFC 3629] (https://www.rfc-editor.org/rfc/rfc3629.html). There is
 * no NULL termination. The text is added as CBOR major type 3.
 *
 * If called with @c nBytesLen equal to 0, an empty string will be
 * added. When @c nBytesLen is 0, @c pBytes may be @c NULL.
 *
 * Note that the restriction of the buffer length to a @c uint32_t is
 * entirely intentional as this encoder is not capable of encoding
 * lengths greater. This limit to 4GB for a text string should not be
 * a problem.
 *
 * Text lines in Internet protocols (on the wire) are delimited by
 * either a CRLF or just an LF. Officially many protocols specify
 * CRLF, but implementations often work with either. CBOR type 3 text
 * can be either line ending, even a mixture of both.
 *
 * Operating systems usually have a line end convention. Windows uses
 * CRLF. Linux and MacOS use LF. Some applications on a given OS may
 * work with either and some may not.
 *
 * The majority of use cases and CBOR protocols using type 3 text will
 * work with either line ending. However, some use cases or protocols
 * may not work with either in which case translation to and/or from
 * the local line end convention, typically that of the OS, is
 * necessary.
 *
 * QCBOR does no line ending translation for type 3 text when encoding
 * and decoding.
 *
 * Error handling is the same as QCBOREncode_AddInt64().
 */
static void
QCBOREncode_AddText(QCBOREncodeContext *pCtx, UsefulBufC Text);

static void
QCBOREncode_AddTextToMapSZ(QCBOREncodeContext *pCtx, const char *szLabel, UsefulBufC Text);

static void
QCBOREncode_AddTextToMapN(QCBOREncodeContext *pCtx, int64_t nLabel, UsefulBufC Text);


/**
 * @brief  Add a UTF-8 text string to the encoded output.
 *
 * @param[in] pCtx      The encoding context to add the text to.
 * @param[in] szString  Null-terminated text to add.
 *
 * This works the same as QCBOREncode_AddText().
 */
static void
QCBOREncode_AddSZString(QCBOREncodeContext *pCtx, const char *szString);

static void
QCBOREncode_AddSZStringToMapSZ(QCBOREncodeContext *pCtx, const char *szLabel, const char *szString);

static void
QCBOREncode_AddSZStringToMapN(QCBOREncodeContext *pCtx, int64_t nLabel, const char *szString);


#ifndef USEFULBUF_DISABLE_ALL_FLOAT
/**
 * @brief Add a double-precision floating-point number to the encoded output.
 *
 * @param[in] pCtx  The encoding context to add the double to.
 * @param[in] dNum  The double-precision number to add.
 *
 * This encodes using preferred serialization, selectively encoding
 * the input floating-point number as either double-precision,
 * single-precision or half-precision. Infinity, NaN and 0 are always
 * encoded as half-precision. The reduction to single-precision or
 * half-precision is only performed if there is no loss or precision.
 *
 * Half-precision floating-point numbers take up 2 bytes, half that of
 * single-precision, one quarter of double-precision. This can reduce
 * the size of encoded output a lot, especially if the values 0,
 * infinity and NaN occur frequently.
 *
 * QCBOR decoding returns double-precision reversing this reduction.
 *
 * Normally this outputs only CBOR major type 7.  If
 * QCBOREncode_SerializationdCBOR() is called to enter dCBOR mode,
 * floating-point inputs that are whole integers are further reduced
 * to CBOR type 0 and 1. This is a unification of the floating-point
 * and integer number spaces such that there is only one encoding of
 * any numeric value. Note that this will result in the whole integers
 * from -(2^63+1) to -(2^64) being encode as CBOR major type 1 which
 * can't be directly decoded into an int64_t or uint64_t. See
 * QCBORDecode_GetNumberConvertPrecisely(), a good method to use to
 * decode dCBOR.
 *
 * Error handling is the same as QCBOREncode_AddInt64().
 *
 * It is possible that preferred serialization is disabled when the
 * QCBOR library was built. In that case, this functions the same as
 * QCBOREncode_AddDoubleNoPreferred().
 *
 * See also QCBOREncode_AddDoubleNoPreferred(), QCBOREncode_AddFloat()
 * and QCBOREncode_AddFloatNoPreferred() and @ref Floating-Point.
 *
 * By default, this will error out on an attempt to encode a NaN with
 * a payload. See QCBOREncode_Allow() and @ref
 * QCBOR_ENCODE_ALLOW_NAN_PAYLOAD.
 * If preferred serialization is disabled at compliation, this check for
 * for NaN payloads is disabled.
 */
static void
QCBOREncode_AddDouble(QCBOREncodeContext *pCtx, double dNum);

static void
QCBOREncode_AddDoubleToMapSZ(QCBOREncodeContext *pCtx, const char *szLabel, double dNum);

static void
QCBOREncode_AddDoubleToMapN(QCBOREncodeContext *pCtx, int64_t nLabel, double dNum);


/**
 * @brief Add a single-precision floating-point number to the encoded output.
 *
 * @param[in] pCtx  The encoding context to add the single to.
 * @param[in] fNum  The single-precision number to add.
 *
 * This is identical to QCBOREncode_AddDouble() except the input is
 * single-precision. It also supports dCBOR.
 *
 * See also QCBOREncode_AddDouble(), QCBOREncode_AddDoubleNoPreferred(),
 * and QCBOREncode_AddFloatNoPreferred() and @ref Floating-Point.
 */
static void
QCBOREncode_AddFloat(QCBOREncodeContext *pCtx, float fNum);

static void
QCBOREncode_AddFloatToMapSZ(QCBOREncodeContext *pCtx, const char *szLabel, float fNum);

static void
QCBOREncode_AddFloatToMapN(QCBOREncodeContext *pCtx, int64_t nLabel, float dNum);


/**
 * @brief Add a double-precision floating-point number without preferred encoding.
 *
 * @param[in] pCtx  The encoding context to add the double to.
 * @param[in] dNum  The double-precision number to add.
 *
 * Output a double-precision float straight-through with no checking or
 * processing for preferred serialization, dCBOR or other.
 *
 * Error handling is the same as QCBOREncode_AddInt64().
 *
 * See also QCBOREncode_AddDouble(), QCBOREncode_AddFloat(), and
 * QCBOREncode_AddFloatNoPreferred() and @ref Floating-Point.
 */
static void
QCBOREncode_AddDoubleNoPreferred(QCBOREncodeContext *pCtx, double dNum);

static void
QCBOREncode_AddDoubleNoPreferredToMapSZ(QCBOREncodeContext *pCtx, const char *szLabel, double dNum);

static void
QCBOREncode_AddDoubleNoPreferredToMapN(QCBOREncodeContext *pCtx, int64_t nLabel, double dNum);


/**
 * @brief Add a single-precision floating-point number without preferred encoding.
 *
 * @param[in] pCtx  The encoding context to add the double to.
 * @param[in] fNum  The single-precision number to add.
 *
 * Output a single-precision float straight-through with no checking or
 * processing for preferred serializtion, dCBOR or other.
 *
 * Error handling is the same as QCBOREncode_AddInt64().
 *
 * See also QCBOREncode_AddDouble(), QCBOREncode_AddFloat(), and
 * QCBOREncode_AddDoubleNoPreferred() and @ref Floating-Point.
 */
static void
QCBOREncode_AddFloatNoPreferred(QCBOREncodeContext *pCtx, float fNum);

static void
QCBOREncode_AddFloatNoPreferredToMapSZ(QCBOREncodeContext *pCtx, const char *szLabel, float fNum);

static void
QCBOREncode_AddFloatNoPreferredToMapN(QCBOREncodeContext *pCtx, int64_t nLabel, float fNum);
#endif /* ! USEFULBUF_DISABLE_ALL_FLOAT */


/**
 * @brief Add a tag number.
 *
 * @param[in] pCtx  The encoding context to add the tag to.
 * @param[in] uTag  The tag to add
 *
 * This outputs a CBOR major type 6 item that tags the next data item
 * that is output usually to indicate it is some new data type.
 *
 * For many of the common standard tags, a function to encode data
 * using it is provided and this is not needed. For example,
 * QCBOREncode_AddTDateEpoch() already exists to output integers
 * representing dates with the right tag.
 *
 * The tag is applied to the next data item added to the encoded
 * output. That data item that is to be tagged can be of any major
 * CBOR type. Any number of tags can be added to a data item by
 * calling this multiple times before the data item is added.
 *
 * See @ref Tags-Overview for discussion of creating new non-standard
 * tags. See QCBORDecode_GetNext() for discussion of decoding custom
 * tags.
 */
static void
QCBOREncode_AddTagNumber(QCBOREncodeContext *pCtx, uint64_t uTag);


/**
 * @brief  Add an epoch-based date.
 *
 * @param[in] pCtx             The encoding context to add the date to.
 * @param[in] uTagRequirement  Either @ref QCBOR_ENCODE_AS_TAG or
 *                             @ref QCBOR_ENCODE_AS_BORROWED.
 * @param[in] nDate            Number of seconds since 1970-01-01T00:00Z
 *                             in UTC time.
 *
 * As per RFC 8949 this is similar to UNIX/Linux/POSIX dates. This is
 * the most compact way to specify a date and time in CBOR. Note that
 * this is always UTC and does not include the time zone.  Use
 * QCBOREncode_AddDateString() if you want to include the time zone.
 *
 * The preferred integer serialization rules apply here so the date will be
 * encoded in a minimal number of bytes. Until about the year 2106
 * these dates will encode in 6 bytes -- one byte for the tag, one
 * byte for the type and 4 bytes for the integer. After that it will
 * encode to 10 bytes.
 *
 * Negative values are supported for dates before 1970.
 *
 * If you care about leap-seconds and that level of accuracy, make sure
 * the system you are running this code on does it correctly. This code
 * just takes the value passed in.
 *
 * This implementation cannot encode fractional seconds using float or
 * double even though that is allowed by CBOR, but you can encode them
 * if you want to by calling QCBOREncode_AddTagNumber() and QCBOREncode_AddDouble().
 *
 * Error handling is the same as QCBOREncode_AddInt64().
 *
 * See also QCBOREncode_AddTDaysEpoch().
 */
static void
QCBOREncode_AddTDateEpoch(QCBOREncodeContext *pCtx,
                          uint8_t             uTagRequirement,
                          int64_t             nDate);

static void
QCBOREncode_AddTDateEpochToMapSZ(QCBOREncodeContext *pCtx,
                                 const char         *szLabel,
                                 uint8_t             uTagRequirement,
                                 int64_t             nDate);

static void
QCBOREncode_AddTDateEpochToMapN(QCBOREncodeContext *pCtx,
                                int64_t             nLabel,
                                uint8_t             uTagRequirement,
                                int64_t             nDate);





/**
 *  @brief  Add an epoch-based day-count date.
 *
 *  @param[in] pCtx             The encoding context to add the date to.
 *  @param[in] uTagRequirement  Either @ref QCBOR_ENCODE_AS_TAG or
 *                              @ref QCBOR_ENCODE_AS_BORROWED.
 *  @param[in] nDays            Number of days before or after 1970-01-0.
 *
 * This date format is described in
 * [RFC 8943] (https://www.rfc-editor.org/rfc/rfc8943.html).
 *
 * The preferred integer serialization rules apply here so the date
 * will be encoded in a minimal number of bytes. Until about the year
 * 2149 these dates will encode in 4 bytes -- one byte for the tag,
 * one byte for the type and 2 bytes for the integer.
 *
 * See also QCBOREncode_AddTDateEpoch().
 */
static void
QCBOREncode_AddTDaysEpoch(QCBOREncodeContext *pCtx,
                          uint8_t             uTagRequirement,
                          int64_t             nDays);

static void
QCBOREncode_AddTDaysEpochToMapSZ(QCBOREncodeContext *pCtx,
                                 const char         *szLabel,
                                 uint8_t             uTagRequirement,
                                 int64_t             nDays);

static void
QCBOREncode_AddTDaysEpochToMapN(QCBOREncodeContext *pCtx,
                                int64_t             nLabel,
                                uint8_t             uTagRequirement,
                                int64_t             nDays);




/**
 * @brief Add a byte string to the encoded output.
 *
 * @param[in] pCtx   The encoding context to add the bytes to.
 * @param[in] Bytes  Pointer and length of the input data.
 *
 * Simply adds the bytes to the encoded output as CBOR major type 2.
 *
 * If called with @c Bytes.len equal to 0, an empty string will be
 * added. When @c Bytes.len is 0, @c Bytes.ptr may be @c NULL.
 *
 * Error handling is the same as QCBOREncode_AddInt64().
 */
static void
QCBOREncode_AddBytes(QCBOREncodeContext *pCtx, UsefulBufC Bytes);

static void
QCBOREncode_AddBytesToMapSZ(QCBOREncodeContext *pCtx, const char *szLabel, UsefulBufC Bytes);

static void
QCBOREncode_AddBytesToMapN(QCBOREncodeContext *pCtx, int64_t nLabel, UsefulBufC Bytes);


/**
 * @brief Set up to write a byte string value directly to encoded output.
 *
 * @param[in] pCtx     The encoding context to add the bytes to.
 * @param[out] pPlace  Pointer and length of place to write byte string value.
 *
 * QCBOREncode_AddBytes() is the normal way to encode a byte string.
 * This is for special cases and by passes some of the pointer safety.
 *
 * The purpose of this is to output the bytes that make up a byte
 * string value directly to the QCBOR output buffer so you don't need
 * to have a copy of it in memory. This is particularly useful if the
 * byte string is large, for example, the encrypted payload of a
 * COSE_Encrypt message. The payload encryption algorithm can output
 * directly to the encoded CBOR buffer, perhaps by making it the
 * output buffer for some function (e.g. symmetric encryption) or by
 * multiple writes.
 *
 * The pointer in @c pPlace is where to start writing. Writing is just
 * copying bytes to the location by the pointer in @c pPlace.  Writing
 * past the length in @c pPlace will be writing off the end of the
 * output buffer.
 *
 * If there is no room in the output buffer @ref NULLUsefulBuf will be
 * returned and there is no need to call QCBOREncode_CloseBytes().
 *
 * The byte string must be closed by calling QCBOREncode_CloseBytes().
 *
 * Warning: this bypasses some of the usual checks provided by QCBOR
 * against writing off the end of the encoded output buffer.
 */
void
QCBOREncode_OpenBytes(QCBOREncodeContext *pCtx, UsefulBuf *pPlace);

static void
QCBOREncode_OpenBytesInMapSZ(QCBOREncodeContext *pCtx,
                             const char         *szLabel,
                             UsefulBuf          *pPlace);

static void
QCBOREncode_OpenBytesInMapN(QCBOREncodeContext *pCtx,
                            int64_t             nLabel,
                            UsefulBuf          *pPlace);


/**
 *  @brief Close out a byte string written directly to encoded output.
 *
 *  @param[in] pCtx      The encoding context to add the bytes to.
 *  @param[out] uAmount  The number of bytes written, the length of the
 *                       byte string.
 *
 * This closes out a call to QCBOREncode_OpenBytes().  This inserts a
 * CBOR header at the front of the byte string value to make it a
 * well-formed byte string.
 *
 * If there was no call to QCBOREncode_OpenBytes() then @ref
 * QCBOR_ERR_TOO_MANY_CLOSES is set.
 */
void
QCBOREncode_CloseBytes(QCBOREncodeContext *pCtx, size_t uAmount);


/**
 * @brief Add a binary UUID to the encoded output.
 *
 * @param[in] pCtx             The encoding context to add the UUID to.
 * @param[in] uTagRequirement  Either @ref QCBOR_ENCODE_AS_TAG or
 *                             @ref QCBOR_ENCODE_AS_BORROWED.
 * @param[in] Bytes            Pointer and length of the binary UUID.
 *
 * A binary UUID as defined in [RFC 4122]
 * (https://www.rfc-editor.org/rfc/rfc4122.html) is added to the
 * output.
 *
 * It is output as CBOR major type 2, a binary string, with tag @ref
 * CBOR_TAG_BIN_UUID indicating the binary string is a UUID.
 */
static void
QCBOREncode_AddTBinaryUUID(QCBOREncodeContext *pCtx,
                           uint8_t             uTagRequirement,
                           UsefulBufC          Bytes);

static void
QCBOREncode_AddTBinaryUUIDToMapSZ(QCBOREncodeContext *pCtx,
                                  const char         *szLabel,
                                  uint8_t             uTagRequirement,
                                  UsefulBufC          Bytes);

static void
QCBOREncode_AddTBinaryUUIDToMapN(QCBOREncodeContext *pCtx,
                                 int64_t             nLabel,
                                 uint8_t             uTagRequirement,
                                 UsefulBufC          Bytes);


/**
 * @brief Add a big number to encoded output using preferred serialization.
 *
 * @param[in] pCtx             The encoding context to add to.
 * @param[in] uTagRequirement  Either @ref QCBOR_ENCODE_AS_TAG or
 *                             @ref QCBOR_ENCODE_AS_BORROWED.
 * @param[in] bNegative        If true, @c BigNumber is negative.
 * @param[in] BigNumber        Pointer and length of the big number,
 *                             most significant byte first (network
 *                             byte order).
 *
 * This encodes CBOR tag numbers 2 and 3, positive and negative big
 * numbers, as defined in [RFC 8949 section 3.4.3]
 * (https://www.rfc-editor.org/rfc/rfc8949.html#section-3.4.3).
 *
 * This performs the offset of one required when encoding negative
 * numbers.
 *
 * Leading zeros are not encoded.
 *
 * This uses preferred serialization described specifically for big
 * numbers. Positive values between 0 and (2^64)-1 are encoded as
 * common type 0 integers. Negative values between -(2^64) and -1 are
 * encoded as common type 1 integers.
 *
 * See @ref BigNumbers for a useful overview of CBOR big numbers and
 * QCBOR's support for them. See
 * QCBOREncode_AddTBigNumberNoPreferred() to encode without conversion
 * to common integer types 0 and 1. See QCBOREncode_AddTBigNumberRaw()
 * for encoding that is simple pass through as a byte string that
 * links in much less object code. See QCBORDecode_GetTBigNumber() for
 * the decoder counter part.
 */
static void
QCBOREncode_AddTBigNumber(QCBOREncodeContext *pCtx,
                          uint8_t             uTagRequirement,
                          bool                bNegative,
                          UsefulBufC          BigNumber);

static void
QCBOREncode_AddTBigNumberToMapSZ(QCBOREncodeContext *pCtx,
                                 const char         *szLabel,
                                 uint8_t             uTagRequirement,
                                 bool                bNegative,
                                 UsefulBufC          BigNumber);

static void
QCBOREncode_AddTBigNumberToMapN(QCBOREncodeContext *pCtx,
                                int64_t             nLabel,
                                uint8_t             uTagRequirement,
                                bool                bNegative,
                                UsefulBufC          BigNumber);


/**
 * @brief Add a big number to encoded output without preferred serialization.
 *
 * @param[in] pCtx             The encoding context to add to.
 * @param[in] uTagRequirement  Either @ref QCBOR_ENCODE_AS_TAG or
 *                             @ref QCBOR_ENCODE_AS_BORROWED.
 * @param[in] bNegative        If true, @c BigNumber is negative.
 * @param[in] BigNumber        Pointer and length of the big number,
 *                             most significant byte first (network
 *                             byte order).
 *
 * This is the same as QCBOREncode_AddTBigNumber(), without preferred
 * serialization. This always outputs tag 2 or 3, never type 0 or 1
 * integers.
 *
 * Leading zeros are removed before encoding.
 *
 * See @ref BigNumbers for a useful overview of CBOR big numbers and
 * QCBOR's support for them. See also QCBOREncode_AddTBigNumber().
 * See QCBORDecode_GetTBigNumberNoPreferred(), the decode counter part
 * for this.
 */
static void
QCBOREncode_AddTBigNumberNoPreferred(QCBOREncodeContext *pCtx,
                                     uint8_t             uTagRequirement,
                                     bool                bNegative,
                                     UsefulBufC          BigNumber);

static void
QCBOREncode_AddTBigNumberNoPreferredToMapSZ(QCBOREncodeContext *pCtx,
                                            const char         *szLabel,
                                            uint8_t             uTagRequirement,
                                            bool                bNegative,
                                            UsefulBufC          BigNumber);

static void
QCBOREncode_AddTBigNumberNoPreferredToMapN(QCBOREncodeContext *pCtx,
                                           int64_t             nLabel,
                                           uint8_t             uTagRequirement,
                                           bool                bNegative,
                                           UsefulBufC          BigNumber);


/**
 * @brief Add a big number to encoded output with no processing.
 *
 * @param[in] pCtx             The encoding context to add to.
 * @param[in] uTagRequirement  Either @ref QCBOR_ENCODE_AS_TAG or
 *                             @ref QCBOR_ENCODE_AS_BORROWED.
 * @param[in] bNegative        If true @c BigNumber is negative.
 * @param[in] BigNumber        Pointer and length of the big number,
 *                             most significant byte first (network
 *                             byte order).
 *
 * All this does is output tag number 2 or 3 depending on @c bNegative
 * and then output @c BigNumber as a byte string. If @c
 * uTagRequirement is @ref QCBOR_ENCODE_AS_BORROWED, the tag number is
 * not even output and this equivalent to QCBOREncode_AddBytes().
 *
 * No leading zeros are removed. No offset of one is performed for
 * negative numbers. There is no conversion to type 0 and type 1
 * integers.
 *
 * This is mostly an inline implementation that links in no additional
 * object from the QCBOR library.
 *
 * This is most useful when a big number library has been linked, and
 * it can be (trivially) used to perform the offset of one for
 * negative numbers.
 *
 * See @ref BigNumbers for a useful overview of CBOR big numbers and
 * QCBOR's support for them. See QCBORDecode_GetTBigNumberRaw(), the
 * decode counter part for this. See also QCBOREncode_AddTBigNumber().
 */
static void
QCBOREncode_AddTBigNumberRaw(QCBOREncodeContext *pCtx,
                             uint8_t             uTagRequirement,
                             bool                bNegative,
                             UsefulBufC          BigNumber);

static void
QCBOREncode_AddTBigNumberRawToMapSZ(QCBOREncodeContext *pCtx,
                                    const char         *szLabel,
                                    uint8_t             uTagRequirement,
                                    bool                bNegative,
                                    UsefulBufC          BigNumber);

static void
QCBOREncode_AddTBigNumberRawToMapN(QCBOREncodeContext *pCtx,
                                   int64_t             nLabel,
                                   uint8_t             uTagRequirement,
                                   bool                bNegative,
                                   UsefulBufC          BigNumber);



#ifndef QCBOR_DISABLE_EXP_AND_MANTISSA
/**
 * @brief Add a decimal fraction.
 *
 * @param[in] pCtx             Encoding context to add the decimal fraction to.
 * @param[in] uTagRequirement  Either @ref QCBOR_ENCODE_AS_TAG or
 *                             @ref QCBOR_ENCODE_AS_BORROWED.
 * @param[in] nMantissa        The mantissa.
 * @param[in] nBase10Exponent  The exponent.
 *
 * The value is nMantissa * 10 ^ nBase10Exponent.
 *
 * A decimal fraction is good for exact representation of some values
 * that can't be represented exactly with standard C (IEEE 754)
 * floating-point numbers.  Much larger and much smaller numbers can
 * also be represented than floating-point because of the larger
 * number of bits in the exponent.
 *
 * The decimal fraction is conveyed as two integers, a mantissa and a
 * base-10 scaling factor.
 *
 * For example, 273.15 is represented by the two integers 27315 and -2.
 *
 * The exponent and mantissa have the range from @c INT64_MIN to
 * @c INT64_MAX for both encoding and decoding (CBOR allows
 * @c -UINT64_MAX to @c UINT64_MAX, but this implementation doesn't
 * support this range to reduce code size and interface complexity a
 * little).
 *
 * CBOR Preferred serialization of the integers is used, thus they
 * will be encoded in the smallest number of bytes possible.
 *
 * See also QCBOREncode_AddTDecimalFractionBigNumber() for a decimal
 * fraction with arbitrarily large precision and
 * QCBOREncode_AddTBigFloat().
 *
 * There is no representation of positive or negative infinity or NaN
 * (Not a Number). Use QCBOREncode_AddDouble() to encode them.
 *
 * See @ref expAndMantissa for decoded representation.
 */
static void
QCBOREncode_AddTDecimalFraction(QCBOREncodeContext *pCtx,
                                uint8_t             uTagRequirement,
                                int64_t             nMantissa,
                                int64_t             nBase10Exponent);

static void
QCBOREncode_AddTDecimalFractionToMapSZ(QCBOREncodeContext *pCtx,
                                       const char         *szLabel,
                                       uint8_t             uTagRequirement,
                                       int64_t             nMantissa,
                                       int64_t             nBase10Exponent);

static void
QCBOREncode_AddTDecimalFractionToMapN(QCBOREncodeContext *pCtx,
                                      int64_t             nLabel,
                                      uint8_t             uTagRequirement,
                                      int64_t             nMantissa,
                                      int64_t             nBase10Exponent);



/**
 * @brief Add a decimal fraction with a big number mantissa..
 *
 * @param[in] pCtx             Encoding context to add the decimal fraction to.
 * @param[in] uTagRequirement  Either @ref QCBOR_ENCODE_AS_TAG or
 *                             @ref QCBOR_ENCODE_AS_BORROWED.
 * @param[in] Mantissa         The big number mantissa.
 * @param[in] bIsNegative      false if mantissa is positive, true if negative.
 * @param[in] nBase10Exponent  The exponent.
 *
 * This is the same as QCBOREncode_AddTDecimalFraction() except the
 * mantissa is a big number (See QCBOREncode_AddTBignumber())
 * allowing for arbitrarily large precision.
 *
 * Preferred serialization of the big number is used. This means it may be converted to
 * a type 0 or type 1 integers making the result the same as QCBOREncode_AddTDecimalFraction().
 * This also offsets negative big numbers by one.
 *
 * If you want the big number to be copied straight through without the conversion to type 0
 * and 1 integers and without the offset of 1 (and much smaller objet code) use QCBOREncode_AddTBigFloatBigMantissaRaw().
 *
 * See @ref expAndMantissa for decoded representation.
 */
static void
QCBOREncode_AddTDecimalFractionBigMantissa(QCBOREncodeContext *pCtx,
                                           uint8_t             uTagRequirement,
                                           UsefulBufC          Mantissa,
                                           bool                bIsNegative,
                                           int64_t             nBase10Exponent);

static void
QCBOREncode_AddTDecimalFractionBigMantissaToMapSZ(QCBOREncodeContext *pCtx,
                                                  const char         *szLabel,
                                                  uint8_t             uTagRequirement,
                                                  UsefulBufC          Mantissa,
                                                  bool                bIsNegative,
                                                  int64_t             nBase10Exponent);

static void
QCBOREncode_AddTDecimalFractionBigMantissaToMapN(QCBOREncodeContext *pCtx,
                                                 int64_t             nLabel,
                                                 uint8_t             uTagRequirement,
                                                 UsefulBufC          Mantissa,
                                                 bool                bIsNegative,
                                                 int64_t             nBase10Exponent);
/**
 * @brief Add a decimal fraction with a raw big number mantissa.
 *
 * @param[in] pCtx             The encoding context to add the bigfloat to.
 * @param[in] uTagRequirement  Either @ref QCBOR_ENCODE_AS_TAG or
 *                             @ref QCBOR_ENCODE_AS_BORROWED.
 * @param[in] Mantissa         The mantissa.
 * @param[in] bIsNegative      false if mantissa is positive, true if negative.
 * @param[in] nBase10Exponent   The exponent.
 *
 * This is the same as QCBOREncode_AddTDecimalFractionBigMantissa() except the mantissa
 * is not corrected by one and links in much less object code.
 */static void
QCBOREncode_AddTDecimalFractionBigMantissaRaw(QCBOREncodeContext *pCtx,
                                              uint8_t             uTagRequirement,
                                              UsefulBufC          Mantissa,
                                              bool                bIsNegative,
                                              int64_t             nBase10Exponent);

static void
QCBOREncode_AddTDecimalFractionBigMantissaRawToMapSZ(QCBOREncodeContext *pCtx,
                                                     const char         *szLabel,
                                                     uint8_t             uTagRequirement,
                                                     UsefulBufC          Mantissa,
                                                     bool                bIsNegative,
                                                     int64_t             nBase10Exponent);

static void
QCBOREncode_AddTDecimalFractionBigMantissaRawToMapN(QCBOREncodeContext *pCtx,
                                                    int64_t             nLabel,
                                                    uint8_t             uTagRequirement,
                                                    UsefulBufC          Mantissa,
                                                    bool                bIsNegative,
                                                    int64_t             nBase10Exponent);



/**
 * @brief Add a big floating-point number to the encoded output.
 *
 * @param[in] pCtx             The encoding context to add the bigfloat to.
 * @param[in] uTagRequirement  Either @ref QCBOR_ENCODE_AS_TAG or
 *                             @ref QCBOR_ENCODE_AS_BORROWED.
 * @param[in] nMantissa        The mantissa.
 * @param[in] nBase2Exponent   The exponent.
 *
 * The value is nMantissa * 2 ^ nBase2Exponent.
 *
 * "Bigfloats", as CBOR terms them, are similar to IEEE floating-point
 * numbers in having a mantissa and base-2 exponent, but they are not
 * supported by hardware or encoded the same. They explicitly use two
 * CBOR-encoded integers to convey the mantissa and exponent, each of
 * which can be 8, 16, 32 or 64 bits. With both the mantissa and
 * exponent 64 bits they can express more precision and a larger range
 * than an IEEE double floating-point number. See
 * QCBOREncode_AddTBigFloatBigMantissa() for even more precision.
 *
 * For example, 1.5 would be represented by a mantissa of 3 and an
 * exponent of -1.
 *
 * The exponent has a range from @c INT64_MIN to
 * @c INT64_MAX for both encoding and decoding (CBOR allows @c
 * -UINT64_MAX to @c UINT64_MAX, but this implementation doesn't
 * support this range to reduce code size and interface complexity a
 * little).
 *
 * CBOR preferred serialization of the integers is used, thus they will
 * be encoded in the smallest number of bytes possible.
 *
 * This can also be used to represent floating-point numbers in
 * environments that don't support IEEE 754.
 *
 * See @ref expAndMantissa for decoded representation.
 */
static void
QCBOREncode_AddTBigFloat(QCBOREncodeContext *pCtx,
                         uint8_t             uTagRequirement,
                         int64_t             nMantissa,
                         int64_t             nBase2Exponent);

static void
QCBOREncode_AddTBigFloatToMapSZ(QCBOREncodeContext *pCtx,
                                const char         *szLabel,
                                uint8_t             uTagRequirement,
                                int64_t             nMantissa,
                                int64_t             nBase2Exponent);

static void
QCBOREncode_AddTBigFloatToMapN(QCBOREncodeContext *pCtx,
                               int64_t             nLabel,
                               uint8_t             uTagRequirement,
                               int64_t             nMantissa,
                               int64_t             nBase2Exponent);


/**
 * @brief Add a big floating-point number with a big number mantissa.
 *
 * @param[in] pCtx             The encoding context to add the bigfloat to.
 * @param[in] uTagRequirement  Either @ref QCBOR_ENCODE_AS_TAG or
 *                             @ref QCBOR_ENCODE_AS_BORROWED.
 * @param[in] Mantissa         The mantissa.
 * @param[in] bIsNegative      false if mantissa is positive, true if negative.
 * @param[in] nBase2Exponent   The exponent.
 *
 * This is the same as QCBOREncode_AddTBigFloat() except the mantissa
 * is a big number (See QCBOREncode_AddTBigMantissa()) allowing for
 * arbitrary precision.
 *
 *The big number will be offset by 1 if negative and preferred serialization will be used (tag 0 and 1).
 *
 * If you want the big number to be copied straight through without the conversion to type 0
 * and 1 integers and without the offset of 1 (and much smaller objet code) use QCBOREncode_AddTBigFloatBigMantissa().
 *
 * See @ref expAndMantissa for decoded representation.
 */
static void
QCBOREncode_AddTBigFloatBigMantissa(QCBOREncodeContext *pCtx,
                                    uint8_t             uTagRequirement,
                                    UsefulBufC          Mantissa,
                                    bool                bIsNegative,
                                    int64_t             nBase2Exponent);

static void
QCBOREncode_AddTBigFloatBigMantissaToMapSZ(QCBOREncodeContext *pCtx,
                                           const char         *szLabel,
                                           uint8_t             uTagRequirement,
                                           UsefulBufC          Mantissa,
                                           bool                bIsNegative,
                                           int64_t             nBase2Exponent);

static void
QCBOREncode_AddTBigFloatBigMantissaToMapN(QCBOREncodeContext *pCtx,
                                          int64_t             nLabel,
                                          uint8_t             uTagRequirement,
                                          UsefulBufC          Mantissa,
                                          bool                bIsNegative,
                                          int64_t             nBase2Exponent);


/**
 * @brief Add a big floating-point number with a big number mantissa.
 *
 * @param[in] pCtx             The encoding context to add the bigfloat to.
 * @param[in] uTagRequirement  Either @ref QCBOR_ENCODE_AS_TAG or
 *                             @ref QCBOR_ENCODE_AS_BORROWED.
 * @param[in] Mantissa         The mantissa.
 * @param[in] bIsNegative      false if mantissa is positive, true if negative.
 * @param[in] nBase2Exponent   The exponent.
 *
 * This is the same as QCBOREncode_AddTBigFloatBigMantissa() except the mantissa
 * is not corrected by one and links in much less object code.
 */
static void
QCBOREncode_AddTBigFloatBigMantissaRaw(QCBOREncodeContext *pCtx,
                                       uint8_t             uTagRequirement,
                                       UsefulBufC          Mantissa,
                                       bool                bIsNegative,
                                       int64_t             nBase2Exponent);


static void
QCBOREncode_AddTBigFloatBigMantissaRawToMapSZ(QCBOREncodeContext *pCtx,
                                              const char         *szLabel,
                                              uint8_t             uTagRequirement,
                                              UsefulBufC          Mantissa,
                                              bool                bIsNegative,
                                              int64_t             nBase2Exponent);

static void
QCBOREncode_AddTBigFloatBigMantissaRawToMapN(QCBOREncodeContext *pCtx,
                                             int64_t             nLabel,
                                             uint8_t             uTagRequirement,
                                             UsefulBufC          Mantissa,
                                             bool                bIsNegative,
                                             int64_t             nBase2Exponent);


#endif /* ! QCBOR_DISABLE_EXP_AND_MANTISSA */


/**
 * @brief Add a text URI to the encoded output.
 *
 * @param[in] pCtx             The encoding context to add the URI to.
 * @param[in] uTagRequirement  Either @ref QCBOR_ENCODE_AS_TAG or
 *                             @ref QCBOR_ENCODE_AS_BORROWED.
 * @param[in] URI              Pointer and length of the URI.
 *
 * The format of URI must be per [RFC 3986]
 * (https://www.rfc-editor.org/rfc/rfc3986.html).
 *
 * It is output as CBOR major type 3, a text string, with tag @ref
 * CBOR_TAG_URI indicating the text string is a URI.
 *
 * A URI in a NULL-terminated string, @c szURI, can be easily added with
 * this code:
 *
 *      QCBOREncode_AddTURI(pCtx, QCBOR_ENCODE_AS_TAG, UsefulBuf_FromSZ(szURI));
 */
static void
QCBOREncode_AddTURI(QCBOREncodeContext *pCtx,
                    uint8_t             uTagRequirement,
                    UsefulBufC          URI);

static void
QCBOREncode_AddTURIToMapSZ(QCBOREncodeContext *pCtx,
                           const char         *szLabel,
                           uint8_t             uTagRequirement,
                           UsefulBufC          URI);

static void
QCBOREncode_AddTURIToMapN(QCBOREncodeContext *pCtx,
                          int64_t             nLabel,
                          uint8_t             uTagRequirement,
                          UsefulBufC          URI);


/**
 * @brief Add Base64-encoded text to encoded output.
 *
 * @param[in] pCtx             The encoding context to add the base-64 text to.
 * @param[in] uTagRequirement  Either @ref QCBOR_ENCODE_AS_TAG or
 *                             @ref QCBOR_ENCODE_AS_BORROWED.
 * @param[in] B64Text          Pointer and length of the base-64 encoded text.
 *
 * The text content is Base64 encoded data per [RFC 4648]
 * (https://www.rfc-editor.org/rfc/rfc4648.html).
 *
 * It is output as CBOR major type 3, a text string, with tag @ref
 * CBOR_TAG_B64 indicating the text string is Base64 encoded.
 */
static void
QCBOREncode_AddTB64Text(QCBOREncodeContext *pCtx,
                        uint8_t             uTagRequirement,
                        UsefulBufC          B64Text);

static void
QCBOREncode_AddTB64TextToMapSZ(QCBOREncodeContext *pCtx,
                               const char         *szLabel,
                               uint8_t             uTagRequirement,
                               UsefulBufC          B64Text);

static void
QCBOREncode_AddTB64TextToMapN(QCBOREncodeContext *pCtx,
                              int64_t nLabel,
                              uint8_t uTagRequirement,
                              UsefulBufC B64Text);


/**
 * @brief Add base64url encoded data to encoded output.
 *
 * @param[in] pCtx             The encoding context to add the base64url to.
 * @param[in] uTagRequirement  Either @ref QCBOR_ENCODE_AS_TAG or
 *                             @ref QCBOR_ENCODE_AS_BORROWED.
 * @param[in] B64Text          Pointer and length of the base64url encoded text.
 *
 * The text content is base64URL encoded text as per
 * [RFC 4648] (https://www.rfc-editor.org/rfc/rfc4648.html).
 *
 * It is output as CBOR major type 3, a text string, with tag
 * @ref CBOR_TAG_B64URL indicating the text string is a Base64url
 * encoded.
 */
static void
QCBOREncode_AddTB64URLText(QCBOREncodeContext *pCtx,
                           uint8_t             uTagRequirement,
                           UsefulBufC          B64Text);

static void
QCBOREncode_AddTB64URLTextToMapSZ(QCBOREncodeContext *pCtx,
                                  const char         *szLabel,
                                  uint8_t             uTagRequirement,
                                  UsefulBufC          B64Text);

static void
QCBOREncode_AddTB64URLTextToMapN(QCBOREncodeContext *pCtx,
                                 int64_t             nLabel,
                                 uint8_t             uTagRequirement,
                                 UsefulBufC          B64Text);


/**
 * @brief Add Perl Compatible Regular Expression.
 *
 * @param[in] pCtx             Encoding context to add the regular expression to.
 * @param[in] uTagRequirement  Either @ref QCBOR_ENCODE_AS_TAG or
 *                             @ref QCBOR_ENCODE_AS_BORROWED.
 * @param[in] Regex            Pointer and length of the regular expression.
 *
 * The text content is Perl Compatible Regular
 * Expressions (PCRE) / JavaScript syntax [ECMA262].
 *
 * It is output as CBOR major type 3, a text string, with tag @ref
 * CBOR_TAG_REGEX indicating the text string is a regular expression.
 */
static void
QCBOREncode_AddTRegex(QCBOREncodeContext *pCtx,
                      uint8_t            uTagRequirement,
                      UsefulBufC         Regex);

static void
QCBOREncode_AddTRegexToMapSZ(QCBOREncodeContext *pCtx,
                             const char         *szLabel,
                             uint8_t             uTagRequirement,
                             UsefulBufC          Regex);

static void
QCBOREncode_AddTRegexToMapN(QCBOREncodeContext *pCtx,
                            int64_t             nLabel,
                            uint8_t             uTagRequirement,
                            UsefulBufC          Regex);


/**
 * @brief MIME encoded data to the encoded output.
 *
 * @param[in] pCtx             The encoding context to add the MIME data to.
 * @param[in] uTagRequirement  Either @ref QCBOR_ENCODE_AS_TAG or
 *                             @ref QCBOR_ENCODE_AS_BORROWED.
 * @param[in] MIMEData         Pointer and length of the MIME data.
 *
 * The text content is in MIME format per [RFC 2045]
 * (https://www.rfc-editor.org/rfc/rfc2045.html) including the headers.
 *
 * It is output as CBOR major type 2, a binary string, with tag
 * @ref CBOR_TAG_BINARY_MIME indicating the string is MIME data.  This
 * outputs tag 257, not tag 36, as it can carry any type of MIME
 * binary, 7-bit, 8-bit, quoted-printable and base64 where tag 36
 * cannot.
 *
 * Previous versions of QCBOR, those before spiffy decode, output tag
 * 36. Decoding supports both tag 36 and 257.  (if the old behavior
 * with tag 36 is needed, copy the inline functions below and change
 * the tag number).
 *
 * See also QCBORDecode_GetMIMEMessage() and
 * @ref QCBOR_TYPE_BINARY_MIME.
 *
 * This does no translation of line endings. See QCBOREncode_AddText()
 * for a discussion of line endings in CBOR.
 */
static void
QCBOREncode_AddTMIMEData(QCBOREncodeContext *pCtx,
                         uint8_t             uTagRequirement,
                         UsefulBufC          MIMEData);

static void
QCBOREncode_AddTMIMEDataToMapSZ(QCBOREncodeContext *pCtx,
                                const char         *szLabel,
                                uint8_t             uTagRequirement,
                                UsefulBufC          MIMEData);

static void
QCBOREncode_AddTMIMEDataToMapN(QCBOREncodeContext *pCtx,
                               int64_t             nLabel,
                               uint8_t             uTagRequirement,
                               UsefulBufC          MIMEData);


/**
 * @brief  Add an RFC 3339 date string
 *
 * @param[in] pCtx             The encoding context to add the date to.
 * @param[in] uTagRequirement  Either @ref QCBOR_ENCODE_AS_TAG or
 *                             @ref QCBOR_ENCODE_AS_BORROWED.
 * @param[in] szDate           Null-terminated string with date to add.
 *
 * The string szDate should be in the form of
 * [RFC 3339] (https://www.rfc-editor.org/rfc/rfc3339.html) as defined
 * by section 3.3 in [RFC 4287] (https://www.rfc-editor.org/rfc/rfc4287.html).
 * This is as described in section 3.4.1 in [RFC 8949]
 * (https://www.rfc-editor.org/rfc/rfc8949.html#section3.1.4).
 *
 * Note that this function doesn't validate the format of the date
 * string at all. If you add an incorrect format date string, the
 * generated CBOR will be incorrect and the receiver may not be able
 * to handle it.
 *
 * Error handling is the same as QCBOREncode_AddInt64().
 *
 * See also QCBOREncode_AddTDayString().
 */
static void
QCBOREncode_AddTDateString(QCBOREncodeContext *pCtx,
                           uint8_t             uTagRequirement,
                           const char         *szDate);

static void
QCBOREncode_AddTDateStringToMapSZ(QCBOREncodeContext *pCtx,
                                  const char         *szLabel,
                                  uint8_t             uTagRequirement,
                                  const char         *szDate);

static void
QCBOREncode_AddTDateStringToMapN(QCBOREncodeContext *pCtx,
                                 int64_t             nLabel,
                                 uint8_t             uTagRequirement,
                                 const char         *szDate);


/**
 * @brief  Add a date-only string.
 *
 * @param[in] pCtx             The encoding context to add the date to.
 * @param[in] uTagRequirement  Either @ref QCBOR_ENCODE_AS_TAG or
 *                             @ref QCBOR_ENCODE_AS_BORROWED.
 * @param[in] szDate           Null-terminated string with date to add.
 *
 * This date format is described in
 * [RFC 8943] (https://www.rfc-editor.org/rfc/rfc8943.html), but that mainly
 * references RFC 3339.  The string szDate must be in the forrm
 * specified the ABNF for a full-date in
 * [RFC 3339] (https://www.rfc-editor.org/rfc/rfc3339.html). Examples of this
 * are "1985-04-12" and "1937-01-01".  The time and the time zone are
 * never included.
 *
 * Note that this function doesn't validate the format of the date
 * string at all. If you add an incorrect format date string, the
 * generated CBOR will be incorrect and the receiver may not be able
 * to handle it.
 *
 * Error handling is the same as QCBOREncode_AddInt64().
 *
 * See also QCBOREncode_AddTDateString().
 */
static void
QCBOREncode_AddTDaysString(QCBOREncodeContext *pCtx,
                           uint8_t             uTagRequirement,
                           const char         *szDate);

static void
QCBOREncode_AddTDaysStringToMapSZ(QCBOREncodeContext *pCtx,
                                  const char         *szLabel,
                                  uint8_t             uTagRequirement,
                                  const char         *szDate);

static void
QCBOREncode_AddTDaysStringToMapN(QCBOREncodeContext *pCtx,
                                 int64_t             nLabel,
                                 uint8_t             uTagRequirement,
                                 const char         *szDate);


/**
 * @brief  Add a standard Boolean.
 *
 * @param[in] pCtx  The encoding context to add the Boolean to.
 * @param[in] b     true or false from @c <stdbool.h>.
 *
 * Adds a Boolean value as CBOR major type 7.
 *
 * Error handling is the same as QCBOREncode_AddInt64().
 */
static void
QCBOREncode_AddBool(QCBOREncodeContext *pCtx, bool b);

static void
QCBOREncode_AddBoolToMapSZ(QCBOREncodeContext *pCtx, const char *szLabel, bool b);

static void
QCBOREncode_AddBoolToMapN(QCBOREncodeContext *pCtx, int64_t nLabel, bool b);


/**
 * @brief  Add a NULL to the encoded output.
 *
 * @param[in] pCtx  The encoding context to add the NULL to.
 *
 * Adds the NULL value as CBOR major type 7.
 *
 * This NULL doesn't have any special meaning in CBOR such as a
 * terminating value for a string or an empty value.
 *
 * Error handling is the same as QCBOREncode_AddInt64().
 */
static void
QCBOREncode_AddNULL(QCBOREncodeContext *pCtx);

static void
QCBOREncode_AddNULLToMapSZ(QCBOREncodeContext *pCtx, const char *szLabel);

static void
QCBOREncode_AddNULLToMapN(QCBOREncodeContext *pCtx, int64_t nLabel);


/**
 * @brief  Add an "undef" to the encoded output.
 *
 * @param[in] pCtx  The encoding context to add the "undef" to.
 *
 * Adds the undef value as CBOR major type 7.
 *
 * Note that this value will not translate to JSON.
 *
 * "undef" doesn't have any special meaning in CBOR such as a
 * terminating value for a string or an empty value.
 *
 * Error handling is the same as QCBOREncode_AddInt64().
 */
static void
QCBOREncode_AddUndef(QCBOREncodeContext *pCtx);

static void
QCBOREncode_AddUndefToMapSZ(QCBOREncodeContext *pCtx, const char *szLabel);

static void
QCBOREncode_AddUndefToMapN(QCBOREncodeContext *pCtx, int64_t nLabel);


/**
 * @brief Add a simple value.
 *
 * @param[in] pCtx    The encode context.
 * @param[in] uNum   The simple value.
 *
 * QCBOREncode_AddBool(), QCBOREncode_AddUndef() and
 * QCBOREncode_AddNull() are preferred to this for the simple values
 * defined in RFC 8949, but this can be used for them too.
 *
 * The main purpose of this is to add simple values beyond those in
 * defined RFC 8949. Note that simple values must be registered with
 * IANA. Those in the range of 0 to 19 must be standardized.  Those in
 * the range of 32 to 255 do not require a standard, but must be
 * publically specified. There is no range of values for proprietary
 * use. See
 * https://www.iana.org/assignments/cbor-simple-values/cbor-simple-values.xhtml
 */
static void
QCBOREncode_AddSimple(QCBOREncodeContext *pCtx, const uint8_t uNum);

static void
QCBOREncode_AddSimpleToMapSZ(QCBOREncodeContext *pCtx,
                             const char         *szLabel,
                             const uint8_t       uSimple);

static void
QCBOREncode_AddSimpleToMapN(QCBOREncodeContext *pCtx,
                            const int64_t       nLabel,
                            const uint8_t       uSimple);


/**
 * @brief  Indicates that the next items added are in an array.
 *
 * @param[in] pCtx The encoding context to open the array in.
 *
 * Arrays are the basic CBOR aggregate or structure type. Call this
 * function to start or open an array. Then call the various
 * @c QCBOREncode_AddXxx() functions to add the items that go into the
 * array. Then call QCBOREncode_CloseArray() when all items have been
 * added. The data items in the array can be of any type and can be of
 * mixed types.
 *
 * Nesting of arrays and maps is allowed and supported just by calling
 * QCBOREncode_OpenArray() again before calling
 * QCBOREncode_CloseArray().  While CBOR has no limit on nesting, this
 * implementation does in order to keep it smaller and simpler.  The
 * limit is @ref QCBOR_MAX_ARRAY_NESTING. This is the max number of
 * times this can be called without calling
 * QCBOREncode_CloseArray(). QCBOREncode_Finish() will return
 * @ref QCBOR_ERR_ARRAY_NESTING_TOO_DEEP when it is called as this
 * function just sets an error state and returns no value when this
 * occurs.
 *
 * If you try to add more than @ref QCBOR_MAX_ITEMS_IN_ARRAY items to
 * a single array or map, @ref QCBOR_ERR_ARRAY_TOO_LONG will be
 * returned when QCBOREncode_Finish() is called.
 *
 * An array itself must have a label if it is being added to a map.
 * Note that array elements do not have labels (but map elements do).
 *
 * An array itself may be tagged by calling QCBOREncode_AddTagNumber()
 * before this call.
 */
static void
QCBOREncode_OpenArray(QCBOREncodeContext *pCtx);

static void
QCBOREncode_OpenArrayInMapSZ(QCBOREncodeContext *pCtx, const char *szLabel);

static void
QCBOREncode_OpenArrayInMapN(QCBOREncodeContext *pCtx,  int64_t nLabel);


/**
 * @brief Close an open array.
 *
 * @param[in] pCtx The encoding context to close the array in.
 *
 * The closes an array opened by QCBOREncode_OpenArray(). It reduces
 * nesting level by one. All arrays (and maps) must be closed before
 * calling QCBOREncode_Finish().
 *
 * When an error occurs as a result of this call, the encoder records
 * the error and enters the error state. The error will be returned
 * when QCBOREncode_Finish() is called.
 *
 * If this has been called more times than QCBOREncode_OpenArray(), then
 * @ref QCBOR_ERR_TOO_MANY_CLOSES will be returned when QCBOREncode_Finish()
 * is called.
 *
 * If this is called and it is not an array that is currently open,
 * @ref QCBOR_ERR_CLOSE_MISMATCH will be returned when
 * QCBOREncode_Finish() is called.
 */
static void
QCBOREncode_CloseArray(QCBOREncodeContext *pCtx);




/**
 * @brief  Indicates that the next items added are in a map.
 *
 * @param[in] pCtx The encoding context to open the map in.
 *
 * See QCBOREncode_OpenArray() for more information, particularly
 * error handling.
 *
 * CBOR maps are an aggregate type where each item in the map consists
 * of a label and a value. They are similar to JSON objects.
 *
 * The value can be any CBOR type including another map.
 *
 * The label can also be any CBOR type, but in practice they are
 * typically, integers as this gives the most compact output. They
 * might also be text strings which gives readability and translation
 * to JSON.
 *
 * Every @c QCBOREncode_AddXxx() call has one version that ends with
 * @c InMap for adding items to maps with string labels and one that
 * ends with @c InMapN that is for adding with integer labels.
 *
 * RFC 8949 uses the term "key" instead of "label".
 *
 * If you wish to use map labels that are neither integer labels nor
 * text strings, then just call the QCBOREncode_AddXxx() function
 * explicitly to add the label. Then call it again to add the value.
 *
 * See the [RFC 8949] (https://www.rfc-editor.org/rfc/rfc8949.html)
 * for a lot more information on creating maps.
 */
static void
QCBOREncode_OpenMap(QCBOREncodeContext *pCtx);

static void
QCBOREncode_OpenMapInMapSZ(QCBOREncodeContext *pCtx, const char *szLabel);

static void
QCBOREncode_OpenMapInMapN(QCBOREncodeContext *pCtx, int64_t nLabel);


/**
 * @brief Close an open map.
 *
 * @param[in] pCtx The encoding context to close the map in.
 *
 * This closes a map opened by QCBOREncode_OpenMap(). It reduces
 * nesting level by one.
 *
 * When an error occurs as a result of this call, the encoder records
 * the error and enters the error state. The error will be returned
 * when QCBOREncode_Finish() is called.
 *
 * If this has been called more times than QCBOREncode_OpenMap(), then
 * @ref QCBOR_ERR_TOO_MANY_CLOSES will be returned when
 * QCBOREncode_Finish() is called.
 *
 * If this is called and it is not a map that is currently open,
 * @ref QCBOR_ERR_CLOSE_MISMATCH will be returned when
 * QCBOREncode_Finish() is called.
 */
static void
QCBOREncode_CloseMap(QCBOREncodeContext *pCtx);


/**
 * @brief Indicates that the next items added are in an indefinite length array.
 *
 * @param[in] pCtx The encoding context to open the array in.
 *
 * This is the same as QCBOREncode_OpenArray() except the array is
 * indefinite length.
 *
 * This must be closed with QCBOREncode_CloseArrayIndefiniteLength().
 */
static void
QCBOREncode_OpenArrayIndefiniteLength(QCBOREncodeContext *pCtx);

static void
QCBOREncode_OpenArrayIndefiniteLengthInMapSZ(QCBOREncodeContext *pCtx,
                                             const char         *szLabel);

static void
QCBOREncode_OpenArrayIndefiniteLengthInMapN(QCBOREncodeContext *pCtx,
                                            int64_t            nLabel);


/**
 * @brief Close an open indefinite length array.
 *
 * @param[in] pCtx The encoding context to close the array in.
 *
 * This is the same as QCBOREncode_CloseArray(), but the open array
 * that is being close must be of indefinite length.
 */
static void
QCBOREncode_CloseArrayIndefiniteLength(QCBOREncodeContext *pCtx);


/**
 * @brief Indicates that the next items added are in an indefinite length map.
 *
 * @param[in] pCtx The encoding context to open the map in.
 *
 * This is the same as QCBOREncode_OpenMap() except the array is
 * indefinite length.
 *
 * This must be closed with QCBOREncode_CloseMapIndefiniteLength().
 */
static void
QCBOREncode_OpenMapIndefiniteLength(QCBOREncodeContext *pCtx);

static void
QCBOREncode_OpenMapIndefiniteLengthInMapSZ(QCBOREncodeContext *pCtx,
                                           const char         *szLabel);

static void
QCBOREncode_OpenMapIndefiniteLengthInMapN(QCBOREncodeContext *pCtx,
                                         int64_t              nLabel);




/**
 * @brief Close an open indefinite length map.
 *
 * @param[in] pCtx The encoding context to close the map in.
 *
 * This is the same as QCBOREncode_CloseMap(), but the open map that
 * is being close must be of indefinite length.
 */
static void
QCBOREncode_CloseMapIndefiniteLength(QCBOREncodeContext *pCtx);


/**
 * @brief Close and sort an open map.
 *
 * @param[in] pCtx The encoding context to close the map in .
 *
 * This is the same as QCBOREncode_CloseMap() except it sorts the map
 * per RFC 8949 Section 4.2.1 and checks for duplicate map keys. This
 * sort is lexicographic of the CBOR-encoded map labels.
 *
 * This is more expensive than most things in the encoder. It uses
 * bubble sort which runs in n-squared time where @c n is the number
 * of map items. Sorting large maps on slow CPUs might be slow. This
 * is also increases the object code size of the encoder by about 30%
 * (500-1000 bytes).
 *
 * Bubble sort was selected so as to not need require configuration of
 * a buffer to track map item offsets. Bubble sort works well even
 * though map items are not all the same size because it always swaps
 * adjacent items.
 */
void 
QCBOREncode_CloseAndSortMap(QCBOREncodeContext *pCtx);

void 
QCBOREncode_CloseAndSortMapIndef(QCBOREncodeContext *pCtx);


/**
 * @brief Indicate start of encoded CBOR to be wrapped in a bstr.
 *
 * @param[in] pCtx The encoding context to open the bstr-wrapped CBOR in.
 *
 * All added encoded items between this call and a call to
 * QCBOREncode_CloseBstrWrap2() will be wrapped in a bstr. They will
 * appear in the final output as a byte string.  That byte string will
 * contain encoded CBOR. This increases nesting level by one.
 *
 * The typical use case is for encoded CBOR that is to be
 * cryptographically hashed, as part of a [RFC 9052, COSE]
 * (https://www.rfc-editor.org/rfc/rfc9052.html) implementation. The
 * wrapping byte string is taken as input by the hash function (which
 * is why it is returned by QCBOREncode_CloseBstrWrap2()).  It is also
 * easy to recover on decoding with standard CBOR decoders.
 *
 * Using QCBOREncode_BstrWrap() and QCBOREncode_CloseBstrWrap2()
 * avoids having to encode the items first in one buffer (e.g., the
 * COSE payload) and then add that buffer as a bstr to another
 * encoding (e.g. the COSE to-be-signed bytes, the @c Sig_structure)
 * potentially halving the memory needed.
 *
 * CBOR by nature must be decoded item by item in order from the
 * start.  By wrapping some CBOR in a byte string, the decoding of
 * that wrapped CBOR can be skipped. This is another use of wrapping,
 * perhaps because the CBOR is large and deeply nested. Perhaps APIs
 * for handling one defined CBOR message that is being embedded in
 * another only take input as a byte string. Perhaps the desire is to
 * be able to decode the out layer even in the wrapped has errors.
 */
static void
QCBOREncode_BstrWrap(QCBOREncodeContext *pCtx);

static void
QCBOREncode_BstrWrapInMapSZ(QCBOREncodeContext *pCtx, const char *szLabel);

static void
QCBOREncode_BstrWrapInMapN(QCBOREncodeContext *pCtx, int64_t nLabel);


/**
 * @brief Close a wrapping bstr.
 *
 * @param[in] pCtx              The encoding context to close of bstr wrapping in.
 * @param[in] bIncludeCBORHead  Include the encoded CBOR head of the bstr
 *                              as well as the bytes in @c pWrappedCBOR.
 * @param[out] pWrappedCBOR     A @ref UsefulBufC containing wrapped bytes.
 *
 * The closes a wrapping bstr opened by QCBOREncode_BstrWrap(). It reduces
 * nesting level by one.
 *
 * A pointer and length of the enclosed encoded CBOR is returned in @c
 * *pWrappedCBOR if it is not @c NULL. The main purpose of this is so
 * this data can be hashed (e.g., with SHA-256) as part of a
 * [RFC 9052, COSE] (https://www.rfc-editor.org/rfc/rfc9052.html)
 * implementation. **WARNING**, this pointer and length should be used
 * right away before any other calls to @c QCBOREncode_CloseXxx() as
 * they will move data around and the pointer and length will no
 * longer be to the correct encoded CBOR.
 *
 * When an error occurs as a result of this call, the encoder records
 * the error and enters the error state. The error will be returned
 * when QCBOREncode_Finish() is called.
 *
 * If this has been called more times than QCBOREncode_BstrWrap(),
 * then @ref QCBOR_ERR_TOO_MANY_CLOSES will be returned when
 * QCBOREncode_Finish() is called.
 *
 * If this is called and it is not a wrapping bstr that is currently
 * open, @ref QCBOR_ERR_CLOSE_MISMATCH will be returned when
 * QCBOREncode_Finish() is called.
 *
 * QCBOREncode_CloseBstrWrap() is a deprecated version of this function
 * that is equivalent to the call with @c bIncludeCBORHead @c true.
 */
void
QCBOREncode_CloseBstrWrap2(QCBOREncodeContext *pCtx, bool bIncludeCBORHead, UsefulBufC *pWrappedCBOR);

static void
QCBOREncode_CloseBstrWrap(QCBOREncodeContext *pCtx, UsefulBufC *pWrappedCBOR);


/**
 * @brief Cancel byte string wrapping.
 *
 * @param[in] pCtx       The encoding context.
 *
 * This cancels QCBOREncode_BstrWrap() making the encoding as if it
 * were never called.
 *
 * WARNING: This does not work on QCBOREncode_BstrWrapInMapSZ()
 * or QCBOREncode_BstrWrapInMapN() and there is no error detection
 * of an attempt at their use.
 *
 * This only works if nothing has been added into the wrapped byte
 * string.  If something has been added, this sets the error
 * @ref QCBOR_ERR_CANNOT_CANCEL.
 */
void
QCBOREncode_CancelBstrWrap(QCBOREncodeContext *pCtx);


/**
 * @brief Add some already-encoded CBOR bytes.
 *
 * @param[in] pCtx     The encoding context to add the already-encode CBOR to.
 * @param[in] Encoded  The already-encoded CBOR to add to the context.
 *
 * The encoded CBOR being added must be fully conforming CBOR. It must
 * be complete with no arrays or maps that are incomplete. it is OK for the
 * raw CBOR added here to have indefinite lengths.
 *
 * The raw CBOR added here is not checked in anyway. If it is not
 * conforming or has open arrays or such, the final encoded CBOR
 * will probably be wrong or not what was intended.
 *
 * If the encoded CBOR being added here contains multiple items, they
 * must be enclosed in a map or array. At the top level the raw
 * CBOR must be a single data item.
 */
void
QCBOREncode_AddEncoded(QCBOREncodeContext *pCtx, UsefulBufC Encoded);

static void
QCBOREncode_AddEncodedToMapSZ(QCBOREncodeContext *pCtx, const char *szLabel, UsefulBufC Encoded);

static void
QCBOREncode_AddEncodedToMapN(QCBOREncodeContext *pCtx, int64_t nLabel, UsefulBufC Encoded);


/**
 * @brief Get the encoded result.
 *
 * @param[in] pCtx           The context to finish encoding with.
 * @param[out] pEncodedCBOR  Structure in which the pointer and length of
 *                           the encoded CBOR is returned.
 *
 * @retval QCBOR_SUCCESS                     Encoded CBOR is returned.
 *
 * @retval QCBOR_ERR_TOO_MANY_CLOSES         Nesting error
 *
 * @retval QCBOR_ERR_CLOSE_MISMATCH          Nesting error
 *
 * @retval QCBOR_ERR_ARRAY_OR_MAP_STILL_OPEN Nesting error
 *
 * @retval QCBOR_ERR_BUFFER_TOO_LARGE        Encoded output buffer size
 *
 * @retval QCBOR_ERR_BUFFER_TOO_SMALL        Encoded output buffer size
 *
 * @retval QCBOR_ERR_ARRAY_NESTING_TOO_DEEP  Implementation limit
 *
 * @retval QCBOR_ERR_ARRAY_TOO_LONG          Implementation limit
 *
 * On success, the pointer and length of the encoded CBOR are returned
 * in @c *pEncodedCBOR. The pointer is the same pointer that was passed
 * in to QCBOREncode_Init(). Note that it is not const when passed to
 * QCBOREncode_Init(), but it is const when returned here.  The length
 * will be smaller than or equal to the length passed in when
 * QCBOREncode_Init() as this is the length of the actual result, not
 * the size of the buffer it was written to.
 *
 * If a @c NULL was passed for @c Storage.ptr when QCBOREncode_Init()
 * was called, @c NULL will be returned here, but the length will be
 * that of the CBOR that would have been encoded.
 *
 * Encoding errors primarily manifest here as most other encoding function
 * do no return an error. They just set the error state in the encode
 * context after which no encoding function does anything.
 *
 * Three types of errors manifest here. The first type are nesting
 * errors where the number of @c QCBOREncode_OpenXxx() calls do not
 * match the number @c QCBOREncode_CloseXxx() calls. The solution is to
 * fix the calling code.
 *
 * The second type of error is because the buffer given is either too
 * small or too large. The remedy is to give a correctly sized buffer.
 *
 * The third type are due to limits in this implementation.
 * @ref QCBOR_ERR_ARRAY_NESTING_TOO_DEEP can be worked around by
 * encoding the CBOR in two (or more) phases and adding the CBOR from
 * the first phase to the second with @c QCBOREncode_AddEncoded().
 *
 * If an error is returned, the buffer may have partially encoded
 * incorrect CBOR in it and it should not be used. Likewise, the length
 * may be incorrect and should not be used.
 *
 * Note that the error could have occurred in one of the many
 * @c QCBOREncode_AddXxx() calls long before QCBOREncode_Finish() was
 * called. This error handling reduces the CBOR implementation size
 * but makes debugging harder.
 *
 * This may be called multiple times. It will always return the
 * same. It can also be interleaved with calls to
 * QCBOREncode_FinishGetSize(). See QCBOREncode_SubString() for a
 * means to get the thus-far-encoded CBOR.
 *
 * QCBOREncode_GetErrorState() can be called to get the current
 * error state in order to abort encoding early as an optimization, but
 * calling it is is never required.
 */
QCBORError
QCBOREncode_Finish(QCBOREncodeContext *pCtx, UsefulBufC *pEncodedCBOR);


/**
 * @brief Get the encoded CBOR and error status.
 *
 * @param[in] pCtx          The context to finish encoding with.
 * @param[out] uEncodedLen  The length of the encoded or potentially
 *                          encoded CBOR in bytes.
 *
 * @return The same errors as QCBOREncode_Finish().
 *
 * This functions the same as QCBOREncode_Finish(), but only returns the
 * size of the encoded output.
 */
QCBORError
QCBOREncode_FinishGetSize(QCBOREncodeContext *pCtx, size_t *uEncodedLen);


/**
 * @brief Indicate whether the output storage buffer is NULL.
 *
 * @param[in] pCtx  The encoding context.
 *
 * @return 1 if the output buffer is @c NULL.
 *
 * As described in QCBOREncode_Init(), @c Storage.ptr may be give as @c NULL
 * for output size calculation. This returns 1 when that is the true, and 0 if not.
 */
static int
QCBOREncode_IsBufferNULL(QCBOREncodeContext *pCtx);


/**
 * @brief Retrieve the storage buffer passed in to QCBOREncode_Init().
 *
 * @param[in] pCtx  The encoding context.
 *
 * @return The output storage buffer passed to QCBOREncode_Init().
 *
 * This doesn't give any information about how much has been encoded
 * or the error state. It just returns the exact @ref UsefulOutBuf given
 * to QCBOREncode_Init().
 */
static UsefulBuf
QCBOREncode_RetrieveOutputStorage(QCBOREncodeContext *pCtx);


/**
 * @brief Get the encoding error state.
 *
 * @param[in] pCtx  The encoding context.
 *
 * @return One of @ref QCBORError. See return values from
 *         QCBOREncode_Finish()
 *
 * Normally encoding errors need only be handled at the end of
 * encoding when QCBOREncode_Finish() is called. This can be called to
 * get the error result before finish should there be a need to halt
 * encoding before QCBOREncode_Finish() is called.
 */
static QCBORError
QCBOREncode_GetErrorState(QCBOREncodeContext *pCtx);


/**
 * @brief Returns current end of encoded data.
 *
 * @param[in] pCtx  The encoding context.
 *
 * @return Byte offset of end of encoded data.
 *
 * The purpose of this is to enable cryptographic hashing over a
 * subpart of thus far CBOR-encoded data. Then perhaps a signature
 * over the hashed CBOR is added to the encoded output. There is
 * nothing specific to hashing or signing in this, so this can be used
 * for other too.
 *
 * Call this to get the offset of the start of the encoded
 * to-be-hashed CBOR items, then call QCBOREncode_SubString().
 * QCBOREncode_Tell() can also be called twice, first to get the
 * offset of the start and second for the offset of the end. Those
 * offsets can be applied to the output storage buffer.
 *
 * This will return successfully even if the encoder is in the error
 * state.
 *
 * WARNING: All definite-length arrays and maps opened before the
 * first call to QCBOREncode_Tell() must not be closed until the
 * substring is obtained and processed. Similarly, every
 * definite-length array or map opened after the first call to
 * QCBOREncode_Tell() must be closed before the substring is obtained
 * and processed.  The same applies for opened byte strings. There is
 * no detection of these errors. This occurs because QCBOR goes back
 * and inserts the lengths of definite-length arrays and maps when
 * they are closed. This insertion will make the offsets incorrect.
 */
static size_t
QCBOREncode_Tell(QCBOREncodeContext *pCtx);


/**
 * @brief Get a substring of encoded CBOR for cryptographic hash
 *
 * @param[in] pCtx  The encoding context.
 * @param[in] uStart  The start offset of substring.
 *
 * @return Pointer and length of of substring.
 *
 * @c uStart is obtained by calling QCBOREncode_Tell() before encoding
 * the first item in the substring. Then encode some data items. Then
 * call this. The substring returned contains the encoded data items.
 *
 * The substring may have deeply nested arrays and maps as long as any
 * opened after the call to QCBOREncode_Tell() are closed before this
 * is called.
 *
 * This will return @c NULLUsefulBufC if the encoder is in the error
 * state or if @c uStart is beyond the end of the thus-far encoded
 * data items.
 *
 * If @c uStart is 0, all the thus-far-encoded CBOR will be returned.
 * Unlike QCBOREncode_Finish(), this will succeed even if some arrays
 * and maps are not closed.
 *
 * See important usage WARNING in QCBOREncode_Tell()
 */
UsefulBufC
QCBOREncode_SubString(QCBOREncodeContext *pCtx, const size_t uStart);


/**
 * @brief Encode the head of a CBOR data item.
 *
 * @param Buffer       Buffer to output the encoded head to; must be
 *                     @ref QCBOR_HEAD_BUFFER_SIZE bytes in size.
 * @param uMajorType   One of CBOR_MAJOR_TYPE_XX.
 * @param uMinLen      The minimum number of bytes to encode uNumber. Almost
 *                     always this is 0 to use preferred
 *                     serialization. If this is 4, then even the
 *                     values 0xffff and smaller will be encoded in 4
 *                     bytes. This is used primarily when encoding a
 *                     float or double put into uNumber as the leading
 *                     zero bytes for them must be encoded.
 * @param uNumber      The numeric argument part of the CBOR head.
 * @return             Pointer and length of the encoded head or
 *                     @ref NULLUsefulBufC if the output buffer is too small.
 *
 * Callers do not to need to call this for normal CBOR encoding. Note
 * that it doesn't even take a @ref QCBOREncodeContext argument.
 *
 * This encodes the major type and argument part of a data item. The
 * argument is an integer that is usually either the value or the length
 * of the data item.
 *
 * This is exposed in the public interface to allow hashing of some CBOR
 * data types, bstr in particular, a chunk at a time so the full CBOR
 * doesn't have to be encoded in a contiguous buffer.
 *
 * For example, if you have a 100,000 byte binary blob in a buffer that
 * needs to be bstr encoded and then hashed. You could allocate a
 * 100,010 byte buffer and encode it normally. Alternatively, you can
 * encode the head in a 10 byte buffer with this function, hash that and
 * then hash the 100,000 bytes using the same hash context.
 */
UsefulBufC
QCBOREncode_EncodeHead(UsefulBuf Buffer,
                       uint8_t   uMajorType,
                       uint8_t   uMinLen,
                       uint64_t  uNumber);




/* ========================================================================= *
 *    BEGINNING OF DEPRECATED FUNCTION DECLARATIONS                          *
 *                                                                           *
 *    There is no plan to remove these in future versions.                   *
 *    They just have been replaced by something better.                      *
 * ========================================================================= */

/* Use QCBOREncode_AddInt64ToMapSZ() instead */
static void
QCBOREncode_AddInt64ToMap(QCBOREncodeContext *pCtx, const char *szLabel, int64_t nNum);

/* Use QCBOREncode_AddUInt64ToMapSZ() instead */
static void
QCBOREncode_AddUInt64ToMap(QCBOREncodeContext *pCtx, const char *szLabel, uint64_t uNum);

/* Use QCBOREncode_AddTextToMapSZ() instead */
static void
QCBOREncode_AddTextToMap(QCBOREncodeContext *pCtx, const char *szLabel, UsefulBufC Text);

/* Use QCBOREncode_AddSZStringToMapSZ() instead */
static void
QCBOREncode_AddSZStringToMap(QCBOREncodeContext *pCtx, const char *szLabel, const char *szString);

#ifndef USEFULBUF_DISABLE_ALL_FLOAT
/* Use QCBOREncode_AddDoubleToMapSZ() instead */
static void
QCBOREncode_AddDoubleToMap(QCBOREncodeContext *pCtx, const char *szLabel, double dNum);

/* Use QCBOREncode_AddFloatToMapSZ() instead */
static void
QCBOREncode_AddFloatToMap(QCBOREncodeContext *pCtx, const char *szLabel, float fNum);

/* Use QCBOREncode_AddDoubleNoPreferredToMapSZ() instead */
static void
QCBOREncode_AddDoubleNoPreferredToMap(QCBOREncodeContext *pCtx, const char *szLabel, double dNum);

/* Use QCBOREncode_AddFloatNoPreferredToMapSZ() instead */
static void
QCBOREncode_AddFloatNoPreferredToMap(QCBOREncodeContext *pCtx, const char *szLabel, float fNum);
#endif /* ! USEFULBUF_DISABLE_ALL_FLOAT */

/* Use QCBOREncode_AddTDateEpoch() instead */
static void
QCBOREncode_AddDateEpoch(QCBOREncodeContext *pCtx, int64_t nDate);

/* Use QCBOREncode_AddTDateEpochToMapSZ() instead */
static void
QCBOREncode_AddDateEpochToMap(QCBOREncodeContext *pCtx, const char *szLabel, int64_t nDate);

/* Use QCBOREncode_AddTDateEpochToMapN() instead */
static void
QCBOREncode_AddDateEpochToMapN(QCBOREncodeContext *pCtx, int64_t nLabel, int64_t nDate);

/* Use QCBOREncode_AddBytesToMapSZ() instead */
static void
QCBOREncode_AddBytesToMap(QCBOREncodeContext *pCtx, const char *szLabel, UsefulBufC Bytes);

/* Use QCBOREncode_AddTBinaryUUID() instead */
static void
QCBOREncode_AddBinaryUUID(QCBOREncodeContext *pCtx, UsefulBufC Bytes);

/* Use QCBOREncode_AddTBinaryUUIDToMapSZ() instead */
static void
QCBOREncode_AddBinaryUUIDToMap(QCBOREncodeContext *pCtx, const char *szLabel, UsefulBufC Bytes);

/* Use QCBOREncode_AddTBinaryUUIDToMapN() instead */
static void
QCBOREncode_AddBinaryUUIDToMapN(QCBOREncodeContext *pCtx, int64_t nLabel, UsefulBufC Bytes);

/* Deprecated. Use QCBOREncode_AddTagNumber() instead */
static void
QCBOREncode_AddTag(QCBOREncodeContext *pCtx, uint64_t uTag);


/* Deprecated. Use QCBOREncode_AddTBigNumberRaw() instead */
static void
QCBOREncode_AddTPositiveBignum(QCBOREncodeContext *pCtx,
                               uint8_t             uTagRequirement,
                               UsefulBufC          BigNumber);

/* Deprecated. Use QCBOREncode_AddTBigNumberRawToMapSZ() instead */
static void
QCBOREncode_AddTPositiveBignumToMapSZ(QCBOREncodeContext *pCtx,
                                      const char         *szLabel,
                                      uint8_t             uTagRequirement,
                                      UsefulBufC          BigNumber);

/* Deprecated. Use QCBOREncode_AddTBigNumberRawToMapN() instead */
static void
QCBOREncode_AddTPositiveBignumToMapN(QCBOREncodeContext *pCtx,
                                     int64_t             nLabel,
                                     uint8_t             uTagRequirement,
                                     UsefulBufC          BigNumber);


/* Deprecated. Use QCBOREncode_AddTBigNumberRaw() instead */
static void
QCBOREncode_AddPositiveBignum(QCBOREncodeContext *pCtx,
                              UsefulBufC          BigNumber);

/* Deprecated. Use QCBOREncode_AddTBigNumberRawToMapSZ() instead */
static void
QCBOREncode_AddPositiveBignumToMap(QCBOREncodeContext *pCtx,
                                   const char         *szLabel,
                                   UsefulBufC          BigNumber);

/* Deprecated. Use QCBOREncode_AddTBigNumberRawToMapN() instead */
static void
QCBOREncode_AddPositiveBignumToMapN(QCBOREncodeContext *pCtx,
                                    int64_t             nLabel,
                                    UsefulBufC          BigNumber);


/* Deprecated. Use QCBOREncode_AddTBigNumberRaw() instead */
static void
QCBOREncode_AddTNegativeBignum(QCBOREncodeContext *pCtx,
                               uint8_t             uTagRequirement,
                               UsefulBufC          BigNumber);

/* Deprecated. Use QCBOREncode_AddTBigNumberRawToMapSZ() instead */
static void
QCBOREncode_AddTNegativeBignumToMapSZ(QCBOREncodeContext *pCtx,
                                      const char         *szLabel,
                                      uint8_t             uTagRequirement,
                                      UsefulBufC          BigNumber);

/* Deprecated. Use QCBOREncode_AddTBigNumberRawToMapN() instead */
static void
QCBOREncode_AddTNegativeBignumToMapN(QCBOREncodeContext *pCtx,
                                     int64_t             nLabel,
                                     uint8_t             uTagRequirement,
                                     UsefulBufC          BigNumber);

/* Deprecated. Use QCBOREncode_AddTBigNumberRaw() instead */
static void
QCBOREncode_AddNegativeBignum(QCBOREncodeContext *pCtx,
                              UsefulBufC          BigNumber);

/* Deprecated. Use QCBOREncode_AddTBigNumberRawToMapSZ() instead */
static void
QCBOREncode_AddNegativeBignumToMap(QCBOREncodeContext *pCtx,
                                   const char         *szLabel,
                                   UsefulBufC          BigNumber);

/* Deprecated. Use QCBOREncode_AddTBigNumberRawToMapN() instead */
static void
QCBOREncode_AddNegativeBignumToMapN(QCBOREncodeContext *pCtx,
                                    int64_t             nLabel,
                                    UsefulBufC          BigNumber);


#ifndef QCBOR_DISABLE_EXP_AND_MANTISSA
/* Deprecated. Use QCBOREncode_AddTDecimalFraction() instead */
static void
QCBOREncode_AddDecimalFraction(QCBOREncodeContext *pCtx,
                               int64_t             nMantissa,
                               int64_t             nBase10Exponent);

/* Deprecated. Use QCBOREncode_AddTDecimalFractionToMapSZ() instead */
static void
QCBOREncode_AddDecimalFractionToMap(QCBOREncodeContext *pCtx,
                                    const char         *szLabel,
                                    int64_t             nMantissa,
                                    int64_t             nBase10Exponent);

/* Deprecated. Use QCBOREncode_AddTDecimalFractionToMapN() instead */
static void
QCBOREncode_AddDecimalFractionToMapN(QCBOREncodeContext *pCtx,
                                     int64_t             nLabel,
                                     int64_t             nMantissa,
                                     int64_t             nBase10Exponent);

/*  Deprecated. Use QCBOREncode_AddTDecimalFractionBigMantissaRaw() instead */
static void
QCBOREncode_AddTDecimalFractionBigNum(QCBOREncodeContext *pCtx,
                                      uint8_t             uTagRequirement,
                                      UsefulBufC          Mantissa,
                                      bool                bIsNegative,
                                      int64_t             nBase10Exponent);

/*  Deprecated. Use QCBOREncode_AddTDecimalFractionBigMantissaRawToMapSZ() instead */
static void
QCBOREncode_AddTDecimalFractionBigNumToMapSZ(QCBOREncodeContext *pCtx,
                                             const char         *szLabel,
                                             uint8_t             uTagRequirement,
                                             UsefulBufC          Mantissa,
                                             bool                bIsNegative,
                                             int64_t             nBase10Exponent);

/*  Deprecated. Use QCBOREncode_AddTDecimalFractionBigMantissaRawToMapN() instead */
static void
QCBOREncode_AddTDecimalFractionBigNumToMapN(QCBOREncodeContext *pCtx,
                                            int64_t             nLabel,
                                            uint8_t             uTagRequirement,
                                            UsefulBufC          Mantissa,
                                            bool                bIsNegative,
                                            int64_t             nBase10Exponent);

/* Deprecated. Use QCBOREncode_AddTDecimalFractionBigMantissaRaw() instead */
static void
QCBOREncode_AddDecimalFractionBigNum(QCBOREncodeContext *pCtx,
                                     UsefulBufC          Mantissa,
                                     bool                bIsNegative,
                                     int64_t             nBase10Exponent);

/* Deprecated. Use QCBOREncode_AddTDecimalFractionBigMantissaRawToMapSZ() instead */
static void
QCBOREncode_AddDecimalFractionBigNumToMapSZ(QCBOREncodeContext *pCtx,
                                            const char         *szLabel,
                                            UsefulBufC          Mantissa,
                                            bool                bIsNegative,
                                            int64_t             nBase10Exponent);

/* Deprecated. Use QCBOREncode_AddTDecimalFractionBigMantissaRawToMapN() instead */
static void
QCBOREncode_AddDecimalFractionBigNumToMapN(QCBOREncodeContext *pCtx,
                                           int64_t             nLabel,
                                           UsefulBufC          Mantissa,
                                           bool                bIsNegative,
                                           int64_t             nBase10Exponent);


/* Deprecated. Use QCBOREncode_AddTBigFloat() instead. */
static void
QCBOREncode_AddBigFloat(QCBOREncodeContext *pCtx,
                        int64_t             nMantissa,
                        int64_t             nBase2Exponent);

/* Deprecated. Use QCBOREncode_AddTBigFloatToMapSZ() instead. */
static void
QCBOREncode_AddBigFloatToMap(QCBOREncodeContext *pCtx,
                             const char         *szLabel,
                             int64_t             nMantissa,
                             int64_t             nBase2Exponent);

/* Deprecated. Use QCBOREncode_AddTBigFloatToMapN() instead. */
static void
QCBOREncode_AddBigFloatToMapN(QCBOREncodeContext *pCtx,
                              int64_t             nLabel,
                              int64_t             nMantissa,
                              int64_t             nBase2Exponent);

/* Deprecated. Use QCBOREncode_AddTBigFloatBigMantissaRaw() instead. */
static void
QCBOREncode_AddTBigFloatBigNum(QCBOREncodeContext *pCtx,
                               uint8_t             uTagRequirement,
                               UsefulBufC          Mantissa,
                               bool                bIsNegative,
                               int64_t             nBase2Exponent);

/* Deprecated. Use QCBOREncode_AddTBigFloatBigMantissaRawToMapSZ() instead. */
static void
QCBOREncode_AddTBigFloatBigNumToMapSZ(QCBOREncodeContext *pCtx,
                                      const char         *szLabel,
                                      uint8_t             uTagRequirement,
                                      UsefulBufC          Mantissa,
                                      bool                bIsNegative,
                                      int64_t             nBase2Exponent);

/* Deprecated. Use QCBOREncode_AddTBigFloatBigMantissaRawToMapN() instead. */
static void
QCBOREncode_AddTBigFloatBigNumToMapN(QCBOREncodeContext *pCtx,
                                     int64_t             nLabel,
                                     uint8_t             uTagRequirement,
                                     UsefulBufC          Mantissa,
                                     bool                bIsNegative,
                                     int64_t             nBase2Exponent);

/* Deprecated. Use QCBOREncode_AddTBigFloatBigMantissaRaw() instead. */
static void
QCBOREncode_AddBigFloatBigNum(QCBOREncodeContext *pCtx,
                              UsefulBufC          Mantissa,
                              bool                bIsNegative,
                              int64_t             nBase2Exponent);

/* Deprecated. Use QCBOREncode_AddTBigFloatBigMantissaRawToMapSZ() instead. */
static void
QCBOREncode_AddBigFloatBigNumToMap(QCBOREncodeContext *pCtx,
                                   const char         *szLabel,
                                   UsefulBufC          Mantissa,
                                   bool                bIsNegative,
                                   int64_t             nBase2Exponent);

/* Deprecated. Use QCBOREncode_AddTBigFloatBigMantissaRawToMapN() instead. */
static void
QCBOREncode_AddBigFloatBigNumToMapN(QCBOREncodeContext *pCtx,
                                    int64_t             nLabel,
                                    UsefulBufC          Mantissa,
                                    bool                bIsNegative,
                                    int64_t             nBase2Exponent);
<<<<<<< HEAD

=======
#endif /* ! QCBOR_DISABLE_EXP_AND_MANTISSA */


/* ========================================================================= *
 *    BEGINNING OF DEPRECATED FUNCTIONS                                      *
 *                                                                           *
 *    There is no plan to remove these in future versions.                   *
 *    They just have been replaced by something better.                      *
 * ========================================================================= */

/* Use QCBOREncode_AddInt64ToMapSZ() instead */
static void
QCBOREncode_AddInt64ToMap(QCBOREncodeContext *pCtx, const char *szLabel, int64_t nNum);

/* Use QCBOREncode_AddUInt64ToMapSZ() instead */
static void
QCBOREncode_AddUInt64ToMap(QCBOREncodeContext *pCtx, const char *szLabel, uint64_t uNum);

/* Use QCBOREncode_AddTextToMapSZ() instead */
static void
QCBOREncode_AddTextToMap(QCBOREncodeContext *pCtx, const char *szLabel, UsefulBufC Text);

/* Use QCBOREncode_AddSZStringToMapSZ() instead */
static void
QCBOREncode_AddSZStringToMap(QCBOREncodeContext *pCtx, const char *szLabel, const char *szString);

#ifndef USEFULBUF_DISABLE_ALL_FLOAT
/* Use QCBOREncode_AddDoubleToMapSZ() instead */
static void
QCBOREncode_AddDoubleToMap(QCBOREncodeContext *pCtx, const char *szLabel, double dNum);

/* Use QCBOREncode_AddFloatToMapSZ() instead */
static void
QCBOREncode_AddFloatToMap(QCBOREncodeContext *pCtx, const char *szLabel, float fNum);

/* Use QCBOREncode_AddDoubleNoPreferredToMapSZ() instead */
static void
QCBOREncode_AddDoubleNoPreferredToMap(QCBOREncodeContext *pCtx, const char *szLabel, double dNum);

/* Use QCBOREncode_AddFloatNoPreferredToMapSZ() instead */
static void
QCBOREncode_AddFloatNoPreferredToMap(QCBOREncodeContext *pCtx, const char *szLabel, float fNum);
#endif /* ! USEFULBUF_DISABLE_ALL_FLOAT */

/* Use QCBOREncode_AddTDateEpoch() instead */
static void
QCBOREncode_AddDateEpoch(QCBOREncodeContext *pCtx, int64_t nDate);

/* Use QCBOREncode_AddTDateEpochToMapSZ() instead */
static void
QCBOREncode_AddDateEpochToMap(QCBOREncodeContext *pCtx, const char *szLabel, int64_t nDate);

/* Use QCBOREncode_AddTDateEpochToMapN() instead */
static void
QCBOREncode_AddDateEpochToMapN(QCBOREncodeContext *pCtx, int64_t nLabel, int64_t nDate);

/* Use QCBOREncode_AddBytesToMapSZ() instead */
static void
QCBOREncode_AddBytesToMap(QCBOREncodeContext *pCtx, const char *szLabel, UsefulBufC Bytes);

/* Use QCBOREncode_AddTBinaryUUID() instead */
static void
QCBOREncode_AddBinaryUUID(QCBOREncodeContext *pCtx, UsefulBufC Bytes);

/* Use QCBOREncode_AddTBinaryUUIDToMapSZ() instead */
static void
QCBOREncode_AddBinaryUUIDToMap(QCBOREncodeContext *pCtx, const char *szLabel, UsefulBufC Bytes);

/* Use QCBOREncode_AddTBinaryUUIDToMapN() instead */
static void
QCBOREncode_AddBinaryUUIDToMapN(QCBOREncodeContext *pCtx, int64_t nLabel, UsefulBufC Bytes);

/* Use QCBOREncode_AddTPositiveBignum() instead */
static void
QCBOREncode_AddPositiveBignum(QCBOREncodeContext *pCtx, UsefulBufC BigNumber);

/* QCBOREncode_AddTPositiveBignumToMapSZ() instead */
static void
QCBOREncode_AddPositiveBignumToMap(QCBOREncodeContext *pCtx,
                                   const char         *szLabel,
                                   UsefulBufC          BigNumber);

/* Use QCBOREncode_AddTPositiveBignumToMapN() instead */
static void
QCBOREncode_AddPositiveBignumToMapN(QCBOREncodeContext *pCtx,
                                    int64_t             nLabel,
                                    UsefulBufC          BigNumber);

/* Use QCBOREncode_AddTNegativeBignum() instead */
static void
QCBOREncode_AddNegativeBignum(QCBOREncodeContext *pCtx, UsefulBufC BigNumber);

/* Use QCBOREncode_AddTNegativeBignumToMapSZ() instead */
static void
QCBOREncode_AddNegativeBignumToMap(QCBOREncodeContext *pCtx, const char *szLabel, UsefulBufC BigNumber);

/* Use QCBOREncode_AddTNegativeBignumToMapN() instead */
static void
QCBOREncode_AddNegativeBignumToMapN(QCBOREncodeContext *pCtx, int64_t nLabel, UsefulBufC BigNumber);


#ifndef QCBOR_DISABLE_EXP_AND_MANTISSA
>>>>>>> 6658c958

/* Deprecated. Use QCBOREncode_AddTDecimalFraction() instead. */
static void
QCBOREncode_AddDecimalFraction(QCBOREncodeContext *pCtx,
                               int64_t             nMantissa,
                               int64_t             nBase10Exponent);

/* Deprecated. Use QCBOREncode_AddTDecimalFractionToMapSZ() instead. */
static void
QCBOREncode_AddDecimalFractionToMap(QCBOREncodeContext *pCtx,
                                    const char         *szLabel,
                                    int64_t             nMantissa,
                                    int64_t             nBase10Exponent);

/* Deprecated. Use QCBOREncode_AddTDecimalFractionToMapN() instead. */
static void
QCBOREncode_AddDecimalFractionToMapN(QCBOREncodeContext *pCtx,
                                     int64_t             nLabel,
                                     int64_t             nMantissa,
                                     int64_t             nBase10Exponent);

/* Deprecated. Use QCBOREncode_AddTDecimalFractionBigNum() instead. */
static void
QCBOREncode_AddDecimalFractionBigNum(QCBOREncodeContext *pCtx,
                                     UsefulBufC          Mantissa,
                                     bool                bIsNegative,
                                     int64_t             nBase10Exponent);

/* Deprecated. Use QCBOREncode_AddTDecimalFractionBigNumToMapSZ() instead. */
static void
QCBOREncode_AddDecimalFractionBigNumToMapSZ(QCBOREncodeContext *pCtx,
                                            const char         *szLabel,
                                            UsefulBufC          Mantissa,
                                            bool                bIsNegative,
                                            int64_t             nBase10Exponent);

/* Deprecated. Use QCBOREncode_AddTDecimalFractionBigNumToMapN() instead. */
static void
QCBOREncode_AddDecimalFractionBigNumToMapN(QCBOREncodeContext *pCtx,
                                           int64_t             nLabel,
                                           UsefulBufC          Mantissa,
                                           bool                bIsNegative,
                                           int64_t             nBase10Exponent);

/* Deprecated. Use QCBOREncode_AddTBigFloat() instead. */
static void
QCBOREncode_AddBigFloat(QCBOREncodeContext *pCtx,
                        int64_t             nMantissa,
                        int64_t             nBase2Exponent);

/* Deprecated. Use QCBOREncode_AddTBigFloatToMapSZ() instead. */
static void
QCBOREncode_AddBigFloatToMap(QCBOREncodeContext *pCtx,
                             const char         *szLabel,
                             int64_t             nMantissa,
                             int64_t             nBase2Exponent);

/* Deprecated. Use QCBOREncode_AddTBigFloatToMapN() instead. */
static void
QCBOREncode_AddBigFloatToMapN(QCBOREncodeContext *pCtx,
                              int64_t             nLabel,
                              int64_t             nMantissa,
                              int64_t             nBase2Exponent);

/* Deprecated. Use QCBOREncode_AddTBigFloatBigNum() instead. */
static void
QCBOREncode_AddBigFloatBigNum(QCBOREncodeContext *pCtx,
                              UsefulBufC          Mantissa,
                              bool                bIsNegative,
                              int64_t             nBase2Exponent);

/* Deprecated. Use QCBOREncode_AddTBigFloatBigNumToMapSZ() instead. */
static void
QCBOREncode_AddBigFloatBigNumToMap(QCBOREncodeContext *pCtx,
                                   const char         *szLabel,
                                   UsefulBufC          Mantissa,
                                   bool                bIsNegative,
                                   int64_t             nBase2Exponent);

/* Deprecated. Use QCBOREncode_AddTBigFloatBigNumToMapN() instead. */
static void
QCBOREncode_AddBigFloatBigNumToMapN(QCBOREncodeContext *pCtx,
                                    int64_t             nLabel,
                                    UsefulBufC          Mantissa,
                                    bool                bIsNegative,
                                    int64_t             nBase2Exponent);
#endif /* ! QCBOR_DISABLE_EXP_AND_MANTISSA */

/* Deprecated. Use QCBOREncode_AddTURI() instead. */
static void
QCBOREncode_AddURI(QCBOREncodeContext *pCtx, UsefulBufC URI);

/* Deprecated. Use QCBOREncode_AddTURIToMapSZ() instead. */
static void
QCBOREncode_AddURIToMap(QCBOREncodeContext *pCtx, const char *szLabel, UsefulBufC URI);

/* Deprecated. Use QCBOREncode_AddTURIToMapN() instead */
static void
QCBOREncode_AddURIToMapN(QCBOREncodeContext *pCtx, int64_t nLabel, UsefulBufC URI);

/* Deprecated. Use QCBOREncode_AddTB64Text() instead. */
static void
QCBOREncode_AddB64Text(QCBOREncodeContext *pCtx, UsefulBufC B64Text);

/* Deprecated. Use QCBOREncode_AddTB64TextToMapSZ() instead. */
static void
QCBOREncode_AddB64TextToMap(QCBOREncodeContext *pCtx, const char *szLabel, UsefulBufC B64Text);

/* Deprecated. Use QCBOREncode_AddTB64TextToMapN() instead. */
static void
QCBOREncode_AddB64TextToMapN(QCBOREncodeContext *pCtx, int64_t nLabel, UsefulBufC B64Text);

/* Deprecated. Use QCBOREncode_AddTB64URLText() instead. */
static void
QCBOREncode_AddB64URLText(QCBOREncodeContext *pCtx, UsefulBufC B64Text);

/* Deprecated. Use QCBOREncode_AddTB64URLTextToMapSZ() instead. */
static void
QCBOREncode_AddB64URLTextToMap(QCBOREncodeContext *pCtx,
                               const char         *szLabel,
                               UsefulBufC          B64Text);

/* Deprecated. Use QCBOREncode_AddTB64URLTextToMapN() instead. */
static void
QCBOREncode_AddB64URLTextToMapN(QCBOREncodeContext *pCtx,
                                int64_t             nLabel,
                                UsefulBufC          B64Text);

/* Deprecated. Use QCBOREncode_AddTRegex() instead. */
static void
QCBOREncode_AddRegex(QCBOREncodeContext *pCtx, UsefulBufC Regex);

/* Deprecated. Use QCBOREncode_AddTRegexToMapSZ() instead. */
static void
QCBOREncode_AddRegexToMap(QCBOREncodeContext *pCtx,
                          const char         *szLabel,
                          UsefulBufC          Regex);

/* Deprecated. Use QCBOREncode_AddTRegexToMapN() instead. */
static void
QCBOREncode_AddRegexToMapN(QCBOREncodeContext *pCtx,
                           int64_t             nLabel,
                           UsefulBufC          Regex);

/* Deprecated. Use QCBOREncode_AddTMIMEData() instead. */
static void
QCBOREncode_AddMIMEData(QCBOREncodeContext *pCtx, UsefulBufC MIMEData);

/* Deprecated. Use QCBOREncode_AddTMIMEDataToMapSZ() instead. */
static void
QCBOREncode_AddMIMEDataToMap(QCBOREncodeContext *pCtx,
                             const char         *szLabel,
                             UsefulBufC          MIMEData);

/* Deprecated. Use QCBOREncode_AddTMIMEDataToMapN() instead. */
static void
QCBOREncode_AddMIMEDataToMapN(QCBOREncodeContext *pCtx,
                              int64_t             nLabel,
                              UsefulBufC          MIMEData);

/* Deprecated. Use QCBOREncode_AddTDateString() instead. */
static void
QCBOREncode_AddDateString(QCBOREncodeContext *pCtx, const char *szDate);

/* Deprecated. Use QCBOREncode_AddTDateStringToMapSZ() instead. */
static void
QCBOREncode_AddDateStringToMap(QCBOREncodeContext *pCtx,
                               const char         *szLabel,
                               const char         *szDate);

/* Deprecated. Use QCBOREncode_AddTDateStringToMapN instead. */
static void
QCBOREncode_AddDateStringToMapN(QCBOREncodeContext *pCtx,
                                int64_t             nLabel,
                                const char         *szDate);

/* Deprecated. Use QCBOREncode_AddBoolToMapSZ() instead. */
static void
QCBOREncode_AddBoolToMap(QCBOREncodeContext *pCtx, const char *szLabel, bool b);

/* Deprecated. Use QCBOREncode_AddNULLToMapSZ() instead. */
static void
QCBOREncode_AddNULLToMap(QCBOREncodeContext *pCtx, const char *szLabel);

/* Deprecated. Use QCBOREncode_AddUndefToMapSZ() instead. */
static void
QCBOREncode_AddUndefToMap(QCBOREncodeContext *pCtx, const char *szLabel);

/* Deprecated. Use QCBOREncode_AddSimpleToMapSZ instead. */
static void
QCBOREncode_AddSimpleToMap(QCBOREncodeContext *pCtx,
                           const char         *szLabel,
                           const uint8_t       uSimple);

/* Deprecated. Use QCBOREncode_OpenArrayInMapSZ() instead. */
static void
QCBOREncode_OpenArrayInMap(QCBOREncodeContext *pCtx, const char *szLabel);

/* Deprecated. Use QCBOREncode_OpenMapInMapSZ() instead. */
static void
QCBOREncode_OpenMapInMap(QCBOREncodeContext *pCtx, const char *szLabel);

/* Deprecated. Use QCBOREncode_OpenArrayIndefiniteLengthInMapSZ() instead. */
static void
QCBOREncode_OpenArrayIndefiniteLengthInMap(QCBOREncodeContext *pCtx,
                                           const char         *szLabel);

/* Deprecated. Use QCBOREncode_OpenMapIndefiniteLengthInMapSZ() instead. */
static void
QCBOREncode_OpenMapIndefiniteLengthInMap(QCBOREncodeContext *pCtx,
                                         const char         *szLabel);

/* Deprecated. Use QCBOREncode_BstrWrapInMapSZ() instead. */
static void
QCBOREncode_BstrWrapInMap(QCBOREncodeContext *pCtx, const char *szLabel);

/* Deprecated. Use QCBOREncode_AddEncodedToMapSZ() instead. */
static void
QCBOREncode_AddEncodedToMap(QCBOREncodeContext *pCtx, const char *szLabel, UsefulBufC Encoded);


/* ========================================================================= *
 *    END OF DEPRECATED FUNCTION DECLARATIONS                                *
 * ========================================================================= */





/* ========================================================================= *
 *    BEGINNING OF PRIVATE INLINE IMPLEMENTATION                             *
 * ========================================================================= */

/* Semi-private funcion used by public inline functions. See qcbor_encode.c */
void QCBOREncode_Private_AppendCBORHead(QCBOREncodeContext *pMe,
                                        const uint8_t       uMajorType,
                                        const uint64_t      uArgument,
                                        const uint8_t       uMinLen);


/* Semi-private funcion used by public inline functions. See qcbor_encode.c */
void
QCBOREncode_Private_AddBuffer(QCBOREncodeContext *pCtx,
                              uint8_t             uMajorType,
                              UsefulBufC          Bytes);


/* Semi-private function for adding a double with preferred encoding. See qcbor_encode.c */
void
QCBOREncode_Private_AddPreferredDouble(QCBOREncodeContext *pMe, const double dNum);


/* Semi-private function for adding a float with preferred encoding. See qcbor_encode.c */
void
QCBOREncode_Private_AddPreferredFloat(QCBOREncodeContext *pMe, const float fNum);


/* Semi-private funcion used by public inline functions. See qcbor_encode.c */
void
QCBOREncode_Private_OpenMapOrArray(QCBOREncodeContext *pCtx,
                                   uint8_t             uMajorType);


/* Semi-private funcion used by public inline functions. See qcbor_encode.c */
void
QCBOREncode_Private_OpenMapOrArrayIndefiniteLength(QCBOREncodeContext *pCtx,
                                                   uint8_t             uMajorType);


/* Semi-private funcion used by public inline functions. See qcbor_encode.c */
void
QCBOREncode_Private_CloseMapOrArray(QCBOREncodeContext *pCtx,
                                    uint8_t             uMajorType);


/* Semi-private funcion used by public inline functions. See qcbor_encode.c */
void
QCBOREncode_Private_CloseMapOrArrayIndefiniteLength(QCBOREncodeContext *pCtx,
                                                    uint8_t             uMajorType);

/* Semi-private funcion used by public inline functions. See qcbor_encode.c */
void
QCBOREncode_Private_AddTBigNumberMain(QCBOREncodeContext *pMe,
                                      const uint8_t       uTagRequirement,
                                      bool                bPreferred,
                                      const bool          bNegative,
                                      const UsefulBufC    BigNumber);

/* Semi-private funcion used by public inline functions. See qcbor_encode.c */
void
QCBOREncode_Private_AddTExpIntMantissa(QCBOREncodeContext *pMe,
                                       const int           uTagRequirement,
                                       const uint64_t      uTagNumber,
                                       const int64_t       nExponent,
                                       const int64_t       nMantissa);


/* Semi-private funcion used by public inline functions. See qcbor_encode.c */
void
QCBOREncode_Private_AddTExpBigMantissa(QCBOREncodeContext *pMe,
                                       const int           uTagRequirement,
                                       const uint64_t      uTagNumber,
                                       const int64_t       nExponent,
                                       const UsefulBufC    BigNumMantissa,
                                       const bool          bBigNumIsNegative);


/* Semi-private funcion used by public inline functions. See qcbor_encode.c */
void
QCBOREncode_Private_AddTExpBigMantissaRaw(QCBOREncodeContext *pMe,
                                          const int           uTagRequirement,
                                          const uint64_t      uTagNumber,
                                          const int64_t       nExponent,
                                          const UsefulBufC    BigNumMantissa,
                                          const bool          bBigNumIsNegative);

/**
 * @brief  Semi-private method to add simple items and floating-point.
 *
 * @param[in] pMe        The encoding context.
 * @param[in] uMinLen    Minimum encoding size for uNum. Usually 0.
 * @param[in] uArgument  The value to add.
 *
 * This is used to add simple types like true and false and float-point
 * values, both of which are type 7.
 *
 * Call QCBOREncode_AddBool(), QCBOREncode_AddNULL(),
 * QCBOREncode_AddUndef() QCBOREncode_AddDouble() instead of this.
 *
 * Error handling is the same as QCBOREncode_AddInt64().
 */
static inline void
QCBOREncode_Private_AddType7(QCBOREncodeContext *pMe,
                             const uint8_t       uMinLen,
                             const uint64_t      uArgument)
{
   QCBOREncode_Private_AppendCBORHead(pMe, CBOR_MAJOR_TYPE_SIMPLE, uArgument, uMinLen);
}


/* Forward declaration */
static void
QCBOREncode_AddSZString(QCBOREncodeContext *pMe, const char *szString);


static inline void
QCBOREncode_SerializationCDE(QCBOREncodeContext *pMe)
{
   /* The use of a function pointer here is a little trick to reduce
    * code linked for the common use cases that don't sort.  If this
    * function is never linked, then QCBOREncode_CloseAndSortMap() is
    * never linked and the amount of code pulled in is small. If the
    * mode switch between sorting and not sorting were an if
    * statement, then QCBOREncode_CloseAndSortMap() would always be
    * linked even when not used. */
   pMe->pfnCloseMap = QCBOREncode_CloseAndSortMap;
   pMe->uMode = QCBOR_ENCODE_MODE_CDE;
}

static inline void
QCBOREncode_SerializationdCBOR(QCBOREncodeContext *pMe)
{
   pMe->pfnCloseMap = QCBOREncode_CloseAndSortMap;
   pMe->uMode = QCBOR_ENCODE_MODE_DCBOR;
}

static inline void
QCBOREncode_SerializationPreferred(QCBOREncodeContext *pMe)
{
   pMe->uMode = QCBOR_ENCODE_MODE_PREFERRED;
}

static inline void
QCBOREncode_SerializationAny(QCBOREncodeContext *pMe)
{
   pMe->uMode = QCBOR_ENCODE_MODE_ANY;
}

static inline void
QCBOREncode_Allow(QCBOREncodeContext *pMe, const uint8_t uAllow)
{
#ifndef QCBOR_DISABLE_ENCODE_USAGE_GUARDS
   pMe->uAllow = uAllow;
#else
   (void)uAllow;
   (void)pMe;
#endif /* ! QCBOR_DISABLE_ENCODE_USAGE_GUARDS */
}



static inline void
QCBOREncode_AddInt64ToMapSZ(QCBOREncodeContext *pMe,
                            const char        *szLabel,
                            const int64_t      nNum)
{
   QCBOREncode_AddSZString(pMe, szLabel);
   QCBOREncode_AddInt64(pMe, nNum);
}

static inline void
QCBOREncode_AddInt64ToMap(QCBOREncodeContext *pMe, const char *szLabel, int64_t nNum)
{
   QCBOREncode_AddInt64ToMapSZ(pMe, szLabel, nNum);
}

static inline void
QCBOREncode_AddInt64ToMapN(QCBOREncodeContext *pMe,
                           const int64_t       nLabel,
                           const int64_t       nNum)
{
   QCBOREncode_AddInt64(pMe, nLabel);
   QCBOREncode_AddInt64(pMe, nNum);
}


static inline void
QCBOREncode_AddUInt64(QCBOREncodeContext *pMe, const uint64_t uValue)
{
   QCBOREncode_Private_AppendCBORHead(pMe, CBOR_MAJOR_TYPE_POSITIVE_INT, uValue, 0);
}


static inline void
QCBOREncode_AddUInt64ToMapSZ(QCBOREncodeContext *pMe,
                             const char         *szLabel,
                             const uint64_t      uNum)
{
   QCBOREncode_AddSZString(pMe, szLabel);
   QCBOREncode_AddUInt64(pMe, uNum);
}

static inline void
QCBOREncode_AddUInt64ToMap(QCBOREncodeContext *pMe, const char *szLabel, uint64_t uNum)
{
   QCBOREncode_AddUInt64ToMapSZ(pMe, szLabel, uNum);
}

static inline void
QCBOREncode_AddUInt64ToMapN(QCBOREncodeContext *pMe,
                            const int64_t       nLabel,
                            const uint64_t      uNum)
{
   QCBOREncode_AddInt64(pMe, nLabel);
   QCBOREncode_AddUInt64(pMe, uNum);
}


static inline void
QCBOREncode_AddNegativeUInt64(QCBOREncodeContext *pMe, const uint64_t uValue)
{
   QCBOREncode_Private_AppendCBORHead(pMe, CBOR_MAJOR_TYPE_NEGATIVE_INT, uValue, 0);
}

static inline void
QCBOREncode_AddNegativeUInt64ToMap(QCBOREncodeContext *pMe, const char *szLabel, uint64_t uNum)
{
   QCBOREncode_AddSZString(pMe, szLabel);
   QCBOREncode_AddNegativeUInt64(pMe, uNum);
}

static inline void
QCBOREncode_AddNegativeUInt64ToMapN(QCBOREncodeContext *pMe, int64_t nLabel, uint64_t uNum)
{
   QCBOREncode_AddInt64(pMe, nLabel);
   QCBOREncode_AddNegativeUInt64(pMe, uNum);
}


static inline void
QCBOREncode_AddText(QCBOREncodeContext *pMe, const UsefulBufC Text)
{
   QCBOREncode_Private_AddBuffer(pMe, CBOR_MAJOR_TYPE_TEXT_STRING, Text);
}

static inline void
QCBOREncode_AddTextToMapSZ(QCBOREncodeContext *pMe,
                           const char         *szLabel,
                           const UsefulBufC    Text)
{
   QCBOREncode_AddText(pMe, UsefulBuf_FromSZ(szLabel));
   QCBOREncode_AddText(pMe, Text);
}

static inline void
QCBOREncode_AddTextToMap(QCBOREncodeContext *pMe, const char *szLabel, UsefulBufC Text)
{
   QCBOREncode_AddTextToMapSZ(pMe, szLabel, Text);
}

static inline void
QCBOREncode_AddTextToMapN(QCBOREncodeContext *pMe,
                          const int64_t       nLabel,
                          const UsefulBufC    Text)
{
   QCBOREncode_AddInt64(pMe, nLabel);
   QCBOREncode_AddText(pMe, Text);
}


inline static void
QCBOREncode_AddSZString(QCBOREncodeContext *pMe, const char *szString)
{
   QCBOREncode_AddText(pMe, UsefulBuf_FromSZ(szString));
}

static inline void
QCBOREncode_AddSZStringToMapSZ(QCBOREncodeContext *pMe,
                               const char         *szLabel,
                               const char         *szString)
{
   QCBOREncode_AddSZString(pMe, szLabel);
   QCBOREncode_AddSZString(pMe, szString);
}

static inline void
QCBOREncode_AddSZStringToMap(QCBOREncodeContext *pMe, const char *szLabel, const char *szString)
{
   QCBOREncode_AddSZStringToMapSZ(pMe, szLabel, szString);
}

static inline void
QCBOREncode_AddSZStringToMapN(QCBOREncodeContext *pMe,
                              const int64_t       nLabel,
                              const char         *szString)
{
   QCBOREncode_AddInt64(pMe, nLabel);
   QCBOREncode_AddSZString(pMe, szString);
}


static inline void
QCBOREncode_AddTagNumber(QCBOREncodeContext *pMe, const uint64_t uTag)
{
   QCBOREncode_Private_AppendCBORHead(pMe, CBOR_MAJOR_TYPE_TAG, uTag, 0);
}


static inline void
QCBOREncode_AddTag(QCBOREncodeContext *pMe, const uint64_t uTag)
{
   QCBOREncode_AddTagNumber(pMe, uTag);
}




#ifndef USEFULBUF_DISABLE_ALL_FLOAT

static inline void
QCBOREncode_AddDoubleNoPreferred(QCBOREncodeContext *pMe, const double dNum)
{
   QCBOREncode_Private_AddType7(pMe,
                                sizeof(uint64_t),
                                UsefulBufUtil_CopyDoubleToUint64(dNum));
}

static inline void
QCBOREncode_AddFloatNoPreferred(QCBOREncodeContext *pMe, const float fNum)
{
   QCBOREncode_Private_AddType7(pMe,
                                sizeof(uint32_t),
                                UsefulBufUtil_CopyFloatToUint32(fNum));
}


static inline void
QCBOREncode_AddDouble(QCBOREncodeContext *pMe, const double dNum)
{
#ifndef QCBOR_DISABLE_PREFERRED_FLOAT
   QCBOREncode_Private_AddPreferredDouble(pMe, dNum);
#else /* QCBOR_DISABLE_PREFERRED_FLOAT */
   QCBOREncode_AddDoubleNoPreferred(pMe, dNum);
#endif /* ! QCBOR_DISABLE_PREFERRED_FLOAT */
}

static inline void
QCBOREncode_AddDoubleToMapSZ(QCBOREncodeContext *pMe,
                             const char         *szLabel,
                             const double        dNum)
{
   QCBOREncode_AddSZString(pMe, szLabel);
   QCBOREncode_AddDouble(pMe, dNum);
}

static inline void
QCBOREncode_AddDoubleToMap(QCBOREncodeContext *pMe, const char *szLabel, double dNum)
{
   QCBOREncode_AddDoubleToMapSZ(pMe, szLabel, dNum);
}

static inline void
QCBOREncode_AddDoubleToMapN(QCBOREncodeContext *pMe,
                            const int64_t       nLabel,
                            const double        dNum)
{
   QCBOREncode_AddInt64(pMe, nLabel);
   QCBOREncode_AddDouble(pMe, dNum);
}


static inline void
QCBOREncode_AddFloat(QCBOREncodeContext *pMe, const float fNum)
{
#ifndef QCBOR_DISABLE_PREFERRED_FLOAT
   QCBOREncode_Private_AddPreferredFloat(pMe, fNum);
#else /* QCBOR_DISABLE_PREFERRED_FLOAT */
   QCBOREncode_AddFloatNoPreferred(pMe, fNum);
#endif /* ! QCBOR_DISABLE_PREFERRED_FLOAT */
}

static inline void
QCBOREncode_AddFloatToMapSZ(QCBOREncodeContext *pMe,
                            const char         *szLabel,
                            const float         dNum)
{
   QCBOREncode_AddSZString(pMe, szLabel);
   QCBOREncode_AddFloat(pMe, dNum);
}

static inline void
QCBOREncode_AddFloatToMap(QCBOREncodeContext *pMe, const char *szLabel, float fNum)
{
   QCBOREncode_AddFloatToMapSZ(pMe, szLabel, fNum);
}

static inline void
QCBOREncode_AddFloatToMapN(QCBOREncodeContext *pMe,
                           const int64_t       nLabel,
                           const float         fNum)
{
   QCBOREncode_AddInt64(pMe, nLabel);
   QCBOREncode_AddFloat(pMe, fNum);
}

static inline void
QCBOREncode_AddDoubleNoPreferredToMapSZ(QCBOREncodeContext *pMe,
                                        const char         *szLabel,
                                        const double        dNum)
{
   QCBOREncode_AddSZString(pMe, szLabel);
   QCBOREncode_AddDoubleNoPreferred(pMe, dNum);
}

static inline void
QCBOREncode_AddDoubleNoPreferredToMap(QCBOREncodeContext *pMe, const char *szLabel, double dNum)
{
   QCBOREncode_AddDoubleNoPreferredToMapSZ(pMe, szLabel, dNum);
}

static inline void
QCBOREncode_AddDoubleNoPreferredToMapN(QCBOREncodeContext *pMe,
                                       const int64_t       nLabel,
                                       const double        dNum)
{
   QCBOREncode_AddInt64(pMe, nLabel);
   QCBOREncode_AddDoubleNoPreferred(pMe, dNum);
}

static inline void
QCBOREncode_AddFloatNoPreferredToMapSZ(QCBOREncodeContext *pMe,
                                       const char         *szLabel,
                                       const float         dNum)
{
   QCBOREncode_AddSZString(pMe, szLabel);
   QCBOREncode_AddFloatNoPreferred(pMe, dNum);
}

static inline void
QCBOREncode_AddFloatNoPreferredToMap(QCBOREncodeContext *pMe, const char *szLabel, float fNum)
{
   QCBOREncode_AddFloatNoPreferredToMapSZ(pMe, szLabel, fNum);
}

static inline void
QCBOREncode_AddFloatNoPreferredToMapN(QCBOREncodeContext *pMe,
                                      const int64_t       nLabel,
                                      const float         dNum)
{
   QCBOREncode_AddInt64(pMe, nLabel);
   QCBOREncode_AddFloatNoPreferred(pMe, dNum);
}
#endif /* ! USEFULBUF_DISABLE_ALL_FLOAT */





static inline void
QCBOREncode_AddTDateEpoch(QCBOREncodeContext *pMe,
                          const uint8_t       uTag,
                          const int64_t       nDate)
{
   if(uTag == QCBOR_ENCODE_AS_TAG) {
      QCBOREncode_AddTagNumber(pMe, CBOR_TAG_DATE_EPOCH);
   }
   QCBOREncode_AddInt64(pMe, nDate);
}

static inline void
QCBOREncode_AddTDateEpochToMapSZ(QCBOREncodeContext *pMe,
                                 const char         *szLabel,
                                 const uint8_t       uTag,
                                 const int64_t       nDate)
{
   QCBOREncode_AddSZString(pMe, szLabel);
   QCBOREncode_AddTDateEpoch(pMe, uTag, nDate);
}

static inline void
QCBOREncode_AddTDateEpochToMapN(QCBOREncodeContext *pMe,
                                const int64_t       nLabel,
                                const uint8_t       uTag,
                                const int64_t       nDate)
{
   QCBOREncode_AddInt64(pMe, nLabel);
   QCBOREncode_AddTDateEpoch(pMe, uTag, nDate);
}

static inline void
QCBOREncode_AddDateEpoch(QCBOREncodeContext *pMe,
                         const int64_t       nDate)
{
   QCBOREncode_AddTDateEpoch(pMe, QCBOR_ENCODE_AS_TAG, nDate);
}

static inline void
QCBOREncode_AddDateEpochToMap(QCBOREncodeContext *pMe,
                              const char         *szLabel,
                              const int64_t       nDate)
{
   QCBOREncode_AddSZString(pMe, szLabel);
   QCBOREncode_AddDateEpoch(pMe, nDate);
}

static inline void
QCBOREncode_AddDateEpochToMapN(QCBOREncodeContext *pMe,
                               const int64_t       nLabel,
                               const int64_t       nDate)
{
   QCBOREncode_AddInt64(pMe, nLabel);
   QCBOREncode_AddDateEpoch(pMe, nDate);
}


static inline void
QCBOREncode_AddTDaysEpoch(QCBOREncodeContext *pMe,
                          const uint8_t       uTag,
                          const int64_t       nDays)
{
   if(uTag == QCBOR_ENCODE_AS_TAG) {
      QCBOREncode_AddTagNumber(pMe, CBOR_TAG_DAYS_EPOCH);
   }
   QCBOREncode_AddInt64(pMe, nDays);
}

static inline void
QCBOREncode_AddTDaysEpochToMapSZ(QCBOREncodeContext *pMe,
                                 const char         *szLabel,
                                 const uint8_t       uTag,
                                 const int64_t       nDays)
{
   QCBOREncode_AddSZString(pMe, szLabel);
   QCBOREncode_AddTDaysEpoch(pMe, uTag, nDays);
}

static inline void
QCBOREncode_AddTDaysEpochToMapN(QCBOREncodeContext *pMe,
                                const int64_t       nLabel,
                                const uint8_t       uTag,
                                const int64_t       nDays)
{
   QCBOREncode_AddInt64(pMe, nLabel);
   QCBOREncode_AddTDaysEpoch(pMe, uTag, nDays);
}


static inline void
QCBOREncode_AddBytes(QCBOREncodeContext *pMe,
                     const UsefulBufC    Bytes)
{
   QCBOREncode_Private_AddBuffer(pMe, CBOR_MAJOR_TYPE_BYTE_STRING, Bytes);
}

static inline void
QCBOREncode_AddBytesToMapSZ(QCBOREncodeContext *pMe,
                            const char         *szLabel,
                            const UsefulBufC    Bytes)
{
   QCBOREncode_AddSZString(pMe, szLabel);
   QCBOREncode_AddBytes(pMe, Bytes);
}

static inline void
QCBOREncode_AddBytesToMap(QCBOREncodeContext *pMe, const char *szLabel, UsefulBufC Bytes)
{
   QCBOREncode_AddBytesToMapSZ(pMe, szLabel, Bytes);
}

static inline void
QCBOREncode_AddBytesToMapN(QCBOREncodeContext *pMe,
                           const int64_t       nLabel,
                           const UsefulBufC    Bytes)
{
   QCBOREncode_AddInt64(pMe, nLabel);
   QCBOREncode_AddBytes(pMe, Bytes);
}

static inline void
QCBOREncode_OpenBytesInMapSZ(QCBOREncodeContext *pMe,
                             const char         *szLabel,
                             UsefulBuf          *pPlace)
{
   QCBOREncode_AddSZString(pMe, szLabel);
   QCBOREncode_OpenBytes(pMe, pPlace);
}

static inline void
QCBOREncode_OpenBytesInMapN(QCBOREncodeContext *pMe,
                            const int64_t       nLabel,
                            UsefulBuf          *pPlace)
{
   QCBOREncode_AddInt64(pMe, nLabel);
   QCBOREncode_OpenBytes(pMe, pPlace);
}



static inline void
QCBOREncode_AddTBinaryUUID(QCBOREncodeContext *pMe,
                           const uint8_t       uTagRequirement,
                           const UsefulBufC    Bytes)
{
   if(uTagRequirement == QCBOR_ENCODE_AS_TAG) {
      QCBOREncode_AddTagNumber(pMe, CBOR_TAG_BIN_UUID);
   }
   QCBOREncode_AddBytes(pMe, Bytes);
}

static inline void
QCBOREncode_AddTBinaryUUIDToMapSZ(QCBOREncodeContext *pMe,
                                  const char         *szLabel,
                                  const uint8_t       uTagRequirement,
                                  const UsefulBufC    Bytes)
{
   QCBOREncode_AddSZString(pMe, szLabel);
   QCBOREncode_AddTBinaryUUID(pMe, uTagRequirement, Bytes);
}

static inline void
QCBOREncode_AddTBinaryUUIDToMapN(QCBOREncodeContext *pMe,
                                 const int64_t       nLabel,
                                 const uint8_t       uTagRequirement,
                                 const UsefulBufC    Bytes)
{
   QCBOREncode_AddInt64(pMe, nLabel);
   QCBOREncode_AddTBinaryUUID(pMe, uTagRequirement, Bytes);
}

static inline void
QCBOREncode_AddBinaryUUID(QCBOREncodeContext *pMe, const UsefulBufC Bytes)
{
   QCBOREncode_AddTBinaryUUID(pMe, QCBOR_ENCODE_AS_TAG, Bytes);
}

static inline void
QCBOREncode_AddBinaryUUIDToMap(QCBOREncodeContext *pMe,
                               const char         *szLabel,
                               const UsefulBufC    Bytes)
{
   QCBOREncode_AddTBinaryUUIDToMapSZ(pMe, szLabel, QCBOR_ENCODE_AS_TAG, Bytes);
}

static inline void
QCBOREncode_AddBinaryUUIDToMapN(QCBOREncodeContext *pMe,
                                const int64_t       nLabel,
                                const UsefulBufC    Bytes)
{
   QCBOREncode_AddTBinaryUUIDToMapN(pMe,
                                    nLabel,
                                    QCBOR_ENCODE_AS_TAG,
                                    Bytes);
}




static inline void
QCBOREncode_AddTBigNumber(QCBOREncodeContext *pMe,
                          const uint8_t       uTagRequirement,
                          const bool          bNegative,
                          const UsefulBufC    BigNumber)
{
   QCBOREncode_Private_AddTBigNumberMain(pMe, uTagRequirement, true, bNegative, BigNumber);
}


static inline void
QCBOREncode_AddTBigNumberToMapSZ(QCBOREncodeContext *pMe,
                                 const char         *szLabel,
                                 uint8_t             uTagRequirement,
                                 bool                bNegative,
                                 UsefulBufC          BigNumber)
{
   QCBOREncode_AddSZString(pMe, szLabel);
   QCBOREncode_AddTBigNumber(pMe, uTagRequirement, bNegative, BigNumber);
}

static inline void
QCBOREncode_AddTBigNumberToMapN(QCBOREncodeContext *pMe,
                                int64_t             nLabel,
                                uint8_t             uTagRequirement,
                                bool                bNegative,
                                UsefulBufC          BigNumber)
{
   QCBOREncode_AddInt64(pMe, nLabel);
   QCBOREncode_AddTBigNumber(pMe, uTagRequirement, bNegative, BigNumber);
}

static inline void
QCBOREncode_AddTBigNumberNoPreferred(QCBOREncodeContext *pMe,
                                     const uint8_t       uTagRequirement,
                                     const bool          bNegative,
                                     const UsefulBufC    BigNumber)
{
   QCBOREncode_Private_AddTBigNumberMain(pMe, uTagRequirement, false, bNegative, BigNumber);
}

static inline void
QCBOREncode_AddTBigNumberNoPreferredToMapSZ(QCBOREncodeContext *pMe,
                                            const char         *szLabel,
                                            uint8_t             uTagRequirement,
                                            bool                bNegative,
                                            UsefulBufC          BigNumber)
{
   QCBOREncode_AddSZString(pMe, szLabel);
   QCBOREncode_AddTBigNumberNoPreferred(pMe, uTagRequirement, bNegative, BigNumber);
}

static inline void
QCBOREncode_AddTBigNumberNoPreferredToMapN(QCBOREncodeContext *pMe,
                                           int64_t             nLabel,
                                           uint8_t             uTagRequirement,
                                           bool                bNegative,
                                           UsefulBufC          BigNumber)
{
   QCBOREncode_AddInt64(pMe, nLabel);
   QCBOREncode_AddTBigNumberNoPreferred(pMe, uTagRequirement, bNegative, BigNumber);
}

/*
 * @brief Add the tag number for a big number (private).
 *
 * @param[in] pMe  The decode context.
 * @param[in] uTagRequirement
 * @param[in] bNegative  If true, big number is negative.
 */
static inline void
QCBOREncode_Private_BigNumberTag(QCBOREncodeContext *pMe,
                                 const uint8_t       uTagRequirement,
                                 bool                bNegative)
{
   if(uTagRequirement == QCBOR_ENCODE_AS_TAG) {
      QCBOREncode_AddTagNumber(pMe, bNegative ? CBOR_TAG_NEG_BIGNUM : CBOR_TAG_POS_BIGNUM);
   }
}

static inline void
QCBOREncode_AddTBigNumberRaw(QCBOREncodeContext *pMe,
                             const uint8_t       uTagRequirement,
                             bool                bNegative,
                             const UsefulBufC    BigNumber)
{
   QCBOREncode_Private_BigNumberTag(pMe, uTagRequirement, bNegative);
   QCBOREncode_AddBytes(pMe, BigNumber);
}

static inline void
QCBOREncode_AddTBigNumberRawToMapSZ(QCBOREncodeContext *pMe,
                                    const char         *szLabel,
                                    const uint8_t       uTagRequirement,
                                    bool                bNegative,
                                    const UsefulBufC    BigNumber)
{
   QCBOREncode_AddSZString(pMe, szLabel);
   QCBOREncode_AddTBigNumberRaw(pMe, uTagRequirement, bNegative, BigNumber);
}


static inline void
QCBOREncode_AddTBigNumberRawToMapN(QCBOREncodeContext *pMe,
                                   int64_t             nLabel,
                                   const uint8_t       uTagRequirement,
                                   bool                bNegative,
                                   const UsefulBufC    BigNumber)
{
   QCBOREncode_AddInt64(pMe, nLabel);
   QCBOREncode_AddTBigNumberRaw(pMe, uTagRequirement, bNegative, BigNumber);
}





#ifndef QCBOR_DISABLE_EXP_AND_MANTISSA

static inline void
QCBOREncode_AddTDecimalFraction(QCBOREncodeContext *pMe,
                                const uint8_t       uTagRequirement,
                                const int64_t       nMantissa,
                                const int64_t       nBase10Exponent)
{
   QCBOREncode_Private_AddTExpIntMantissa(pMe,
                                          uTagRequirement,
                                          CBOR_TAG_DECIMAL_FRACTION,
                                          nBase10Exponent,
                                          nMantissa);
}

static inline void
QCBOREncode_AddTDecimalFractionToMapSZ(QCBOREncodeContext *pMe,
                                       const char         *szLabel,
                                       const uint8_t       uTagRequirement,
                                       const int64_t       nMantissa,
                                       const int64_t       nBase10Exponent)
{
   QCBOREncode_AddSZString(pMe, szLabel);
   QCBOREncode_AddTDecimalFraction(pMe,
                                   uTagRequirement,
                                   nMantissa,
                                   nBase10Exponent);
}

static inline void
QCBOREncode_AddTDecimalFractionToMapN(QCBOREncodeContext *pMe,
                                      const int64_t       nLabel,
                                      const uint8_t       uTagRequirement,
                                      const int64_t       nMantissa,
                                      const int64_t       nBase10Exponent)
{
   QCBOREncode_AddInt64(pMe, nLabel);
   QCBOREncode_AddTDecimalFraction(pMe,
                                   uTagRequirement,
                                   nMantissa,
                                   nBase10Exponent);
}



static inline void
QCBOREncode_AddTDecimalFractionBigMantissa(QCBOREncodeContext *pMe,
                                           const uint8_t       uTagRequirement,
                                           const UsefulBufC    Mantissa,
                                           const bool          bIsNegative,
                                           const int64_t       nBase10Exponent)
{
   QCBOREncode_Private_AddTExpBigMantissa(pMe,
                                          uTagRequirement,
                                          CBOR_TAG_DECIMAL_FRACTION,
                                          nBase10Exponent,
                                          Mantissa,
                                          bIsNegative);
}


static inline void
QCBOREncode_AddTDecimalFractionBigMantissaToMapSZ(QCBOREncodeContext *pMe,
                                                  const char         *szLabel,
                                                  const uint8_t       uTagRequirement,
                                                  const UsefulBufC    Mantissa,
                                                  const bool          bIsNegative,
                                                  const int64_t       nBase10Exponent)
{
   QCBOREncode_AddSZString(pMe, szLabel);
   QCBOREncode_AddTDecimalFractionBigMantissa(pMe,
                                              uTagRequirement,
                                              Mantissa,
                                              bIsNegative,
                                              nBase10Exponent);
}

static inline void
QCBOREncode_AddTDecimalFractionBigMantissaToMapN(QCBOREncodeContext *pMe,
                                                 const int64_t       nLabel,
                                                 const uint8_t       uTagRequirement,
                                                 const UsefulBufC    Mantissa,
                                                 const bool          bIsNegative,
                                                 const int64_t       nBase10Exponent)
{
   QCBOREncode_AddInt64(pMe, nLabel);
   QCBOREncode_AddTDecimalFractionBigMantissa(pMe,
                                              uTagRequirement,
                                              Mantissa,
                                              bIsNegative,
                                              nBase10Exponent);
}

static inline void
QCBOREncode_AddTDecimalFractionBigMantissaRaw(QCBOREncodeContext *pMe,
                                              const uint8_t       uTagRequirement,
                                              const UsefulBufC    Mantissa,
                                              const bool          bIsNegative,
                                              const int64_t       nBase10Exponent)
{
   QCBOREncode_Private_AddTExpBigMantissaRaw(pMe,
                                             uTagRequirement,
                                             CBOR_TAG_DECIMAL_FRACTION,
                                             nBase10Exponent,
                                             Mantissa,
                                             bIsNegative);
}


static inline void
QCBOREncode_AddTDecimalFractionBigMantissaRawToMapSZ(QCBOREncodeContext *pMe,
                                                     const char         *szLabel,
                                                     const uint8_t       uTagRequirement,
                                                     const UsefulBufC    Mantissa,
                                                     const bool          bIsNegative,
                                                     const int64_t       nBase10Exponent)
{
   QCBOREncode_AddSZString(pMe, szLabel);
   QCBOREncode_AddTDecimalFractionBigMantissaRaw(pMe,
                                                 uTagRequirement,
                                                 Mantissa,
                                                 bIsNegative,
                                                 nBase10Exponent);
}

static inline void
QCBOREncode_AddTDecimalFractionBigMantissaRawToMapN(QCBOREncodeContext *pMe,
                                                    const int64_t       nLabel,
                                                    const uint8_t       uTagRequirement,
                                                    const UsefulBufC    Mantissa,
                                                    const bool          bIsNegative,
                                                    const int64_t       nBase10Exponent)
{
   QCBOREncode_AddInt64(pMe, nLabel);
   QCBOREncode_AddTDecimalFractionBigMantissaRaw(pMe,
                                                 uTagRequirement,
                                                 Mantissa,
                                                 bIsNegative,
                                                 nBase10Exponent);
}


static inline void
QCBOREncode_AddTBigFloat(QCBOREncodeContext *pMe,
                         const uint8_t       uTagRequirement,
                         const int64_t       nMantissa,
                         const int64_t       nBase2Exponent)
{
   QCBOREncode_Private_AddTExpIntMantissa(pMe,
                                          uTagRequirement,
                                          CBOR_TAG_BIGFLOAT,
                                          nBase2Exponent,
                                          nMantissa);
}

static inline void
QCBOREncode_AddTBigFloatToMapSZ(QCBOREncodeContext *pMe,
                                const char         *szLabel,
                                const uint8_t       uTagRequirement,
                                const int64_t       nMantissa,
                                const int64_t       nBase2Exponent)
{
   QCBOREncode_AddSZString(pMe, szLabel);
   QCBOREncode_AddTBigFloat(pMe, uTagRequirement, nMantissa, nBase2Exponent);
}

static inline void
QCBOREncode_AddTBigFloatToMapN(QCBOREncodeContext *pMe,
                               const int64_t       nLabel,
                               const uint8_t       uTagRequirement,
                               const int64_t       nMantissa,
                               const int64_t       nBase2Exponent)
{
   QCBOREncode_AddInt64(pMe, nLabel);
   QCBOREncode_AddTBigFloat(pMe, uTagRequirement, nMantissa, nBase2Exponent);
}


static inline void
QCBOREncode_AddTBigFloatBigMantissa(QCBOREncodeContext *pMe,
                                    const uint8_t       uTagRequirement,
                                    const UsefulBufC    Mantissa,
                                    const bool          bIsNegative,
                                    const int64_t       nBase2Exponent)
{
   QCBOREncode_Private_AddTExpBigMantissa(pMe,
                                          uTagRequirement,
                                          CBOR_TAG_BIGFLOAT,
                                          nBase2Exponent,
                                          Mantissa,
                                          bIsNegative);
}

static inline void
QCBOREncode_AddTBigFloatBigMantissaToMapSZ(QCBOREncodeContext *pMe,
                                           const char         *szLabel,
                                           const uint8_t       uTagRequirement,
                                           const UsefulBufC    Mantissa,
                                           const bool          bIsNegative,
                                           const int64_t       nBase2Exponent)
{
   QCBOREncode_AddSZString(pMe, szLabel);
   QCBOREncode_AddTBigFloatBigMantissa(pMe,
                                       uTagRequirement,
                                       Mantissa,
                                       bIsNegative,
                                       nBase2Exponent);
}

static inline void
QCBOREncode_AddTBigFloatBigMantissaToMapN(QCBOREncodeContext *pMe,
                                          const int64_t       nLabel,
                                          const uint8_t       uTagRequirement,
                                          const UsefulBufC    Mantissa,
                                          const bool          bIsNegative,
                                          const int64_t       nBase2Exponent)
{
   QCBOREncode_AddInt64(pMe, nLabel);
   QCBOREncode_AddTBigFloatBigMantissa(pMe,
                                       uTagRequirement,
                                       Mantissa,
                                       bIsNegative,
                                       nBase2Exponent);
}


static inline void
QCBOREncode_AddTBigFloatBigMantissaRaw(QCBOREncodeContext *pMe,
                                       const uint8_t       uTagRequirement,
                                       const UsefulBufC    Mantissa,
                                       const bool          bIsNegative,
                                       const int64_t       nBase2Exponent)
{
   QCBOREncode_Private_AddTExpBigMantissaRaw(pMe,
                                             uTagRequirement,
                                             CBOR_TAG_BIGFLOAT,
                                             nBase2Exponent,
                                             Mantissa,
                                             bIsNegative);
}

static inline void
QCBOREncode_AddTBigFloatBigMantissaRawToMapSZ(QCBOREncodeContext *pMe,
                                              const char         *szLabel,
                                              const uint8_t       uTagRequirement,
                                              const UsefulBufC    Mantissa,
                                              const bool          bIsNegative,
                                              const int64_t       nBase2Exponent)
{
   QCBOREncode_AddSZString(pMe, szLabel);
   QCBOREncode_AddTBigFloatBigMantissaRaw(pMe,
                                          uTagRequirement,
                                          Mantissa,
                                          bIsNegative,
                                          nBase2Exponent);
}

static inline void
QCBOREncode_AddTBigFloatBigMantissaRawToMapN(QCBOREncodeContext *pMe,
                                             const int64_t       nLabel,
                                             const uint8_t       uTagRequirement,
                                             const UsefulBufC    Mantissa,
                                             const bool          bIsNegative,
                                             const int64_t       nBase2Exponent)
{
   QCBOREncode_AddInt64(pMe, nLabel);
   QCBOREncode_AddTBigFloatBigMantissaRaw(pMe,
                                          uTagRequirement,
                                          Mantissa,
                                          bIsNegative,
                                          nBase2Exponent);
}

#endif /* ! QCBOR_DISABLE_EXP_AND_MANTISSA */


static inline void
QCBOREncode_AddTURI(QCBOREncodeContext *pMe,
                    const uint8_t       uTagRequirement,
                    const UsefulBufC    URI)
{
   if(uTagRequirement == QCBOR_ENCODE_AS_TAG) {
      QCBOREncode_AddTagNumber(pMe, CBOR_TAG_URI);
   }
   QCBOREncode_AddText(pMe, URI);
}

static inline void
QCBOREncode_AddTURIToMapSZ(QCBOREncodeContext *pMe,
                           const char         *szLabel,
                           const uint8_t       uTagRequirement,
                           const UsefulBufC    URI)
{
   QCBOREncode_AddSZString(pMe, szLabel);
   QCBOREncode_AddTURI(pMe, uTagRequirement, URI);
}

static inline void
QCBOREncode_AddTURIToMapN(QCBOREncodeContext *pMe,
                          const int64_t       nLabel,
                          const uint8_t       uTagRequirement,
                          const UsefulBufC    URI)
{
   QCBOREncode_AddInt64(pMe, nLabel);
   QCBOREncode_AddTURI(pMe, uTagRequirement, URI);
}

static inline void
QCBOREncode_AddURI(QCBOREncodeContext *pMe, const UsefulBufC URI)
{
   QCBOREncode_AddTURI(pMe, QCBOR_ENCODE_AS_TAG, URI);
}

static inline void
QCBOREncode_AddURIToMap(QCBOREncodeContext *pMe,
                        const char         *szLabel,
                        const UsefulBufC    URI)
{
   QCBOREncode_AddTURIToMapSZ(pMe, szLabel, QCBOR_ENCODE_AS_TAG, URI);
}

static inline void
QCBOREncode_AddURIToMapN(QCBOREncodeContext *pMe,
                         const int64_t       nLabel,
                         const UsefulBufC    URI)
{
   QCBOREncode_AddTURIToMapN(pMe, nLabel, QCBOR_ENCODE_AS_TAG, URI);
}



static inline void
QCBOREncode_AddTB64Text(QCBOREncodeContext *pMe,
                        const uint8_t       uTagRequirement,
                        const UsefulBufC    B64Text)
{
   if(uTagRequirement == QCBOR_ENCODE_AS_TAG) {
      QCBOREncode_AddTagNumber(pMe, CBOR_TAG_B64);
   }
   QCBOREncode_AddText(pMe, B64Text);
}

static inline void
QCBOREncode_AddTB64TextToMapSZ(QCBOREncodeContext *pMe,
                               const char         *szLabel,
                               const uint8_t       uTagRequirement,
                               const UsefulBufC    B64Text)
{
   QCBOREncode_AddSZString(pMe, szLabel);
   QCBOREncode_AddTB64Text(pMe, uTagRequirement, B64Text);
}

static inline void
QCBOREncode_AddTB64TextToMapN(QCBOREncodeContext *pMe,
                              const int64_t       nLabel,
                              const uint8_t       uTagRequirement,
                              const UsefulBufC    B64Text)
{
   QCBOREncode_AddInt64(pMe, nLabel);
   QCBOREncode_AddTB64Text(pMe, uTagRequirement, B64Text);
}

static inline void
QCBOREncode_AddB64Text(QCBOREncodeContext *pMe, const UsefulBufC B64Text)
{
   QCBOREncode_AddTB64Text(pMe, QCBOR_ENCODE_AS_TAG, B64Text);
}

static inline void
QCBOREncode_AddB64TextToMap(QCBOREncodeContext *pMe,
                            const char         *szLabel,
                            const UsefulBufC    B64Text)
{
   QCBOREncode_AddTB64TextToMapSZ(pMe, szLabel, QCBOR_ENCODE_AS_TAG, B64Text);
}

static inline void
QCBOREncode_AddB64TextToMapN(QCBOREncodeContext *pMe,
                             const int64_t       nLabel,
                             const UsefulBufC    B64Text)
{
   QCBOREncode_AddTB64TextToMapN(pMe, nLabel, QCBOR_ENCODE_AS_TAG, B64Text);
}



static inline void
QCBOREncode_AddTB64URLText(QCBOREncodeContext *pMe,
                           const uint8_t       uTagRequirement,
                           const UsefulBufC    B64Text)
{
   if(uTagRequirement == QCBOR_ENCODE_AS_TAG) {
      QCBOREncode_AddTagNumber(pMe, CBOR_TAG_B64URL);
   }
   QCBOREncode_AddText(pMe, B64Text);
}

static inline void
QCBOREncode_AddTB64URLTextToMapSZ(QCBOREncodeContext *pMe,
                                  const char         *szLabel,
                                  const uint8_t       uTagRequirement,
                                  const UsefulBufC    B64Text)
{
   QCBOREncode_AddSZString(pMe, szLabel);
   QCBOREncode_AddTB64URLText(pMe, uTagRequirement, B64Text);
}

static inline void
QCBOREncode_AddTB64URLTextToMapN(QCBOREncodeContext *pMe,
                                 const int64_t       nLabel,
                                 const uint8_t       uTagRequirement,
                                 const UsefulBufC    B64Text)
{
   QCBOREncode_AddInt64(pMe, nLabel);
   QCBOREncode_AddTB64URLText(pMe, uTagRequirement, B64Text);
}

static inline void
QCBOREncode_AddB64URLText(QCBOREncodeContext *pMe, const UsefulBufC B64Text)
{
   QCBOREncode_AddTB64URLText(pMe, QCBOR_ENCODE_AS_TAG, B64Text);
}

static inline void
QCBOREncode_AddB64URLTextToMap(QCBOREncodeContext *pMe,
                               const char         *szLabel,
                               const UsefulBufC    B64Text)
{
   QCBOREncode_AddTB64URLTextToMapSZ(pMe,
                                     szLabel,
                                     QCBOR_ENCODE_AS_TAG,
                                     B64Text);
}

static inline void
QCBOREncode_AddB64URLTextToMapN(QCBOREncodeContext *pMe,
                                const int64_t       nLabel,
                                const UsefulBufC    B64Text)
{
   QCBOREncode_AddTB64URLTextToMapN(pMe, nLabel, QCBOR_ENCODE_AS_TAG, B64Text);
}



static inline void
QCBOREncode_AddTRegex(QCBOREncodeContext *pMe,
                      const uint8_t       uTagRequirement,
                      const UsefulBufC    Bytes)
{
   if(uTagRequirement == QCBOR_ENCODE_AS_TAG) {
      QCBOREncode_AddTagNumber(pMe, CBOR_TAG_REGEX);
   }
   QCBOREncode_AddText(pMe, Bytes);
}

static inline void
QCBOREncode_AddTRegexToMapSZ(QCBOREncodeContext *pMe,
                             const char         *szLabel,
                             const uint8_t       uTagRequirement,
                             const UsefulBufC    Bytes)
{
   QCBOREncode_AddSZString(pMe, szLabel);
   QCBOREncode_AddTRegex(pMe, uTagRequirement, Bytes);
}

static inline void
QCBOREncode_AddTRegexToMapN(QCBOREncodeContext *pMe,
                            const int64_t       nLabel,
                            const uint8_t       uTagRequirement,
                            const UsefulBufC    Bytes)
{
   QCBOREncode_AddInt64(pMe, nLabel);
   QCBOREncode_AddTRegex(pMe, uTagRequirement, Bytes);
}

static inline void
QCBOREncode_AddRegex(QCBOREncodeContext *pMe, const UsefulBufC Bytes)
{
   QCBOREncode_AddTRegex(pMe, QCBOR_ENCODE_AS_TAG, Bytes);
}

static inline void
QCBOREncode_AddRegexToMap(QCBOREncodeContext *pMe,
                          const char         *szLabel,
                          const UsefulBufC    Bytes)
{
   QCBOREncode_AddTRegexToMapSZ(pMe, szLabel, QCBOR_ENCODE_AS_TAG, Bytes);
}

static inline void
QCBOREncode_AddRegexToMapN(QCBOREncodeContext *pMe,
                           const int64_t       nLabel,
                           const UsefulBufC    Bytes)
{
   QCBOREncode_AddTRegexToMapN(pMe, nLabel, QCBOR_ENCODE_AS_TAG, Bytes);

}


static inline void
QCBOREncode_AddTMIMEData(QCBOREncodeContext *pMe,
                         const uint8_t       uTagRequirement,
                         const UsefulBufC    MIMEData)
{
   if(uTagRequirement == QCBOR_ENCODE_AS_TAG) {
      QCBOREncode_AddTagNumber(pMe, CBOR_TAG_BINARY_MIME);
   }
   QCBOREncode_AddBytes(pMe, MIMEData);
}

static inline void
QCBOREncode_AddTMIMEDataToMapSZ(QCBOREncodeContext *pMe,
                                const char         *szLabel,
                                const uint8_t       uTagRequirement,
                                const UsefulBufC    MIMEData)
{
   QCBOREncode_AddSZString(pMe, szLabel);
   QCBOREncode_AddTMIMEData(pMe, uTagRequirement, MIMEData);
}

static inline void
QCBOREncode_AddTMIMEDataToMapN(QCBOREncodeContext *pMe,
                               const int64_t       nLabel,
                               const uint8_t       uTagRequirement,
                               const UsefulBufC    MIMEData)
{
   QCBOREncode_AddInt64(pMe, nLabel);
   QCBOREncode_AddTMIMEData(pMe, uTagRequirement, MIMEData);
}

static inline void
QCBOREncode_AddMIMEData(QCBOREncodeContext *pMe, UsefulBufC MIMEData)
{
   QCBOREncode_AddTMIMEData(pMe, QCBOR_ENCODE_AS_TAG, MIMEData);
}

static inline void
QCBOREncode_AddMIMEDataToMap(QCBOREncodeContext *pMe,
                             const char         *szLabel,
                             const UsefulBufC    MIMEData)
{
   QCBOREncode_AddTMIMEDataToMapSZ(pMe, szLabel, QCBOR_ENCODE_AS_TAG, MIMEData);
}

static inline void
QCBOREncode_AddMIMEDataToMapN(QCBOREncodeContext *pMe,
                              const int64_t       nLabel,
                              const UsefulBufC    MIMEData)
{
   QCBOREncode_AddTMIMEDataToMapN(pMe, nLabel, QCBOR_ENCODE_AS_TAG, MIMEData);
}


static inline void
QCBOREncode_AddTDateString(QCBOREncodeContext *pMe,
                           const uint8_t       uTagRequirement,
                           const char         *szDate)
{
   if(uTagRequirement == QCBOR_ENCODE_AS_TAG) {
      QCBOREncode_AddTagNumber(pMe, CBOR_TAG_DATE_STRING);
   }
   QCBOREncode_AddSZString(pMe, szDate);
}

static inline void
QCBOREncode_AddTDateStringToMapSZ(QCBOREncodeContext *pMe,
                                  const char         *szLabel,
                                  const uint8_t       uTagRequirement,
                                  const char         *szDate)
{
   QCBOREncode_AddSZString(pMe, szLabel);
   QCBOREncode_AddTDateString(pMe, uTagRequirement, szDate);
}

static inline void
QCBOREncode_AddTDateStringToMapN(QCBOREncodeContext *pMe,
                                 const int64_t       nLabel,
                                 const uint8_t       uTagRequirement,
                                 const char         *szDate)
{
   QCBOREncode_AddInt64(pMe, nLabel);
   QCBOREncode_AddTDateString(pMe, uTagRequirement, szDate);
}

static inline void
QCBOREncode_AddDateString(QCBOREncodeContext *pMe, const char *szDate)
{
   QCBOREncode_AddTDateString(pMe, QCBOR_ENCODE_AS_TAG, szDate);
}

static inline void
QCBOREncode_AddDateStringToMap(QCBOREncodeContext *pMe,
                               const char         *szLabel,
                               const char         *szDate)
{
   QCBOREncode_AddTDateStringToMapSZ(pMe, szLabel, QCBOR_ENCODE_AS_TAG, szDate);
}

static inline void
QCBOREncode_AddDateStringToMapN(QCBOREncodeContext *pMe,
                                const int64_t       nLabel,
                                const char         *szDate)
{
   QCBOREncode_AddTDateStringToMapN(pMe, nLabel, QCBOR_ENCODE_AS_TAG, szDate);
}


static inline void
QCBOREncode_AddTDaysString(QCBOREncodeContext *pMe,
                           const uint8_t       uTagRequirement,
                           const char         *szDate)
{
   if(uTagRequirement == QCBOR_ENCODE_AS_TAG) {
      QCBOREncode_AddTagNumber(pMe, CBOR_TAG_DAYS_STRING);
   }
   QCBOREncode_AddSZString(pMe, szDate);
}

static inline void
QCBOREncode_AddTDaysStringToMapSZ(QCBOREncodeContext *pMe,
                                  const char         *szLabel,
                                  const uint8_t       uTagRequirement,
                                  const char         *szDate)
{
   QCBOREncode_AddSZString(pMe, szLabel);
   QCBOREncode_AddTDaysString(pMe, uTagRequirement, szDate);
}

static inline void
QCBOREncode_AddTDaysStringToMapN(QCBOREncodeContext *pMe,
                                 const int64_t       nLabel,
                                 const uint8_t       uTagRequirement,
                                 const char         *szDate)
{
   QCBOREncode_AddInt64(pMe, nLabel);
   QCBOREncode_AddTDaysString(pMe, uTagRequirement, szDate);
}


static inline void
QCBOREncode_AddSimple(QCBOREncodeContext *pMe, const uint8_t uNum)
{
#ifndef QCBOR_DISABLE_ENCODE_USAGE_GUARDS
   if(pMe->uMode >= QCBOR_ENCODE_MODE_DCBOR) {
      if(uNum < CBOR_SIMPLEV_FALSE || uNum > CBOR_SIMPLEV_NULL) {
         pMe->uError = QCBOR_ERR_NOT_PREFERRED;
         return;
      }
   }
   /* This check often is optimized out because uNum is known at compile time. */
   if(uNum >= CBOR_SIMPLEV_RESERVED_START && uNum <= CBOR_SIMPLEV_RESERVED_END) {
      pMe->uError = QCBOR_ERR_ENCODE_UNSUPPORTED;
      return;
   }
#endif /* ! QCBOR_DISABLE_ENCODE_USAGE_GUARDS */

   QCBOREncode_Private_AddType7(pMe, 0, uNum);
}

static inline void
QCBOREncode_AddSimpleToMapSZ(QCBOREncodeContext *pMe,
                             const char         *szLabel,
                             const uint8_t       uSimple)
{
   QCBOREncode_AddSZString(pMe, szLabel);
   QCBOREncode_AddSimple(pMe, uSimple);
}

static inline void
QCBOREncode_AddSimpleToMap(QCBOREncodeContext *pMe,
                           const char         *szLabel,
                           const uint8_t       uSimple)
{
   QCBOREncode_AddSimpleToMapSZ(pMe, szLabel, uSimple);
}

static inline void
QCBOREncode_AddSimpleToMapN(QCBOREncodeContext *pMe,
                            const int64_t       nLabel,
                            const uint8_t       uSimple)
{
   QCBOREncode_AddInt64(pMe, nLabel);
   QCBOREncode_AddSimple(pMe, uSimple);
}


static inline void
QCBOREncode_AddBool(QCBOREncodeContext *pMe, const bool b)
{
   uint8_t uSimple = CBOR_SIMPLEV_FALSE;
   if(b) {
      uSimple = CBOR_SIMPLEV_TRUE;
   }
   QCBOREncode_AddSimple(pMe, uSimple);
}

static inline void
QCBOREncode_AddBoolToMapSZ(QCBOREncodeContext *pMe, const char *szLabel, const bool b)
{
   QCBOREncode_AddSZString(pMe, szLabel);
   QCBOREncode_AddBool(pMe, b);
}

static inline void
QCBOREncode_AddBoolToMap(QCBOREncodeContext *pMe, const char *szLabel, bool b)
{
   QCBOREncode_AddBoolToMapSZ(pMe, szLabel, b);
}

static inline void
QCBOREncode_AddBoolToMapN(QCBOREncodeContext *pMe, const int64_t nLabel, const bool b)
{
   QCBOREncode_AddInt64(pMe, nLabel);
   QCBOREncode_AddBool(pMe, b);
}


static inline void
QCBOREncode_AddNULL(QCBOREncodeContext *pMe)
{
   QCBOREncode_AddSimple(pMe, CBOR_SIMPLEV_NULL);
}

static inline void
QCBOREncode_AddNULLToMapSZ(QCBOREncodeContext *pMe, const char *szLabel)
{
   QCBOREncode_AddSZString(pMe, szLabel);
   QCBOREncode_AddNULL(pMe);
}

static inline void
QCBOREncode_AddNULLToMap(QCBOREncodeContext *pMe, const char *szLabel)
{
   QCBOREncode_AddNULLToMapSZ(pMe, szLabel);
}

static inline void
QCBOREncode_AddNULLToMapN(QCBOREncodeContext *pMe, const int64_t nLabel)
{
   QCBOREncode_AddInt64(pMe, nLabel);
   QCBOREncode_AddNULL(pMe);
}


static inline void
QCBOREncode_AddUndef(QCBOREncodeContext *pMe)
{
   QCBOREncode_AddSimple(pMe, CBOR_SIMPLEV_UNDEF);
}

static inline void
QCBOREncode_AddUndefToMapSZ(QCBOREncodeContext *pMe, const char *szLabel)
{
   QCBOREncode_AddSZString(pMe, szLabel);
   QCBOREncode_AddUndef(pMe);
}

static inline void
QCBOREncode_AddUndefToMap(QCBOREncodeContext *pCtx, const char *szLabel)
{
   QCBOREncode_AddUndefToMapSZ(pCtx, szLabel);
}

static inline void
QCBOREncode_AddUndefToMapN(QCBOREncodeContext *pMe, const int64_t nLabel)
{
   QCBOREncode_AddInt64(pMe, nLabel);
   QCBOREncode_AddUndef(pMe);
}


static inline void
QCBOREncode_OpenArray(QCBOREncodeContext *pMe)
{
   QCBOREncode_Private_OpenMapOrArray(pMe, CBOR_MAJOR_TYPE_ARRAY);
}

static inline void
QCBOREncode_OpenArrayInMapSZ(QCBOREncodeContext *pMe, const char *szLabel)
{
   QCBOREncode_AddSZString(pMe, szLabel);
   QCBOREncode_OpenArray(pMe);
}

static inline void
QCBOREncode_OpenArrayInMap(QCBOREncodeContext *pMe, const char *szLabel)
{
   QCBOREncode_OpenArrayInMapSZ(pMe, szLabel);
}


static inline void
QCBOREncode_OpenArrayInMapN(QCBOREncodeContext *pMe,  const int64_t nLabel)
{
   QCBOREncode_AddInt64(pMe, nLabel);
   QCBOREncode_OpenArray(pMe);
}


static inline void
QCBOREncode_CloseArray(QCBOREncodeContext *pMe)
{
   QCBOREncode_Private_CloseMapOrArray(pMe, CBOR_MAJOR_TYPE_ARRAY);
}


static inline void
QCBOREncode_OpenMap(QCBOREncodeContext *pMe)
{
   QCBOREncode_Private_OpenMapOrArray(pMe, CBOR_MAJOR_TYPE_MAP);
}

static inline void
QCBOREncode_OpenMapInMapSZ(QCBOREncodeContext *pMe, const char *szLabel)
{
   QCBOREncode_AddSZString(pMe, szLabel);
   QCBOREncode_OpenMap(pMe);
}

static inline void
QCBOREncode_OpenMapInMap(QCBOREncodeContext *pMe, const char *szLabel)
{
   QCBOREncode_OpenMapInMapSZ(pMe, szLabel);
}

static inline void
QCBOREncode_OpenMapInMapN(QCBOREncodeContext *pMe, const int64_t nLabel)
{
   QCBOREncode_AddInt64(pMe, nLabel);
   QCBOREncode_OpenMap(pMe);
}

static inline void
QCBOREncode_CloseMap(QCBOREncodeContext *pMe)
{
   (pMe->pfnCloseMap)(pMe);
}

static inline void
QCBOREncode_OpenArrayIndefiniteLength(QCBOREncodeContext *pMe)
{
   QCBOREncode_Private_OpenMapOrArrayIndefiniteLength(pMe, CBOR_MAJOR_NONE_TYPE_ARRAY_INDEFINITE_LEN);
}

static inline void
QCBOREncode_OpenArrayIndefiniteLengthInMapSZ(QCBOREncodeContext *pMe,
                                           const char         *szLabel)
{
   QCBOREncode_AddSZString(pMe, szLabel);
   QCBOREncode_OpenArrayIndefiniteLength(pMe);
}

static inline void
QCBOREncode_OpenArrayIndefiniteLengthInMap(QCBOREncodeContext *pMe,
                                           const char         *szLabel)
{
   QCBOREncode_OpenArrayIndefiniteLengthInMapSZ(pMe, szLabel);
}

static inline void
QCBOREncode_OpenArrayIndefiniteLengthInMapN(QCBOREncodeContext *pMe,
                                            const int64_t       nLabel)
{
   QCBOREncode_AddInt64(pMe, nLabel);
   QCBOREncode_OpenArrayIndefiniteLength(pMe);
}

static inline void
QCBOREncode_CloseArrayIndefiniteLength(QCBOREncodeContext *pMe)
{
   QCBOREncode_Private_CloseMapOrArrayIndefiniteLength(pMe, CBOR_MAJOR_NONE_TYPE_ARRAY_INDEFINITE_LEN);
}


static inline void
QCBOREncode_OpenMapIndefiniteLength(QCBOREncodeContext *pMe)
{
   QCBOREncode_Private_OpenMapOrArrayIndefiniteLength(pMe, CBOR_MAJOR_NONE_TYPE_MAP_INDEFINITE_LEN);
}

static inline void
QCBOREncode_OpenMapIndefiniteLengthInMapSZ(QCBOREncodeContext *pMe,
                                           const char         *szLabel)
{
   QCBOREncode_AddSZString(pMe, szLabel);
   QCBOREncode_OpenMapIndefiniteLength(pMe);
}

static inline void
QCBOREncode_OpenMapIndefiniteLengthInMap(QCBOREncodeContext *pMe,
                                         const char         *szLabel)
{
   QCBOREncode_OpenMapIndefiniteLengthInMapSZ(pMe, szLabel);
}

static inline void
QCBOREncode_OpenMapIndefiniteLengthInMapN(QCBOREncodeContext *pMe,
                                          const int64_t       nLabel)
{
   QCBOREncode_AddInt64(pMe, nLabel);
   QCBOREncode_OpenMapIndefiniteLength(pMe);
}

static inline void
QCBOREncode_CloseMapIndefiniteLength(QCBOREncodeContext *pMe)
{
   QCBOREncode_Private_CloseMapOrArrayIndefiniteLength(pMe, CBOR_MAJOR_NONE_TYPE_MAP_INDEFINITE_LEN);
}


static inline void
QCBOREncode_BstrWrap(QCBOREncodeContext *pMe)
{
   QCBOREncode_Private_OpenMapOrArray(pMe, CBOR_MAJOR_TYPE_BYTE_STRING);
}

static inline void
QCBOREncode_BstrWrapInMapSZ(QCBOREncodeContext *pMe, const char *szLabel)
{
   QCBOREncode_AddSZString(pMe, szLabel);
   QCBOREncode_BstrWrap(pMe);
}

static inline void /* Deprecated */
QCBOREncode_BstrWrapInMap(QCBOREncodeContext *pMe, const char *szLabel)
{
   QCBOREncode_BstrWrapInMapSZ(pMe, szLabel);
}

static inline void
QCBOREncode_BstrWrapInMapN(QCBOREncodeContext *pMe, const int64_t nLabel)
{
   QCBOREncode_AddInt64(pMe, nLabel);
   QCBOREncode_BstrWrap(pMe);
}

static inline void
QCBOREncode_CloseBstrWrap(QCBOREncodeContext *pMe, UsefulBufC *pWrappedCBOR)
{
   QCBOREncode_CloseBstrWrap2(pMe, true, pWrappedCBOR);
}



static inline void
QCBOREncode_AddEncodedToMapSZ(QCBOREncodeContext *pMe,
                            const char         *szLabel,
                            const UsefulBufC    Encoded)
{
   QCBOREncode_AddSZString(pMe, szLabel);
   QCBOREncode_AddEncoded(pMe, Encoded);
}

static inline void /* Deprecated */
QCBOREncode_AddEncodedToMap(QCBOREncodeContext *pMe, const char *szLabel, UsefulBufC Encoded)
{
   QCBOREncode_AddEncodedToMapSZ(pMe, szLabel, Encoded);
}

static inline void
QCBOREncode_AddEncodedToMapN(QCBOREncodeContext *pMe,
                             const int64_t       nLabel,
                             const UsefulBufC    Encoded)
{
   QCBOREncode_AddInt64(pMe, nLabel);
   QCBOREncode_AddEncoded(pMe, Encoded);
}


static inline int
QCBOREncode_IsBufferNULL(QCBOREncodeContext *pMe)
{
   return UsefulOutBuf_IsBufferNULL(&(pMe->OutBuf));
}


static inline UsefulBuf
QCBOREncode_RetrieveOutputStorage(QCBOREncodeContext *pMe)
{
   return UsefulOutBuf_RetrieveOutputStorage(&(pMe->OutBuf));
}


static inline QCBORError
QCBOREncode_GetErrorState(QCBOREncodeContext *pMe)
{
   if(UsefulOutBuf_GetError(&(pMe->OutBuf))) {
      /* Items didn't fit in the buffer. This check catches this
       * condition for all the appends and inserts so checks aren't
       * needed when the appends and inserts are performed.  And of
       * course UsefulBuf will never overrun the input buffer given to
       * it. No complex analysis of the error handling in this file is
       * needed to know that is true. Just read the UsefulBuf code.
       */
      pMe->uError = QCBOR_ERR_BUFFER_TOO_SMALL;
      /* QCBOR_ERR_BUFFER_TOO_SMALL masks other errors, but that is
       * OK. Once the caller fixes this, they'll be unmasked.
       */
   }

   return (QCBORError)pMe->uError;
}


static inline size_t
QCBOREncode_Tell(QCBOREncodeContext *pMe)
{
   return UsefulOutBuf_GetEndPosition(&(pMe->OutBuf));
}


/* ======================================================================== *
 *    END OF PRIVATE INLINE IMPLEMENTATION                                  *
 * ======================================================================== */




/* ========================================================================= *
 *    BEGINNING OF INLINES FOR DEPRECATED FUNCTIONS                          *
 * ========================================================================= */


static inline void /* Deprecated */
QCBOREncode_AddTPositiveBignum(QCBOREncodeContext *pMe,
                               const uint8_t       uTagRequirement,
                               const UsefulBufC    BigNumber)
{
   QCBOREncode_AddTBigNumberRaw(pMe, uTagRequirement, false, BigNumber);
}

static inline void  /* Deprecated */
QCBOREncode_AddTPositiveBignumToMapSZ(QCBOREncodeContext *pMe,
                                      const char         *szLabel,
                                      const uint8_t       uTagRequirement,
                                      const UsefulBufC    BigNumber)
{
   QCBOREncode_AddTBigNumberRawToMapSZ(pMe, szLabel, uTagRequirement, false, BigNumber);
}

static inline void  /* Deprecated */
QCBOREncode_AddTPositiveBignumToMapN(QCBOREncodeContext *pMe,
                                     const int64_t       nLabel,
                                     const uint8_t       uTagRequirement,
                                     const UsefulBufC    BigNumber)
{
   QCBOREncode_AddTBigNumberRawToMapN(pMe, nLabel, uTagRequirement, false, BigNumber);
}

static inline void  /* Deprecated */
QCBOREncode_AddPositiveBignum(QCBOREncodeContext *pMe, const UsefulBufC BigNumber)
{
   QCBOREncode_AddTBigNumberRaw(pMe, QCBOR_ENCODE_AS_TAG, false, BigNumber);
}

static inline void  /* Deprecated */
QCBOREncode_AddPositiveBignumToMap(QCBOREncodeContext *pMe,
                                   const char         *szLabel,
                                   const UsefulBufC    BigNumber)
{
   QCBOREncode_AddTBigNumberRawToMapSZ(pMe, szLabel, QCBOR_ENCODE_AS_TAG, false, BigNumber);
}

static inline void  /* Deprecated */
QCBOREncode_AddPositiveBignumToMapN(QCBOREncodeContext *pMe,
                                    const int64_t       nLabel,
                                    const UsefulBufC    BigNumber)
{
   QCBOREncode_AddTBigNumberRawToMapN(pMe, nLabel, QCBOR_ENCODE_AS_TAG, false, BigNumber);
}

static inline void  /* Deprecated */
QCBOREncode_AddTNegativeBignum(QCBOREncodeContext *pMe,
                               const uint8_t       uTagRequirement,
                               const UsefulBufC    BigNumber)
{
   QCBOREncode_AddTBigNumberRaw(pMe, uTagRequirement, true, BigNumber);
}

static inline void  /* Deprecated */
QCBOREncode_AddTNegativeBignumToMapSZ(QCBOREncodeContext *pMe,
                                      const char         *szLabel,
                                      const uint8_t       uTagRequirement,
                                      const UsefulBufC    BigNumber)
{
   QCBOREncode_AddTBigNumberRawToMapSZ(pMe,
                                       szLabel,
                                       uTagRequirement,
                                       true,
                                       BigNumber);
}

static inline void  /* Deprecated */
QCBOREncode_AddTNegativeBignumToMapN(QCBOREncodeContext *pMe,
                                     const int64_t       nLabel,
                                     const uint8_t       uTagRequirement,
                                     const UsefulBufC    BigNumber)
{
   QCBOREncode_AddTBigNumberRawToMapN(pMe,
                                      nLabel,
                                      uTagRequirement,
                                      true,
                                      BigNumber);
}

static inline void  /* Deprecated */
QCBOREncode_AddNegativeBignum(QCBOREncodeContext *pMe, const UsefulBufC BigNumber)
{
   QCBOREncode_AddTBigNumberRaw(pMe, QCBOR_ENCODE_AS_TAG, true, BigNumber);
}

static inline void  /* Deprecated */
QCBOREncode_AddNegativeBignumToMap(QCBOREncodeContext *pMe,
                                   const char         *szLabel,
                                   const UsefulBufC    BigNumber)
{
   QCBOREncode_AddTBigNumberRawToMapSZ(pMe, szLabel, QCBOR_ENCODE_AS_TAG, true, BigNumber);
}

static inline void  /* Deprecated */
QCBOREncode_AddNegativeBignumToMapN(QCBOREncodeContext *pMe,
                                    const int64_t       nLabel,
                                    const UsefulBufC    BigNumber)
{
   QCBOREncode_AddTBigNumberRawToMapN(pMe, nLabel, QCBOR_ENCODE_AS_TAG, true, BigNumber);

}

#ifndef QCBOR_CONFIG_DISABLE_EXP_AND_MANTISSA
static inline void /* Deprecated */
QCBOREncode_AddDecimalFraction(QCBOREncodeContext *pMe,
                               const int64_t       nMantissa,
                               const int64_t       nBase10Exponent)
{
   QCBOREncode_AddTDecimalFraction(pMe,
                                   QCBOR_ENCODE_AS_TAG,
                                   nMantissa,
                                   nBase10Exponent);
}

static inline void /* Deprecated */
QCBOREncode_AddDecimalFractionToMap(QCBOREncodeContext *pMe,
                                    const char         *szLabel,
                                    const int64_t       nMantissa,
                                    const int64_t       nBase10Exponent)
{
   QCBOREncode_AddTDecimalFractionToMapSZ(pMe,
                                          szLabel,
                                          QCBOR_ENCODE_AS_TAG,
                                          nMantissa,
                                          nBase10Exponent);
}

static inline void /* Deprecated */
QCBOREncode_AddDecimalFractionToMapN(QCBOREncodeContext *pMe,
                                     const int64_t       nLabel,
                                     const int64_t       nMantissa,
                                     const int64_t       nBase10Exponent)
{
   QCBOREncode_AddTDecimalFractionToMapN(pMe,
                                         nLabel,
                                         QCBOR_ENCODE_AS_TAG,
                                         nMantissa,
                                         nBase10Exponent);
}


static inline void /* Deprecated */
QCBOREncode_AddTDecimalFractionBigNum(QCBOREncodeContext *pMe,
                                      const uint8_t       uTagRequirement,
                                      const UsefulBufC    Mantissa,
                                      const bool          bIsNegative,
                                      const int64_t       nBase10Exponent)
{
   QCBOREncode_AddTDecimalFractionBigMantissaRaw(pMe,
                                                 uTagRequirement,
                                                 Mantissa,
                                                 bIsNegative,
                                                 nBase10Exponent);
}


static inline void /* Deprecated */
QCBOREncode_AddTDecimalFractionBigNumToMapSZ(QCBOREncodeContext *pMe,
                                             const char         *szLabel,
                                             const uint8_t       uTagRequirement,
                                             const UsefulBufC    Mantissa,
                                             const bool          bIsNegative,
                                             const int64_t       nBase10Exponent)
{
   QCBOREncode_AddTDecimalFractionBigMantissaRawToMapSZ(pMe,
                                                        szLabel,
                                                        uTagRequirement,
                                                        Mantissa,
                                                        bIsNegative,
                                                        nBase10Exponent);
}

static inline void /* Deprecated */
QCBOREncode_AddTDecimalFractionBigNumToMapN(QCBOREncodeContext *pMe,
                                            const int64_t       nLabel,
                                            const uint8_t       uTagRequirement,
                                            const UsefulBufC    Mantissa,
                                            const bool          bIsNegative,
                                            const int64_t       nBase10Exponent)
{
   QCBOREncode_AddTDecimalFractionBigMantissaRawToMapN(pMe,
                                                       nLabel,
                                                       uTagRequirement,
                                                       Mantissa,
                                                       bIsNegative,
                                                       nBase10Exponent);
}

static inline void /* Deprecated */
QCBOREncode_AddDecimalFractionBigNum(QCBOREncodeContext *pMe,
                                     const UsefulBufC    Mantissa,
                                     const bool          bIsNegative,
                                     const int64_t       nBase10Exponent)
{
   QCBOREncode_AddTDecimalFractionBigMantissaRaw(pMe,
                                                 QCBOR_ENCODE_AS_TAG,
                                                 Mantissa,
                                                 bIsNegative,
                                                 nBase10Exponent);
}

static inline void /* Deprecated */
QCBOREncode_AddDecimalFractionBigNumToMapSZ(QCBOREncodeContext *pMe,
                                            const char         *szLabel,
                                            const UsefulBufC    Mantissa,
                                            const bool          bIsNegative,
                                            const int64_t       nBase10Exponent)
{
   QCBOREncode_AddTDecimalFractionBigMantissaRawToMapSZ(pMe,
                                                        szLabel,
                                                        QCBOR_ENCODE_AS_TAG,
                                                        Mantissa,
                                                        bIsNegative,
                                                        nBase10Exponent);
}

static inline void /* Deprecated */
QCBOREncode_AddDecimalFractionBigNumToMapN(QCBOREncodeContext *pMe,
                                           const int64_t       nLabel,
                                           const UsefulBufC    Mantissa,
                                           const bool          bIsNegative,
                                           const int64_t       nBase10Exponent)
{
   QCBOREncode_AddTDecimalFractionBigMantissaRawToMapN(pMe,
                                                       nLabel,
                                                       QCBOR_ENCODE_AS_TAG,
                                                       Mantissa,
                                                       bIsNegative,
                                                       nBase10Exponent);
}


static inline void /* Deprecated */
QCBOREncode_AddBigFloat(QCBOREncodeContext *pMe,
                        const int64_t       nMantissa,
                        const int64_t       nBase2Exponent)
{
   QCBOREncode_AddTBigFloat(pMe,
                            QCBOR_ENCODE_AS_TAG,
                            nMantissa,
                            nBase2Exponent);
}

static inline void /* Deprecated */
QCBOREncode_AddBigFloatToMap(QCBOREncodeContext *pMe,
                             const char         *szLabel,
                             const int64_t       nMantissa,
                             const int64_t       nBase2Exponent)
{
   QCBOREncode_AddTBigFloatToMapSZ(pMe,
                                   szLabel,
                                   QCBOR_ENCODE_AS_TAG,
                                   nMantissa,
                                   nBase2Exponent);
}

static inline void /* Deprecated */
QCBOREncode_AddBigFloatToMapN(QCBOREncodeContext *pMe,
                              const int64_t       nLabel,
                              const int64_t       nMantissa,
                              const int64_t       nBase2Exponent)
{
   QCBOREncode_AddTBigFloatToMapN(pMe,
                                  nLabel,
                                  QCBOR_ENCODE_AS_TAG,
                                  nMantissa,
                                  nBase2Exponent);
}

static inline void /* Deprecated */
QCBOREncode_AddTBigFloatBigNum(QCBOREncodeContext *pMe,
                               const uint8_t       uTagRequirement,
                               const UsefulBufC    Mantissa,
                               const bool          bIsNegative,
                               const int64_t       nBase2Exponent)
{
   QCBOREncode_AddTBigFloatBigMantissaRaw(pMe,
                                          uTagRequirement,
                                          Mantissa,
                                          bIsNegative,
                                          nBase2Exponent);
}

static inline void /* Deprecated */
QCBOREncode_AddTBigFloatBigNumToMapSZ(QCBOREncodeContext *pMe,
                                      const char         *szLabel,
                                      const uint8_t       uTagRequirement,
                                      const UsefulBufC    Mantissa,
                                      const bool          bIsNegative,
                                      const int64_t       nBase2Exponent)
{
   QCBOREncode_AddTBigFloatBigMantissaRawToMapSZ(pMe,
                                                 szLabel,
                                                 uTagRequirement,
                                                 Mantissa,
                                                 bIsNegative,
                                                 nBase2Exponent);
}

static inline void /* Deprecated */
QCBOREncode_AddTBigFloatBigNumToMapN(QCBOREncodeContext *pMe,
                                     const int64_t       nLabel,
                                     const uint8_t       uTagRequirement,
                                     const UsefulBufC    Mantissa,
                                     const bool          bIsNegative,
                                     const int64_t       nBase2Exponent)
{
   QCBOREncode_AddTBigFloatBigMantissaRawToMapN(pMe,
                                                nLabel,
                                                uTagRequirement,
                                                Mantissa,
                                                bIsNegative,
                                                nBase2Exponent);
}


static inline void /* Deprecated */
QCBOREncode_AddBigFloatBigNum(QCBOREncodeContext *pMe,
                              const UsefulBufC    Mantissa,
                              const bool          bIsNegative,
                              const int64_t       nBase2Exponent)
{
   QCBOREncode_AddTBigFloatBigMantissaRaw(pMe,
                                          QCBOR_ENCODE_AS_TAG,
                                          Mantissa,
                                          bIsNegative,
                                          nBase2Exponent);
}

static inline void /* Deprecated */
QCBOREncode_AddBigFloatBigNumToMap(QCBOREncodeContext *pMe,
                                   const char         *szLabel,
                                   const UsefulBufC    Mantissa,
                                   const bool          bIsNegative,
                                   const int64_t       nBase2Exponent)
{
   QCBOREncode_AddTBigFloatBigMantissaRawToMapSZ(pMe,
                                                 szLabel,
                                                 QCBOR_ENCODE_AS_TAG,
                                                 Mantissa,
                                                 bIsNegative,
                                                 nBase2Exponent);
}

static inline void /* Deprecated */
QCBOREncode_AddBigFloatBigNumToMapN(QCBOREncodeContext *pMe,
                                    const int64_t       nLabel,
                                    const UsefulBufC    Mantissa,
                                    const bool          bIsNegative,
                                    const int64_t       nBase2Exponent)
{
   QCBOREncode_AddTBigFloatBigMantissaRawToMapN(pMe,
                                                nLabel,
                                                QCBOR_ENCODE_AS_TAG,
                                                Mantissa,
                                                bIsNegative,
                                                nBase2Exponent);
}

#endif /* ! QCBOR_CONFIG_DISABLE_EXP_AND_MANTISSA */

/* ========================================================================= *
 *    END OF INLINES FOR DEPRECATED FUNCTIONS                                *
 * ========================================================================= */


#ifdef __cplusplus
}
#endif

#endif /* qcbor_encode_h */<|MERGE_RESOLUTION|>--- conflicted
+++ resolved
@@ -2745,8 +2745,9 @@
                                     UsefulBufC          BigNumber);
 
 
-#ifndef QCBOR_DISABLE_EXP_AND_MANTISSA
+#ifndef QCBOR_CONFIG_DISABLE_EXP_AND_MANTISSA
 /* Deprecated. Use QCBOREncode_AddTDecimalFraction() instead */
+
 static void
 QCBOREncode_AddDecimalFraction(QCBOREncodeContext *pCtx,
                                int64_t             nMantissa,
@@ -2884,112 +2885,7 @@
                                     UsefulBufC          Mantissa,
                                     bool                bIsNegative,
                                     int64_t             nBase2Exponent);
-<<<<<<< HEAD
-
-=======
-#endif /* ! QCBOR_DISABLE_EXP_AND_MANTISSA */
-
-
-/* ========================================================================= *
- *    BEGINNING OF DEPRECATED FUNCTIONS                                      *
- *                                                                           *
- *    There is no plan to remove these in future versions.                   *
- *    They just have been replaced by something better.                      *
- * ========================================================================= */
-
-/* Use QCBOREncode_AddInt64ToMapSZ() instead */
-static void
-QCBOREncode_AddInt64ToMap(QCBOREncodeContext *pCtx, const char *szLabel, int64_t nNum);
-
-/* Use QCBOREncode_AddUInt64ToMapSZ() instead */
-static void
-QCBOREncode_AddUInt64ToMap(QCBOREncodeContext *pCtx, const char *szLabel, uint64_t uNum);
-
-/* Use QCBOREncode_AddTextToMapSZ() instead */
-static void
-QCBOREncode_AddTextToMap(QCBOREncodeContext *pCtx, const char *szLabel, UsefulBufC Text);
-
-/* Use QCBOREncode_AddSZStringToMapSZ() instead */
-static void
-QCBOREncode_AddSZStringToMap(QCBOREncodeContext *pCtx, const char *szLabel, const char *szString);
-
-#ifndef USEFULBUF_DISABLE_ALL_FLOAT
-/* Use QCBOREncode_AddDoubleToMapSZ() instead */
-static void
-QCBOREncode_AddDoubleToMap(QCBOREncodeContext *pCtx, const char *szLabel, double dNum);
-
-/* Use QCBOREncode_AddFloatToMapSZ() instead */
-static void
-QCBOREncode_AddFloatToMap(QCBOREncodeContext *pCtx, const char *szLabel, float fNum);
-
-/* Use QCBOREncode_AddDoubleNoPreferredToMapSZ() instead */
-static void
-QCBOREncode_AddDoubleNoPreferredToMap(QCBOREncodeContext *pCtx, const char *szLabel, double dNum);
-
-/* Use QCBOREncode_AddFloatNoPreferredToMapSZ() instead */
-static void
-QCBOREncode_AddFloatNoPreferredToMap(QCBOREncodeContext *pCtx, const char *szLabel, float fNum);
-#endif /* ! USEFULBUF_DISABLE_ALL_FLOAT */
-
-/* Use QCBOREncode_AddTDateEpoch() instead */
-static void
-QCBOREncode_AddDateEpoch(QCBOREncodeContext *pCtx, int64_t nDate);
-
-/* Use QCBOREncode_AddTDateEpochToMapSZ() instead */
-static void
-QCBOREncode_AddDateEpochToMap(QCBOREncodeContext *pCtx, const char *szLabel, int64_t nDate);
-
-/* Use QCBOREncode_AddTDateEpochToMapN() instead */
-static void
-QCBOREncode_AddDateEpochToMapN(QCBOREncodeContext *pCtx, int64_t nLabel, int64_t nDate);
-
-/* Use QCBOREncode_AddBytesToMapSZ() instead */
-static void
-QCBOREncode_AddBytesToMap(QCBOREncodeContext *pCtx, const char *szLabel, UsefulBufC Bytes);
-
-/* Use QCBOREncode_AddTBinaryUUID() instead */
-static void
-QCBOREncode_AddBinaryUUID(QCBOREncodeContext *pCtx, UsefulBufC Bytes);
-
-/* Use QCBOREncode_AddTBinaryUUIDToMapSZ() instead */
-static void
-QCBOREncode_AddBinaryUUIDToMap(QCBOREncodeContext *pCtx, const char *szLabel, UsefulBufC Bytes);
-
-/* Use QCBOREncode_AddTBinaryUUIDToMapN() instead */
-static void
-QCBOREncode_AddBinaryUUIDToMapN(QCBOREncodeContext *pCtx, int64_t nLabel, UsefulBufC Bytes);
-
-/* Use QCBOREncode_AddTPositiveBignum() instead */
-static void
-QCBOREncode_AddPositiveBignum(QCBOREncodeContext *pCtx, UsefulBufC BigNumber);
-
-/* QCBOREncode_AddTPositiveBignumToMapSZ() instead */
-static void
-QCBOREncode_AddPositiveBignumToMap(QCBOREncodeContext *pCtx,
-                                   const char         *szLabel,
-                                   UsefulBufC          BigNumber);
-
-/* Use QCBOREncode_AddTPositiveBignumToMapN() instead */
-static void
-QCBOREncode_AddPositiveBignumToMapN(QCBOREncodeContext *pCtx,
-                                    int64_t             nLabel,
-                                    UsefulBufC          BigNumber);
-
-/* Use QCBOREncode_AddTNegativeBignum() instead */
-static void
-QCBOREncode_AddNegativeBignum(QCBOREncodeContext *pCtx, UsefulBufC BigNumber);
-
-/* Use QCBOREncode_AddTNegativeBignumToMapSZ() instead */
-static void
-QCBOREncode_AddNegativeBignumToMap(QCBOREncodeContext *pCtx, const char *szLabel, UsefulBufC BigNumber);
-
-/* Use QCBOREncode_AddTNegativeBignumToMapN() instead */
-static void
-QCBOREncode_AddNegativeBignumToMapN(QCBOREncodeContext *pCtx, int64_t nLabel, UsefulBufC BigNumber);
-
-
-#ifndef QCBOR_DISABLE_EXP_AND_MANTISSA
->>>>>>> 6658c958
+
 
 /* Deprecated. Use QCBOREncode_AddTDecimalFraction() instead. */
 static void
