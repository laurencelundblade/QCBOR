/* ===========================================================================
 * Copyright (c) 2016-2018, The Linux Foundation.
 * Copyright (c) 2018-2024, Laurence Lundblade.
 * Copyright (c) 2021, Arm Limited.
 * All rights reserved.
 *
 * Redistribution and use in source and binary forms, with or without
 * modification, are permitted provided that the following conditions are
 * met:
 *     * Redistributions of source code must retain the above copyright
 *       notice, this list of conditions and the following disclaimer.
 *     * Redistributions in binary form must reproduce the above
 *       copyright notice, this list of conditions and the following
 *       disclaimer in the documentation and/or other materials provided
 *       with the distribution.
 *     * Neither the name of The Linux Foundation nor the names of its
 *       contributors, nor the name "Laurence Lundblade" may be used to
 *       endorse or promote products derived from this software without
 *       specific prior written permission.
 *
 * THIS SOFTWARE IS PROVIDED "AS IS" AND ANY EXPRESS OR IMPLIED
 * WARRANTIES, INCLUDING, BUT NOT LIMITED TO, THE IMPLIED WARRANTIES OF
 * MERCHANTABILITY, FITNESS FOR A PARTICULAR PURPOSE AND NON-INFRINGEMENT
 * ARE DISCLAIMED.  IN NO EVENT SHALL THE COPYRIGHT OWNER OR CONTRIBUTORS
 * BE LIABLE FOR ANY DIRECT, INDIRECT, INCIDENTAL, SPECIAL, EXEMPLARY, OR
 * CONSEQUENTIAL DAMAGES (INCLUDING, BUT NOT LIMITED TO, PROCUREMENT OF
 * SUBSTITUTE GOODS OR SERVICES; LOSS OF USE, DATA, OR PROFITS; OR
 * BUSINESS INTERRUPTION) HOWEVER CAUSED AND ON ANY THEORY OF LIABILITY,
 * WHETHER IN CONTRACT, STRICT LIABILITY, OR TORT (INCLUDING NEGLIGENCE
 * OR OTHERWISE) ARISING IN ANY WAY OUT OF THE USE OF THIS SOFTWARE, EVEN
 * IF ADVISED OF THE POSSIBILITY OF SUCH DAMAGE.
 * ========================================================================= */


#ifndef qcbor_encode_h
#define qcbor_encode_h


#include "qcbor/qcbor_common.h"
#include "qcbor/qcbor_private.h"
#include <stdbool.h>


#ifdef __cplusplus
extern "C" {
#if 0
} // Keep editor indention formatting happy
#endif
#endif


/**
 * @file qcbor_encode.h
 *
 * @anchor Overview
 *
 * # QCBOR Overview
 *
 * This implements CBOR -- Concise Binary Object Representation as
 * defined in [RFC 8949] (https://tools.ietf.org/html/rfc8949). More
 * information is at http://cbor.io.  This is a near-complete implementation of
 * the specification. [RFC 8742] (https://tools.ietf.org/html/rfc8742) CBOR
 * Sequences is also supported. Limitations are listed further down.
 *
 * See @ref Encoding for general discussion on encoding,
 * @ref BasicDecode for general discussion on the basic decode features
 * and @ref SpiffyDecode for general discussion on the easier-to-use
 * decoder functions.
 *
 * CBOR is intentionally designed to be translatable to JSON, but not
 * all CBOR can convert to JSON. See RFC 8949 for more info on how to
 * construct CBOR that is the most JSON friendly.
 *
 * The memory model for encoding and decoding is that encoded CBOR must
 * be in a contiguous buffer in memory.  During encoding the caller must
 * supply an output buffer and if the encoding would go off the end of
 * the buffer an error is returned.  During decoding the caller supplies
 * the encoded CBOR in a contiguous buffer and the decoder returns
 * pointers and lengths into that buffer for strings.
 *
 * This implementation does not require malloc. All data structures
 * passed in/out of the APIs can fit on the stack.
 *
 * Decoding of indefinite-length strings is a special case that requires
 * a "string allocator" to allocate memory into which the segments of
 * the string are coalesced. Without this, decoding will error out if an
 * indefinite-length string is encountered (indefinite-length maps and
 * arrays do not require the string allocator). A simple string
 * allocator called MemPool is built-in and will work if supplied with a
 * block of memory to allocate. The string allocator can optionally use
 * malloc() or some other custom scheme.
 *
 * Here are some terms and definitions:
 *
 * - "Item", "Data Item": An integer or string or such. The basic "thing" that
 * CBOR is about. An array is an item itself that contains some items.
 *
 * - "Array": An ordered sequence of items, the same as JSON.
 *
 * - "Map": A collection of label/value pairs. Each pair is a data
 * item. A JSON "object" is the same as a CBOR "map".
 *
 * - "Label": The data item in a pair in a map that names or identifies
 * the pair, not the value. This implementation refers to it as a
 * "label".  JSON refers to it as the "name". The CBOR RFC refers to it
 * this as a "key".  This implementation chooses label instead because
 * key is too easily confused with a cryptographic key. The COSE
 * standard, which uses CBOR, has also chosen to use the term "label"
 * rather than "key" for this same reason.
 *
 * - "Key": See "Label" above.
 *
 * - "Tag": A data item that is an explicitly labeled new data
 * type made up of the tagging integer and the tag content.
 * See @ref Tags-Overview and @ref Tag-Usage.
 *
 * - "Initial Byte": The first byte of an encoded item. Encoding and
 * decoding of this byte is taken care of by the implementation.
 *
 * - "Additional Info": In addition to the major type, all data items
 * have some other info. This is usually the length of the data but can
 * be several other things. Encoding and decoding of this is taken care
 * of by the implementation.
 *
 * CBOR has two mechanisms for tagging and labeling the data values like
 * integers and strings. For example, an integer that represents
 * someone's birthday in epoch seconds since Jan 1, 1970 could be
 * encoded like this:
 *
 * - First it is CBOR_MAJOR_TYPE_POSITIVE_INT (@ref QCBOR_TYPE_INT64),
 * the primitive positive integer.
 *
 * - Next it has a "tag" @ref CBOR_TAG_DATE_EPOCH indicating the integer
 * represents a date in the form of the number of seconds since Jan 1,
 * 1970.
 *
 * - Last it has a string "label" like "BirthDate" indicating the
 * meaning of the data.
 *
 * The encoded binary looks like this:
 *
 *      a1                      # Map of 1 item
 *         69                   # Indicates text string of 9 bytes
 *           426972746844617465 # The text "BirthDate"
 *        c1                    # Tags next integer as epoch date
 *           1a                 # Indicates a 4-byte integer
 *               580d4172       # unsigned integer date 1477263730
 *
 * Implementors using this API will primarily work with
 * labels. Generally, tags are only needed for making up new data
 * types. This implementation covers most of the data types defined in
 * the RFC using tags. It also, allows for the use of custom tags if
 * necessary.
 *
 * This implementation explicitly supports labels that are text strings
 * and integers. Text strings translate nicely into JSON objects and are
 * very readable.  Integer labels are much less readable but can be very
 * compact. If they are in the range of 0 to 23, they take up only one
 * byte.
 *
 * CBOR allows a label to be any type of data including an array or a
 * map. It is possible to use this API to construct and parse such
 * labels, but it is not explicitly supported.
 *
 * @anchor Encoding
 *
 * ## Encoding
 *
 * A common encoding usage mode is to invoke the encoding twice. First
 * with the output buffer as @ref SizeCalculateUsefulBuf to compute the
 * length of the needed output buffer. The correct sized output buffer
 * is allocated. The encoder is invoked a second time with the allocated
 * output buffer.
 *
 * The double invocation is not required if the maximum output buffer
 * size can be predicted. This is usually possible for simple CBOR
 * structures.
 *
 * If a buffer too small to hold the encoded output is given, the error
 * @ref QCBOR_ERR_BUFFER_TOO_SMALL will be returned. Data will never be
 * written off the end of the output buffer no matter which functions
 * here are called or what parameters are passed to them.
 *
 * The encoding error handling is simple. The only possible errors are
 * trying to encode structures that are too large or too complex. There
 * are no internal malloc calls so there will be no failures for out of
 * memory.  The error state is tracked internally, so there is no need
 * to check for errors when encoding. Only the return code from
 * QCBOREncode_Finish() need be checked as once an error happens, the
 * encoder goes into an error state and calls to it to add more data
 * will do nothing. An error check is not needed after every data item
 * is added.
 *
 * Encoding generally proceeds by calling QCBOREncode_Init(), calling
 * lots of @c QCBOREncode_AddXxx() functions and calling
 * QCBOREncode_Finish(). There are many @c QCBOREncode_AddXxx()
 * functions for various data types. The input buffers need only to be
 * valid during the @c QCBOREncode_AddXxx() calls as the data is copied
 * into the output buffer.
 *
 * There are three `Add` functions for each data type. The first / main
 * one for the type is for adding the data item to an array.  The second
 * one's name ends in `ToMap`, is used for adding data items to maps and
 * takes a string argument that is its label in the map. The third one
 * ends in `ToMapN`, is also used for adding data items to maps, and
 * takes an integer argument that is its label in the map.
 *
 * The simplest aggregate type is an array, which is a simple ordered
 * set of items without labels the same as JSON arrays. Call
 * QCBOREncode_OpenArray() to open a new array, then various @c
 * QCBOREncode_AddXxx() functions to put items in the array and then
 * QCBOREncode_CloseArray(). Nesting to the limit @ref
 * QCBOR_MAX_ARRAY_NESTING is allowed.  All opens must be matched by
 * closes or an encoding error will be returned.
 *
 * The other aggregate type is a map which does use labels. The `Add`
 * functions that end in `ToMap` and `ToMapN` are convenient ways to add
 * labeled data items to a map. You can also call any type of `Add`
 * function once to add a label of any type and then call any type of
 * `Add` again to add its value.
 *
 * Note that when you nest arrays or maps in a map, the nested array or
 * map has a label.
 *
 * Many CBOR-based protocols start with an array or map. This makes them
 * self-delimiting. No external length or end marker is needed to know
 * the end. It is also possible not start this way, in which case this
 * it is usually called a CBOR sequence which is described in
 * [RFC 8742] (https://tools.ietf.org/html/rfc8742). This encoder supports
 * either just by whether the first item added is an array, map or other.
 *
 * If QCBOR is compiled with QCBOR_DISABLE_ENCODE_USAGE_GUARDS defined,
 * the errors QCBOR_ERR_CLOSE_MISMATCH, QCBOR_ERR_ARRAY_TOO_LONG,
 * QCBOR_ERR_TOO_MANY_CLOSES, QCBOR_ERR_ARRAY_OR_MAP_STILL_OPEN, and
 * QCBOR_ERR_ENCODE_UNSUPPORTED will never be returned. It is up to the
 * caller to make sure that opened maps, arrays and byte-string wrapping
 * is closed correctly and that QCBOREncode_AddType7() is called
 * correctly.  With this defined, it is easier to make a mistake when
 * authoring the encoding of a protocol that will output not well formed
 * CBOR, but as long as the calling code is correct, it is safe to
 * disable these checks. Bounds checking that prevents security issues
 * in the code is still enforced. This define reduces the size of
 * encoding object code by about 150 bytes.
 *
 * @anchor Tags-Overview
 *
 * ## Tags Overview
 *
 * Any CBOR data item can be made into a tag to add semantics, define a
 * new data type or such. Some tags are fully standardized and some are
 * just registered. Others are not registered and used in a proprietary
 * way.
 *
 * Encoding and decoding of many of the registered tags is fully
 * implemented by QCBOR. It is also possible to encode and decode tags
 * that are not directly supported.  For many use cases the built-in tag
 * support should be adequate.
 *
 * For example, the registered epoch date tag is supported in encoding
 * by QCBOREncode_AddDateEpoch() and in decoding by @ref
 * QCBOR_TYPE_DATE_EPOCH and the @c epochDate member of @ref
 * QCBORItem. This is typical of the built-in tag support. There is an
 * API to encode data for it and a @c QCBOR_TYPE_XXX when it is decoded.
 *
 * Tags are registered in the [IANA CBOR Tags Registry]
 * (https://www.iana.org/assignments/cbor-tags/cbor-tags.xhtml). There
 * are roughly three options to create a new tag. First, a public
 * specification can be created and the new tag registered with IANA.
 * This is the most formal. Second, the new tag can be registered with
 * IANA with just a short description rather than a full specification.
 * These tags must be greater than 256. Third, a tag can be used without
 * any IANA registration, though the registry should be checked to see
 * that the new value doesn't collide with one that is registered. The
 * value of these tags must be 256 or larger.
 *
 * See also @ref CBORTags and @ref Tag-Usage
 *
 * The encoding side of tags not built-in is handled by
 * QCBOREncode_AddTag() and is relatively simple. Tag decoding is more
 * complex and mainly handled by QCBORDecode_GetNext(). Decoding of the
 * structure of tagged data not built-in (if there is any) has to be
 * implemented by the caller.
 *
 * @anchor Floating-Point
 *
 * ## Floating-Point
 *
 * By default QCBOR fully supports IEEE 754 floating-point:
 *  - Encode/decode of double, single and half-precision
 *  - CBOR preferred serialization of floating-point
 *  - Floating-point epoch dates
 *
 * For the most part, the type double is used in the interface for
 * floating-point values. In the default configuration, all decoded
 * floating-point values are returned as a double.
 *
 * With CBOR preferred serialization, the encoder outputs the smallest
 * representation of the double or float that preserves precision. Zero,
 * NaN and infinity are always output as a half-precision, each taking
 * just 2 bytes. This reduces the number of bytes needed to encode
 * double and single-precision, especially if zero, NaN and infinity are
 * frequently used.
 *
 * To avoid use of preferred serialization in the standard configuration
 * when encoding, use QCBOREncode_AddDoubleNoPreferred() or
 * QCBOREncode_AddFloatNoPreferred().
 *
 * This implementation of preferred floating-point serialization and
 * half-precision does not depend on the CPU having floating-point HW or
 * the compiler bringing in a (sometimes large) library to compensate
 * for lack of CPU support. This implementation uses shifts and masks
 * rather than floating-point functions.
 *
 * To reduce overall object code by about 900 bytes, define
 * QCBOR_DISABLE_PREFERRED_FLOAT. This will eliminate all support for
 * preferred serialization and half-precision. An error will be returned
 * when attempting to decode half-precision. A float will always be
 * encoded and decoded as 32-bits and a double will always be encoded
 * and decoded as 64 bits.
 *
 * Note that even if QCBOR_DISABLE_PREFERRED_FLOAT is not defined all
 * the float-point encoding object code can be avoided by never calling
 * any functions that encode double or float. Just not calling
 * floating-point functions will reduce object code by about 500 bytes.
 *
 * On CPUs that have no floating-point hardware,
 * QCBOR_DISABLE_FLOAT_HW_USE should be defined in most cases. If it is
 * not, then the compiler will bring in possibly large software
 * libraries to compensate. Defining QCBOR_DISABLE_FLOAT_HW_USE reduces
 * object code size on CPUs with floating-point hardware by a tiny
 * amount and eliminates the need for <math.h>
 *
 * When QCBOR_DISABLE_FLOAT_HW_USE is defined, trying to decoding
 * floating-point dates will give error
 * @ref QCBOR_ERR_FLOAT_DATE_DISABLED and decoded single-precision
 * numbers will be returned as @ref QCBOR_TYPE_FLOAT instead of
 * converting them to double as usual.
 *
 * If both QCBOR_DISABLE_FLOAT_HW_USE and QCBOR_DISABLE_PREFERRED_FLOAT
 * are defined, then the only thing QCBOR can do is encode/decode a C
 * float type as 32-bits and a C double type as 64-bits. Floating-point
 * epoch dates will be unsupported.
 *
 * If USEFULBUF_DISABLE_ALL_FLOATis defined, then floating point
 * support is completely disabled. Decoding functions return
 * @ref QCBOR_ERR_ALL_FLOAT_DISABLED if a floating point value is
 * encountered during decoding. Functions that are encoding floating
 * point values are not available.
 *
 * ## Limitations
 *
 * Summary Limits of this implementation:
 * - The entire encoded CBOR must fit into contiguous memory.
 * - Max size of encoded / decoded CBOR data is a few bytes less than @c UINT32_MAX (4GB).
 * - Max array / map nesting level when encoding / decoding is
 *   @ref QCBOR_MAX_ARRAY_NESTING (this is typically 15).
 * - Max items in an array or map when encoding / decoding is
 *   @ref QCBOR_MAX_ITEMS_IN_ARRAY (typically 65,536).
 * - Does not directly support labels in maps other than text strings & integers.
 * - Does not directly support integer labels greater than @c INT64_MAX.
 * - Epoch dates limited to @c INT64_MAX (+/- 292 billion years).
 * - Exponents for bigfloats and decimal integers are limited to @c INT64_MAX.
 * - Tags on labels are ignored during decoding.
 * - The maximum tag nesting is @c QCBOR_MAX_TAGS_PER_ITEM (typically 4).
 * - Works only on 32- and 64-bit CPUs (modifications could make it work
 *   on 16-bit CPUs).
 *
 * The public interface uses @c size_t for all lengths. Internally the
 * implementation uses 32-bit lengths by design to use less memory and
 * fit structures on the stack. This limits the encoded CBOR it can
 * work with to size @c UINT32_MAX (4GB) which should be enough.
 *
 * This implementation assumes two's compliment integer machines.
 * @c <stdint.h> also requires this. It is possible to modify this
 * implementation for another integer representation, but all modern
 * machines seem to be two's compliment.
 */


/**
 * The size of the buffer to be passed to QCBOREncode_EncodeHead(). It
 * is one byte larger than sizeof(uint64_t) + 1, the actual maximum
 * size of the head of a CBOR data item because
 * QCBOREncode_EncodeHead() needs one extra byte to work.
 */
#define QCBOR_HEAD_BUFFER_SIZE  (sizeof(uint64_t) + 2)


/**
 * Output the full CBOR tag. See @ref CBORTags, @ref Tag-Usage and
 * @ref Tags-Overview.
 */
#define QCBOR_ENCODE_AS_TAG      0

/**
 * Output only the 'borrowed' content format for the relevant tag.
 * See @ref CBORTags, @ref Tag-Usage and @ref Tags-Overview.
 */
#define QCBOR_ENCODE_AS_BORROWED 1


/**
 * QCBOREncodeContext is the data type that holds context for all the
 * encoding functions. It is less than 200 bytes, so it can go on the
 * stack. The contents are opaque, and the caller should not access
 * internal members.  A context may be re used serially as long as it is
 * re initialized.
 */
typedef struct _QCBOREncodeContext QCBOREncodeContext;


/**
 * Initialize the encoder to prepare to encode some CBOR.
 *
 * @param[in,out]  pCtx     The encoder context to initialize.
 * @param[in]      Storage  The buffer into which the encoded result
 *                          will be written.
 *
 * Call this once at the start of an encoding of some CBOR. Then call
 * the many functions like QCBOREncode_AddInt64() and
 * QCBOREncode_AddText() to add the different data items. Finally,
 * call QCBOREncode_Finish() to get the pointer and length of the
 * encoded result.
 *
 * The primary purpose of this function is to give the pointer and
 * length of the output buffer into which the encoded CBOR will be
 * written. This is done with a @ref UsefulBuf structure, which is
 * just a pointer and length (it is equivalent to two parameters, one
 * a pointer and one a length, but a little prettier).
 *
 * The output buffer can be allocated any way (malloc, stack,
 * static). It is just some memory that QCBOR writes to. The length
 * must be the length of the allocated buffer. QCBOR will never write
 * past that length, but might write up to that length. If the buffer
 * is too small, encoding will go into an error state and not write
 * anything further.
 *
 * If allocating on the stack the convenience macro
 * UsefulBuf_MAKE_STACK_UB() can be used, but its use is not required.
 *
 * Since there is no reallocation or such, the output buffer must be
 * correctly sized when passed in here. It is OK, but wasteful if it
 * is too large. One way to pick the size is to figure out the maximum
 * size that will ever be needed and hard code a buffer of that size.
 *
 * Another way to do it is to have QCBOR calculate it for you. To do
 * this, pass @ref SizeCalculateUsefulBuf for @c Storage.  Then call
 * all the functions to add the CBOR exactly as if encoding for
 * real. Finally, call QCBOREncode_FinishGetSize().  Once the length
 * is obtained, allocate a buffer of that size, call
 * QCBOREncode_Init() again with the real buffer. Call all the add
 * functions again and finally, QCBOREncode_Finish() to obtain the
 * final result. This uses twice the CPU time, but that is usually not
 * an issue.
 *
 * See QCBOREncode_Finish() for how the pointer and length for the
 * encoded CBOR is returned.
 *
 * For practical purposes QCBOR can't output encoded CBOR larger than
 * @c UINT32_MAX (4GB) even on 64-bit CPUs because the internal
 * offsets used to track the start of an array/map are 32 bits to
 * reduce the size of the encoding context.
 *
 * A @ref QCBOREncodeContext can be reused over and over as long as
 * QCBOREncode_Init() is called before each use.
 */
void
QCBOREncode_Init(QCBOREncodeContext *pCtx, UsefulBuf Storage);


/**
 * @brief Select preferred serialization mode.
 *
 * @param[in] pCtx   The encoding context for mode set.
 *
 * Setting this mode will cause QCBOR to return an error if an attempt
 * is made to use one of the methods that produce non-preferred
 * serialization. It doesn't change anything else as QCBOR produces
 * preferred serialization by default, except when particular methods
 * to produce non-preferred are called.
 *
 * The non-preferred methods are: QCBOREncode_AddFloatNoPreferred(),
 * QCBOREncode_AddDoubleNoPreferred(),
 * QCBOREncode_OpenArrayIndefiniteLength(),
 * QCBOREncode_CloseArrayIndefiniteLength(),
 * QCBOREncode_OpenMapIndefiniteLength(),
 * QCBOREncode_CloseMapIndefiniteLength(), plus those derived from the
 * above listed.
 *
 * This mode is just a user guard to prevent accidentally calling
 * something that produces non-preferred serialization. It doesn't do
 * anything but causes errors to occur on attempts to call the above
 * listed functions.
 */
static void
QCBOREncode_SerializationPreferred(QCBOREncodeContext *pCtx);


/**
 * @brief Select CBOR deterministic encoding mode.
 *
 * @param[in] pCtx   The encoding context for mode set.

 * This causes QCBOR to produce CBOR Deterministic Encoding.  With
 * CDE, two distant unrelated CBOR encoders will produce exactly the
 * same encoded CBOR for a given input. See serialization discussion
 * TODO:
 *
 * In addition to doing what QCBOREncode_SerializationPreferred()
 * does, this causes maps to be sorted. The map is sorted
 * automatically when QCBOREncode_CloseMap() is called.
 * QCBOREncode_CloseMap() becomes equivalent to
 * QCBOREncode_CloseAndSortMap().
 *
 * Note that this causese about 30% more code from the QCBOR library
 * to be linked and QCBOREncode_CloseMap() runs slower, but this is
 * probably only of consequence in very constrained environments.
 */
static void
QCBOREncode_SerializationCDE(QCBOREncodeContext *pCtx);


/**
 * @brief Select "dCBOR" encoding mode.
 *
 * @param[in] pCtx   The encoding context for mode set.
 *
 * This cases QCBOR to produce "dCBOR" as defined
 * in  draft-mcnally-deterministic-cbor.
 *
 * This is a superset of CDE.
 *
 * The main feature of dCBOR that there is only one way to serialize a
 * particular numeric value. This changes the behavior of functions
 * that add floating point numbers.  If the floating-point number is
 * whole, it will be added as an integer, not a floating-point number.
 *
 * dCBOR also disallows NaN payloads. QCBOR will allow NaN payloads if
 * you pass a NaN to one of the floating-point encoding functions.
 * This mode forces all NaNs to the half-precision queit NaN. TODO:
 * should this error if an attempt is made to send a NaN payload?

 * dCBOR also disallows 65-bit negative integers. QCBOR doesn't
 * produce these by default.
 *
 * dCBOR disallows use of the simple type "undef" produced by
 * QCBOREncode_AddUndef().
 */
static void
QCBOREncode_SerializationdCBOR(QCBOREncodeContext *pCtx);


/**
 * @brief  Add a signed 64-bit integer to the encoded output.
 *
 * @param[in] pCtx   The encoding context to add the integer to.
 * @param[in] nNum   The integer to add.
 *
 * The integer will be encoded and added to the CBOR output.
 *
 * This function figures out the size and the sign and encodes in the
 * correct minimal CBOR. Specifically, it will select CBOR major type
 * 0 or 1 based on sign and will encode to 1, 2, 4 or 8 bytes
 * depending on the value of the integer. Values less than 24
 * effectively encode to one byte because they are encoded in with the
 * CBOR major type.  This is a neat and efficient characteristic of
 * CBOR that can be taken advantage of when designing CBOR-based
 * protocols. If integers like tags can be kept between -23 and 23
 * they will be encoded in one byte including the major type.
 *
 * If you pass a smaller int, say an @c int16_t or a small value, say
 * 100, the encoding will still be CBOR's most compact that can
 * represent the value.  For example, CBOR always encodes the value 0
 * as one byte, 0x00. The representation as 0x00 includes
 * identification of the type as an integer too as the major type for
 * an integer is 0. See [RFC 8949]
 * (https://tools.ietf.org/html/rfc8949) Appendix A for more examples
 * of CBOR encoding. This compact encoding is also preferred
 * serialization CBOR as per section 34.1 in RFC 8949.
 *
 * There are no functions to add @c int16_t or @c int32_t because they
 * are not necessary because this always encodes to the smallest
 * number of bytes based on the value (If this code is running on a
 * 32-bit machine having a way to add 32-bit integers would reduce
 * code size some).
 *
 * If the encoding context is in an error state, this will do
 * nothing. If an error occurs when adding this integer, the internal
 * error flag will be set, and the error will be returned when
 * QCBOREncode_Finish() is called.
 *
 * See also QCBOREncode_AddUInt64().
 */
void
QCBOREncode_AddInt64(QCBOREncodeContext *pCtx, int64_t nNum);

static void
QCBOREncode_AddInt64ToMap(QCBOREncodeContext *pCtx, const char *szLabel, int64_t uNum);

static void
QCBOREncode_AddInt64ToMapN(QCBOREncodeContext *pCtx, int64_t nLabel, int64_t uNum);


/**
 * @brief  Add an unsigned 64-bit integer to the encoded output.
 *
 * @param[in] pCtx  The encoding context to add the integer to.
 * @param[in] uNum  The integer to add.
 *
 * The integer will be encoded and added to the CBOR output.
 *
 * The only reason so use this function is for integers larger than
 * @c INT64_MAX and smaller than @c UINT64_MAX. Otherwise
 * QCBOREncode_AddInt64() will work fine.
 *
 * Error handling is the same as for QCBOREncode_AddInt64().
 */
void
QCBOREncode_AddUInt64(QCBOREncodeContext *pCtx, uint64_t uNum);

static void
QCBOREncode_AddUInt64ToMap(QCBOREncodeContext *pCtx, const char *szLabel, uint64_t uNum);

static void
QCBOREncode_AddUInt64ToMapN(QCBOREncodeContext *pCtx, int64_t nLabel, uint64_t uNum);


/**
 * @brief  Add a UTF-8 text string to the encoded output.
 *
 * @param[in] pCtx   The encoding context to add the text to.
 * @param[in] Text   Pointer and length of text to add.
 *
 * The text passed in must be unencoded UTF-8 according to [RFC 3629]
 * (https://tools.ietf.org/html/rfc3629). There is no NULL
 * termination. The text is added as CBOR major type 3.
 *
 * If called with @c nBytesLen equal to 0, an empty string will be
 * added. When @c nBytesLen is 0, @c pBytes may be @c NULL.
 *
 * Note that the restriction of the buffer length to a @c uint32_t is
 * entirely intentional as this encoder is not capable of encoding
 * lengths greater. This limit to 4GB for a text string should not be
 * a problem.
 *
 * Text lines in Internet protocols (on the wire) are delimited by
 * either a CRLF or just an LF. Officially many protocols specify
 * CRLF, but implementations often work with either. CBOR type 3 text
 * can be either line ending, even a mixture of both.
 *
 * Operating systems usually have a line end convention. Windows uses
 * CRLF. Linux and MacOS use LF. Some applications on a given OS may
 * work with either and some may not.
 *
 * The majority of use cases and CBOR protocols using type 3 text will
 * work with either line ending. However, some use cases or protocols
 * may not work with either in which case translation to and/or from
 * the local line end convention, typically that of the OS, is
 * necessary.
 *
 * QCBOR does no line ending translation for type 3 text when encoding
 * and decoding.
 *
 * Error handling is the same as QCBOREncode_AddInt64().
 */
static void
QCBOREncode_AddText(QCBOREncodeContext *pCtx, UsefulBufC Text);

static void
QCBOREncode_AddTextToMap(QCBOREncodeContext *pCtx, const char *szLabel, UsefulBufC Text);

static void
QCBOREncode_AddTextToMapN(QCBOREncodeContext *pCtx, int64_t nLabel, UsefulBufC Text);


/**
 * @brief  Add a UTF-8 text string to the encoded output.
 *
 * @param[in] pCtx      The encoding context to add the text to.
 * @param[in] szString  Null-terminated text to add.
 *
 * This works the same as QCBOREncode_AddText().
 */
static void
QCBOREncode_AddSZString(QCBOREncodeContext *pCtx, const char *szString);

static void
QCBOREncode_AddSZStringToMap(QCBOREncodeContext *pCtx, const char *szLabel, const char *szString);

static void
QCBOREncode_AddSZStringToMapN(QCBOREncodeContext *pCtx, int64_t nLabel, const char *szString);


#ifndef USEFULBUF_DISABLE_ALL_FLOAT
/**
 * @brief Add a double-precision floating-point number to the encoded output.
 *
 * @param[in] pCtx  The encoding context to add the double to.
 * @param[in] dNum  The double-precision number to add.
 *
 * This encodes and outputs a floating-point number. CBOR major type 7
 * is used.
 *
 * This implements preferred serialization, selectively encoding the
 * double-precision floating-point number as either double-precision,
 * single-precision or half-precision. Infinity, NaN and 0 are always
 * encoded as half-precision. If no precision will be lost in the
 * conversion to half-precision, then it will be converted and
 * encoded. If not and no precision will be lost in conversion to
 * single-precision, then it will be converted and encoded. If not,
 * then no conversion is performed, and it encoded as a
 * double-precision.
 *
 * Half-precision floating-point numbers take up 2 bytes, half that of
 * single-precision, one quarter of double-precision
 *
 * This automatically reduces the size of encoded CBOR, maybe even by
 * four if most of values are 0, infinity or NaN.
 *
 * When decoded, QCBOR will usually return these values as
 * double-precision.
 *
 * It is possible to disable this preferred serialization when compiling
 * QCBOR. In that case, this functions the same as
 * QCBOREncode_AddDoubleNoPreferred().
 *
 * Error handling is the same as QCBOREncode_AddInt64().
 *
 * See also QCBOREncode_AddDoubleNoPreferred(), QCBOREncode_AddFloat()
 * and QCBOREncode_AddFloatNoPreferred() and @ref Floating-Point.
 */
void
QCBOREncode_AddDouble(QCBOREncodeContext *pCtx, double dNum);

static void
QCBOREncode_AddDoubleToMap(QCBOREncodeContext *pCtx, const char *szLabel, double dNum);

static void
QCBOREncode_AddDoubleToMapN(QCBOREncodeContext *pCtx, int64_t nLabel, double dNum);


/**
 * @brief Add a single-precision floating-point number to the encoded output.
 *
 * @param[in] pCtx  The encoding context to add the double to.
 * @param[in] fNum  The single-precision number to add.
 *
 * This is identical to QCBOREncode_AddDouble() except the input is
 * single-precision.
 *
 * See also QCBOREncode_AddDouble(), QCBOREncode_AddDoubleNoPreferred(),
 * and QCBOREncode_AddFloatNoPreferred() and @ref Floating-Point.
 */
void
QCBOREncode_AddFloat(QCBOREncodeContext *pCtx, float fNum);

static void
QCBOREncode_AddFloatToMap(QCBOREncodeContext *pCtx, const char *szLabel, float fNum);

static void
QCBOREncode_AddFloatToMapN(QCBOREncodeContext *pCtx, int64_t nLabel, float dNum);


/**
 * @brief Add a double-precision floating-point number without preferred encoding.
 *
 * @param[in] pCtx  The encoding context to add the double to.
 * @param[in] dNum  The double-precision number to add.
 *
 * This always outputs the number as a 64-bit double-precision.
 * Preferred serialization is not used.
 *
 * Error handling is the same as QCBOREncode_AddInt64().
 *
 * See also QCBOREncode_AddDouble(), QCBOREncode_AddFloat(), and
 * QCBOREncode_AddFloatNoPreferred() and @ref Floating-Point.
 */
void
QCBOREncode_AddDoubleNoPreferred(QCBOREncodeContext *pCtx, double dNum);

static void
QCBOREncode_AddDoubleNoPreferredToMap(QCBOREncodeContext *pCtx, const char *szLabel, double dNum);

static void
QCBOREncode_AddDoubleNoPreferredToMapN(QCBOREncodeContext *pCtx, int64_t nLabel, double dNum);


/**
 * @brief Add a single-precision floating-point number without preferred encoding.
 *
 * @param[in] pCtx  The encoding context to add the double to.
 * @param[in] fNum  The single-precision number to add.
 *
 * This always outputs the number as a 32-bit single-precision.
 * Preferred serialization is not used.
 *
 * Error handling is the same as QCBOREncode_AddInt64().
 *
 * See also QCBOREncode_AddDouble(), QCBOREncode_AddFloat(), and
 * QCBOREncode_AddDoubleNoPreferred() and @ref Floating-Point.
 */
void
QCBOREncode_AddFloatNoPreferred(QCBOREncodeContext *pCtx, float fNum);

static void
QCBOREncode_AddFloatNoPreferredToMap(QCBOREncodeContext *pCtx, const char *szLabel, float fNum);

static void
QCBOREncode_AddFloatNoPreferredToMapN(QCBOREncodeContext *pCtx, int64_t nLabel, float fNum);
#endif /* USEFULBUF_DISABLE_ALL_FLOAT */


/**
 * @brief Add an optional tag.
 *
 * @param[in] pCtx  The encoding context to add the tag to.
 * @param[in] uTag  The tag to add
 *
 * This outputs a CBOR major type 6 item that tags the next data item
 * that is output usually to indicate it is some new data type.
 *
 * For many of the common standard tags, a function to encode data
 * using it is provided and this is not needed. For example,
 * QCBOREncode_AddDateEpoch() already exists to output integers
 * representing dates with the right tag.
 *
 * The tag is applied to the next data item added to the encoded
 * output. That data item that is to be tagged can be of any major
 * CBOR type. Any number of tags can be added to a data item by
 * calling this multiple times before the data item is added.
 *
 * See @ref Tags-Overview for discussion of creating new non-standard
 * tags. See QCBORDecode_GetNext() for discussion of decoding custom
 * tags.
 */
void
QCBOREncode_AddTag(QCBOREncodeContext *pCtx, uint64_t uTag);


/**
 * @brief  Add an epoch-based date.
 *
 * @param[in] pCtx             The encoding context to add the date to.
 * @param[in] uTagRequirement  Either @ref QCBOR_ENCODE_AS_TAG or
 *                             @ref QCBOR_ENCODE_AS_BORROWED.
 * @param[in] nDate            Number of seconds since 1970-01-01T00:00Z
 *                             in UTC time.
 *
 * As per RFC 8949 this is similar to UNIX/Linux/POSIX dates. This is
 * the most compact way to specify a date and time in CBOR. Note that
 * this is always UTC and does not include the time zone.  Use
 * QCBOREncode_AddDateString() if you want to include the time zone.
 *
 * The preferred integer serialization rules apply here so the date will be
 * encoded in a minimal number of bytes. Until about the year 2106
 * these dates will encode in 6 bytes -- one byte for the tag, one
 * byte for the type and 4 bytes for the integer. After that it will
 * encode to 10 bytes.
 *
 * Negative values are supported for dates before 1970.
 *
 * If you care about leap-seconds and that level of accuracy, make sure
 * the system you are running this code on does it correctly. This code
 * just takes the value passed in.
 *
 * This implementation cannot encode fractional seconds using float or
 * double even though that is allowed by CBOR, but you can encode them
 * if you want to by calling QCBOREncode_AddTag() and QCBOREncode_AddDouble().
 *
 * Error handling is the same as QCBOREncode_AddInt64().
 *
 * See also QCBOREncode_AddTDaysEpoch().
 */
static void
QCBOREncode_AddTDateEpoch(QCBOREncodeContext *pCtx,
                          uint8_t             uTagRequirement,
                          int64_t             nDate);

static void
QCBOREncode_AddTDateEpochToMapSZ(QCBOREncodeContext *pCtx,
                                 const char         *szLabel,
                                 uint8_t             uTagRequirement,
                                 int64_t             nDate);

static void
QCBOREncode_AddTDateEpochToMapN(QCBOREncodeContext *pCtx,
                                int64_t             nLabel,
                                uint8_t             uTagRequirement,
                                int64_t             nDate);


static void
QCBOREncode_AddDateEpoch(QCBOREncodeContext *pCtx,
                         int64_t             nDate);

static void
QCBOREncode_AddDateEpochToMap(QCBOREncodeContext *pCtx,
                              const char         *szLabel,
                              int64_t             nDate);

static void
QCBOREncode_AddDateEpochToMapN(QCBOREncodeContext *pCtx,
                               int64_t             nLabel,
                               int64_t             nDate);



/**
 *  @brief  Add an epoch-based day-count date.
 *
 *  @param[in] pCtx             The encoding context to add the date to.
 *  @param[in] uTagRequirement  Either @ref QCBOR_ENCODE_AS_TAG or
 *                              @ref QCBOR_ENCODE_AS_BORROWED.
 *  @param[in] nDays            Number of days before or after 1970-01-0.
 *
 * This date format is described in
 * [RFC 8943] (https://tools.ietf.org/html/rfc8943).
 *
 * The preferred integer serialization rules apply here so the date
 * will be encoded in a minimal number of bytes. Until about the year
 * 2149 these dates will encode in 4 bytes -- one byte for the tag,
 * one byte for the type and 2 bytes for the integer.
 *
 * See also QCBOREncode_AddTDateEpoch().
 */
static void
QCBOREncode_AddTDaysEpoch(QCBOREncodeContext *pCtx,
                          uint8_t             uTagRequirement,
                          int64_t             nDays);

static void
QCBOREncode_AddTDaysEpochToMapSZ(QCBOREncodeContext *pCtx,
                                 const char         *szLabel,
                                 uint8_t             uTagRequirement,
                                 int64_t             nDays);

static void
QCBOREncode_AddTDaysEpochToMapN(QCBOREncodeContext *pCtx,
                                int64_t             nLabel,
                                uint8_t             uTagRequirement,
                                int64_t             nDays);




/**
 * @brief Add a byte string to the encoded output.
 *
 * @param[in] pCtx   The encoding context to add the bytes to.
 * @param[in] Bytes  Pointer and length of the input data.
 *
 * Simply adds the bytes to the encoded output as CBOR major type 2.
 *
 * If called with @c Bytes.len equal to 0, an empty string will be
 * added. When @c Bytes.len is 0, @c Bytes.ptr may be @c NULL.
 *
 * Error handling is the same as QCBOREncode_AddInt64().
 */
static void
QCBOREncode_AddBytes(QCBOREncodeContext *pCtx, UsefulBufC Bytes);

static void
QCBOREncode_AddBytesToMap(QCBOREncodeContext *pCtx, const char *szLabel, UsefulBufC Bytes);

static void
QCBOREncode_AddBytesToMapN(QCBOREncodeContext *pCtx, int64_t nLabel, UsefulBufC Bytes);


/**
 * @brief Set up to write a byte string value directly to encoded output.
 *
 * @param[in] pCtx     The encoding context to add the bytes to.
 * @param[out] pPlace  Pointer and length of place to write byte string value.
 *
 * QCBOREncode_AddBytes() is the normal way to encode a byte string.
 * This is for special cases and by passes some of the pointer safety.
 *
 * The purpose of this is to output the bytes that make up a byte
 * string value directly to the QCBOR output buffer so you don't need
 * to have a copy of it in memory. This is particularly useful if the
 * byte string is large, for example, the encrypted payload of a
 * COSE_Encrypt message. The payload encryption algorithm can output
 * directly to the encoded CBOR buffer, perhaps by making it the
 * output buffer for some function (e.g. symmetric encryption) or by
 * multiple writes.
 *
 * The pointer in @c pPlace is where to start writing. Writing is just
 * copying bytes to the location by the pointer in \c pPlace.  Writing
 * past the length in @c pPlace will be writing off the end of the
 * output buffer.
 *
 * If there is no room in the output buffer @ref NULLUsefulBuf will be
 * returned and there is no need to call QCBOREncode_CloseBytes().
 *
 * The byte string must be closed by calling QCBOREncode_CloseBytes().
 *
 * Warning: this bypasses some of the usual checks provided by QCBOR
 * against writing off the end of the encoded output buffer.
 */
void
QCBOREncode_OpenBytes(QCBOREncodeContext *pCtx, UsefulBuf *pPlace);

static void
QCBOREncode_OpenBytesInMapSZ(QCBOREncodeContext *pCtx,
                             const char         *szLabel,
                             UsefulBuf          *pPlace);

static void
QCBOREncode_OpenBytesInMapN(QCBOREncodeContext *pCtx,
                            int64_t             nLabel,
                            UsefulBuf          *pPlace);


/**
 *  @brief Close out a byte string written directly to encoded output.
 *
 *  @param[in] pCtx      The encoding context to add the bytes to.
 *  @param[out] uAmount  The number of bytes written, the length of the
 *                       byte string.
 *
 * This closes out a call to QCBOREncode_OpenBytes().  This inserts a
 * CBOR header at the front of the byte string value to make it a
 * well-formed byte string.
 *
 * If there was no call to QCBOREncode_OpenBytes() then @ref
 * QCBOR_ERR_TOO_MANY_CLOSES is set.
 */
void
QCBOREncode_CloseBytes(QCBOREncodeContext *pCtx, size_t uAmount);


/**
 * @brief Add a binary UUID to the encoded output.
 *
 * @param[in] pCtx             The encoding context to add the UUID to.
 * @param[in] uTagRequirement  Either @ref QCBOR_ENCODE_AS_TAG or
 *                             @ref QCBOR_ENCODE_AS_BORROWED.
 * @param[in] Bytes            Pointer and length of the binary UUID.
 *
 * A binary UUID as defined in [RFC 4122]
 * (https://tools.ietf.org/html/rfc4122) is added to the output.
 *
 * It is output as CBOR major type 2, a binary string, with tag @ref
 * CBOR_TAG_BIN_UUID indicating the binary string is a UUID.
 */
static void
QCBOREncode_AddTBinaryUUID(QCBOREncodeContext *pCtx,
                           uint8_t             uTagRequirement,
                           UsefulBufC          Bytes);

static void
QCBOREncode_AddTBinaryUUIDToMapSZ(QCBOREncodeContext *pCtx,
                                  const char         *szLabel,
                                  uint8_t             uTagRequirement,
                                  UsefulBufC          Bytes);

static void
QCBOREncode_AddTBinaryUUIDToMapN(QCBOREncodeContext *pCtx,
                                 int64_t             nLabel,
                                 uint8_t             uTagRequirement,
                                 UsefulBufC          Bytes);


static void
QCBOREncode_AddBinaryUUID(QCBOREncodeContext *pCtx, UsefulBufC Bytes);

static void
QCBOREncode_AddBinaryUUIDToMap(QCBOREncodeContext *pCtx, const char *szLabel, UsefulBufC Bytes);

static void
QCBOREncode_AddBinaryUUIDToMapN(QCBOREncodeContext *pCtx, int64_t nLabel, UsefulBufC Bytes);


/**
 * @brief Add a positive big number to the encoded output.
 *
 * @param[in] pCtx             The encoding context to add the big number to.
 * @param[in] uTagRequirement  Either @ref QCBOR_ENCODE_AS_TAG or
 *                             @ref QCBOR_ENCODE_AS_BORROWED.
 * @param[in] Bytes            Pointer and length of the big number.
 *
 * Big numbers are integers larger than 64-bits. Their format is
 * described in [RFC 8949] (https://tools.ietf.org/html/rfc8949).
 *
 * It is output as CBOR major type 2, a binary string, with tag
 * @ref CBOR_TAG_POS_BIGNUM indicating the binary string is a positive
 * big number.
 *
 * Often big numbers are used to represent cryptographic keys,
 * however, COSE which defines representations for keys chose not to
 * use this particular type.
 */
static void
QCBOREncode_AddTPositiveBignum(QCBOREncodeContext *pCtx,
                               uint8_t             uTagRequirement,
                               UsefulBufC          Bytes);

static void
QCBOREncode_AddTPositiveBignumToMapSZ(QCBOREncodeContext *pCtx,
                                      const char         *szLabel,
                                      uint8_t             uTagRequirement,
                                      UsefulBufC          Bytes);

static void
QCBOREncode_AddTPositiveBignumToMapN(QCBOREncodeContext *pCtx,
                                     int64_t             nLabel,
                                     uint8_t             uTagRequirement,
                                     UsefulBufC          Bytes);


static void
QCBOREncode_AddPositiveBignum(QCBOREncodeContext *pCtx,
                             UsefulBufC          Bytes);

static void
QCBOREncode_AddPositiveBignumToMap(QCBOREncodeContext *pCtx,
                                   const char         *szLabel,
                                   UsefulBufC          Bytes);

static void
QCBOREncode_AddPositiveBignumToMapN(QCBOREncodeContext *pCtx,
                                    int64_t             nLabel,
                                    UsefulBufC          Bytes);


/**
 * @brief Add a negative big number to the encoded output.
 *
 * @param[in] pCtx             The encoding context to add the big number to.
 * @param[in] uTagRequirement  Either @ref QCBOR_ENCODE_AS_TAG or
 *                             @ref QCBOR_ENCODE_AS_BORROWED.
 * @param[in] Bytes            Pointer and length of the big number.
 *
 * Big numbers are integers larger than 64-bits. Their format is
 * described in [RFC 8949] (https://tools.ietf.org/html/rfc8949).
 *
 * It is output as CBOR major type 2, a binary string, with tag
 * @ref CBOR_TAG_NEG_BIGNUM indicating the binary string is a negative
 * big number.
 *
 * Often big numbers are used to represent cryptographic keys,
 * however, COSE which defines representations for keys chose not to
 * use this particular type.
 */
static void
QCBOREncode_AddTNegativeBignum(QCBOREncodeContext *pCtx,
                               uint8_t             uTagRequirement,
                               UsefulBufC          Bytes);

static void
QCBOREncode_AddTNegativeBignumToMapSZ(QCBOREncodeContext *pCtx,
                                      const char         *szLabel,
                                      uint8_t             uTagRequirement,
                                      UsefulBufC          Bytes);

static void
QCBOREncode_AddTNegativeBignumToMapN(QCBOREncodeContext *pCtx,
                                     int64_t             nLabel,
                                     uint8_t             uTagRequirement,
                                     UsefulBufC          Bytes);


static void
QCBOREncode_AddNegativeBignum(QCBOREncodeContext *pCtx,
                              UsefulBufC          Bytes);

static void
QCBOREncode_AddNegativeBignumToMap(QCBOREncodeContext *pCtx,
                                   const char         *szLabel,
                                   UsefulBufC          Bytes);

static void
QCBOREncode_AddNegativeBignumToMapN(QCBOREncodeContext *pCtx,
                                    int64_t             nLabel,
                                    UsefulBufC          Bytes);


#ifndef QCBOR_DISABLE_EXP_AND_MANTISSA
/**
 * @brief Add a decimal fraction to the encoded output.
 *
 * @param[in] pCtx             Encoding context to add the decimal fraction to.
 * @param[in] uTagRequirement  Either @ref QCBOR_ENCODE_AS_TAG or
 *                             @ref QCBOR_ENCODE_AS_BORROWED.
 * @param[in] nMantissa        The mantissa.
 * @param[in] nBase10Exponent  The exponent.
 *
 * The value is nMantissa * 10 ^ nBase10Exponent.
 *
 * A decimal fraction is good for exact representation of some values
 * that can't be represented exactly with standard C (IEEE 754)
 * floating-point numbers.  Much larger and much smaller numbers can
 * also be represented than floating-point because of the larger
 * number of bits in the exponent.
 *
 * The decimal fraction is conveyed as two integers, a mantissa and a
 * base-10 scaling factor.
 *
 * For example, 273.15 is represented by the two integers 27315 and -2.
 *
 * The exponent and mantissa have the range from @c INT64_MIN to
 * @c INT64_MAX for both encoding and decoding (CBOR allows
 * @c -UINT64_MAX to @c UINT64_MAX, but this implementation doesn't
 * support this range to reduce code size and interface complexity a
 * little).
 *
 * CBOR Preferred serialization of the integers is used, thus they
 * will be encoded in the smallest number of bytes possible.
 *
 * See also QCBOREncode_AddDecimalFractionBigNum() for a decimal
 * fraction with arbitrarily large precision and
 * QCBOREncode_AddBigFloat().
 *
 * There is no representation of positive or negative infinity or NaN
 * (Not a Number). Use QCBOREncode_AddDouble() to encode them.
 *
 * See @ref expAndMantissa for decoded representation.
 */
static void
QCBOREncode_AddTDecimalFraction(QCBOREncodeContext *pCtx,
                                uint8_t             uTagRequirement,
                                int64_t             nMantissa,
                                int64_t             nBase10Exponent);

static void
QCBOREncode_AddTDecimalFractionToMapSZ(QCBOREncodeContext *pCtx,
                                       const char         *szLabel,
                                       uint8_t             uTagRequirement,
                                       int64_t             nMantissa,
                                       int64_t             nBase10Exponent);

static void
QCBOREncode_AddTDecimalFractionToMapN(QCBOREncodeContext *pCtx,
                                      int64_t             nLabel,
                                      uint8_t             uTagRequirement,
                                      int64_t             nMantissa,
                                      int64_t             nBase10Exponent);


static void
QCBOREncode_AddDecimalFraction(QCBOREncodeContext *pCtx,
                               int64_t             nMantissa,
                               int64_t             nBase10Exponent);

static void
QCBOREncode_AddDecimalFractionToMap(QCBOREncodeContext *pCtx,
                                    const char         *szLabel,
                                    int64_t             nMantissa,
                                    int64_t             nBase10Exponent);

static void
QCBOREncode_AddDecimalFractionToMapN(QCBOREncodeContext *pCtx,
                                     int64_t             nLabel,
                                     int64_t             nMantissa,
                                     int64_t             nBase10Exponent);


/**
 * @brief Add a decimal fraction with a big number mantissa to the encoded output.
 *
 * @param[in] pCtx             Encoding context to add the decimal fraction to.
 * @param[in] uTagRequirement  Either @ref QCBOR_ENCODE_AS_TAG or
 *                             @ref QCBOR_ENCODE_AS_BORROWED.
 * @param[in] Mantissa         The mantissa.
 * @param[in] bIsNegative      false if mantissa is positive, true if negative.
 * @param[in] nBase10Exponent  The exponent.
 *
 * This is the same as QCBOREncode_AddDecimalFraction() except the
 * mantissa is a big number (See QCBOREncode_AddPositiveBignum())
 * allowing for arbitrarily large precision.
 *
 * See @ref expAndMantissa for decoded representation.
 */
static void
QCBOREncode_AddTDecimalFractionBigNum(QCBOREncodeContext *pCtx,
                                      uint8_t             uTagRequirement,
                                      UsefulBufC          Mantissa,
                                      bool                bIsNegative,
                                      int64_t             nBase10Exponent);

static void
QCBOREncode_AddTDecimalFractionBigNumToMapSZ(QCBOREncodeContext *pCtx,
                                             const char         *szLabel,
                                             uint8_t             uTagRequirement,
                                             UsefulBufC          Mantissa,
                                             bool                bIsNegative,
                                             int64_t             nBase10Exponent);

static void
QCBOREncode_AddTDecimalFractionBigNumToMapN(QCBOREncodeContext *pCtx,
                                            int64_t             nLabel,
                                            uint8_t             uTagRequirement,
                                            UsefulBufC          Mantissa,
                                            bool                bIsNegative,
                                            int64_t             nBase10Exponent);


static void
QCBOREncode_AddDecimalFractionBigNum(QCBOREncodeContext *pCtx,
                                     UsefulBufC          Mantissa,
                                     bool                bIsNegative,
                                     int64_t             nBase10Exponent);

static void
QCBOREncode_AddDecimalFractionBigNumToMapSZ(QCBOREncodeContext *pCtx,
                                            const char         *szLabel,
                                            UsefulBufC          Mantissa,
                                            bool                bIsNegative,
                                            int64_t             nBase10Exponent);

static void
QCBOREncode_AddDecimalFractionBigNumToMapN(QCBOREncodeContext *pCtx,
                                           int64_t             nLabel,
                                           UsefulBufC          Mantissa,
                                           bool                bIsNegative,
                                           int64_t             nBase10Exponent);

/**
 * @brief Add a big floating-point number to the encoded output.
 *
 * @param[in] pCtx             The encoding context to add the bigfloat to.
 * @param[in] uTagRequirement  Either @ref QCBOR_ENCODE_AS_TAG or
 *                             @ref QCBOR_ENCODE_AS_BORROWED.
 * @param[in] nMantissa        The mantissa.
 * @param[in] nBase2Exponent   The exponent.
 *
 * The value is nMantissa * 2 ^ nBase2Exponent.
 *
 * "Bigfloats", as CBOR terms them, are similar to IEEE floating-point
 * numbers in having a mantissa and base-2 exponent, but they are not
 * supported by hardware or encoded the same. They explicitly use two
 * CBOR-encoded integers to convey the mantissa and exponent, each of
 * which can be 8, 16, 32 or 64 bits. With both the mantissa and
 * exponent 64 bits they can express more precision and a larger range
 * than an IEEE double floating-point number. See
 * QCBOREncode_AddBigFloatBigNum() for even more precision.
 *
 * For example, 1.5 would be represented by a mantissa of 3 and an
 * exponent of -1.
 *
 * The exponent and mantissa have the range from @c INT64_MIN to
 * @c INT64_MAX for both encoding and decoding (CBOR allows @c
 * -UINT64_MAX to @c UINT64_MAX, but this implementation doesn't
 * support this range to reduce code size and interface complexity a
 * little).
 *
 * CBOR preferred serialization of the integers is used, thus they will
 * be encoded in the smallest number of bytes possible.
 *
 * This can also be used to represent floating-point numbers in
 * environments that don't support IEEE 754.
 *
 * See @ref expAndMantissa for decoded representation.
 */
static void
QCBOREncode_AddTBigFloat(QCBOREncodeContext *pCtx,
                         uint8_t             uTagRequirement,
                         int64_t             nMantissa,
                         int64_t             nBase2Exponent);

static void
QCBOREncode_AddTBigFloatToMapSZ(QCBOREncodeContext *pCtx,
                                const char         *szLabel,
                                uint8_t             uTagRequirement,
                                int64_t             nMantissa,
                                int64_t             nBase2Exponent);

static void
QCBOREncode_AddTBigFloatToMapN(QCBOREncodeContext *pCtx,
                               int64_t             nLabel,
                               uint8_t             uTagRequirement,
                               int64_t             nMantissa,
                               int64_t             nBase2Exponent);


static void
QCBOREncode_AddBigFloat(QCBOREncodeContext *pCtx,
                        int64_t             nMantissa,
                        int64_t             nBase2Exponent);

static void
QCBOREncode_AddBigFloatToMap(QCBOREncodeContext *pCtx,
                             const char         *szLabel,
                             int64_t             nMantissa,
                             int64_t             nBase2Exponent);

static void
QCBOREncode_AddBigFloatToMapN(QCBOREncodeContext *pCtx,
                              int64_t             nLabel,
                              int64_t             nMantissa,
                              int64_t             nBase2Exponent);

/**
 * @brief Add a big floating-point number with a big number mantissa to
 *        the encoded output.
 *
 * @param[in] pCtx             The encoding context to add the bigfloat to.
 * @param[in] uTagRequirement  Either @ref QCBOR_ENCODE_AS_TAG or
 *                             @ref QCBOR_ENCODE_AS_BORROWED.
 * @param[in] Mantissa         The mantissa.
 * @param[in] bIsNegative      false if mantissa is positive, true if negative.
 * @param[in] nBase2Exponent   The exponent.
 *
 * This is the same as QCBOREncode_AddBigFloat() except the mantissa
 * is a big number (See QCBOREncode_AddPositiveBignum()) allowing for
 * arbitrary precision.
 *
 * See @ref expAndMantissa for decoded representation.
 */
static void
QCBOREncode_AddTBigFloatBigNum(QCBOREncodeContext *pCtx,
                               uint8_t             uTagRequirement,
                               UsefulBufC          Mantissa,
                               bool                bIsNegative,
                               int64_t             nBase2Exponent);

static void
QCBOREncode_AddTBigFloatBigNumToMapSZ(QCBOREncodeContext *pCtx,
                                      const char         *szLabel,
                                      uint8_t             uTagRequirement,
                                      UsefulBufC          Mantissa,
                                      bool                bIsNegative,
                                      int64_t             nBase2Exponent);

static void
QCBOREncode_AddTBigFloatBigNumToMapN(QCBOREncodeContext *pCtx,
                                     int64_t             nLabel,
                                     uint8_t             uTagRequirement,
                                     UsefulBufC          Mantissa,
                                     bool                bIsNegative,
                                     int64_t             nBase2Exponent);


static void
QCBOREncode_AddBigFloatBigNum(QCBOREncodeContext *pCtx,
                              UsefulBufC          Mantissa,
                              bool                bIsNegative,
                              int64_t             nBase2Exponent);

static void
QCBOREncode_AddBigFloatBigNumToMap(QCBOREncodeContext *pCtx,
                                   const char         *szLabel,
                                   UsefulBufC          Mantissa,
                                   bool                bIsNegative,
                                   int64_t             nBase2Exponent);

static void
QCBOREncode_AddBigFloatBigNumToMapN(QCBOREncodeContext *pCtx,
                                    int64_t             nLabel,
                                    UsefulBufC          Mantissa,
                                    bool                bIsNegative,
                                    int64_t             nBase2Exponent);
#endif /* QCBOR_DISABLE_EXP_AND_MANTISSA */


/**
 * @brief Add a text URI to the encoded output.
 *
 * @param[in] pCtx             The encoding context to add the URI to.
 * @param[in] uTagRequirement  Either @ref QCBOR_ENCODE_AS_TAG or
 *                             @ref QCBOR_ENCODE_AS_BORROWED.
 * @param[in] URI              Pointer and length of the URI.
 *
 * The format of URI must be per [RFC 3986]
 * (https://tools.ietf.org/html/rfc3986).
 *
 * It is output as CBOR major type 3, a text string, with tag @ref
 * CBOR_TAG_URI indicating the text string is a URI.
 *
 * A URI in a NULL-terminated string, @c szURI, can be easily added with
 * this code:
 *
 *      QCBOREncode_AddURI(pCtx, UsefulBuf_FromSZ(szURI));
 */
static void
QCBOREncode_AddTURI(QCBOREncodeContext *pCtx,
                    uint8_t             uTagRequirement,
                    UsefulBufC          URI);

static void
QCBOREncode_AddTURIToMapSZ(QCBOREncodeContext *pCtx,
                           const char         *szLabel,
                           uint8_t             uTagRequirement,
                           UsefulBufC          URI);

static void
QCBOREncode_AddTURIToMapN(QCBOREncodeContext *pCtx,
                          int64_t             nLabel,
                          uint8_t             uTagRequirement,
                          UsefulBufC          URI);


static void
QCBOREncode_AddURI(QCBOREncodeContext *pCtx,
                   UsefulBufC          URI);

static void
QCBOREncode_AddURIToMap(QCBOREncodeContext *pCtx,
                        const char         *szLabel,
                        UsefulBufC          URI);

static void
QCBOREncode_AddURIToMapN(QCBOREncodeContext *pCtx,
                         int64_t             nLabel,
                         UsefulBufC          URI);


/**
 * @brief Add Base64-encoded text to encoded output.
 *
 * @param[in] pCtx             The encoding context to add the base-64 text to.
 * @param[in] uTagRequirement  Either @ref QCBOR_ENCODE_AS_TAG or
 *                             @ref QCBOR_ENCODE_AS_BORROWED.
 * @param[in] B64Text          Pointer and length of the base-64 encoded text.
 *
 * The text content is Base64 encoded data per [RFC 4648]
 * (https://tools.ietf.org/html/rfc4648).
 *
 * It is output as CBOR major type 3, a text string, with tag @ref
 * CBOR_TAG_B64 indicating the text string is Base64 encoded.
 */
static void
QCBOREncode_AddTB64Text(QCBOREncodeContext *pCtx,
                        uint8_t             uTagRequirement,
                                    UsefulBufC          B64Text);

static void
QCBOREncode_AddTB64TextToMapSZ(QCBOREncodeContext *pCtx,
                               const char         *szLabel,
                               uint8_t             uTagRequirement,
                               UsefulBufC          B64Text);

static void
QCBOREncode_AddTB64TextToMapN(QCBOREncodeContext *pCtx,
                              int64_t nLabel,
                              uint8_t uTagRequirement,
                              UsefulBufC B64Text);


static void
QCBOREncode_AddB64Text(QCBOREncodeContext *pCtx,
                       UsefulBufC          B64Text);

static void
QCBOREncode_AddB64TextToMap(QCBOREncodeContext *pCtx,
                            const char         *szLabel,
                            UsefulBufC          B64Text);

static void
QCBOREncode_AddB64TextToMapN(QCBOREncodeContext *pCtx,
                             int64_t             nLabel,
                             UsefulBufC          B64Text);



/**
 * @brief Add base64url encoded data to encoded output.
 *
 * @param[in] pCtx             The encoding context to add the base64url to.
 * @param[in] uTagRequirement  Either @ref QCBOR_ENCODE_AS_TAG or
 *                             @ref QCBOR_ENCODE_AS_BORROWED.
 * @param[in] B64Text          Pointer and length of the base64url encoded text.
 *
 * The text content is base64URL encoded text as per [RFC 4648]
 * (https://tools.ietf.org/html/rfc4648).
 *
 * It is output as CBOR major type 3, a text string, with tag
 * @ref CBOR_TAG_B64URL indicating the text string is a Base64url
 * encoded.
 */
static void
QCBOREncode_AddTB64URLText(QCBOREncodeContext *pCtx,
                           uint8_t             uTagRequirement,
                           UsefulBufC          B64Text);

static void
QCBOREncode_AddTB64URLTextToMapSZ(QCBOREncodeContext *pCtx,
                                  const char         *szLabel,
                                  uint8_t             uTagRequirement,
                                  UsefulBufC          B64Text);

static void
QCBOREncode_AddTB64URLTextToMapN(QCBOREncodeContext *pCtx,
                                 int64_t             nLabel,
                                 uint8_t             uTagRequirement,
                                 UsefulBufC          B64Text);


static void
QCBOREncode_AddB64URLText(QCBOREncodeContext *pCtx,
                          UsefulBufC          B64Text);

static void
QCBOREncode_AddB64URLTextToMap(QCBOREncodeContext *pCtx,
                               const char         *szLabel,
                               UsefulBufC          B64Text);

static void
QCBOREncode_AddB64URLTextToMapN(QCBOREncodeContext *pCtx,
                                int64_t             nLabel,
                                UsefulBufC          B64Text);


/**
 * @brief Add Perl Compatible Regular Expression.
 *
 * @param[in] pCtx             Encoding context to add the regular expression to.
 * @param[in] uTagRequirement  Either @ref QCBOR_ENCODE_AS_TAG or
 *                             @ref QCBOR_ENCODE_AS_BORROWED.
 * @param[in] Regex            Pointer and length of the regular expression.
 *
 * The text content is Perl Compatible Regular
 * Expressions (PCRE) / JavaScript syntax [ECMA262].
 *
 * It is output as CBOR major type 3, a text string, with tag @ref
 * CBOR_TAG_REGEX indicating the text string is a regular expression.
 */
static void
QCBOREncode_AddTRegex(QCBOREncodeContext *pCtx,
                      uint8_t            uTagRequirement,
                      UsefulBufC         Regex);

static void
QCBOREncode_AddTRegexToMapSZ(QCBOREncodeContext *pCtx,
                             const char         *szLabel,
                             uint8_t             uTagRequirement,
                             UsefulBufC          Regex);

static void
QCBOREncode_AddTRegexToMapN(QCBOREncodeContext *pCtx,
                            int64_t             nLabel,
                            uint8_t             uTagRequirement,
                            UsefulBufC          Regex);


static void
QCBOREncode_AddRegex(QCBOREncodeContext *pCtx,
                     UsefulBufC          Regex);

static void
QCBOREncode_AddRegexToMap(QCBOREncodeContext *pCtx,
                          const char         *szLabel,
                          UsefulBufC          Regex);

static void
QCBOREncode_AddRegexToMapN(QCBOREncodeContext *pCtx,
                           int64_t             nLabel,
                           UsefulBufC          Regex);


/**
 * @brief MIME encoded data to the encoded output.
 *
 * @param[in] pCtx             The encoding context to add the MIME data to.
 * @param[in] uTagRequirement  Either @ref QCBOR_ENCODE_AS_TAG or
 *                             @ref QCBOR_ENCODE_AS_BORROWED.
 * @param[in] MIMEData         Pointer and length of the MIME data.
 *
 * The text content is in MIME format per [RFC 2045]
 * (https://tools.ietf.org/html/rfc2045) including the headers.
 *
 * It is output as CBOR major type 2, a binary string, with tag
 * @ref CBOR_TAG_BINARY_MIME indicating the string is MIME data.  This
 * outputs tag 257, not tag 36, as it can carry any type of MIME
 * binary, 7-bit, 8-bit, quoted-printable and base64 where tag 36
 * cannot.
 *
 * Previous versions of QCBOR, those before spiffy decode, output tag
 * 36. Decoding supports both tag 36 and 257.  (if the old behavior
 * with tag 36 is needed, copy the inline functions below and change
 * the tag number).
 *
 * See also QCBORDecode_GetMIMEMessage() and
 * @ref QCBOR_TYPE_BINARY_MIME.
 *
 * This does no translation of line endings. See QCBOREncode_AddText()
 * for a discussion of line endings in CBOR.
 */
static void
QCBOREncode_AddTMIMEData(QCBOREncodeContext *pCtx,
                         uint8_t             uTagRequirement,
                         UsefulBufC          MIMEData);

static void
QCBOREncode_AddTMIMEDataToMapSZ(QCBOREncodeContext *pCtx,
                                const char         *szLabel,
                                uint8_t             uTagRequirement,
                                UsefulBufC          MIMEData);

static void
QCBOREncode_AddTMIMEDataToMapN(QCBOREncodeContext *pCtx,
                               int64_t             nLabel,
                               uint8_t             uTagRequirement,
                               UsefulBufC          MIMEData);


static void
QCBOREncode_AddMIMEData(QCBOREncodeContext *pCtx,
                        UsefulBufC          MIMEData);

static void
QCBOREncode_AddMIMEDataToMap(QCBOREncodeContext *pCtx,
                             const char         *szLabel,
                             UsefulBufC          MIMEData);

static void
QCBOREncode_AddMIMEDataToMapN(QCBOREncodeContext *pCtx,
                              int64_t             nLabel,
                              UsefulBufC          MIMEData);


/**
 * @brief  Add an RFC 3339 date string
 *
 * @param[in] pCtx             The encoding context to add the date to.
 * @param[in] uTagRequirement  Either @ref QCBOR_ENCODE_AS_TAG or
 *                             @ref QCBOR_ENCODE_AS_BORROWED.
 * @param[in] szDate           Null-terminated string with date to add.
 *
 * The string szDate should be in the form of [RFC 3339]
 * (https://tools.ietf.org/html/rfc3339) as defined by section 3.3 in
 * [RFC 4287] (https://tools.ietf.org/html/rfc4287). This is as
 * described in section 3.4.1 in [RFC 8949]
 * (https://tools.ietf.org/html/rfc8949).
 *
 * Note that this function doesn't validate the format of the date
 * string at all. If you add an incorrect format date string, the
 * generated CBOR will be incorrect and the receiver may not be able
 * to handle it.
 *
 * Error handling is the same as QCBOREncode_AddInt64().
 *
 * See also QCBOREncode_AddTDayString().
 */
static void
QCBOREncode_AddTDateString(QCBOREncodeContext *pCtx,
                           uint8_t             uTagRequirement,
                           const char         *szDate);

static void
QCBOREncode_AddTDateStringToMapSZ(QCBOREncodeContext *pCtx,
                                  const char         *szLabel,
                                  uint8_t             uTagRequirement,
                                  const char         *szDate);

static void
QCBOREncode_AddTDateStringToMapN(QCBOREncodeContext *pCtx,
                                 int64_t             nLabel,
                                 uint8_t             uTagRequirement,
                                 const char         *szDate);


static void
QCBOREncode_AddDateString(QCBOREncodeContext *pCtx,
                          const char         *szDate);

static void
QCBOREncode_AddDateStringToMap(QCBOREncodeContext *pCtx,
                               const char         *szLabel,
                               const char         *szDate);

static void
QCBOREncode_AddDateStringToMapN(QCBOREncodeContext *pCtx,
                                int64_t             nLabel,
                                const char         *szDate);


/**
 * @brief  Add a date-only string.
 *
 * @param[in] pCtx             The encoding context to add the date to.
 * @param[in] uTagRequirement  Either @ref QCBOR_ENCODE_AS_TAG or
 *                             @ref QCBOR_ENCODE_AS_BORROWED.
 * @param[in] szDate           Null-terminated string with date to add.
 *
 * This date format is described in
 * [RFC 8943] (https://tools.ietf.org/html/rfc8943), but that mainly
 * references RFC 3339.  The string szDate must be in the forrm
 * specified the ABNF for a full-date in
 * [RFC 3339] (https://tools.ietf.org/html/rfc3339). Examples of this
 * are "1985-04-12" and "1937-01-01".  The time and the time zone are
 * never included.
 *
 * Note that this function doesn't validate the format of the date
 * string at all. If you add an incorrect format date string, the
 * generated CBOR will be incorrect and the receiver may not be able
 * to handle it.
 *
 * Error handling is the same as QCBOREncode_AddInt64().
 *
 * See also QCBOREncode_AddTDateString().
 */
static void
QCBOREncode_AddTDaysString(QCBOREncodeContext *pCtx,
                           uint8_t             uTagRequirement,
                           const char         *szDate);

static void
QCBOREncode_AddTDaysStringToMapSZ(QCBOREncodeContext *pCtx,
                                  const char         *szLabel,
                                  uint8_t             uTagRequirement,
                                  const char         *szDate);

static void
QCBOREncode_AddTDaysStringToMapN(QCBOREncodeContext *pCtx,
                                 int64_t             nLabel,
                                 uint8_t             uTagRequirement,
                                 const char         *szDate);


/**
 * @brief  Add a standard Boolean.
 *
 * @param[in] pCtx  The encoding context to add the Boolean to.
 * @param[in] b     true or false from @c <stdbool.h>.
 *
 * Adds a Boolean value as CBOR major type 7.
 *
 * Error handling is the same as QCBOREncode_AddInt64().
 */
static void
QCBOREncode_AddBool(QCBOREncodeContext *pCtx, bool b);

static void
QCBOREncode_AddBoolToMap(QCBOREncodeContext *pCtx, const char *szLabel, bool b);

static void
QCBOREncode_AddBoolToMapN(QCBOREncodeContext *pCtx, int64_t nLabel, bool b);



/**
 * @brief  Add a NULL to the encoded output.
 *
 * @param[in] pCtx  The encoding context to add the NULL to.
 *
 * Adds the NULL value as CBOR major type 7.
 *
 * This NULL doesn't have any special meaning in CBOR such as a
 * terminating value for a string or an empty value.
 *
 * Error handling is the same as QCBOREncode_AddInt64().
 */
static void
QCBOREncode_AddNULL(QCBOREncodeContext *pCtx);

static void
QCBOREncode_AddNULLToMap(QCBOREncodeContext *pCtx, const char *szLabel);

static void
QCBOREncode_AddNULLToMapN(QCBOREncodeContext *pCtx, int64_t nLabel);


/**
 * @brief  Add an "undef" to the encoded output.
 *
 * @param[in] pCtx  The encoding context to add the "undef" to.
 *
 * Adds the undef value as CBOR major type 7.
 *
 * Note that this value will not translate to JSON.
 *
 * This Undef doesn't have any special meaning in CBOR such as a
 * terminating value for a string or an empty value.
 *
 * Error handling is the same as QCBOREncode_AddInt64().
 */
static void
QCBOREncode_AddUndef(QCBOREncodeContext *pCtx);

static void
QCBOREncode_AddUndefToMap(QCBOREncodeContext *pCtx, const char *szLabel);

static void
QCBOREncode_AddUndefToMapN(QCBOREncodeContext *pCtx, int64_t nLabel);


/**
 * @brief  Indicates that the next items added are in an array.
 *
 * @param[in] pCtx The encoding context to open the array in.
 *
 * Arrays are the basic CBOR aggregate or structure type. Call this
 * function to start or open an array. Then call the various
 * @c QCBOREncode_AddXxx() functions to add the items that go into the
 * array. Then call QCBOREncode_CloseArray() when all items have been
 * added. The data items in the array can be of any type and can be of
 * mixed types.
 *
 * Nesting of arrays and maps is allowed and supported just by calling
 * QCBOREncode_OpenArray() again before calling
 * QCBOREncode_CloseArray().  While CBOR has no limit on nesting, this
 * implementation does in order to keep it smaller and simpler.  The
 * limit is @ref QCBOR_MAX_ARRAY_NESTING. This is the max number of
 * times this can be called without calling
 * QCBOREncode_CloseArray(). QCBOREncode_Finish() will return
 * @ref QCBOR_ERR_ARRAY_NESTING_TOO_DEEP when it is called as this
 * function just sets an error state and returns no value when this
 * occurs.
 *
 * If you try to add more than @ref QCBOR_MAX_ITEMS_IN_ARRAY items to
 * a single array or map, @ref QCBOR_ERR_ARRAY_TOO_LONG will be
 * returned when QCBOREncode_Finish() is called.
 *
 * An array itself must have a label if it is being added to a map.
 * Note that array elements do not have labels (but map elements do).
 *
 * An array itself may be tagged by calling QCBOREncode_AddTag()
 * before this call.
 */
static void
QCBOREncode_OpenArray(QCBOREncodeContext *pCtx);

static void
QCBOREncode_OpenArrayInMap(QCBOREncodeContext *pCtx, const char *szLabel);

static void
QCBOREncode_OpenArrayInMapN(QCBOREncodeContext *pCtx,  int64_t nLabel);


/**
 * @brief Close an open array.
 *
 * @param[in] pCtx The encoding context to close the array in.
 *
 * The closes an array opened by QCBOREncode_OpenArray(). It reduces
 * nesting level by one. All arrays (and maps) must be closed before
 * calling QCBOREncode_Finish().
 *
 * When an error occurs as a result of this call, the encoder records
 * the error and enters the error state. The error will be returned
 * when QCBOREncode_Finish() is called.
 *
 * If this has been called more times than QCBOREncode_OpenArray(), then
 * @ref QCBOR_ERR_TOO_MANY_CLOSES will be returned when QCBOREncode_Finish()
 * is called.
 *
 * If this is called and it is not an array that is currently open,
 * @ref QCBOR_ERR_CLOSE_MISMATCH will be returned when
 * QCBOREncode_Finish() is called.
 */
void
QCBOREncode_CloseArray(QCBOREncodeContext *pCtx);




/**
 * @brief  Indicates that the next items added are in a map.
 *
 * @param[in] pCtx The encoding context to open the map in.
 *
 * See QCBOREncode_OpenArray() for more information, particularly
 * error handling.
 *
 * CBOR maps are an aggregate type where each item in the map consists
 * of a label and a value. They are similar to JSON objects.
 *
 * The value can be any CBOR type including another map.
 *
 * The label can also be any CBOR type, but in practice they are
 * typically, integers as this gives the most compact output. They
 * might also be text strings which gives readability and translation
 * to JSON.
 *
 * Every @c QCBOREncode_AddXxx() call has one version that ends with
 * @c InMap for adding items to maps with string labels and one that
 * ends with @c InMapN that is for adding with integer labels.
 *
 * RFC 8949 uses the term "key" instead of "label".
 *
 * If you wish to use map labels that are neither integer labels nor
 * text strings, then just call the QCBOREncode_AddXxx() function
 * explicitly to add the label. Then call it again to add the value.
 *
 * See the [RFC 8949] (https://tools.ietf.org/html/rfc8949) for a lot
 * more information on creating maps.
 */
static void
QCBOREncode_OpenMap(QCBOREncodeContext *pCtx);

static void
QCBOREncode_OpenMapInMap(QCBOREncodeContext *pCtx, const char *szLabel);

static void
QCBOREncode_OpenMapInMapN(QCBOREncodeContext *pCtx, int64_t nLabel);


/**
 * @brief Close an open map.
 *
 * @param[in] pCtx The encoding context to close the map in.
 *
 * This closes a map opened by QCBOREncode_OpenMap(). It reduces
 * nesting level by one.
 *
 * When an error occurs as a result of this call, the encoder records
 * the error and enters the error state. The error will be returned
 * when QCBOREncode_Finish() is called.
 *
 * If this has been called more times than QCBOREncode_OpenMap(), then
 * @ref QCBOR_ERR_TOO_MANY_CLOSES will be returned when
 * QCBOREncode_Finish() is called.
 *
 * If this is called and it is not a map that is currently open,
 * @ref QCBOR_ERR_CLOSE_MISMATCH will be returned when
 * QCBOREncode_Finish() is called.
 */
static void
QCBOREncode_CloseMap(QCBOREncodeContext *pCtx);


/**
 * @brief Indicates that the next items added are in an indefinite length array.
 *
 * @param[in] pCtx The encoding context to open the array in.
 *
 * This is the same as QCBOREncode_OpenArray() except the array is
 * indefinite length.
 *
 * This must be closed with QCBOREncode_CloseArrayIndefiniteLength().
 */
static void
QCBOREncode_OpenArrayIndefiniteLength(QCBOREncodeContext *pCtx);

static void
QCBOREncode_OpenArrayIndefiniteLengthInMap(QCBOREncodeContext *pCtx,
                                           const char         *szLabel);

static void
QCBOREncode_OpenArrayIndefiniteLengthInMapN(QCBOREncodeContext *pCtx,
                                            int64_t            nLabel);


/**
 * @brief Close an open indefinite length array.
 *
 * @param[in] pCtx The encoding context to close the array in.
 *
 * This is the same as QCBOREncode_CloseArray(), but the open array
 * that is being close must be of indefinite length.
 */
static void
QCBOREncode_CloseArrayIndefiniteLength(QCBOREncodeContext *pCtx);


/**
 * @brief Indicates that the next items added are in an indefinite length map.
 *
 * @param[in] pCtx The encoding context to open the map in.
 *
 * This is the same as QCBOREncode_OpenMap() except the array is
 * indefinite length.
 *
 * This must be closed with QCBOREncode_CloseMapIndefiniteLength().
 */
static void
QCBOREncode_OpenMapIndefiniteLength(QCBOREncodeContext *pCtx);

static void
QCBOREncode_OpenMapIndefiniteLengthInMap(QCBOREncodeContext *pCtx,
                                         const char         *szLabel);

static void
QCBOREncode_OpenMapIndefiniteLengthInMapN(QCBOREncodeContext *pCtx,
                                          int64_t            nLabel);


/**
 * @brief Close an open indefinite length map.
 *
 * @param[in] pCtx The encoding context to close the map in.
 *
 * This is the same as QCBOREncode_CloseMap(), but the open map that
 * is being close must be of indefinite length.
 */
static  void
QCBOREncode_CloseMapIndefiniteLength(QCBOREncodeContext *pCtx);


/**
 *  @brief Close and sort an open map.
 *
 * @param[in] pCtx The encoding context to close the map in .
 *
 * This is the same as QCBOREncode_CloseMap() except it sorts the map
 * per RFC 8949 Section 4.2.1. This sort is lexicographic of the CBOR-
 * encoded map labels.
 *
 * This is more expensive than most things in the encoder. It uses
 * bubble sort which runs in n-squared time where n is the number of
 * map items. Sorting large maps on slow CPUs might be slow. This is
 * also increases the object code size of the encoder by about 30%
 * (500-1000 bytes).
 *
 * Bubble sort was selected so as to not need an extra buffer to track
 * map item offsets. Bubble sort works well even though map items are
 * not all the same size because it always swaps adjacent items.
 */
void QCBOREncode_CloseAndSortMap(QCBOREncodeContext *pCtx);

void QCBOREncode_CloseAndSortMapIndef(QCBOREncodeContext *pCtx);


/**
 * @brief Indicate start of encoded CBOR to be wrapped in a bstr.
 *
 * @param[in] pCtx The encoding context to open the bstr-wrapped CBOR in.
 *
 * All added encoded items between this call and a call to
 * QCBOREncode_CloseBstrWrap2() will be wrapped in a bstr. They will
 * appear in the final output as a byte string.  That byte string will
 * contain encoded CBOR. This increases nesting level by one.
 *
 * The typical use case is for encoded CBOR that is to be
 * cryptographically hashed, as part of a [RFC 8152, COSE]
 * (https://tools.ietf.org/html/rfc8152) implementation. The wrapping
 * byte string is taken as input by the hash function (which is why it
 * is returned by QCBOREncode_CloseBstrWrap2()).  It is also easy to
 * recover on decoding with standard CBOR decoders.
 *
 * Using QCBOREncode_BstrWrap() and QCBOREncode_CloseBstrWrap2()
 * avoids having to encode the items first in one buffer (e.g., the
 * COSE payload) and then add that buffer as a bstr to another
 * encoding (e.g. the COSE to-be-signed bytes, the @c Sig_structure)
 * potentially halving the memory needed.
 *
 * CBOR by nature must be decoded item by item in order from the
 * start.  By wrapping some CBOR in a byte string, the decoding of
 * that wrapped CBOR can be skipped. This is another use of wrapping,
 * perhaps because the CBOR is large and deeply nested. Perhaps APIs
 * for handling one defined CBOR message that is being embedded in
 * another only take input as a byte string. Perhaps the desire is to
 * be able to decode the out layer even in the wrapped has errors.
 */
static void
QCBOREncode_BstrWrap(QCBOREncodeContext *pCtx);

static void
QCBOREncode_BstrWrapInMap(QCBOREncodeContext *pCtx, const char *szLabel);

static void
QCBOREncode_BstrWrapInMapN(QCBOREncodeContext *pCtx, int64_t nLabel);


/**
 * @brief Close a wrapping bstr.
 *
 * @param[in] pCtx              The encoding context to close of bstr wrapping in.
 * @param[in] bIncludeCBORHead  Include the encoded CBOR head of the bstr
 *                              as well as the bytes in @c pWrappedCBOR.
 * @param[out] pWrappedCBOR     A @ref UsefulBufC containing wrapped bytes.
 *
 * The closes a wrapping bstr opened by QCBOREncode_BstrWrap(). It reduces
 * nesting level by one.
 *
 * A pointer and length of the enclosed encoded CBOR is returned in @c
 * *pWrappedCBOR if it is not @c NULL. The main purpose of this is so
 * this data can be hashed (e.g., with SHA-256) as part of a [RFC
 * 8152, COSE] (https://tools.ietf.org/html/rfc8152)
 * implementation. **WARNING**, this pointer and length should be used
 * right away before any other calls to @c QCBOREncode_CloseXxx() as
 * they will move data around and the pointer and length will no
 * longer be to the correct encoded CBOR.
 *
 * When an error occurs as a result of this call, the encoder records
 * the error and enters the error state. The error will be returned
 * when QCBOREncode_Finish() is called.
 *
 * If this has been called more times than QCBOREncode_BstrWrap(),
 * then @ref QCBOR_ERR_TOO_MANY_CLOSES will be returned when
 * QCBOREncode_Finish() is called.
 *
 * If this is called and it is not a wrapping bstr that is currently
 * open, @ref QCBOR_ERR_CLOSE_MISMATCH will be returned when
 * QCBOREncode_Finish() is called.
 *
 * QCBOREncode_CloseBstrWrap() is a deprecated version of this function
 * that is equivalent to the call with @c bIncludeCBORHead @c true.
 */
void
QCBOREncode_CloseBstrWrap2(QCBOREncodeContext *pCtx, bool bIncludeCBORHead, UsefulBufC *pWrappedCBOR);

static void
QCBOREncode_CloseBstrWrap(QCBOREncodeContext *pCtx, UsefulBufC *pWrappedCBOR);


/**
 * @brief Cancel byte string wrapping.
 *
 * @param[in] pCtx       The encoding context.
 *
 * This cancels QCBOREncode_BstrWrap() making tghe encoding as if it
 * were never called.
 *
 * WARNING: This does not work on QCBOREncode_BstrWrapInMap()
 * or QCBOREncode_BstrWrapInMapN() and there is no error detection
 * of an attempt at their use.
 *
 * This only works if nothing has been added into the wrapped byte
 * string.  If something has been added, this sets the error
 * @ref QCBOR_ERR_CANNOT_CANCEL.
 */
void
QCBOREncode_CancelBstrWrap(QCBOREncodeContext *pCtx);


/**
 * @brief Add some already-encoded CBOR bytes.
 *
 * @param[in] pCtx     The encoding context to add the already-encode CBOR to.
 * @param[in] Encoded  The already-encoded CBOR to add to the context.
 *
 * The encoded CBOR being added must be fully conforming CBOR. It must
 * be complete with no arrays or maps that are incomplete. While this
 * encoder doesn't ever produce indefinite lengths, it is OK for the
 * raw CBOR added here to have indefinite lengths.
 *
 * The raw CBOR added here is not checked in anyway. If it is not
 * conforming or has open arrays or such, the final encoded CBOR
 * will probably be wrong or not what was intended.
 *
 * If the encoded CBOR being added here contains multiple items, they
 * must be enclosed in a map or array. At the top level the raw
 * CBOR must be a single data item.
 */
static void
QCBOREncode_AddEncoded(QCBOREncodeContext *pCtx, UsefulBufC Encoded);

static void
QCBOREncode_AddEncodedToMap(QCBOREncodeContext *pCtx, const char *szLabel, UsefulBufC Encoded);

static void
QCBOREncode_AddEncodedToMapN(QCBOREncodeContext *pCtx, int64_t nLabel, UsefulBufC Encoded);


/**
 * @brief Get the encoded result.
 *
 * @param[in] pCtx           The context to finish encoding with.
 * @param[out] pEncodedCBOR  Structure in which the pointer and length of
 *                           the encoded CBOR is returned.
 *
 * @retval QCBOR_SUCCESS                     Encoded CBOR is returned.
 *
 * @retval QCBOR_ERR_TOO_MANY_CLOSES         Nesting error
 *
 * @retval QCBOR_ERR_CLOSE_MISMATCH          Nesting error
 *
 * @retval QCBOR_ERR_ARRAY_OR_MAP_STILL_OPEN Nesting error
 *
 * @retval QCBOR_ERR_BUFFER_TOO_LARGE        Encoded output buffer size
 *
 * @retval QCBOR_ERR_BUFFER_TOO_SMALL        Encoded output buffer size
 *
 * @retval QCBOR_ERR_ARRAY_NESTING_TOO_DEEP  Implementation limit
 *
 * @retval QCBOR_ERR_ARRAY_TOO_LONG          Implementation limit
 *
 * On success, the pointer and length of the encoded CBOR are returned
 * in @c *pEncodedCBOR. The pointer is the same pointer that was passed
 * in to QCBOREncode_Init(). Note that it is not const when passed to
 * QCBOREncode_Init(), but it is const when returned here.  The length
 * will be smaller than or equal to the length passed in when
 * QCBOREncode_Init() as this is the length of the actual result, not
 * the size of the buffer it was written to.
 *
 * If a @c NULL was passed for @c Storage.ptr when QCBOREncode_Init()
 * was called, @c NULL will be returned here, but the length will be
 * that of the CBOR that would have been encoded.
 *
 * Encoding errors primarily manifest here as most other encoding function
 * do no return an error. They just set the error state in the encode
 * context after which no encoding function does anything.
 *
 * Three types of errors manifest here. The first type are nesting
 * errors where the number of @c QCBOREncode_OpenXxx() calls do not
 * match the number @c QCBOREncode_CloseXxx() calls. The solution is to
 * fix the calling code.
 *
 * The second type of error is because the buffer given is either too
 * small or too large. The remedy is to give a correctly sized buffer.
 *
 * The third type are due to limits in this implementation.
 * @ref QCBOR_ERR_ARRAY_NESTING_TOO_DEEP can be worked around by
 * encoding the CBOR in two (or more) phases and adding the CBOR from
 * the first phase to the second with @c QCBOREncode_AddEncoded().
 *
 * If an error is returned, the buffer may have partially encoded
 * incorrect CBOR in it and it should not be used. Likewise, the length
 * may be incorrect and should not be used.
 *
 * Note that the error could have occurred in one of the many
 * @c QCBOREncode_AddXxx() calls long before QCBOREncode_Finish() was
 * called. This error handling reduces the CBOR implementation size
 * but makes debugging harder.
 *
 * This may be called multiple times. It will always return the
 * same. It can also be interleaved with calls to
 * QCBOREncode_FinishGetSize().
 *
 * QCBOREncode_GetErrorState() can be called to get the current
 * error state in order to abort encoding early as an optimization, but
 * calling it is is never required.
 */
QCBORError
QCBOREncode_Finish(QCBOREncodeContext *pCtx, UsefulBufC *pEncodedCBOR);


/**
 * @brief Get the encoded CBOR and error status.
 *
 * @param[in] pCtx          The context to finish encoding with.
 * @param[out] uEncodedLen  The length of the encoded or potentially
 *                          encoded CBOR in bytes.
 *
 * @return The same errors as QCBOREncode_Finish().
 *
 * This functions the same as QCBOREncode_Finish(), but only returns the
 * size of the encoded output.
 */
QCBORError
QCBOREncode_FinishGetSize(QCBOREncodeContext *pCtx, size_t *uEncodedLen);


/**
 * @brief Indicate whether output buffer is NULL or not.
 *
 * @param[in] pCtx  The encoding context.
 *
 * @return 1 if the output buffer is @c NULL.
 *
 * Sometimes a @c NULL input buffer is given to QCBOREncode_Init() so
 * that the size of the generated CBOR can be calculated without
 * allocating a buffer for it. This returns 1 when the output buffer
 * is @c NULL and 0 when it is not.
 */
static int
QCBOREncode_IsBufferNULL(QCBOREncodeContext *pCtx);


/**
 * @brief Get the encoding error state.
 *
 * @param[in] pCtx  The encoding context.
 *
 * @return One of @ref QCBORError. See return values from
 *         QCBOREncode_Finish()
 *
 * Normally encoding errors need only be handled at the end of
 * encoding when QCBOREncode_Finish() is called. This can be called to
 * get the error result before finish should there be a need to halt
 * encoding before QCBOREncode_Finish() is called.
 */
static QCBORError
QCBOREncode_GetErrorState(QCBOREncodeContext *pCtx);


/**
 * Encode the "head" of a CBOR data item.
 *
 * @param Buffer       Buffer to output the encoded head to; must be
 *                     @ref QCBOR_HEAD_BUFFER_SIZE bytes in size.
 * @param uMajorType   One of CBOR_MAJOR_TYPE_XX.
 * @param uMinLen      The minimum number of bytes to encode uNumber. Almost
 *                     always this is 0 to use preferred
 *                     serialization. If this is 4, then even the
 *                     values 0xffff and smaller will be encoded in 4
 *                     bytes. This is used primarily when encoding a
 *                     float or double put into uNumber as the leading
 *                     zero bytes for them must be encoded.
 * @param uNumber      The numeric argument part of the CBOR head.
 * @return             Pointer and length of the encoded head or
 *                     @ref NULLUsefulBufC if the output buffer is too small.
 *
 * Callers do not to need to call this for normal CBOR encoding. Note
 * that it doesn't even take a @ref QCBOREncodeContext argument.
 *
 * This encodes the major type and argument part of a data item. The
 * argument is an integer that is usually either the value or the length
 * of the data item.
 *
 * This is exposed in the public interface to allow hashing of some CBOR
 * data types, bstr in particular, a chunk at a time so the full CBOR
 * doesn't have to be encoded in a contiguous buffer.
 *
 * For example, if you have a 100,000 byte binary blob in a buffer that
 * needs to be a bstr encoded and then hashed. You could allocate a
 * 100,010 byte buffer and encode it normally. Alternatively, you can
 * encode the head in a 10 byte buffer with this function, hash that and
 * then hash the 100,000 bytes using the same hash context.
 *
 * See also QCBOREncode_AddBytesLenOnly();
 */
UsefulBufC
QCBOREncode_EncodeHead(UsefulBuf Buffer,
                       uint8_t   uMajorType,
                       uint8_t   uMinLen,
                       uint64_t  uNumber);




/* =========================================================================
     BEGINNING OF PRIVATE IMPLEMENTATION
   ========================================================================= */

/* Semi-private funcion used by public inline functions. See qcbor_encode.c */
void
QCBOREncode_Private_AddBuffer(QCBOREncodeContext *pCtx,
                              uint8_t             uMajorType,
                              UsefulBufC          Bytes);


/* Semi-private funcion used by public inline functions. See qcbor_encode.c */
void
QCBOREncode_Private_OpenMapOrArray(QCBOREncodeContext *pCtx,
                                   uint8_t             uMajorType);


/* Semi-private funcion used by public inline functions. See qcbor_encode.c */
void
QCBOREncode_Private_OpenMapOrArrayIndefiniteLength(QCBOREncodeContext *pCtx,
                                                   uint8_t             uMajorType);


/* Semi-private funcion used by public inline functions. See qcbor_encode.c */
void
QCBOREncode_Private_CloseMapOrArray(QCBOREncodeContext *pCtx,
                                    uint8_t             uMajorType);


/* Semi-private funcion used by public inline functions. See qcbor_encode.c */
void
QCBOREncode_Private_CloseMapOrArrayIndefiniteLength(QCBOREncodeContext *pCtx,
                                                    uint8_t             uMajorType);


/* Semi-private funcion used by public inline functions. See qcbor_encode.c */
void
QCBOREncode_Private_AddType7(QCBOREncodeContext *pCtx,
                             uint8_t             uMinLen,
                             uint64_t            uNum);


/* Semi-private funcion used by public inline functions. See qcbor_encode.c */
void
QCBOREncode_Private_AddExpMantissa(QCBOREncodeContext *pCtx,
                                   uint64_t            uTag,
                                   UsefulBufC          BigNumMantissa,
                                   bool                bBigNumIsNegative,
                                   int64_t             nMantissa,
                                   int64_t             nExponent);


static inline void
QCBOREncode_SerializationCDE(QCBOREncodeContext *pMe)
{
   pMe->pfnCloseMap = QCBOREncode_CloseAndSortMap;
   pMe->uMode = QCBOR_ENCODE_MODE_CDE;
}


static inline void
QCBOREncode_SerializationdCBOR(QCBOREncodeContext *pMe)
{
   pMe->pfnCloseMap = QCBOREncode_CloseAndSortMap;
   pMe->uMode = QCBOR_ENCODE_MODE_DCBOR;
}


static inline void
QCBOREncode_SerializationPreferred(QCBOREncodeContext *pMe)
{
   pMe->uMode = QCBOR_ENCODE_MODE_PREFERRED;
}


/**
 * @brief Semi-private method to add only the type and length of a byte string.
 *
 * @param[in] pCtx    The context to initialize.
 * @param[in] Bytes   Pointer and length of the input data.
 *
 * This will be removed in QCBOR 2.0. It was never a public function.
 *
 * This is the same as QCBOREncode_AddBytes() except it only adds the
 * CBOR encoding for the type and the length. It doesn't actually add
 * the bytes. You can't actually produce correct CBOR with this and
 * the rest of this API. It is only used for a special case where the
 * valid CBOR is created manually by putting this type and length in
 * and then adding the actual bytes. In particular, when only a hash
 * of the encoded CBOR is needed, where the type and header are hashed
 * separately and then the bytes is hashed. This makes it possible to
 * implement COSE Sign1 with only one copy of the payload in the
 * output buffer, rather than two, roughly cutting memory use in half.
 *
 * This is only used for this odd case, but this is a supported
 * tested function.
 *
 * See also QCBOREncode_EncodeHead().
 *
 * TODO: remove this in QCBOR 2.0
 */
static void
QCBOREncode_AddBytesLenOnly(QCBOREncodeContext *pCtx,
                            UsefulBufC          Bytes);

static void
QCBOREncode_AddBytesLenOnlyToMap(QCBOREncodeContext *pCtx,
                                 const char         *szLabel,
                                 UsefulBufC          Bytes);

static void
QCBOREncode_AddBytesLenOnlyToMapN(QCBOREncodeContext *pCtx,
                                 int64_t              nLabel,
                                 UsefulBufC           Bytes);



static inline void
QCBOREncode_AddInt64ToMap(QCBOREncodeContext *pMe,
                          const char        *szLabel,
                          const int64_t      uNum)
{
   /* Use _AddBuffer() because _AddSZString() is defined below, not above */
   QCBOREncode_Private_AddBuffer(pMe,
                                 CBOR_MAJOR_TYPE_TEXT_STRING,
                                 UsefulBuf_FromSZ(szLabel));
   QCBOREncode_AddInt64(pMe, uNum);
}

static inline void
QCBOREncode_AddInt64ToMapN(QCBOREncodeContext *pMe,
                           const int64_t       nLabel,
                           const int64_t       uNum)
{
   QCBOREncode_AddInt64(pMe, nLabel);
   QCBOREncode_AddInt64(pMe, uNum);
}


static inline void
QCBOREncode_AddUInt64ToMap(QCBOREncodeContext *pMe,
                           const char         *szLabel,
                           const uint64_t      uNum)
{
   /* Use _AddBuffer() because _AddSZString() is defined below, not above */
   QCBOREncode_Private_AddBuffer(pMe,
                                 CBOR_MAJOR_TYPE_TEXT_STRING,
                                 UsefulBuf_FromSZ(szLabel));
   QCBOREncode_AddUInt64(pMe, uNum);
}

static inline void
QCBOREncode_AddUInt64ToMapN(QCBOREncodeContext *pMe,
                            const int64_t       nLabel,
                            const uint64_t      uNum)
{
   QCBOREncode_AddInt64(pMe, nLabel);
   QCBOREncode_AddUInt64(pMe, uNum);
}


static inline void
QCBOREncode_AddText(QCBOREncodeContext *pMe, const UsefulBufC Text)
{
   QCBOREncode_Private_AddBuffer(pMe, CBOR_MAJOR_TYPE_TEXT_STRING, Text);
}

static inline void
QCBOREncode_AddTextToMap(QCBOREncodeContext *pMe,
                         const char         *szLabel,
                         const UsefulBufC    Text)
{
   QCBOREncode_AddText(pMe, UsefulBuf_FromSZ(szLabel));
   QCBOREncode_AddText(pMe, Text);
}

static inline void
QCBOREncode_AddTextToMapN(QCBOREncodeContext *pMe,
                          const int64_t       nLabel,
                          const UsefulBufC    Text)
{
   QCBOREncode_AddInt64(pMe, nLabel);
   QCBOREncode_AddText(pMe, Text);
}


inline static void
QCBOREncode_AddSZString(QCBOREncodeContext *pMe, const char *szString)
{
   QCBOREncode_AddText(pMe, UsefulBuf_FromSZ(szString));
}

static inline void
QCBOREncode_AddSZStringToMap(QCBOREncodeContext *pMe,
                             const char         *szLabel,
                             const char         *szString)
{
   QCBOREncode_AddSZString(pMe, szLabel);
   QCBOREncode_AddSZString(pMe, szString);
}

static inline void
QCBOREncode_AddSZStringToMapN(QCBOREncodeContext *pMe,
                              const int64_t       nLabel,
                              const char         *szString)
{
   QCBOREncode_AddInt64(pMe, nLabel);
   QCBOREncode_AddSZString(pMe, szString);
}


#ifndef USEFULBUF_DISABLE_ALL_FLOAT
static inline void
QCBOREncode_AddDoubleToMap(QCBOREncodeContext *pMe,
                           const char         *szLabel,
                           const double        dNum)
{
   QCBOREncode_AddSZString(pMe, szLabel);
   QCBOREncode_AddDouble(pMe, dNum);
}

static inline void
QCBOREncode_AddDoubleToMapN(QCBOREncodeContext *pMe,
                            const int64_t       nLabel,
                            const double        dNum)
{
   QCBOREncode_AddInt64(pMe, nLabel);
   QCBOREncode_AddDouble(pMe, dNum);
}

static inline void
QCBOREncode_AddFloatToMap(QCBOREncodeContext *pMe,
                          const char         *szLabel,
                          const float         dNum)
{
   QCBOREncode_AddSZString(pMe, szLabel);
   QCBOREncode_AddFloat(pMe, dNum);
}

static inline void
QCBOREncode_AddFloatToMapN(QCBOREncodeContext *pMe,
                           const int64_t       nLabel,
                           const float         fNum)
{
   QCBOREncode_AddInt64(pMe, nLabel);
   QCBOREncode_AddFloat(pMe, fNum);
}

static inline void
QCBOREncode_AddDoubleNoPreferredToMap(QCBOREncodeContext *pMe,
                                      const char         *szLabel,
                                      const double        dNum)
{
   QCBOREncode_AddSZString(pMe, szLabel);
   QCBOREncode_AddDoubleNoPreferred(pMe, dNum);
}

static inline void
QCBOREncode_AddDoubleNoPreferredToMapN(QCBOREncodeContext *pMe,
                                       const int64_t       nLabel,
                                       const double        dNum)
{
   QCBOREncode_AddInt64(pMe, nLabel);
   QCBOREncode_AddDoubleNoPreferred(pMe, dNum);
}

static inline void
QCBOREncode_AddFloatNoPreferredToMap(QCBOREncodeContext *pMe,
                                     const char         *szLabel,
                                     const float         dNum)
{
   QCBOREncode_AddSZString(pMe, szLabel);
   QCBOREncode_AddFloatNoPreferred(pMe, dNum);
}

static inline void
QCBOREncode_AddFloatNoPreferredToMapN(QCBOREncodeContext *pMe,
                                      const int64_t       nLabel,
                                      const float         dNum)
{
   QCBOREncode_AddInt64(pMe, nLabel);
   QCBOREncode_AddFloatNoPreferred(pMe, dNum);
}
#endif /* USEFULBUF_DISABLE_ALL_FLOAT */



static inline void
QCBOREncode_AddTDateEpoch(QCBOREncodeContext *pMe,
                          const uint8_t       uTag,
                          const int64_t       nDate)
{
   if(uTag == QCBOR_ENCODE_AS_TAG) {
      QCBOREncode_AddTag(pMe, CBOR_TAG_DATE_EPOCH);
   }
   QCBOREncode_AddInt64(pMe, nDate);
}

static inline void
QCBOREncode_AddTDateEpochToMapSZ(QCBOREncodeContext *pMe,
                                 const char         *szLabel,
                                 const uint8_t       uTag,
                                 const int64_t       nDate)
{
   QCBOREncode_AddSZString(pMe, szLabel);
   QCBOREncode_AddTDateEpoch(pMe, uTag, nDate);
}

static inline void
QCBOREncode_AddTDateEpochToMapN(QCBOREncodeContext *pMe,
                                const int64_t       nLabel,
                                const uint8_t       uTag,
                                const int64_t       nDate)
{
   QCBOREncode_AddInt64(pMe, nLabel);
   QCBOREncode_AddTDateEpoch(pMe, uTag, nDate);
}

static inline void
QCBOREncode_AddDateEpoch(QCBOREncodeContext *pMe,
                         const int64_t       nDate)
{
   QCBOREncode_AddTDateEpoch(pMe, QCBOR_ENCODE_AS_TAG, nDate);
}

static inline void
QCBOREncode_AddDateEpochToMap(QCBOREncodeContext *pMe,
                              const char         *szLabel,
                              const int64_t       nDate)
{
   QCBOREncode_AddSZString(pMe, szLabel);
   QCBOREncode_AddDateEpoch(pMe, nDate);
}

static inline void
QCBOREncode_AddDateEpochToMapN(QCBOREncodeContext *pMe,
                               const int64_t       nLabel,
                               const int64_t       nDate)
{
   QCBOREncode_AddInt64(pMe, nLabel);
   QCBOREncode_AddDateEpoch(pMe, nDate);
}


static inline void
QCBOREncode_AddTDaysEpoch(QCBOREncodeContext *pMe,
                          const uint8_t       uTag,
                          const int64_t       nDays)
{
   if(uTag == QCBOR_ENCODE_AS_TAG) {
      QCBOREncode_AddTag(pMe, CBOR_TAG_DAYS_EPOCH);
   }
   QCBOREncode_AddInt64(pMe, nDays);
}

static inline void
QCBOREncode_AddTDaysEpochToMapSZ(QCBOREncodeContext *pMe,
                                 const char         *szLabel,
                                 const uint8_t       uTag,
                                 const int64_t       nDays)
{
   QCBOREncode_AddSZString(pMe, szLabel);
   QCBOREncode_AddTDaysEpoch(pMe, uTag, nDays);
}

static inline void
QCBOREncode_AddTDaysEpochToMapN(QCBOREncodeContext *pMe,
                                const int64_t       nLabel,
                                const uint8_t       uTag,
                                const int64_t       nDays)
{
   QCBOREncode_AddInt64(pMe, nLabel);
   QCBOREncode_AddTDaysEpoch(pMe, uTag, nDays);
}


static inline void
QCBOREncode_AddBytes(QCBOREncodeContext *pMe,
                     const UsefulBufC    Bytes)
{
   QCBOREncode_Private_AddBuffer(pMe, CBOR_MAJOR_TYPE_BYTE_STRING, Bytes);
}

static inline void
QCBOREncode_AddBytesToMap(QCBOREncodeContext *pMe,
                          const char         *szLabel,
                          const UsefulBufC    Bytes)
{
   QCBOREncode_AddSZString(pMe, szLabel);
   QCBOREncode_AddBytes(pMe, Bytes);
}

static inline void
QCBOREncode_AddBytesToMapN(QCBOREncodeContext *pMe,
                           const int64_t       nLabel,
                           const UsefulBufC    Bytes)
{
   QCBOREncode_AddInt64(pMe, nLabel);
   QCBOREncode_AddBytes(pMe, Bytes);
}

static inline void
QCBOREncode_OpenBytesInMapSZ(QCBOREncodeContext *pMe,
                             const char         *szLabel,
                             UsefulBuf          *pPlace)
{
   QCBOREncode_AddSZString(pMe, szLabel);
   QCBOREncode_OpenBytes(pMe, pPlace);
}

static inline void
QCBOREncode_OpenBytesInMapN(QCBOREncodeContext *pMe,
                            const int64_t       nLabel,
                            UsefulBuf          *pPlace)
{
   QCBOREncode_AddInt64(pMe, nLabel);
   QCBOREncode_OpenBytes(pMe, pPlace);
}

static inline void
QCBOREncode_AddBytesLenOnly(QCBOREncodeContext *pMe, const UsefulBufC Bytes)
{
    QCBOREncode_Private_AddBuffer(pMe, CBOR_MAJOR_NONE_TYPE_BSTR_LEN_ONLY, Bytes);
}

static inline void
QCBOREncode_AddBytesLenOnlyToMap(QCBOREncodeContext *pMe,
                                 const char         *szLabel,
                                 const UsefulBufC    Bytes)
{
    QCBOREncode_AddSZString(pMe, szLabel);
    QCBOREncode_AddBytesLenOnly(pMe, Bytes);
}

static inline void
QCBOREncode_AddBytesLenOnlyToMapN(QCBOREncodeContext *pMe,
                                  const int64_t       nLabel,
                                  const UsefulBufC    Bytes)
{
    QCBOREncode_AddInt64(pMe, nLabel);
    QCBOREncode_AddBytesLenOnly(pMe, Bytes);
}


static inline void
QCBOREncode_AddTBinaryUUID(QCBOREncodeContext *pMe,
                           const uint8_t       uTagRequirement,
                           const UsefulBufC    Bytes)
{
   if(uTagRequirement == QCBOR_ENCODE_AS_TAG) {
      QCBOREncode_AddTag(pMe, CBOR_TAG_BIN_UUID);
   }
   QCBOREncode_AddBytes(pMe, Bytes);
}

static inline void
QCBOREncode_AddTBinaryUUIDToMapSZ(QCBOREncodeContext *pMe,
                                  const char         *szLabel,
                                  const uint8_t       uTagRequirement,
                                  const UsefulBufC    Bytes)
{
   QCBOREncode_AddSZString(pMe, szLabel);
   QCBOREncode_AddTBinaryUUID(pMe, uTagRequirement, Bytes);
}

static inline void
QCBOREncode_AddTBinaryUUIDToMapN(QCBOREncodeContext *pMe,
                                 const int64_t       nLabel,
                                 const uint8_t       uTagRequirement,
                                 const UsefulBufC    Bytes)
{
   QCBOREncode_AddInt64(pMe, nLabel);
   QCBOREncode_AddTBinaryUUID(pMe, uTagRequirement, Bytes);
}

static inline void
QCBOREncode_AddBinaryUUID(QCBOREncodeContext *pMe, const UsefulBufC Bytes)
{
   QCBOREncode_AddTBinaryUUID(pMe, QCBOR_ENCODE_AS_TAG, Bytes);
}

static inline void
QCBOREncode_AddBinaryUUIDToMap(QCBOREncodeContext *pMe,
                               const char         *szLabel,
                               const UsefulBufC    Bytes)
{
   QCBOREncode_AddTBinaryUUIDToMapSZ(pMe, szLabel, QCBOR_ENCODE_AS_TAG, Bytes);
}

static inline void
QCBOREncode_AddBinaryUUIDToMapN(QCBOREncodeContext *pMe,
                                const int64_t       nLabel,
                                const UsefulBufC    Bytes)
{
   QCBOREncode_AddTBinaryUUIDToMapN(pMe,
                                    nLabel,
                                    QCBOR_ENCODE_AS_TAG,
                                    Bytes);
}


static inline void
QCBOREncode_AddTPositiveBignum(QCBOREncodeContext *pMe,
                               const uint8_t       uTagRequirement,
                               const UsefulBufC    Bytes)
{
   if(uTagRequirement == QCBOR_ENCODE_AS_TAG) {
      QCBOREncode_AddTag(pMe, CBOR_TAG_POS_BIGNUM);
   }
   QCBOREncode_AddBytes(pMe, Bytes);
}

static inline void
QCBOREncode_AddTPositiveBignumToMapSZ(QCBOREncodeContext *pMe,
                                      const char         *szLabel,
                                      const uint8_t       uTagRequirement,
                                      const UsefulBufC    Bytes)
{
   QCBOREncode_AddSZString(pMe, szLabel);
   QCBOREncode_AddTPositiveBignum(pMe, uTagRequirement, Bytes);
}

static inline void
QCBOREncode_AddTPositiveBignumToMapN(QCBOREncodeContext *pMe,
                                     const int64_t       nLabel,
                                     const uint8_t       uTagRequirement,
                                     const UsefulBufC    Bytes)
{
   QCBOREncode_AddInt64(pMe, nLabel);
   QCBOREncode_AddTPositiveBignum(pMe, uTagRequirement, Bytes);
}

static inline void
QCBOREncode_AddPositiveBignum(QCBOREncodeContext *pMe, const UsefulBufC Bytes)
{
   QCBOREncode_AddTPositiveBignum(pMe, QCBOR_ENCODE_AS_TAG, Bytes);
}

static inline void
QCBOREncode_AddPositiveBignumToMap(QCBOREncodeContext *pMe,
                                   const char         *szLabel,
                                   const UsefulBufC    Bytes)
{
   QCBOREncode_AddTPositiveBignumToMapSZ(pMe,
                                         szLabel,
                                         QCBOR_ENCODE_AS_TAG,
                                         Bytes);
}

static inline void
QCBOREncode_AddPositiveBignumToMapN(QCBOREncodeContext *pMe,
                                    const int64_t       nLabel,
                                    const UsefulBufC    Bytes)
{
   QCBOREncode_AddTPositiveBignumToMapN(pMe,
                                        nLabel,
                                        QCBOR_ENCODE_AS_TAG,
                                        Bytes);
}


static inline void
QCBOREncode_AddTNegativeBignum(QCBOREncodeContext *pMe,
                               const uint8_t       uTagRequirement,
                               const UsefulBufC    Bytes)
{
   if(uTagRequirement == QCBOR_ENCODE_AS_TAG) {
      QCBOREncode_AddTag(pMe, CBOR_TAG_NEG_BIGNUM);
   }
   QCBOREncode_AddBytes(pMe, Bytes);
}

static inline void
QCBOREncode_AddTNegativeBignumToMapSZ(QCBOREncodeContext *pMe,
                                      const char         *szLabel,
                                      const uint8_t       uTagRequirement,
                                      const UsefulBufC    Bytes)
{
   QCBOREncode_AddSZString(pMe, szLabel);
   QCBOREncode_AddTNegativeBignum(pMe, uTagRequirement, Bytes);
}

static inline void
QCBOREncode_AddTNegativeBignumToMapN(QCBOREncodeContext *pMe,
                                     const int64_t       nLabel,
                                     const uint8_t       uTagRequirement,
                                     const UsefulBufC    Bytes)
{
   QCBOREncode_AddInt64(pMe, nLabel);
   QCBOREncode_AddTNegativeBignum(pMe, uTagRequirement, Bytes);
}

static inline void
QCBOREncode_AddNegativeBignum(QCBOREncodeContext *pMe, const UsefulBufC Bytes)
{
   QCBOREncode_AddTNegativeBignum(pMe, QCBOR_ENCODE_AS_TAG, Bytes);
}

static inline void
QCBOREncode_AddNegativeBignumToMap(QCBOREncodeContext *pMe,
                                   const char         *szLabel,
                                   const UsefulBufC    Bytes)
{
   QCBOREncode_AddTNegativeBignumToMapSZ(pMe,
                                         szLabel,
                                         QCBOR_ENCODE_AS_TAG,
                                         Bytes);
}

static inline void
QCBOREncode_AddNegativeBignumToMapN(QCBOREncodeContext *pMe,
                                    const int64_t       nLabel,
                                    const UsefulBufC    Bytes)
{
   QCBOREncode_AddTNegativeBignumToMapN(pMe,
                                        nLabel,
                                        QCBOR_ENCODE_AS_TAG,
                                        Bytes);
}



#ifndef QCBOR_DISABLE_EXP_AND_MANTISSA

static inline void
QCBOREncode_AddTDecimalFraction(QCBOREncodeContext *pMe,
                                const uint8_t       uTagRequirement,
                                const int64_t       nMantissa,
                                const int64_t       nBase10Exponent)
{
   uint64_t uTag;
   if(uTagRequirement == QCBOR_ENCODE_AS_TAG) {
      uTag = CBOR_TAG_DECIMAL_FRACTION;
   } else {
      uTag = CBOR_TAG_INVALID64;
   }
   QCBOREncode_Private_AddExpMantissa(pMe,
                                      uTag,
                                      NULLUsefulBufC,
                                      false,
                                      nMantissa,
                                      nBase10Exponent);
}

static inline void
QCBOREncode_AddTDecimalFractionToMapSZ(QCBOREncodeContext *pMe,
                                       const char         *szLabel,
                                       const uint8_t       uTagRequirement,
                                       const int64_t       nMantissa,
                                       const int64_t       nBase10Exponent)
{
   QCBOREncode_AddSZString(pMe, szLabel);
   QCBOREncode_AddTDecimalFraction(pMe,
                                   uTagRequirement,
                                   nMantissa,
                                   nBase10Exponent);
}

static inline void
QCBOREncode_AddTDecimalFractionToMapN(QCBOREncodeContext *pMe,
                                      const int64_t       nLabel,
                                      const uint8_t       uTagRequirement,
                                      const int64_t       nMantissa,
                                      const int64_t       nBase10Exponent)
{
   QCBOREncode_AddInt64(pMe, nLabel);
   QCBOREncode_AddTDecimalFraction(pMe,
                                   uTagRequirement,
                                   nMantissa,
                                   nBase10Exponent);
}

static inline void
QCBOREncode_AddDecimalFraction(QCBOREncodeContext *pMe,
                               const int64_t       nMantissa,
                               const int64_t       nBase10Exponent)
{
   QCBOREncode_AddTDecimalFraction(pMe,
                                   QCBOR_ENCODE_AS_TAG,
                                   nMantissa,
                                   nBase10Exponent);
}

static inline void
QCBOREncode_AddDecimalFractionToMap(QCBOREncodeContext *pMe,
                                    const char         *szLabel,
                                    const int64_t       nMantissa,
                                    const int64_t       nBase10Exponent)
{
   QCBOREncode_AddTDecimalFractionToMapSZ(pMe,
                                          szLabel,
                                          QCBOR_ENCODE_AS_TAG,
                                          nMantissa,
                                          nBase10Exponent);
}

static inline void
QCBOREncode_AddDecimalFractionToMapN(QCBOREncodeContext *pMe,
                                     const int64_t       nLabel,
                                     const int64_t       nMantissa,
                                     const int64_t       nBase10Exponent)
{
   QCBOREncode_AddTDecimalFractionToMapN(pMe,
                                         nLabel,
                                         QCBOR_ENCODE_AS_TAG,
                                         nMantissa,
                                         nBase10Exponent);
}



static inline void
QCBOREncode_AddTDecimalFractionBigNum(QCBOREncodeContext *pMe,
                                      const uint8_t       uTagRequirement,
                                      const UsefulBufC    Mantissa,
                                      const bool          bIsNegative,
                                      const int64_t       nBase10Exponent)
{
   uint64_t uTag;
   if(uTagRequirement == QCBOR_ENCODE_AS_TAG) {
      uTag = CBOR_TAG_DECIMAL_FRACTION;
   } else {
      uTag = CBOR_TAG_INVALID64;
   }
   QCBOREncode_Private_AddExpMantissa(pMe,
                                      uTag,
                                      Mantissa,
                                      bIsNegative,
                                      0,
                                      nBase10Exponent);
}

static inline void
QCBOREncode_AddTDecimalFractionBigNumToMapSZ(QCBOREncodeContext *pMe,
                                             const char         *szLabel,
                                             const uint8_t       uTagRequirement,
                                             const UsefulBufC    Mantissa,
                                             const bool          bIsNegative,
                                             const int64_t       nBase10Exponent)
{
   QCBOREncode_AddSZString(pMe, szLabel);
   QCBOREncode_AddTDecimalFractionBigNum(pMe,
                                         uTagRequirement,
                                         Mantissa,
                                         bIsNegative,
                                         nBase10Exponent);
}

static inline void
QCBOREncode_AddTDecimalFractionBigNumToMapN(QCBOREncodeContext *pMe,
                                            const int64_t       nLabel,
                                            const uint8_t       uTagRequirement,
                                            const UsefulBufC    Mantissa,
                                            const bool          bIsNegative,
                                            const int64_t       nBase10Exponent)
{
   QCBOREncode_AddInt64(pMe, nLabel);
   QCBOREncode_AddTDecimalFractionBigNum(pMe,
                                         uTagRequirement,
                                         Mantissa,
                                         bIsNegative,
                                         nBase10Exponent);
}

static inline void
QCBOREncode_AddDecimalFractionBigNum(QCBOREncodeContext *pMe,
                                     const UsefulBufC    Mantissa,
                                     const bool          bIsNegative,
                                     const int64_t       nBase10Exponent)
{
   QCBOREncode_AddTDecimalFractionBigNum(pMe,
                                         QCBOR_ENCODE_AS_TAG,
                                         Mantissa,
                                         bIsNegative,
                                         nBase10Exponent);
}

static inline void
QCBOREncode_AddDecimalFractionBigNumToMapSZ(QCBOREncodeContext *pMe,
                                            const char         *szLabel,
                                            const UsefulBufC    Mantissa,
                                            const bool          bIsNegative,
                                            const int64_t       nBase10Exponent)
{
   QCBOREncode_AddTDecimalFractionBigNumToMapSZ(pMe,
                                                szLabel,
                                                QCBOR_ENCODE_AS_TAG,
                                                Mantissa,
                                                bIsNegative,
                                                nBase10Exponent);
}

static inline void
QCBOREncode_AddDecimalFractionBigNumToMapN(QCBOREncodeContext *pMe,
                                           const int64_t       nLabel,
                                           const UsefulBufC    Mantissa,
                                           const bool          bIsNegative,
                                           const int64_t       nBase2Exponent)
{
   QCBOREncode_AddTDecimalFractionBigNumToMapN(pMe,
                                               nLabel,
                                               QCBOR_ENCODE_AS_TAG,
                                               Mantissa,
                                               bIsNegative,
                                               nBase2Exponent);
}





static inline void
QCBOREncode_AddTBigFloat(QCBOREncodeContext *pMe,
                         const uint8_t       uTagRequirement,
                         const int64_t       nMantissa,
                         const int64_t       nBase2Exponent)
{
   uint64_t uTag;
   if(uTagRequirement == QCBOR_ENCODE_AS_TAG) {
      uTag = CBOR_TAG_BIGFLOAT;
   } else {
      uTag = CBOR_TAG_INVALID64;
   }
   QCBOREncode_Private_AddExpMantissa(pMe,
                                      uTag,
                                      NULLUsefulBufC,
                                      false,
                                      nMantissa,
                                      nBase2Exponent);
}

static inline void
QCBOREncode_AddTBigFloatToMapSZ(QCBOREncodeContext *pMe,
                                const char         *szLabel,
                                const uint8_t       uTagRequirement,
                                const int64_t       nMantissa,
                                const int64_t       nBase2Exponent)
{
   QCBOREncode_AddSZString(pMe, szLabel);
   QCBOREncode_AddTBigFloat(pMe, uTagRequirement, nMantissa, nBase2Exponent);
}

static inline void
QCBOREncode_AddTBigFloatToMapN(QCBOREncodeContext *pMe,
                               const int64_t       nLabel,
                               const uint8_t       uTagRequirement,
                               const int64_t       nMantissa,
                               const int64_t       nBase2Exponent)
{
   QCBOREncode_AddInt64(pMe, nLabel);
   QCBOREncode_AddTBigFloat(pMe, uTagRequirement, nMantissa, nBase2Exponent);
}

static inline void
QCBOREncode_AddBigFloat(QCBOREncodeContext *pMe,
                        const int64_t       nMantissa,
                        const int64_t       nBase2Exponent)
{
   QCBOREncode_AddTBigFloat(pMe,
                            QCBOR_ENCODE_AS_TAG,
                            nMantissa,
                            nBase2Exponent);
}

static inline void
QCBOREncode_AddBigFloatToMap(QCBOREncodeContext *pMe,
                             const char         *szLabel,
                             const int64_t       nMantissa,
                             const int64_t       nBase2Exponent)
{
   QCBOREncode_AddTBigFloatToMapSZ(pMe,
                                   szLabel,
                                   QCBOR_ENCODE_AS_TAG,
                                   nMantissa,
                                   nBase2Exponent);
}

static inline void
QCBOREncode_AddBigFloatToMapN(QCBOREncodeContext *pMe,
                              const int64_t       nLabel,
                              const int64_t       nMantissa,
                              const int64_t       nBase2Exponent)
{
   QCBOREncode_AddTBigFloatToMapN(pMe,
                                  nLabel,
                                  QCBOR_ENCODE_AS_TAG,
                                  nMantissa,
                                  nBase2Exponent);
}



static inline void
QCBOREncode_AddTBigFloatBigNum(QCBOREncodeContext *pMe,
                               const uint8_t       uTagRequirement,
                               const UsefulBufC    Mantissa,
                               const bool          bIsNegative,
                               const int64_t       nBase2Exponent)
{
   uint64_t uTag;
   if(uTagRequirement == QCBOR_ENCODE_AS_TAG) {
      uTag = CBOR_TAG_BIGFLOAT;
   } else {
      uTag = CBOR_TAG_INVALID64;
   }
   QCBOREncode_Private_AddExpMantissa(pMe,
                                      uTag,
                                      Mantissa,
                                      bIsNegative,
                                      0,
                                      nBase2Exponent);
}

static inline void
QCBOREncode_AddTBigFloatBigNumToMapSZ(QCBOREncodeContext *pMe,
                                      const char         *szLabel,
                                      const uint8_t       uTagRequirement,
                                      const UsefulBufC    Mantissa,
                                      const bool          bIsNegative,
                                      const int64_t       nBase2Exponent)
{
   QCBOREncode_AddSZString(pMe, szLabel);
   QCBOREncode_AddTBigFloatBigNum(pMe,
                                  uTagRequirement,
                                  Mantissa,
                                  bIsNegative,
                                  nBase2Exponent);
}

static inline void
QCBOREncode_AddTBigFloatBigNumToMapN(QCBOREncodeContext *pMe,
                                     const int64_t       nLabel,
                                     const uint8_t       uTagRequirement,
                                     const UsefulBufC    Mantissa,
                                     const bool          bIsNegative,
                                     const int64_t       nBase2Exponent)
{
   QCBOREncode_AddInt64(pMe, nLabel);
   QCBOREncode_AddTBigFloatBigNum(pMe,
                                  uTagRequirement,
                                  Mantissa,
                                  bIsNegative,
                                  nBase2Exponent);
}


static inline void
QCBOREncode_AddBigFloatBigNum(QCBOREncodeContext *pMe,
                              const UsefulBufC    Mantissa,
                              const bool          bIsNegative,
                              const int64_t       nBase2Exponent)
{
   QCBOREncode_AddTBigFloatBigNum(pMe,
                                  QCBOR_ENCODE_AS_TAG,
                                  Mantissa, bIsNegative,
                                  nBase2Exponent);
}

static inline void
QCBOREncode_AddBigFloatBigNumToMap(QCBOREncodeContext *pMe,
                                   const char         *szLabel,
                                   const UsefulBufC    Mantissa,
                                   const bool          bIsNegative,
                                   const int64_t       nBase2Exponent)
{
   QCBOREncode_AddTBigFloatBigNumToMapSZ(pMe,
                                         szLabel,
                                         QCBOR_ENCODE_AS_TAG,
                                         Mantissa,
                                         bIsNegative,
                                         nBase2Exponent);
}

static inline void
QCBOREncode_AddBigFloatBigNumToMapN(QCBOREncodeContext *pMe,
                                    const int64_t       nLabel,
                                    const UsefulBufC    Mantissa,
                                    const bool          bIsNegative,
                                    const int64_t       nBase2Exponent)
{
   QCBOREncode_AddTBigFloatBigNumToMapN(pMe,
                                        nLabel,
                                        QCBOR_ENCODE_AS_TAG,
                                        Mantissa,
                                        bIsNegative,
                                        nBase2Exponent);
}
#endif /* QCBOR_DISABLE_EXP_AND_MANTISSA */


static inline void
QCBOREncode_AddTURI(QCBOREncodeContext *pMe,
                    const uint8_t       uTagRequirement,
                    const UsefulBufC    URI)
{
   if(uTagRequirement == QCBOR_ENCODE_AS_TAG) {
      QCBOREncode_AddTag(pMe, CBOR_TAG_URI);
   }
   QCBOREncode_AddText(pMe, URI);
}

static inline void
QCBOREncode_AddTURIToMapSZ(QCBOREncodeContext *pMe,
                           const char         *szLabel,
                           const uint8_t       uTagRequirement,
                           const UsefulBufC    URI)
{
   QCBOREncode_AddSZString(pMe, szLabel);
   QCBOREncode_AddTURI(pMe, uTagRequirement, URI);
}

static inline void
QCBOREncode_AddTURIToMapN(QCBOREncodeContext *pMe,
                          const int64_t       nLabel,
                          const uint8_t       uTagRequirement,
                          const UsefulBufC    URI)
{
   QCBOREncode_AddInt64(pMe, nLabel);
   QCBOREncode_AddTURI(pMe, uTagRequirement, URI);
}

static inline void
QCBOREncode_AddURI(QCBOREncodeContext *pMe, const UsefulBufC URI)
{
   QCBOREncode_AddTURI(pMe, QCBOR_ENCODE_AS_TAG, URI);
}

static inline void
QCBOREncode_AddURIToMap(QCBOREncodeContext *pMe,
                        const char         *szLabel,
                        const UsefulBufC    URI)
{
   QCBOREncode_AddTURIToMapSZ(pMe, szLabel, QCBOR_ENCODE_AS_TAG, URI);
}

static inline void
QCBOREncode_AddURIToMapN(QCBOREncodeContext *pMe,
                         const int64_t       nLabel,
                         const UsefulBufC    URI)
{
   QCBOREncode_AddTURIToMapN(pMe, nLabel, QCBOR_ENCODE_AS_TAG, URI);
}



static inline void
QCBOREncode_AddTB64Text(QCBOREncodeContext *pMe,
                        const uint8_t       uTagRequirement,
                        const UsefulBufC    B64Text)
{
   if(uTagRequirement == QCBOR_ENCODE_AS_TAG) {
      QCBOREncode_AddTag(pMe, CBOR_TAG_B64);
   }
   QCBOREncode_AddText(pMe, B64Text);
}

static inline void
QCBOREncode_AddTB64TextToMapSZ(QCBOREncodeContext *pMe,
                               const char         *szLabel,
                               const uint8_t       uTagRequirement,
                               const UsefulBufC    B64Text)
{
   QCBOREncode_AddSZString(pMe, szLabel);
   QCBOREncode_AddTB64Text(pMe, uTagRequirement, B64Text);
}

static inline void
QCBOREncode_AddTB64TextToMapN(QCBOREncodeContext *pMe,
                              const int64_t       nLabel,
                              const uint8_t       uTagRequirement,
                              const UsefulBufC    B64Text)
{
   QCBOREncode_AddInt64(pMe, nLabel);
   QCBOREncode_AddTB64Text(pMe, uTagRequirement, B64Text);
}

static inline void
QCBOREncode_AddB64Text(QCBOREncodeContext *pMe, const UsefulBufC B64Text)
{
   QCBOREncode_AddTB64Text(pMe, QCBOR_ENCODE_AS_TAG, B64Text);
}

static inline void
QCBOREncode_AddB64TextToMap(QCBOREncodeContext *pMe,
                            const char         *szLabel,
                            const UsefulBufC    B64Text)
{
   QCBOREncode_AddTB64TextToMapSZ(pMe, szLabel, QCBOR_ENCODE_AS_TAG, B64Text);
}

static inline void
QCBOREncode_AddB64TextToMapN(QCBOREncodeContext *pMe,
                             const int64_t       nLabel,
                             const UsefulBufC    B64Text)
{
   QCBOREncode_AddTB64TextToMapN(pMe, nLabel, QCBOR_ENCODE_AS_TAG, B64Text);
}



static inline void
QCBOREncode_AddTB64URLText(QCBOREncodeContext *pMe,
                           const uint8_t       uTagRequirement,
                           const UsefulBufC    B64Text)
{
   if(uTagRequirement == QCBOR_ENCODE_AS_TAG) {
      QCBOREncode_AddTag(pMe, CBOR_TAG_B64URL);
   }
   QCBOREncode_AddText(pMe, B64Text);
}

static inline void
QCBOREncode_AddTB64URLTextToMapSZ(QCBOREncodeContext *pMe,
                                  const char         *szLabel,
                                  const uint8_t       uTagRequirement,
                                  const UsefulBufC    B64Text)
{
   QCBOREncode_AddSZString(pMe, szLabel);
   QCBOREncode_AddTB64URLText(pMe, uTagRequirement, B64Text);
}

static inline void
QCBOREncode_AddTB64URLTextToMapN(QCBOREncodeContext *pMe,
                                 const int64_t       nLabel,
                                 const uint8_t       uTagRequirement,
                                 const UsefulBufC    B64Text)
{
   QCBOREncode_AddInt64(pMe, nLabel);
   QCBOREncode_AddTB64URLText(pMe, uTagRequirement, B64Text);
}

static inline void
QCBOREncode_AddB64URLText(QCBOREncodeContext *pMe, const UsefulBufC B64Text)
{
   QCBOREncode_AddTB64URLText(pMe, QCBOR_ENCODE_AS_TAG, B64Text);
}

static inline void
QCBOREncode_AddB64URLTextToMap(QCBOREncodeContext *pMe,
                               const char         *szLabel,
                               const UsefulBufC    B64Text)
{
   QCBOREncode_AddTB64URLTextToMapSZ(pMe,
                                     szLabel,
                                     QCBOR_ENCODE_AS_TAG,
                                     B64Text);
}

static inline void
QCBOREncode_AddB64URLTextToMapN(QCBOREncodeContext *pMe,
                                const int64_t       nLabel,
                                const UsefulBufC    B64Text)
{
   QCBOREncode_AddTB64URLTextToMapN(pMe, nLabel, QCBOR_ENCODE_AS_TAG, B64Text);
}



static inline void
QCBOREncode_AddTRegex(QCBOREncodeContext *pMe,
                      const uint8_t       uTagRequirement,
                      const UsefulBufC    Bytes)
{
   if(uTagRequirement == QCBOR_ENCODE_AS_TAG) {
      QCBOREncode_AddTag(pMe, CBOR_TAG_REGEX);
   }
   QCBOREncode_AddText(pMe, Bytes);
}

static inline void
QCBOREncode_AddTRegexToMapSZ(QCBOREncodeContext *pMe,
                             const char         *szLabel,
                             const uint8_t       uTagRequirement,
                             const UsefulBufC    Bytes)
{
   QCBOREncode_AddSZString(pMe, szLabel);
   QCBOREncode_AddTRegex(pMe, uTagRequirement, Bytes);
}

static inline void
QCBOREncode_AddTRegexToMapN(QCBOREncodeContext *pMe,
                            const int64_t       nLabel,
                            const uint8_t       uTagRequirement,
                            const UsefulBufC    Bytes)
{
   QCBOREncode_AddInt64(pMe, nLabel);
   QCBOREncode_AddTRegex(pMe, uTagRequirement, Bytes);
}

static inline void
QCBOREncode_AddRegex(QCBOREncodeContext *pMe, const UsefulBufC Bytes)
{
   QCBOREncode_AddTRegex(pMe, QCBOR_ENCODE_AS_TAG, Bytes);
}

static inline void
QCBOREncode_AddRegexToMap(QCBOREncodeContext *pMe,
                          const char         *szLabel,
                          const UsefulBufC    Bytes)
{
   QCBOREncode_AddTRegexToMapSZ(pMe, szLabel, QCBOR_ENCODE_AS_TAG, Bytes);
}

static inline void
QCBOREncode_AddRegexToMapN(QCBOREncodeContext *pMe,
                           const int64_t       nLabel,
                           const UsefulBufC    Bytes)
{
   QCBOREncode_AddTRegexToMapN(pMe, nLabel, QCBOR_ENCODE_AS_TAG, Bytes);

}


static inline void
QCBOREncode_AddTMIMEData(QCBOREncodeContext *pMe,
                         const uint8_t       uTagRequirement,
                         const UsefulBufC    MIMEData)
{
   if(uTagRequirement == QCBOR_ENCODE_AS_TAG) {
      QCBOREncode_AddTag(pMe, CBOR_TAG_BINARY_MIME);
   }
   QCBOREncode_AddBytes(pMe, MIMEData);
}

static inline void
QCBOREncode_AddTMIMEDataToMapSZ(QCBOREncodeContext *pMe,
                                const char         *szLabel,
                                const uint8_t       uTagRequirement,
                                const UsefulBufC    MIMEData)
{
   QCBOREncode_AddSZString(pMe, szLabel);
   QCBOREncode_AddTMIMEData(pMe, uTagRequirement, MIMEData);
}

static inline void
QCBOREncode_AddTMIMEDataToMapN(QCBOREncodeContext *pMe,
                               const int64_t       nLabel,
                               const uint8_t       uTagRequirement,
                               const UsefulBufC    MIMEData)
{
   QCBOREncode_AddInt64(pMe, nLabel);
   QCBOREncode_AddTMIMEData(pMe, uTagRequirement, MIMEData);
}

static inline void
QCBOREncode_AddMIMEData(QCBOREncodeContext *pMe, UsefulBufC MIMEData)
{
   QCBOREncode_AddTMIMEData(pMe, QCBOR_ENCODE_AS_TAG, MIMEData);
}

static inline void
QCBOREncode_AddMIMEDataToMap(QCBOREncodeContext *pMe,
                             const char         *szLabel,
                             const UsefulBufC    MIMEData)
{
   QCBOREncode_AddTMIMEDataToMapSZ(pMe, szLabel, QCBOR_ENCODE_AS_TAG, MIMEData);
}

static inline void
QCBOREncode_AddMIMEDataToMapN(QCBOREncodeContext *pMe,
                              const int64_t       nLabel,
                              const UsefulBufC    MIMEData)
{
   QCBOREncode_AddTMIMEDataToMapN(pMe, nLabel, QCBOR_ENCODE_AS_TAG, MIMEData);
}


static inline void
QCBOREncode_AddTDateString(QCBOREncodeContext *pMe,
                           const uint8_t       uTagRequirement,
                           const char         *szDate)
{
   if(uTagRequirement == QCBOR_ENCODE_AS_TAG) {
      QCBOREncode_AddTag(pMe, CBOR_TAG_DATE_STRING);
   }
   QCBOREncode_AddSZString(pMe, szDate);
}

static inline void
QCBOREncode_AddTDateStringToMapSZ(QCBOREncodeContext *pMe,
                                  const char         *szLabel,
                                  const uint8_t       uTagRequirement,
                                  const char         *szDate)
{
   QCBOREncode_AddSZString(pMe, szLabel);
   QCBOREncode_AddTDateString(pMe, uTagRequirement, szDate);
}

static inline void
QCBOREncode_AddTDateStringToMapN(QCBOREncodeContext *pMe,
                                 const int64_t       nLabel,
                                 const uint8_t       uTagRequirement,
                                 const char         *szDate)
{
   QCBOREncode_AddInt64(pMe, nLabel);
   QCBOREncode_AddTDateString(pMe, uTagRequirement, szDate);
}

static inline void
QCBOREncode_AddDateString(QCBOREncodeContext *pMe, const char *szDate)
{
   QCBOREncode_AddTDateString(pMe, QCBOR_ENCODE_AS_TAG, szDate);
}

static inline void
QCBOREncode_AddDateStringToMap(QCBOREncodeContext *pMe,
                               const char         *szLabel,
                               const char         *szDate)
{
   QCBOREncode_AddTDateStringToMapSZ(pMe, szLabel, QCBOR_ENCODE_AS_TAG, szDate);
}

static inline void
QCBOREncode_AddDateStringToMapN(QCBOREncodeContext *pMe,
                                const int64_t       nLabel,
                                const char         *szDate)
{
   QCBOREncode_AddTDateStringToMapN(pMe, nLabel, QCBOR_ENCODE_AS_TAG, szDate);
}


static inline void
QCBOREncode_AddTDaysString(QCBOREncodeContext *pMe,
                           const uint8_t       uTagRequirement,
                           const char         *szDate)
{
   if(uTagRequirement == QCBOR_ENCODE_AS_TAG) {
      QCBOREncode_AddTag(pMe, CBOR_TAG_DAYS_STRING);
   }
   QCBOREncode_AddSZString(pMe, szDate);
}

static inline void
QCBOREncode_AddTDaysStringToMapSZ(QCBOREncodeContext *pMe,
                                  const char         *szLabel,
                                  const uint8_t       uTagRequirement,
                                  const char         *szDate)
{
   QCBOREncode_AddSZString(pMe, szLabel);
   QCBOREncode_AddTDaysString(pMe, uTagRequirement, szDate);
}

static inline void
QCBOREncode_AddTDaysStringToMapN(QCBOREncodeContext *pMe,
                                 const int64_t       nLabel,
                                 const uint8_t       uTagRequirement,
                                 const char         *szDate)
{
   QCBOREncode_AddInt64(pMe, nLabel);
   QCBOREncode_AddTDaysString(pMe, uTagRequirement, szDate);
}



static inline void
QCBOREncode_Private_AddSimple(QCBOREncodeContext *pMe, const uint64_t uNum)
{
   QCBOREncode_Private_AddType7(pMe, 0, uNum);
}

static inline void
QCBOREncode_Private_AddSimpleToMap(QCBOREncodeContext *pMe,
                                   const char         *szLabel,
                                   const uint8_t       uSimple)
{
   QCBOREncode_AddSZString(pMe, szLabel);
   QCBOREncode_Private_AddSimple(pMe, uSimple);
}

static inline void
QCBOREncode_Private_AddSimpleToMapN(QCBOREncodeContext *pMe,
                                    const int64_t       nLabel,
                                    const uint8_t       uSimple)
{
   QCBOREncode_AddInt64(pMe, nLabel);
   QCBOREncode_Private_AddSimple(pMe, uSimple);
}


static inline void
QCBOREncode_AddBool(QCBOREncodeContext *pMe, const bool b)
{
   uint8_t uSimple = CBOR_SIMPLEV_FALSE;
   if(b) {
      uSimple = CBOR_SIMPLEV_TRUE;
   }
   QCBOREncode_Private_AddSimple(pMe, uSimple);
}

static inline void
QCBOREncode_AddBoolToMap(QCBOREncodeContext *pMe, const char *szLabel, const bool b)
{
   QCBOREncode_AddSZString(pMe, szLabel);
   QCBOREncode_AddBool(pMe, b);
}

static inline void
QCBOREncode_AddBoolToMapN(QCBOREncodeContext *pMe, const int64_t nLabel, const bool b)
{
   QCBOREncode_AddInt64(pMe, nLabel);
   QCBOREncode_AddBool(pMe, b);
}


static inline void
QCBOREncode_AddNULL(QCBOREncodeContext *pMe)
{
   QCBOREncode_Private_AddSimple(pMe, CBOR_SIMPLEV_NULL);
}

static inline void
QCBOREncode_AddNULLToMap(QCBOREncodeContext *pMe, const char *szLabel)
{
   QCBOREncode_AddSZString(pMe, szLabel);
   QCBOREncode_AddNULL(pMe);
}

static inline void
QCBOREncode_AddNULLToMapN(QCBOREncodeContext *pMe, const int64_t nLabel)
{
   QCBOREncode_AddInt64(pMe, nLabel);
   QCBOREncode_AddNULL(pMe);
}


static inline void
QCBOREncode_AddUndef(QCBOREncodeContext *pMe)
{
<<<<<<< HEAD
   // TODO: Conditional on usage guard
   if(pMe->uMode >= QCBOR_ENCODE_MODE_DCBOR) {
      pMe->uError = QCBOR_ERR_NOT_PREFERRED;
      return;
   }
   QCBOREncode_AddSimple(pMe, CBOR_SIMPLEV_UNDEF);
=======
   QCBOREncode_Private_AddSimple(pMe, CBOR_SIMPLEV_UNDEF);
>>>>>>> 3b703b83
}

static inline void
QCBOREncode_AddUndefToMap(QCBOREncodeContext *pMe, const char *szLabel)
{
   QCBOREncode_AddSZString(pMe, szLabel);
   QCBOREncode_AddUndef(pMe);
}

static inline void
QCBOREncode_AddUndefToMapN(QCBOREncodeContext *pMe, const int64_t nLabel)
{
   QCBOREncode_AddInt64(pMe, nLabel);
   QCBOREncode_AddUndef(pMe);
}


static inline void
QCBOREncode_OpenArray(QCBOREncodeContext *pMe)
{
   QCBOREncode_Private_OpenMapOrArray(pMe, CBOR_MAJOR_TYPE_ARRAY);
}

static inline void
QCBOREncode_OpenArrayInMap(QCBOREncodeContext *pMe, const char *szLabel)
{
   QCBOREncode_AddSZString(pMe, szLabel);
   QCBOREncode_OpenArray(pMe);
}

static inline void
QCBOREncode_OpenArrayInMapN(QCBOREncodeContext *pMe,  const int64_t nLabel)
{
   QCBOREncode_AddInt64(pMe, nLabel);
   QCBOREncode_OpenArray(pMe);
}

<<<<<<< HEAD
//static inline void
//QCBOREncode_CloseArray(QCBOREncodeContext *pMe)
//{
//   QCBOREncode_CloseMapOrArray(pMe, CBOR_MAJOR_TYPE_ARRAY);
//}
=======
static inline void
QCBOREncode_CloseArray(QCBOREncodeContext *pMe)
{
   QCBOREncode_Private_CloseMapOrArray(pMe, CBOR_MAJOR_TYPE_ARRAY);
}
>>>>>>> 3b703b83


static inline void
QCBOREncode_OpenMap(QCBOREncodeContext *pMe)
{
   QCBOREncode_Private_OpenMapOrArray(pMe, CBOR_MAJOR_TYPE_MAP);
}

static inline void
QCBOREncode_OpenMapInMap(QCBOREncodeContext *pMe, const char *szLabel)
{
   QCBOREncode_AddSZString(pMe, szLabel);
   QCBOREncode_OpenMap(pMe);
}

static inline void
QCBOREncode_OpenMapInMapN(QCBOREncodeContext *pMe, const int64_t nLabel)
{
   QCBOREncode_AddInt64(pMe, nLabel);
   QCBOREncode_OpenMap(pMe);
}

static inline void
QCBOREncode_CloseMap(QCBOREncodeContext *pMe)
{
<<<<<<< HEAD
   (pMe->pfnCloseMap)(pMe);
=======
   QCBOREncode_Private_CloseMapOrArray(pMe, CBOR_MAJOR_TYPE_MAP);
>>>>>>> 3b703b83
}

static inline void
QCBOREncode_OpenArrayIndefiniteLength(QCBOREncodeContext *pMe)
{
   QCBOREncode_Private_OpenMapOrArrayIndefiniteLength(pMe, CBOR_MAJOR_NONE_TYPE_ARRAY_INDEFINITE_LEN);
}

static inline void
QCBOREncode_OpenArrayIndefiniteLengthInMap(QCBOREncodeContext *pMe,
                                           const char         *szLabel)
{
   QCBOREncode_AddSZString(pMe, szLabel);
   QCBOREncode_OpenArrayIndefiniteLength(pMe);
}

static inline void
QCBOREncode_OpenArrayIndefiniteLengthInMapN(QCBOREncodeContext *pMe,
                                            const int64_t       nLabel)
{
   QCBOREncode_AddInt64(pMe, nLabel);
   QCBOREncode_OpenArrayIndefiniteLength(pMe);
}

static inline void
QCBOREncode_CloseArrayIndefiniteLength(QCBOREncodeContext *pMe)
{
   QCBOREncode_Private_CloseMapOrArrayIndefiniteLength(pMe, CBOR_MAJOR_NONE_TYPE_ARRAY_INDEFINITE_LEN);
}


static inline void
QCBOREncode_OpenMapIndefiniteLength(QCBOREncodeContext *pMe)
{
   QCBOREncode_Private_OpenMapOrArrayIndefiniteLength(pMe, CBOR_MAJOR_NONE_TYPE_MAP_INDEFINITE_LEN);
}

static inline void
QCBOREncode_OpenMapIndefiniteLengthInMap(QCBOREncodeContext *pMe,
                                         const char         *szLabel)
{
   QCBOREncode_AddSZString(pMe, szLabel);
   QCBOREncode_OpenMapIndefiniteLength(pMe);
}

static inline void
QCBOREncode_OpenMapIndefiniteLengthInMapN(QCBOREncodeContext *pMe,
                                          const int64_t       nLabel)
{
   QCBOREncode_AddInt64(pMe, nLabel);
   QCBOREncode_OpenMapIndefiniteLength(pMe);
}

static inline void
QCBOREncode_CloseMapIndefiniteLength(QCBOREncodeContext *pMe)
{
   QCBOREncode_Private_CloseMapOrArrayIndefiniteLength(pMe, CBOR_MAJOR_NONE_TYPE_MAP_INDEFINITE_LEN);
}


static inline void
QCBOREncode_BstrWrap(QCBOREncodeContext *pMe)
{
   QCBOREncode_Private_OpenMapOrArray(pMe, CBOR_MAJOR_TYPE_BYTE_STRING);
}

static inline void
QCBOREncode_BstrWrapInMap(QCBOREncodeContext *pMe, const char *szLabel)
{
   QCBOREncode_AddSZString(pMe, szLabel);
   QCBOREncode_BstrWrap(pMe);
}

static inline void
QCBOREncode_BstrWrapInMapN(QCBOREncodeContext *pMe, const int64_t nLabel)
{
   QCBOREncode_AddInt64(pMe, nLabel);
   QCBOREncode_BstrWrap(pMe);
}

static inline void
QCBOREncode_CloseBstrWrap(QCBOREncodeContext *pMe, UsefulBufC *pWrappedCBOR)
{
   QCBOREncode_CloseBstrWrap2(pMe, true, pWrappedCBOR);
}


static inline void
QCBOREncode_AddEncoded(QCBOREncodeContext *pMe, const UsefulBufC Encoded)
{
   QCBOREncode_Private_AddBuffer(pMe, CBOR_MAJOR_NONE_TYPE_RAW, Encoded);
}

static inline void
QCBOREncode_AddEncodedToMap(QCBOREncodeContext *pMe,
                            const char         *szLabel,
                            const UsefulBufC    Encoded)
{
   QCBOREncode_AddSZString(pMe, szLabel);
   QCBOREncode_AddEncoded(pMe, Encoded);
}

static inline void
QCBOREncode_AddEncodedToMapN(QCBOREncodeContext *pMe,
                             const int64_t       nLabel,
                             const UsefulBufC    Encoded)
{
   QCBOREncode_AddInt64(pMe, nLabel);
   QCBOREncode_AddEncoded(pMe, Encoded);
}


static inline int
QCBOREncode_IsBufferNULL(QCBOREncodeContext *pMe)
{
   return UsefulOutBuf_IsBufferNULL(&(pMe->OutBuf));
}

static inline QCBORError
QCBOREncode_GetErrorState(QCBOREncodeContext *pMe)
{
   if(UsefulOutBuf_GetError(&(pMe->OutBuf))) {
      // Items didn't fit in the buffer.
      // This check catches this condition for all the appends and inserts
      // so checks aren't needed when the appends and inserts are performed.
      // And of course UsefulBuf will never overrun the input buffer given
      // to it. No complex analysis of the error handling in this file is
      // needed to know that is true. Just read the UsefulBuf code.
      pMe->uError = QCBOR_ERR_BUFFER_TOO_SMALL;
      // QCBOR_ERR_BUFFER_TOO_SMALL masks other errors, but that is
      // OK. Once the caller fixes this, they'll be unmasked.
   }

   return (QCBORError)pMe->uError;
}


/* ========================================================================
     END OF PRIVATE INLINE IMPLEMENTATION
   ======================================================================== */

#ifdef __cplusplus
}
#endif

#endif /* qcbor_encode_h */<|MERGE_RESOLUTION|>--- conflicted
+++ resolved
@@ -1939,7 +1939,7 @@
  * @ref QCBOR_ERR_CLOSE_MISMATCH will be returned when
  * QCBOREncode_Finish() is called.
  */
-void
+static void
 QCBOREncode_CloseArray(QCBOREncodeContext *pCtx);
 
 
@@ -3829,16 +3829,12 @@
 static inline void
 QCBOREncode_AddUndef(QCBOREncodeContext *pMe)
 {
-<<<<<<< HEAD
    // TODO: Conditional on usage guard
    if(pMe->uMode >= QCBOR_ENCODE_MODE_DCBOR) {
       pMe->uError = QCBOR_ERR_NOT_PREFERRED;
       return;
    }
-   QCBOREncode_AddSimple(pMe, CBOR_SIMPLEV_UNDEF);
-=======
    QCBOREncode_Private_AddSimple(pMe, CBOR_SIMPLEV_UNDEF);
->>>>>>> 3b703b83
 }
 
 static inline void
@@ -3876,19 +3872,12 @@
    QCBOREncode_OpenArray(pMe);
 }
 
-<<<<<<< HEAD
-//static inline void
-//QCBOREncode_CloseArray(QCBOREncodeContext *pMe)
-//{
-//   QCBOREncode_CloseMapOrArray(pMe, CBOR_MAJOR_TYPE_ARRAY);
-//}
-=======
+
 static inline void
 QCBOREncode_CloseArray(QCBOREncodeContext *pMe)
 {
    QCBOREncode_Private_CloseMapOrArray(pMe, CBOR_MAJOR_TYPE_ARRAY);
 }
->>>>>>> 3b703b83
 
 
 static inline void
@@ -3914,11 +3903,7 @@
 static inline void
 QCBOREncode_CloseMap(QCBOREncodeContext *pMe)
 {
-<<<<<<< HEAD
    (pMe->pfnCloseMap)(pMe);
-=======
-   QCBOREncode_Private_CloseMapOrArray(pMe, CBOR_MAJOR_TYPE_MAP);
->>>>>>> 3b703b83
 }
 
 static inline void
