/* ===========================================================================
 * Copyright (c) 2016-2018, The Linux Foundation.
 * Copyright (c) 2018-2024, Laurence Lundblade.
 * Copyright (c) 2021, Arm Limited.
 * All rights reserved.
 *
 * Redistribution and use in source and binary forms, with or without
 * modification, are permitted provided that the following conditions are
 * met:
 *     * Redistributions of source code must retain the above copyright
 *       notice, this list of conditions and the following disclaimer.
 *     * Redistributions in binary form must reproduce the above
 *       copyright notice, this list of conditions and the following
 *       disclaimer in the documentation and/or other materials provided
 *       with the distribution.
 *     * Neither the name of The Linux Foundation nor the names of its
 *       contributors, nor the name "Laurence Lundblade" may be used to
 *       endorse or promote products derived from this software without
 *       specific prior written permission.
 *
 * THIS SOFTWARE IS PROVIDED "AS IS" AND ANY EXPRESS OR IMPLIED
 * WARRANTIES, INCLUDING, BUT NOT LIMITED TO, THE IMPLIED WARRANTIES OF
 * MERCHANTABILITY, FITNESS FOR A PARTICULAR PURPOSE AND NON-INFRINGEMENT
 * ARE DISCLAIMED.  IN NO EVENT SHALL THE COPYRIGHT OWNER OR CONTRIBUTORS
 * BE LIABLE FOR ANY DIRECT, INDIRECT, INCIDENTAL, SPECIAL, EXEMPLARY, OR
 * CONSEQUENTIAL DAMAGES (INCLUDING, BUT NOT LIMITED TO, PROCUREMENT OF
 * SUBSTITUTE GOODS OR SERVICES; LOSS OF USE, DATA, OR PROFITS; OR
 * BUSINESS INTERRUPTION) HOWEVER CAUSED AND ON ANY THEORY OF LIABILITY,
 * WHETHER IN CONTRACT, STRICT LIABILITY, OR TORT (INCLUDING NEGLIGENCE
 * OR OTHERWISE) ARISING IN ANY WAY OUT OF THE USE OF THIS SOFTWARE, EVEN
 * IF ADVISED OF THE POSSIBILITY OF SUCH DAMAGE.
 * ========================================================================= */


#ifndef qcbor_encode_h
#define qcbor_encode_h


#include "qcbor/qcbor_common.h"
#include "qcbor/qcbor_private.h"
#include <stdbool.h>


#ifdef __cplusplus
extern "C" {
#if 0
} // Keep editor indention formatting happy
#endif
#endif


/**
 * @file qcbor_encode.h
 *
 * @anchor Overview
 *
 * # QCBOR Overview
 *
 * This implements CBOR -- Concise Binary Object Representation as
 * defined in [RFC 8949] (https://tools.ietf.org/html/rfc8949). More
 * information is at http://cbor.io.  This is a near-complete implementation of
 * the specification. [RFC 8742] (https://tools.ietf.org/html/rfc8742) CBOR
 * Sequences is also supported. Limitations are listed further down.
 *
 * See @ref Encoding for general discussion on encoding,
 * @ref BasicDecode for general discussion on the basic decode features
 * and @ref SpiffyDecode for general discussion on the easier-to-use
 * decoder functions.
 *
 * CBOR is intentionally designed to be translatable to JSON, but not
 * all CBOR can convert to JSON. See RFC 8949 for more info on how to
 * construct CBOR that is the most JSON friendly.
 *
 * The memory model for encoding and decoding is that encoded CBOR must
 * be in a contiguous buffer in memory.  During encoding the caller must
 * supply an output buffer and if the encoding would go off the end of
 * the buffer an error is returned.  During decoding the caller supplies
 * the encoded CBOR in a contiguous buffer and the decoder returns
 * pointers and lengths into that buffer for strings.
 *
 * This implementation does not require malloc. All data structures
 * passed in/out of the APIs can fit on the stack.
 *
 * Decoding of indefinite-length strings is a special case that requires
 * a "string allocator" to allocate memory into which the segments of
 * the string are coalesced. Without this, decoding will error out if an
 * indefinite-length string is encountered (indefinite-length maps and
 * arrays do not require the string allocator). A simple string
 * allocator called MemPool is built-in and will work if supplied with a
 * block of memory to allocate. The string allocator can optionally use
 * malloc() or some other custom scheme.
 *
 * Here are some terms and definitions:
 *
 * - "Item", "Data Item": An integer or string or such. The basic "thing" that
 * CBOR is about. An array is an item itself that contains some items.
 *
 * - "Array": An ordered sequence of items, the same as JSON.
 *
 * - "Map": A collection of label/value pairs. Each pair is a data
 * item. A JSON "object" is the same as a CBOR "map".
 *
 * - "Label": The data item in a pair in a map that names or identifies
 * the pair, not the value. This implementation refers to it as a
 * "label".  JSON refers to it as the "name". The CBOR RFC refers to it
 * this as a "key".  This implementation chooses label instead because
 * key is too easily confused with a cryptographic key. The COSE
 * standard, which uses CBOR, has also chosen to use the term "label"
 * rather than "key" for this same reason.
 *
 * - "Key": See "Label" above.
 *
 * - "Tag": A data item that is an explicitly labeled new data
 * type made up of the tagging integer and the tag content.
 * See @ref Tags-Overview and @ref Tag-Usage.
 *
 * - "Initial Byte": The first byte of an encoded item. Encoding and
 * decoding of this byte is taken care of by the implementation.
 *
 * - "Additional Info": In addition to the major type, all data items
 * have some other info. This is usually the length of the data but can
 * be several other things. Encoding and decoding of this is taken care
 * of by the implementation.
 *
 * CBOR has two mechanisms for tagging and labeling the data values like
 * integers and strings. For example, an integer that represents
 * someone's birthday in epoch seconds since Jan 1, 1970 could be
 * encoded like this:
 *
 * - First it is CBOR_MAJOR_TYPE_POSITIVE_INT (@ref QCBOR_TYPE_INT64),
 * the primitive positive integer.
 *
 * - Next it has a "tag" @ref CBOR_TAG_DATE_EPOCH indicating the integer
 * represents a date in the form of the number of seconds since Jan 1,
 * 1970.
 *
 * - Last it has a string "label" like "BirthDate" indicating the
 * meaning of the data.
 *
 * The encoded binary looks like this:
 *
 *      a1                      # Map of 1 item
 *         69                   # Indicates text string of 9 bytes
 *           426972746844617465 # The text "BirthDate"
 *        c1                    # Tags next integer as epoch date
 *           1a                 # Indicates a 4-byte integer
 *               580d4172       # unsigned integer date 1477263730
 *
 * Implementors using this API will primarily work with
 * labels. Generally, tags are only needed for making up new data
 * types. This implementation covers most of the data types defined in
 * the RFC using tags. It also, allows for the use of custom tags if
 * necessary.
 *
 * This implementation explicitly supports labels that are text strings
 * and integers. Text strings translate nicely into JSON objects and are
 * very readable.  Integer labels are much less readable but can be very
 * compact. If they are in the range of 0 to 23, they take up only one
 * byte.
 *
 * CBOR allows a label to be any type of data including an array or a
 * map. It is possible to use this API to construct and parse such
 * labels, but it is not explicitly supported.
 *
 * @anchor Encoding
 *
 * ## Encoding
 *
 * A common encoding usage mode is to invoke the encoding twice. First
 * with the output buffer as @ref SizeCalculateUsefulBuf to compute the
 * length of the needed output buffer. The correct sized output buffer
 * is allocated. The encoder is invoked a second time with the allocated
 * output buffer.
 *
 * The double invocation is not required if the maximum output buffer
 * size can be predicted. This is usually possible for simple CBOR
 * structures.
 *
 * If a buffer too small to hold the encoded output is given, the error
 * @ref QCBOR_ERR_BUFFER_TOO_SMALL will be returned. Data will never be
 * written off the end of the output buffer no matter which functions
 * here are called or what parameters are passed to them.
 *
 * The encoding error handling is simple. The only possible errors are
 * trying to encode structures that are too large or too complex. There
 * are no internal malloc calls so there will be no failures for out of
 * memory.  The error state is tracked internally, so there is no need
 * to check for errors when encoding. Only the return code from
 * QCBOREncode_Finish() need be checked as once an error happens, the
 * encoder goes into an error state and calls to it to add more data
 * will do nothing. An error check is not needed after every data item
 * is added.
 *
 * Encoding generally proceeds by calling QCBOREncode_Init(), calling
 * lots of @c QCBOREncode_AddXxx() functions and calling
 * QCBOREncode_Finish(). There are many @c QCBOREncode_AddXxx()
 * functions for various data types. The input buffers need only to be
 * valid during the @c QCBOREncode_AddXxx() calls as the data is copied
 * into the output buffer.
 *
 * There are three `Add` functions for each data type. The first / main
 * one for the type is for adding the data item to an array.  The second
 * one's name ends in `ToMap`, is used for adding data items to maps and
 * takes a string argument that is its label in the map. The third one
 * ends in `ToMapN`, is also used for adding data items to maps, and
 * takes an integer argument that is its label in the map.
 *
 * The simplest aggregate type is an array, which is a simple ordered
 * set of items without labels the same as JSON arrays. Call
 * QCBOREncode_OpenArray() to open a new array, then various @c
 * QCBOREncode_AddXxx() functions to put items in the array and then
 * QCBOREncode_CloseArray(). Nesting to the limit @ref
 * QCBOR_MAX_ARRAY_NESTING is allowed.  All opens must be matched by
 * closes or an encoding error will be returned.
 *
 * The other aggregate type is a map which does use labels. The `Add`
 * functions that end in `ToMap` and `ToMapN` are convenient ways to add
 * labeled data items to a map. You can also call any type of `Add`
 * function once to add a label of any type and then call any type of
 * `Add` again to add its value.
 *
 * Note that when you nest arrays or maps in a map, the nested array or
 * map has a label.
 *
 * Many CBOR-based protocols start with an array or map. This makes them
 * self-delimiting. No external length or end marker is needed to know
 * the end. It is also possible not start this way, in which case this
 * it is usually called a CBOR sequence which is described in
 * [RFC 8742] (https://tools.ietf.org/html/rfc8742). This encoder supports
 * either just by whether the first item added is an array, map or other.
 *
 * If QCBOR is compiled with QCBOR_DISABLE_ENCODE_USAGE_GUARDS defined,
 * the errors QCBOR_ERR_CLOSE_MISMATCH, QCBOR_ERR_ARRAY_TOO_LONG,
 * QCBOR_ERR_TOO_MANY_CLOSES, QCBOR_ERR_ARRAY_OR_MAP_STILL_OPEN, and
 * QCBOR_ERR_ENCODE_UNSUPPORTED will never be returned. It is up to the
 * caller to make sure that opened maps, arrays and byte-string wrapping
 * is closed correctly and that QCBOREncode_AddType7() is called
 * correctly.  With this defined, it is easier to make a mistake when
 * authoring the encoding of a protocol that will output not well formed
 * CBOR, but as long as the calling code is correct, it is safe to
 * disable these checks. Bounds checking that prevents security issues
 * in the code is still enforced. This define reduces the size of
 * encoding object code by about 150 bytes.
 *
 * @anchor Tags-Overview
 *
 * ## Tags Overview
 *
 * Any CBOR data item can be made into a tag to add semantics, define a
 * new data type or such. Some tags are fully standardized and some are
 * just registered. Others are not registered and used in a proprietary
 * way.
 *
 * Encoding and decoding of many of the registered tags is fully
 * implemented by QCBOR. It is also possible to encode and decode tags
 * that are not directly supported.  For many use cases the built-in tag
 * support should be adequate.
 *
 * For example, the registered epoch date tag is supported in encoding
 * by QCBOREncode_AddDateEpoch() and in decoding by @ref
 * QCBOR_TYPE_DATE_EPOCH and the @c epochDate member of @ref
 * QCBORItem. This is typical of the built-in tag support. There is an
 * API to encode data for it and a @c QCBOR_TYPE_XXX when it is decoded.
 *
 * Tags are registered in the [IANA CBOR Tags Registry]
 * (https://www.iana.org/assignments/cbor-tags/cbor-tags.xhtml). There
 * are roughly three options to create a new tag. First, a public
 * specification can be created and the new tag registered with IANA.
 * This is the most formal. Second, the new tag can be registered with
 * IANA with just a short description rather than a full specification.
 * These tags must be greater than 256. Third, a tag can be used without
 * any IANA registration, though the registry should be checked to see
 * that the new value doesn't collide with one that is registered. The
 * value of these tags must be 256 or larger.
 *
 * See also @ref CBORTags and @ref Tag-Usage
 *
 * The encoding side of tags not built-in is handled by
 * QCBOREncode_AddTag() and is relatively simple. Tag decoding is more
 * complex and mainly handled by QCBORDecode_GetNext(). Decoding of the
 * structure of tagged data not built-in (if there is any) has to be
 * implemented by the caller.
 *
 * @anchor Floating-Point
 *
 * ## Floating-Point
 *
 * By default QCBOR fully supports IEEE 754 floating-point:
 *  - Encode/decode of double, single and half-precision
 *  - CBOR preferred serialization of floating-point
 *  - Floating-point epoch dates
 *
 * For the most part, the type double is used in the interface for
 * floating-point values. In the default configuration, all decoded
 * floating-point values are returned as a double.
 *
 * With CBOR preferred serialization, the encoder outputs the smallest
 * representation of the double or float that preserves precision. Zero,
 * NaN and infinity are always output as a half-precision, each taking
 * just 2 bytes. This reduces the number of bytes needed to encode
 * double and single-precision, especially if zero, NaN and infinity are
 * frequently used.
 *
 * To avoid use of preferred serialization in the standard configuration
 * when encoding, use QCBOREncode_AddDoubleNoPreferred() or
 * QCBOREncode_AddFloatNoPreferred().
 *
 * This implementation of preferred floating-point serialization and
 * half-precision does not depend on the CPU having floating-point HW or
 * the compiler bringing in a (sometimes large) library to compensate
 * for lack of CPU support. This implementation uses shifts and masks
 * rather than floating-point functions.
 *
 * To reduce overall object code by about 900 bytes, define
 * QCBOR_DISABLE_PREFERRED_FLOAT. This will eliminate all support for
 * preferred serialization and half-precision. An error will be returned
 * when attempting to decode half-precision. A float will always be
 * encoded and decoded as 32-bits and a double will always be encoded
 * and decoded as 64 bits.
 *
 * Note that even if QCBOR_DISABLE_PREFERRED_FLOAT is not defined all
 * the float-point encoding object code can be avoided by never calling
 * any functions that encode double or float. Just not calling
 * floating-point functions will reduce object code by about 500 bytes.
 *
 * On CPUs that have no floating-point hardware,
 * QCBOR_DISABLE_FLOAT_HW_USE should be defined in most cases. If it is
 * not, then the compiler will bring in possibly large software
 * libraries to compensate. Defining QCBOR_DISABLE_FLOAT_HW_USE reduces
 * object code size on CPUs with floating-point hardware by a tiny
 * amount and eliminates the need for <math.h>
 *
 * When QCBOR_DISABLE_FLOAT_HW_USE is defined, trying to decoding
 * floating-point dates will give error
 * @ref QCBOR_ERR_FLOAT_DATE_DISABLED and decoded single-precision
 * numbers will be returned as @ref QCBOR_TYPE_FLOAT instead of
 * converting them to double as usual.
 *
 * If both QCBOR_DISABLE_FLOAT_HW_USE and QCBOR_DISABLE_PREFERRED_FLOAT
 * are defined, then the only thing QCBOR can do is encode/decode a C
 * float type as 32-bits and a C double type as 64-bits. Floating-point
 * epoch dates will be unsupported.
 *
 * If USEFULBUF_DISABLE_ALL_FLOAT is defined, then floating point
 * support is completely disabled. Decoding functions return
 * @ref QCBOR_ERR_ALL_FLOAT_DISABLED if a floating point value is
 * encountered during decoding. Functions that are encoding floating
 * point values are not available.
 *
 * ## Limitations
 *
 * Summary limitations:
 * - The entire encoded CBOR must fit into contiguous memory.
 * - Max size of encoded CBOR data is a few bytes less than
 *   @c UINT32_MAX (4GB).
 * - Max array / map nesting level when encoding or decoding is
 *   @ref QCBOR_MAX_ARRAY_NESTING (this is typically 15).
 * - Max items in an array or map when encoding or decoding is
 *   @ref QCBOR_MAX_ITEMS_IN_ARRAY (typically 65,536).
 * - Does not directly support labels in maps other than text strings & integers.
 * - Does not directly support integer labels beyond whats fits in @c int64_t
 *   or @c uint64_t.
 * - Epoch dates limited to @c INT64_MAX (+/- 292 billion years).
 * - Exponents for bigfloats and decimal integers are limited to whats fits in
 *   @c int64_t.
 * - Tags on labels are ignored during decoding.
 * - The maximum tag nesting is @c QCBOR_MAX_TAGS_PER_ITEM (typically 4).
<<<<<<< HEAD
 * - Works only on 32- and 64-bit CPUs (modifications could make it work
 *   on 16-bit CPUs).
 * - QCBORDecode_EnterBstrWrapped() doesn't work on indefinite-length strings.
=======
 * - Works only on 32- and 64-bit CPUs.
>>>>>>> 11654919
 *
 * The public interface uses @c size_t for all lengths. Internally the
 * implementation uses 32-bit lengths by design to use less memory and
 * fit structures on the stack. This limits the encoded CBOR it can
 * work with to size @c UINT32_MAX (4GB).
 *
 * This implementation requires two's compliment integers. While
 * C doesn't require two's compliment,  <stdint.h> does. Other
 * parts of this implementation may also require two's compliment.
 */


/**
 * The size of the buffer to be passed to QCBOREncode_EncodeHead(). It
 * is one byte larger than sizeof(uint64_t) + 1, the actual maximum
 * size of the head of a CBOR data item because
 * QCBOREncode_EncodeHead() needs one extra byte to work.
 */
#define QCBOR_HEAD_BUFFER_SIZE  (sizeof(uint64_t) + 2)


/**
 * Output the full CBOR tag. See @ref CBORTags, @ref Tag-Usage and
 * @ref Tags-Overview.
 */
#define QCBOR_ENCODE_AS_TAG      0

/**
 * Output only the 'borrowed' content format for the relevant tag.
 * See @ref CBORTags, @ref Tag-Usage and @ref Tags-Overview.
 */
#define QCBOR_ENCODE_AS_BORROWED 1


/**
 * QCBOREncodeContext is the data type that holds context for all the
 * encoding functions. It is less than 200 bytes, so it can go on the
 * stack. The contents are opaque, and the caller should not access
 * internal members.  A context may be re used serially as long as it is
 * re initialized.
 */
typedef struct _QCBOREncodeContext QCBOREncodeContext;


/**
 * Initialize the encoder to prepare to encode some CBOR.
 *
 * @param[in,out]  pCtx     The encoder context to initialize.
 * @param[in]      Storage  The buffer into which the encoded result
 *                          will be written.
 *
 * Call this once at the start of an encoding of some CBOR. Then call
 * the many functions like QCBOREncode_AddInt64() and
 * QCBOREncode_AddText() to add the different data items. Finally,
 * call QCBOREncode_Finish() to get the pointer and length of the
 * encoded result.
 *
 * The primary purpose of this function is to give the pointer and
 * length of the output buffer into which the encoded CBOR will be
 * written. This is done with a @ref UsefulBuf structure, which is
 * just a pointer and length (it is equivalent to two parameters, one
 * a pointer and one a length, but a little prettier).
 *
 * The output buffer can be allocated any way (malloc, stack,
 * static). It is just some memory that QCBOR writes to. The length
 * must be the length of the allocated buffer. QCBOR will never write
 * past that length, but might write up to that length. If the buffer
 * is too small, encoding will go into an error state and not write
 * anything further.
 *
 * If allocating on the stack the convenience macro
 * UsefulBuf_MAKE_STACK_UB() can be used, but its use is not required.
 *
 * Since there is no reallocation or such, the output buffer must be
 * correctly sized when passed in here. It is OK, but wasteful if it
 * is too large. One way to pick the size is to figure out the maximum
 * size that will ever be needed and hard code a buffer of that size.
 *
 * Another way to do it is to have QCBOR calculate it for you. To do
 * this, pass @ref SizeCalculateUsefulBuf for @c Storage.  Then call
 * all the functions to add the CBOR exactly as if encoding for
 * real. Finally, call QCBOREncode_FinishGetSize().  Once the length
 * is obtained, allocate a buffer of that size, call
 * QCBOREncode_Init() again with the real buffer. Call all the add
 * functions again and finally, QCBOREncode_Finish() to obtain the
 * final result. This uses twice the CPU time, but that is usually not
 * an issue.
 *
 * See QCBOREncode_Finish() for how the pointer and length for the
 * encoded CBOR is returned.
 *
 * For practical purposes QCBOR can't output encoded CBOR larger than
 * @c UINT32_MAX (4GB) even on 64-bit CPUs because the internal
 * offsets used to track the start of an array/map are 32 bits to
 * reduce the size of the encoding context.
 *
 * A @ref QCBOREncodeContext can be reused over and over as long as
 * QCBOREncode_Init() is called before each use.
 */
void
QCBOREncode_Init(QCBOREncodeContext *pCtx, UsefulBuf Storage);


/**
 * @brief  Add a signed 64-bit integer to the encoded output.
 *
 * @param[in] pCtx   The encoding context to add the integer to.
 * @param[in] nNum   The integer to add.
 *
 * The integer will be encoded and added to the CBOR output.
 *
 * This function figures out the size and the sign and encodes in the
 * correct minimal CBOR. Specifically, it will select CBOR major type
 * 0 or 1 based on sign and will encode to 1, 2, 4 or 8 bytes
 * depending on the value of the integer. Values less than 24
 * effectively encode to one byte because they are encoded in with the
 * CBOR major type.  This is a neat and efficient characteristic of
 * CBOR that can be taken advantage of when designing CBOR-based
 * protocols. If integers like tags can be kept between -23 and 23
 * they will be encoded in one byte including the major type.
 *
 * If you pass a smaller int, say an @c int16_t or a small value, say
 * 100, the encoding will still be CBOR's most compact that can
 * represent the value.  For example, CBOR always encodes the value 0
 * as one byte, 0x00. The representation as 0x00 includes
 * identification of the type as an integer too as the major type for
 * an integer is 0. See [RFC 8949]
 * (https://tools.ietf.org/html/rfc8949) Appendix A for more examples
 * of CBOR encoding. This compact encoding is also preferred
 * serialization CBOR as per section 34.1 in RFC 8949.
 *
 * There are no functions to add @c int16_t or @c int32_t because they
 * are not necessary because this always encodes to the smallest
 * number of bytes based on the value (If this code is running on a
 * 32-bit machine having a way to add 32-bit integers would reduce
 * code size some).
 *
 * If the encoding context is in an error state, this will do
 * nothing. If an error occurs when adding this integer, the internal
 * error flag will be set, and the error will be returned when
 * QCBOREncode_Finish() is called.
 *
 * See also QCBOREncode_AddUInt64().
 */
void
QCBOREncode_AddInt64(QCBOREncodeContext *pCtx, int64_t nNum);

static void
QCBOREncode_AddInt64ToMap(QCBOREncodeContext *pCtx, const char *szLabel, int64_t uNum);

static void
QCBOREncode_AddInt64ToMapN(QCBOREncodeContext *pCtx, int64_t nLabel, int64_t uNum);


/**
 * @brief  Add an unsigned 64-bit integer to the encoded output.
 *
 * @param[in] pCtx  The encoding context to add the integer to.
 * @param[in] uNum  The integer to add.
 *
 * The integer will be encoded and added to the CBOR output.
 *
 * The only reason so use this function is for integers larger than
 * @c INT64_MAX and smaller than @c UINT64_MAX. Otherwise
 * QCBOREncode_AddInt64() will work fine.
 *
 * Error handling is the same as for QCBOREncode_AddInt64().
 */
void
QCBOREncode_AddUInt64(QCBOREncodeContext *pCtx, uint64_t uNum);

static void
QCBOREncode_AddUInt64ToMap(QCBOREncodeContext *pCtx, const char *szLabel, uint64_t uNum);

static void
QCBOREncode_AddUInt64ToMapN(QCBOREncodeContext *pCtx, int64_t nLabel, uint64_t uNum);


/**
 * @brief  Add a UTF-8 text string to the encoded output.
 *
 * @param[in] pCtx   The encoding context to add the text to.
 * @param[in] Text   Pointer and length of text to add.
 *
 * The text passed in must be unencoded UTF-8 according to [RFC 3629]
 * (https://tools.ietf.org/html/rfc3629). There is no NULL
 * termination. The text is added as CBOR major type 3.
 *
 * If called with @c nBytesLen equal to 0, an empty string will be
 * added. When @c nBytesLen is 0, @c pBytes may be @c NULL.
 *
 * Note that the restriction of the buffer length to a @c uint32_t is
 * entirely intentional as this encoder is not capable of encoding
 * lengths greater. This limit to 4GB for a text string should not be
 * a problem.
 *
 * Text lines in Internet protocols (on the wire) are delimited by
 * either a CRLF or just an LF. Officially many protocols specify
 * CRLF, but implementations often work with either. CBOR type 3 text
 * can be either line ending, even a mixture of both.
 *
 * Operating systems usually have a line end convention. Windows uses
 * CRLF. Linux and MacOS use LF. Some applications on a given OS may
 * work with either and some may not.
 *
 * The majority of use cases and CBOR protocols using type 3 text will
 * work with either line ending. However, some use cases or protocols
 * may not work with either in which case translation to and/or from
 * the local line end convention, typically that of the OS, is
 * necessary.
 *
 * QCBOR does no line ending translation for type 3 text when encoding
 * and decoding.
 *
 * Error handling is the same as QCBOREncode_AddInt64().
 */
static void
QCBOREncode_AddText(QCBOREncodeContext *pCtx, UsefulBufC Text);

static void
QCBOREncode_AddTextToMap(QCBOREncodeContext *pCtx, const char *szLabel, UsefulBufC Text);

static void
QCBOREncode_AddTextToMapN(QCBOREncodeContext *pCtx, int64_t nLabel, UsefulBufC Text);


/**
 * @brief  Add a UTF-8 text string to the encoded output.
 *
 * @param[in] pCtx      The encoding context to add the text to.
 * @param[in] szString  Null-terminated text to add.
 *
 * This works the same as QCBOREncode_AddText().
 */
static void
QCBOREncode_AddSZString(QCBOREncodeContext *pCtx, const char *szString);

static void
QCBOREncode_AddSZStringToMap(QCBOREncodeContext *pCtx, const char *szLabel, const char *szString);

static void
QCBOREncode_AddSZStringToMapN(QCBOREncodeContext *pCtx, int64_t nLabel, const char *szString);


#ifndef USEFULBUF_DISABLE_ALL_FLOAT
/**
 * @brief Add a double-precision floating-point number to the encoded output.
 *
 * @param[in] pCtx  The encoding context to add the double to.
 * @param[in] dNum  The double-precision number to add.
 *
 * This encodes and outputs a floating-point number. CBOR major type 7
 * is used.
 *
 * This implements preferred serialization, selectively encoding the
 * double-precision floating-point number as either double-precision,
 * single-precision or half-precision. Infinity, NaN and 0 are always
 * encoded as half-precision. If no precision will be lost in the
 * conversion to half-precision, then it will be converted and
 * encoded. If not and no precision will be lost in conversion to
 * single-precision, then it will be converted and encoded. If not,
 * then no conversion is performed, and it encoded as a
 * double-precision.
 *
 * Half-precision floating-point numbers take up 2 bytes, half that of
 * single-precision, one quarter of double-precision
 *
 * This automatically reduces the size of encoded CBOR, maybe even by
 * four if most of values are 0, infinity or NaN.
 *
 * When decoded, QCBOR will usually return these values as
 * double-precision.
 *
 * It is possible to disable this preferred serialization when compiling
 * QCBOR. In that case, this functions the same as
 * QCBOREncode_AddDoubleNoPreferred().
 *
 * Error handling is the same as QCBOREncode_AddInt64().
 *
 * See also QCBOREncode_AddDoubleNoPreferred(), QCBOREncode_AddFloat()
 * and QCBOREncode_AddFloatNoPreferred() and @ref Floating-Point.
 */
void
QCBOREncode_AddDouble(QCBOREncodeContext *pCtx, double dNum);

static void
QCBOREncode_AddDoubleToMap(QCBOREncodeContext *pCtx, const char *szLabel, double dNum);

static void
QCBOREncode_AddDoubleToMapN(QCBOREncodeContext *pCtx, int64_t nLabel, double dNum);


/**
 * @brief Add a single-precision floating-point number to the encoded output.
 *
 * @param[in] pCtx  The encoding context to add the double to.
 * @param[in] fNum  The single-precision number to add.
 *
 * This is identical to QCBOREncode_AddDouble() except the input is
 * single-precision.
 *
 * See also QCBOREncode_AddDouble(), QCBOREncode_AddDoubleNoPreferred(),
 * and QCBOREncode_AddFloatNoPreferred() and @ref Floating-Point.
 */
void
QCBOREncode_AddFloat(QCBOREncodeContext *pCtx, float fNum);

static void
QCBOREncode_AddFloatToMap(QCBOREncodeContext *pCtx, const char *szLabel, float fNum);

static void
QCBOREncode_AddFloatToMapN(QCBOREncodeContext *pCtx, int64_t nLabel, float dNum);


/**
 * @brief Add a double-precision floating-point number without preferred encoding.
 *
 * @param[in] pCtx  The encoding context to add the double to.
 * @param[in] dNum  The double-precision number to add.
 *
 * This always outputs the number as a 64-bit double-precision.
 * Preferred serialization is not used.
 *
 * Error handling is the same as QCBOREncode_AddInt64().
 *
 * See also QCBOREncode_AddDouble(), QCBOREncode_AddFloat(), and
 * QCBOREncode_AddFloatNoPreferred() and @ref Floating-Point.
 */
void
QCBOREncode_AddDoubleNoPreferred(QCBOREncodeContext *pCtx, double dNum);

static void
QCBOREncode_AddDoubleNoPreferredToMap(QCBOREncodeContext *pCtx, const char *szLabel, double dNum);

static void
QCBOREncode_AddDoubleNoPreferredToMapN(QCBOREncodeContext *pCtx, int64_t nLabel, double dNum);


/**
 * @brief Add a single-precision floating-point number without preferred encoding.
 *
 * @param[in] pCtx  The encoding context to add the double to.
 * @param[in] fNum  The single-precision number to add.
 *
 * This always outputs the number as a 32-bit single-precision.
 * Preferred serialization is not used.
 *
 * Error handling is the same as QCBOREncode_AddInt64().
 *
 * See also QCBOREncode_AddDouble(), QCBOREncode_AddFloat(), and
 * QCBOREncode_AddDoubleNoPreferred() and @ref Floating-Point.
 */
void
QCBOREncode_AddFloatNoPreferred(QCBOREncodeContext *pCtx, float fNum);

static void
QCBOREncode_AddFloatNoPreferredToMap(QCBOREncodeContext *pCtx, const char *szLabel, float fNum);

static void
QCBOREncode_AddFloatNoPreferredToMapN(QCBOREncodeContext *pCtx, int64_t nLabel, float fNum);
#endif /* USEFULBUF_DISABLE_ALL_FLOAT */


/**
 * @brief Add an optional tag.
 *
 * @param[in] pCtx  The encoding context to add the tag to.
 * @param[in] uTag  The tag to add
 *
 * This outputs a CBOR major type 6 item that tags the next data item
 * that is output usually to indicate it is some new data type.
 *
 * For many of the common standard tags, a function to encode data
 * using it is provided and this is not needed. For example,
 * QCBOREncode_AddDateEpoch() already exists to output integers
 * representing dates with the right tag.
 *
 * The tag is applied to the next data item added to the encoded
 * output. That data item that is to be tagged can be of any major
 * CBOR type. Any number of tags can be added to a data item by
 * calling this multiple times before the data item is added.
 *
 * See @ref Tags-Overview for discussion of creating new non-standard
 * tags. See QCBORDecode_GetNext() for discussion of decoding custom
 * tags.
 */
void
QCBOREncode_AddTag(QCBOREncodeContext *pCtx, uint64_t uTag);


/**
 * @brief  Add an epoch-based date.
 *
 * @param[in] pCtx             The encoding context to add the date to.
 * @param[in] uTagRequirement  Either @ref QCBOR_ENCODE_AS_TAG or
 *                             @ref QCBOR_ENCODE_AS_BORROWED.
 * @param[in] nDate            Number of seconds since 1970-01-01T00:00Z
 *                             in UTC time.
 *
 * As per RFC 8949 this is similar to UNIX/Linux/POSIX dates. This is
 * the most compact way to specify a date and time in CBOR. Note that
 * this is always UTC and does not include the time zone.  Use
 * QCBOREncode_AddDateString() if you want to include the time zone.
 *
 * The preferred integer serialization rules apply here so the date will be
 * encoded in a minimal number of bytes. Until about the year 2106
 * these dates will encode in 6 bytes -- one byte for the tag, one
 * byte for the type and 4 bytes for the integer. After that it will
 * encode to 10 bytes.
 *
 * Negative values are supported for dates before 1970.
 *
 * If you care about leap-seconds and that level of accuracy, make sure
 * the system you are running this code on does it correctly. This code
 * just takes the value passed in.
 *
 * This implementation cannot encode fractional seconds using float or
 * double even though that is allowed by CBOR, but you can encode them
 * if you want to by calling QCBOREncode_AddTag() and QCBOREncode_AddDouble().
 *
 * Error handling is the same as QCBOREncode_AddInt64().
 *
 * See also QCBOREncode_AddTDaysEpoch().
 */
static void
QCBOREncode_AddTDateEpoch(QCBOREncodeContext *pCtx,
                          uint8_t             uTagRequirement,
                          int64_t             nDate);

static void
QCBOREncode_AddTDateEpochToMapSZ(QCBOREncodeContext *pCtx,
                                 const char         *szLabel,
                                 uint8_t             uTagRequirement,
                                 int64_t             nDate);

static void
QCBOREncode_AddTDateEpochToMapN(QCBOREncodeContext *pCtx,
                                int64_t             nLabel,
                                uint8_t             uTagRequirement,
                                int64_t             nDate);


static void
QCBOREncode_AddDateEpoch(QCBOREncodeContext *pCtx,
                         int64_t             nDate);

static void
QCBOREncode_AddDateEpochToMap(QCBOREncodeContext *pCtx,
                              const char         *szLabel,
                              int64_t             nDate);

static void
QCBOREncode_AddDateEpochToMapN(QCBOREncodeContext *pCtx,
                               int64_t             nLabel,
                               int64_t             nDate);



/**
 *  @brief  Add an epoch-based day-count date.
 *
 *  @param[in] pCtx             The encoding context to add the date to.
 *  @param[in] uTagRequirement  Either @ref QCBOR_ENCODE_AS_TAG or
 *                              @ref QCBOR_ENCODE_AS_BORROWED.
 *  @param[in] nDays            Number of days before or after 1970-01-0.
 *
 * This date format is described in
 * [RFC 8943] (https://tools.ietf.org/html/rfc8943).
 *
 * The preferred integer serialization rules apply here so the date
 * will be encoded in a minimal number of bytes. Until about the year
 * 2149 these dates will encode in 4 bytes -- one byte for the tag,
 * one byte for the type and 2 bytes for the integer.
 *
 * See also QCBOREncode_AddTDateEpoch().
 */
static void
QCBOREncode_AddTDaysEpoch(QCBOREncodeContext *pCtx,
                          uint8_t             uTagRequirement,
                          int64_t             nDays);

static void
QCBOREncode_AddTDaysEpochToMapSZ(QCBOREncodeContext *pCtx,
                                 const char         *szLabel,
                                 uint8_t             uTagRequirement,
                                 int64_t             nDays);

static void
QCBOREncode_AddTDaysEpochToMapN(QCBOREncodeContext *pCtx,
                                int64_t             nLabel,
                                uint8_t             uTagRequirement,
                                int64_t             nDays);




/**
 * @brief Add a byte string to the encoded output.
 *
 * @param[in] pCtx   The encoding context to add the bytes to.
 * @param[in] Bytes  Pointer and length of the input data.
 *
 * Simply adds the bytes to the encoded output as CBOR major type 2.
 *
 * If called with @c Bytes.len equal to 0, an empty string will be
 * added. When @c Bytes.len is 0, @c Bytes.ptr may be @c NULL.
 *
 * Error handling is the same as QCBOREncode_AddInt64().
 */
static void
QCBOREncode_AddBytes(QCBOREncodeContext *pCtx, UsefulBufC Bytes);

static void
QCBOREncode_AddBytesToMap(QCBOREncodeContext *pCtx, const char *szLabel, UsefulBufC Bytes);

static void
QCBOREncode_AddBytesToMapN(QCBOREncodeContext *pCtx, int64_t nLabel, UsefulBufC Bytes);


/**
 * @brief Set up to write a byte string value directly to encoded output.
 *
 * @param[in] pCtx     The encoding context to add the bytes to.
 * @param[out] pPlace  Pointer and length of place to write byte string value.
 *
 * QCBOREncode_AddBytes() is the normal way to encode a byte string.
 * This is for special cases and by passes some of the pointer safety.
 *
 * The purpose of this is to output the bytes that make up a byte
 * string value directly to the QCBOR output buffer so you don't need
 * to have a copy of it in memory. This is particularly useful if the
 * byte string is large, for example, the encrypted payload of a
 * COSE_Encrypt message. The payload encryption algorithm can output
 * directly to the encoded CBOR buffer, perhaps by making it the
 * output buffer for some function (e.g. symmetric encryption) or by
 * multiple writes.
 *
 * The pointer in @c pPlace is where to start writing. Writing is just
 * copying bytes to the location by the pointer in \c pPlace.  Writing
 * past the length in @c pPlace will be writing off the end of the
 * output buffer.
 *
 * If there is no room in the output buffer @ref NULLUsefulBuf will be
 * returned and there is no need to call QCBOREncode_CloseBytes().
 *
 * The byte string must be closed by calling QCBOREncode_CloseBytes().
 *
 * Warning: this bypasses some of the usual checks provided by QCBOR
 * against writing off the end of the encoded output buffer.
 */
void
QCBOREncode_OpenBytes(QCBOREncodeContext *pCtx, UsefulBuf *pPlace);

static void
QCBOREncode_OpenBytesInMapSZ(QCBOREncodeContext *pCtx,
                             const char         *szLabel,
                             UsefulBuf          *pPlace);

static void
QCBOREncode_OpenBytesInMapN(QCBOREncodeContext *pCtx,
                            int64_t             nLabel,
                            UsefulBuf          *pPlace);


/**
 *  @brief Close out a byte string written directly to encoded output.
 *
 *  @param[in] pCtx      The encoding context to add the bytes to.
 *  @param[out] uAmount  The number of bytes written, the length of the
 *                       byte string.
 *
 * This closes out a call to QCBOREncode_OpenBytes().  This inserts a
 * CBOR header at the front of the byte string value to make it a
 * well-formed byte string.
 *
 * If there was no call to QCBOREncode_OpenBytes() then @ref
 * QCBOR_ERR_TOO_MANY_CLOSES is set.
 */
void
QCBOREncode_CloseBytes(QCBOREncodeContext *pCtx, size_t uAmount);


/**
 * @brief Add a binary UUID to the encoded output.
 *
 * @param[in] pCtx             The encoding context to add the UUID to.
 * @param[in] uTagRequirement  Either @ref QCBOR_ENCODE_AS_TAG or
 *                             @ref QCBOR_ENCODE_AS_BORROWED.
 * @param[in] Bytes            Pointer and length of the binary UUID.
 *
 * A binary UUID as defined in [RFC 4122]
 * (https://tools.ietf.org/html/rfc4122) is added to the output.
 *
 * It is output as CBOR major type 2, a binary string, with tag @ref
 * CBOR_TAG_BIN_UUID indicating the binary string is a UUID.
 */
static void
QCBOREncode_AddTBinaryUUID(QCBOREncodeContext *pCtx,
                           uint8_t             uTagRequirement,
                           UsefulBufC          Bytes);

static void
QCBOREncode_AddTBinaryUUIDToMapSZ(QCBOREncodeContext *pCtx,
                                  const char         *szLabel,
                                  uint8_t             uTagRequirement,
                                  UsefulBufC          Bytes);

static void
QCBOREncode_AddTBinaryUUIDToMapN(QCBOREncodeContext *pCtx,
                                 int64_t             nLabel,
                                 uint8_t             uTagRequirement,
                                 UsefulBufC          Bytes);


static void
QCBOREncode_AddBinaryUUID(QCBOREncodeContext *pCtx, UsefulBufC Bytes);

static void
QCBOREncode_AddBinaryUUIDToMap(QCBOREncodeContext *pCtx, const char *szLabel, UsefulBufC Bytes);

static void
QCBOREncode_AddBinaryUUIDToMapN(QCBOREncodeContext *pCtx, int64_t nLabel, UsefulBufC Bytes);


/**
 * @brief Add a positive big number to the encoded output.
 *
 * @param[in] pCtx             The encoding context to add the big number to.
 * @param[in] uTagRequirement  Either @ref QCBOR_ENCODE_AS_TAG or
 *                             @ref QCBOR_ENCODE_AS_BORROWED.
 * @param[in] Bytes            Pointer and length of the big number.
 *
 * Big numbers are integers larger than 64-bits. Their format is
 * described in [RFC 8949] (https://tools.ietf.org/html/rfc8949).
 *
 * It is output as CBOR major type 2, a binary string, with tag
 * @ref CBOR_TAG_POS_BIGNUM indicating the binary string is a positive
 * big number.
 *
 * Often big numbers are used to represent cryptographic keys,
 * however, COSE which defines representations for keys chose not to
 * use this particular type.
 */
static void
QCBOREncode_AddTPositiveBignum(QCBOREncodeContext *pCtx,
                               uint8_t             uTagRequirement,
                               UsefulBufC          Bytes);

static void
QCBOREncode_AddTPositiveBignumToMapSZ(QCBOREncodeContext *pCtx,
                                      const char         *szLabel,
                                      uint8_t             uTagRequirement,
                                      UsefulBufC          Bytes);

static void
QCBOREncode_AddTPositiveBignumToMapN(QCBOREncodeContext *pCtx,
                                     int64_t             nLabel,
                                     uint8_t             uTagRequirement,
                                     UsefulBufC          Bytes);


static void
QCBOREncode_AddPositiveBignum(QCBOREncodeContext *pCtx,
                             UsefulBufC          Bytes);

static void
QCBOREncode_AddPositiveBignumToMap(QCBOREncodeContext *pCtx,
                                   const char         *szLabel,
                                   UsefulBufC          Bytes);

static void
QCBOREncode_AddPositiveBignumToMapN(QCBOREncodeContext *pCtx,
                                    int64_t             nLabel,
                                    UsefulBufC          Bytes);


/**
 * @brief Add a negative big number to the encoded output.
 *
 * @param[in] pCtx             The encoding context to add the big number to.
 * @param[in] uTagRequirement  Either @ref QCBOR_ENCODE_AS_TAG or
 *                             @ref QCBOR_ENCODE_AS_BORROWED.
 * @param[in] Bytes            Pointer and length of the big number.
 *
 * Big numbers are integers larger than 64-bits. Their format is
 * described in [RFC 8949] (https://tools.ietf.org/html/rfc8949).
 *
 * It is output as CBOR major type 2, a binary string, with tag
 * @ref CBOR_TAG_NEG_BIGNUM indicating the binary string is a negative
 * big number.
 *
 * Often big numbers are used to represent cryptographic keys,
 * however, COSE which defines representations for keys chose not to
 * use this particular type.
 */
static void
QCBOREncode_AddTNegativeBignum(QCBOREncodeContext *pCtx,
                               uint8_t             uTagRequirement,
                               UsefulBufC          Bytes);

static void
QCBOREncode_AddTNegativeBignumToMapSZ(QCBOREncodeContext *pCtx,
                                      const char         *szLabel,
                                      uint8_t             uTagRequirement,
                                      UsefulBufC          Bytes);

static void
QCBOREncode_AddTNegativeBignumToMapN(QCBOREncodeContext *pCtx,
                                     int64_t             nLabel,
                                     uint8_t             uTagRequirement,
                                     UsefulBufC          Bytes);


static void
QCBOREncode_AddNegativeBignum(QCBOREncodeContext *pCtx,
                              UsefulBufC          Bytes);

static void
QCBOREncode_AddNegativeBignumToMap(QCBOREncodeContext *pCtx,
                                   const char         *szLabel,
                                   UsefulBufC          Bytes);

static void
QCBOREncode_AddNegativeBignumToMapN(QCBOREncodeContext *pCtx,
                                    int64_t             nLabel,
                                    UsefulBufC          Bytes);


#ifndef QCBOR_DISABLE_EXP_AND_MANTISSA
/**
 * @brief Add a decimal fraction to the encoded output.
 *
 * @param[in] pCtx             Encoding context to add the decimal fraction to.
 * @param[in] uTagRequirement  Either @ref QCBOR_ENCODE_AS_TAG or
 *                             @ref QCBOR_ENCODE_AS_BORROWED.
 * @param[in] nMantissa        The mantissa.
 * @param[in] nBase10Exponent  The exponent.
 *
 * The value is nMantissa * 10 ^ nBase10Exponent.
 *
 * A decimal fraction is good for exact representation of some values
 * that can't be represented exactly with standard C (IEEE 754)
 * floating-point numbers.  Much larger and much smaller numbers can
 * also be represented than floating-point because of the larger
 * number of bits in the exponent.
 *
 * The decimal fraction is conveyed as two integers, a mantissa and a
 * base-10 scaling factor.
 *
 * For example, 273.15 is represented by the two integers 27315 and -2.
 *
 * The exponent and mantissa have the range from @c INT64_MIN to
 * @c INT64_MAX for both encoding and decoding (CBOR allows
 * @c -UINT64_MAX to @c UINT64_MAX, but this implementation doesn't
 * support this range to reduce code size and interface complexity a
 * little).
 *
 * CBOR Preferred serialization of the integers is used, thus they
 * will be encoded in the smallest number of bytes possible.
 *
 * See also QCBOREncode_AddDecimalFractionBigNum() for a decimal
 * fraction with arbitrarily large precision and
 * QCBOREncode_AddBigFloat().
 *
 * There is no representation of positive or negative infinity or NaN
 * (Not a Number). Use QCBOREncode_AddDouble() to encode them.
 *
 * See @ref expAndMantissa for decoded representation.
 */
static void
QCBOREncode_AddTDecimalFraction(QCBOREncodeContext *pCtx,
                                uint8_t             uTagRequirement,
                                int64_t             nMantissa,
                                int64_t             nBase10Exponent);

static void
QCBOREncode_AddTDecimalFractionToMapSZ(QCBOREncodeContext *pCtx,
                                       const char         *szLabel,
                                       uint8_t             uTagRequirement,
                                       int64_t             nMantissa,
                                       int64_t             nBase10Exponent);

static void
QCBOREncode_AddTDecimalFractionToMapN(QCBOREncodeContext *pCtx,
                                      int64_t             nLabel,
                                      uint8_t             uTagRequirement,
                                      int64_t             nMantissa,
                                      int64_t             nBase10Exponent);


static void
QCBOREncode_AddDecimalFraction(QCBOREncodeContext *pCtx,
                               int64_t             nMantissa,
                               int64_t             nBase10Exponent);

static void
QCBOREncode_AddDecimalFractionToMap(QCBOREncodeContext *pCtx,
                                    const char         *szLabel,
                                    int64_t             nMantissa,
                                    int64_t             nBase10Exponent);

static void
QCBOREncode_AddDecimalFractionToMapN(QCBOREncodeContext *pCtx,
                                     int64_t             nLabel,
                                     int64_t             nMantissa,
                                     int64_t             nBase10Exponent);


/**
 * @brief Add a decimal fraction with a big number mantissa to the encoded output.
 *
 * @param[in] pCtx             Encoding context to add the decimal fraction to.
 * @param[in] uTagRequirement  Either @ref QCBOR_ENCODE_AS_TAG or
 *                             @ref QCBOR_ENCODE_AS_BORROWED.
 * @param[in] Mantissa         The mantissa.
 * @param[in] bIsNegative      false if mantissa is positive, true if negative.
 * @param[in] nBase10Exponent  The exponent.
 *
 * This is the same as QCBOREncode_AddDecimalFraction() except the
 * mantissa is a big number (See QCBOREncode_AddPositiveBignum())
 * allowing for arbitrarily large precision.
 *
 * See @ref expAndMantissa for decoded representation.
 */
static void
QCBOREncode_AddTDecimalFractionBigNum(QCBOREncodeContext *pCtx,
                                      uint8_t             uTagRequirement,
                                      UsefulBufC          Mantissa,
                                      bool                bIsNegative,
                                      int64_t             nBase10Exponent);

static void
QCBOREncode_AddTDecimalFractionBigNumToMapSZ(QCBOREncodeContext *pCtx,
                                             const char         *szLabel,
                                             uint8_t             uTagRequirement,
                                             UsefulBufC          Mantissa,
                                             bool                bIsNegative,
                                             int64_t             nBase10Exponent);

static void
QCBOREncode_AddTDecimalFractionBigNumToMapN(QCBOREncodeContext *pCtx,
                                            int64_t             nLabel,
                                            uint8_t             uTagRequirement,
                                            UsefulBufC          Mantissa,
                                            bool                bIsNegative,
                                            int64_t             nBase10Exponent);


static void
QCBOREncode_AddDecimalFractionBigNum(QCBOREncodeContext *pCtx,
                                     UsefulBufC          Mantissa,
                                     bool                bIsNegative,
                                     int64_t             nBase10Exponent);

static void
QCBOREncode_AddDecimalFractionBigNumToMapSZ(QCBOREncodeContext *pCtx,
                                            const char         *szLabel,
                                            UsefulBufC          Mantissa,
                                            bool                bIsNegative,
                                            int64_t             nBase10Exponent);

static void
QCBOREncode_AddDecimalFractionBigNumToMapN(QCBOREncodeContext *pCtx,
                                           int64_t             nLabel,
                                           UsefulBufC          Mantissa,
                                           bool                bIsNegative,
                                           int64_t             nBase10Exponent);

/**
 * @brief Add a big floating-point number to the encoded output.
 *
 * @param[in] pCtx             The encoding context to add the bigfloat to.
 * @param[in] uTagRequirement  Either @ref QCBOR_ENCODE_AS_TAG or
 *                             @ref QCBOR_ENCODE_AS_BORROWED.
 * @param[in] nMantissa        The mantissa.
 * @param[in] nBase2Exponent   The exponent.
 *
 * The value is nMantissa * 2 ^ nBase2Exponent.
 *
 * "Bigfloats", as CBOR terms them, are similar to IEEE floating-point
 * numbers in having a mantissa and base-2 exponent, but they are not
 * supported by hardware or encoded the same. They explicitly use two
 * CBOR-encoded integers to convey the mantissa and exponent, each of
 * which can be 8, 16, 32 or 64 bits. With both the mantissa and
 * exponent 64 bits they can express more precision and a larger range
 * than an IEEE double floating-point number. See
 * QCBOREncode_AddBigFloatBigNum() for even more precision.
 *
 * For example, 1.5 would be represented by a mantissa of 3 and an
 * exponent of -1.
 *
 * The exponent and mantissa have the range from @c INT64_MIN to
 * @c INT64_MAX for both encoding and decoding (CBOR allows @c
 * -UINT64_MAX to @c UINT64_MAX, but this implementation doesn't
 * support this range to reduce code size and interface complexity a
 * little).
 *
 * CBOR preferred serialization of the integers is used, thus they will
 * be encoded in the smallest number of bytes possible.
 *
 * This can also be used to represent floating-point numbers in
 * environments that don't support IEEE 754.
 *
 * See @ref expAndMantissa for decoded representation.
 */
static void
QCBOREncode_AddTBigFloat(QCBOREncodeContext *pCtx,
                         uint8_t             uTagRequirement,
                         int64_t             nMantissa,
                         int64_t             nBase2Exponent);

static void
QCBOREncode_AddTBigFloatToMapSZ(QCBOREncodeContext *pCtx,
                                const char         *szLabel,
                                uint8_t             uTagRequirement,
                                int64_t             nMantissa,
                                int64_t             nBase2Exponent);

static void
QCBOREncode_AddTBigFloatToMapN(QCBOREncodeContext *pCtx,
                               int64_t             nLabel,
                               uint8_t             uTagRequirement,
                               int64_t             nMantissa,
                               int64_t             nBase2Exponent);


static void
QCBOREncode_AddBigFloat(QCBOREncodeContext *pCtx,
                        int64_t             nMantissa,
                        int64_t             nBase2Exponent);

static void
QCBOREncode_AddBigFloatToMap(QCBOREncodeContext *pCtx,
                             const char         *szLabel,
                             int64_t             nMantissa,
                             int64_t             nBase2Exponent);

static void
QCBOREncode_AddBigFloatToMapN(QCBOREncodeContext *pCtx,
                              int64_t             nLabel,
                              int64_t             nMantissa,
                              int64_t             nBase2Exponent);

/**
 * @brief Add a big floating-point number with a big number mantissa to
 *        the encoded output.
 *
 * @param[in] pCtx             The encoding context to add the bigfloat to.
 * @param[in] uTagRequirement  Either @ref QCBOR_ENCODE_AS_TAG or
 *                             @ref QCBOR_ENCODE_AS_BORROWED.
 * @param[in] Mantissa         The mantissa.
 * @param[in] bIsNegative      false if mantissa is positive, true if negative.
 * @param[in] nBase2Exponent   The exponent.
 *
 * This is the same as QCBOREncode_AddBigFloat() except the mantissa
 * is a big number (See QCBOREncode_AddPositiveBignum()) allowing for
 * arbitrary precision.
 *
 * See @ref expAndMantissa for decoded representation.
 */
static void
QCBOREncode_AddTBigFloatBigNum(QCBOREncodeContext *pCtx,
                               uint8_t             uTagRequirement,
                               UsefulBufC          Mantissa,
                               bool                bIsNegative,
                               int64_t             nBase2Exponent);

static void
QCBOREncode_AddTBigFloatBigNumToMapSZ(QCBOREncodeContext *pCtx,
                                      const char         *szLabel,
                                      uint8_t             uTagRequirement,
                                      UsefulBufC          Mantissa,
                                      bool                bIsNegative,
                                      int64_t             nBase2Exponent);

static void
QCBOREncode_AddTBigFloatBigNumToMapN(QCBOREncodeContext *pCtx,
                                     int64_t             nLabel,
                                     uint8_t             uTagRequirement,
                                     UsefulBufC          Mantissa,
                                     bool                bIsNegative,
                                     int64_t             nBase2Exponent);


static void
QCBOREncode_AddBigFloatBigNum(QCBOREncodeContext *pCtx,
                              UsefulBufC          Mantissa,
                              bool                bIsNegative,
                              int64_t             nBase2Exponent);

static void
QCBOREncode_AddBigFloatBigNumToMap(QCBOREncodeContext *pCtx,
                                   const char         *szLabel,
                                   UsefulBufC          Mantissa,
                                   bool                bIsNegative,
                                   int64_t             nBase2Exponent);

static void
QCBOREncode_AddBigFloatBigNumToMapN(QCBOREncodeContext *pCtx,
                                    int64_t             nLabel,
                                    UsefulBufC          Mantissa,
                                    bool                bIsNegative,
                                    int64_t             nBase2Exponent);
#endif /* QCBOR_DISABLE_EXP_AND_MANTISSA */


/**
 * @brief Add a text URI to the encoded output.
 *
 * @param[in] pCtx             The encoding context to add the URI to.
 * @param[in] uTagRequirement  Either @ref QCBOR_ENCODE_AS_TAG or
 *                             @ref QCBOR_ENCODE_AS_BORROWED.
 * @param[in] URI              Pointer and length of the URI.
 *
 * The format of URI must be per [RFC 3986]
 * (https://tools.ietf.org/html/rfc3986).
 *
 * It is output as CBOR major type 3, a text string, with tag @ref
 * CBOR_TAG_URI indicating the text string is a URI.
 *
 * A URI in a NULL-terminated string, @c szURI, can be easily added with
 * this code:
 *
 *      QCBOREncode_AddURI(pCtx, UsefulBuf_FromSZ(szURI));
 */
static void
QCBOREncode_AddTURI(QCBOREncodeContext *pCtx,
                    uint8_t             uTagRequirement,
                    UsefulBufC          URI);

static void
QCBOREncode_AddTURIToMapSZ(QCBOREncodeContext *pCtx,
                           const char         *szLabel,
                           uint8_t             uTagRequirement,
                           UsefulBufC          URI);

static void
QCBOREncode_AddTURIToMapN(QCBOREncodeContext *pCtx,
                          int64_t             nLabel,
                          uint8_t             uTagRequirement,
                          UsefulBufC          URI);


static void
QCBOREncode_AddURI(QCBOREncodeContext *pCtx,
                   UsefulBufC          URI);

static void
QCBOREncode_AddURIToMap(QCBOREncodeContext *pCtx,
                        const char         *szLabel,
                        UsefulBufC          URI);

static void
QCBOREncode_AddURIToMapN(QCBOREncodeContext *pCtx,
                         int64_t             nLabel,
                         UsefulBufC          URI);


/**
 * @brief Add Base64-encoded text to encoded output.
 *
 * @param[in] pCtx             The encoding context to add the base-64 text to.
 * @param[in] uTagRequirement  Either @ref QCBOR_ENCODE_AS_TAG or
 *                             @ref QCBOR_ENCODE_AS_BORROWED.
 * @param[in] B64Text          Pointer and length of the base-64 encoded text.
 *
 * The text content is Base64 encoded data per [RFC 4648]
 * (https://tools.ietf.org/html/rfc4648).
 *
 * It is output as CBOR major type 3, a text string, with tag @ref
 * CBOR_TAG_B64 indicating the text string is Base64 encoded.
 */
static void
QCBOREncode_AddTB64Text(QCBOREncodeContext *pCtx,
                        uint8_t             uTagRequirement,
                                    UsefulBufC          B64Text);

static void
QCBOREncode_AddTB64TextToMapSZ(QCBOREncodeContext *pCtx,
                               const char         *szLabel,
                               uint8_t             uTagRequirement,
                               UsefulBufC          B64Text);

static void
QCBOREncode_AddTB64TextToMapN(QCBOREncodeContext *pCtx,
                              int64_t nLabel,
                              uint8_t uTagRequirement,
                              UsefulBufC B64Text);


static void
QCBOREncode_AddB64Text(QCBOREncodeContext *pCtx,
                       UsefulBufC          B64Text);

static void
QCBOREncode_AddB64TextToMap(QCBOREncodeContext *pCtx,
                            const char         *szLabel,
                            UsefulBufC          B64Text);

static void
QCBOREncode_AddB64TextToMapN(QCBOREncodeContext *pCtx,
                             int64_t             nLabel,
                             UsefulBufC          B64Text);



/**
 * @brief Add base64url encoded data to encoded output.
 *
 * @param[in] pCtx             The encoding context to add the base64url to.
 * @param[in] uTagRequirement  Either @ref QCBOR_ENCODE_AS_TAG or
 *                             @ref QCBOR_ENCODE_AS_BORROWED.
 * @param[in] B64Text          Pointer and length of the base64url encoded text.
 *
 * The text content is base64URL encoded text as per [RFC 4648]
 * (https://tools.ietf.org/html/rfc4648).
 *
 * It is output as CBOR major type 3, a text string, with tag
 * @ref CBOR_TAG_B64URL indicating the text string is a Base64url
 * encoded.
 */
static void
QCBOREncode_AddTB64URLText(QCBOREncodeContext *pCtx,
                           uint8_t             uTagRequirement,
                           UsefulBufC          B64Text);

static void
QCBOREncode_AddTB64URLTextToMapSZ(QCBOREncodeContext *pCtx,
                                  const char         *szLabel,
                                  uint8_t             uTagRequirement,
                                  UsefulBufC          B64Text);

static void
QCBOREncode_AddTB64URLTextToMapN(QCBOREncodeContext *pCtx,
                                 int64_t             nLabel,
                                 uint8_t             uTagRequirement,
                                 UsefulBufC          B64Text);


static void
QCBOREncode_AddB64URLText(QCBOREncodeContext *pCtx,
                          UsefulBufC          B64Text);

static void
QCBOREncode_AddB64URLTextToMap(QCBOREncodeContext *pCtx,
                               const char         *szLabel,
                               UsefulBufC          B64Text);

static void
QCBOREncode_AddB64URLTextToMapN(QCBOREncodeContext *pCtx,
                                int64_t             nLabel,
                                UsefulBufC          B64Text);


/**
 * @brief Add Perl Compatible Regular Expression.
 *
 * @param[in] pCtx             Encoding context to add the regular expression to.
 * @param[in] uTagRequirement  Either @ref QCBOR_ENCODE_AS_TAG or
 *                             @ref QCBOR_ENCODE_AS_BORROWED.
 * @param[in] Regex            Pointer and length of the regular expression.
 *
 * The text content is Perl Compatible Regular
 * Expressions (PCRE) / JavaScript syntax [ECMA262].
 *
 * It is output as CBOR major type 3, a text string, with tag @ref
 * CBOR_TAG_REGEX indicating the text string is a regular expression.
 */
static void
QCBOREncode_AddTRegex(QCBOREncodeContext *pCtx,
                      uint8_t            uTagRequirement,
                      UsefulBufC         Regex);

static void
QCBOREncode_AddTRegexToMapSZ(QCBOREncodeContext *pCtx,
                             const char         *szLabel,
                             uint8_t             uTagRequirement,
                             UsefulBufC          Regex);

static void
QCBOREncode_AddTRegexToMapN(QCBOREncodeContext *pCtx,
                            int64_t             nLabel,
                            uint8_t             uTagRequirement,
                            UsefulBufC          Regex);


static void
QCBOREncode_AddRegex(QCBOREncodeContext *pCtx,
                     UsefulBufC          Regex);

static void
QCBOREncode_AddRegexToMap(QCBOREncodeContext *pCtx,
                          const char         *szLabel,
                          UsefulBufC          Regex);

static void
QCBOREncode_AddRegexToMapN(QCBOREncodeContext *pCtx,
                           int64_t             nLabel,
                           UsefulBufC          Regex);


/**
 * @brief MIME encoded data to the encoded output.
 *
 * @param[in] pCtx             The encoding context to add the MIME data to.
 * @param[in] uTagRequirement  Either @ref QCBOR_ENCODE_AS_TAG or
 *                             @ref QCBOR_ENCODE_AS_BORROWED.
 * @param[in] MIMEData         Pointer and length of the MIME data.
 *
 * The text content is in MIME format per [RFC 2045]
 * (https://tools.ietf.org/html/rfc2045) including the headers.
 *
 * It is output as CBOR major type 2, a binary string, with tag
 * @ref CBOR_TAG_BINARY_MIME indicating the string is MIME data.  This
 * outputs tag 257, not tag 36, as it can carry any type of MIME
 * binary, 7-bit, 8-bit, quoted-printable and base64 where tag 36
 * cannot.
 *
 * Previous versions of QCBOR, those before spiffy decode, output tag
 * 36. Decoding supports both tag 36 and 257.  (if the old behavior
 * with tag 36 is needed, copy the inline functions below and change
 * the tag number).
 *
 * See also QCBORDecode_GetMIMEMessage() and
 * @ref QCBOR_TYPE_BINARY_MIME.
 *
 * This does no translation of line endings. See QCBOREncode_AddText()
 * for a discussion of line endings in CBOR.
 */
static void
QCBOREncode_AddTMIMEData(QCBOREncodeContext *pCtx,
                         uint8_t             uTagRequirement,
                         UsefulBufC          MIMEData);

static void
QCBOREncode_AddTMIMEDataToMapSZ(QCBOREncodeContext *pCtx,
                                const char         *szLabel,
                                uint8_t             uTagRequirement,
                                UsefulBufC          MIMEData);

static void
QCBOREncode_AddTMIMEDataToMapN(QCBOREncodeContext *pCtx,
                               int64_t             nLabel,
                               uint8_t             uTagRequirement,
                               UsefulBufC          MIMEData);


static void
QCBOREncode_AddMIMEData(QCBOREncodeContext *pCtx,
                        UsefulBufC          MIMEData);

static void
QCBOREncode_AddMIMEDataToMap(QCBOREncodeContext *pCtx,
                             const char         *szLabel,
                             UsefulBufC          MIMEData);

static void
QCBOREncode_AddMIMEDataToMapN(QCBOREncodeContext *pCtx,
                              int64_t             nLabel,
                              UsefulBufC          MIMEData);


/**
 * @brief  Add an RFC 3339 date string
 *
 * @param[in] pCtx             The encoding context to add the date to.
 * @param[in] uTagRequirement  Either @ref QCBOR_ENCODE_AS_TAG or
 *                             @ref QCBOR_ENCODE_AS_BORROWED.
 * @param[in] szDate           Null-terminated string with date to add.
 *
 * The string szDate should be in the form of [RFC 3339]
 * (https://tools.ietf.org/html/rfc3339) as defined by section 3.3 in
 * [RFC 4287] (https://tools.ietf.org/html/rfc4287). This is as
 * described in section 3.4.1 in [RFC 8949]
 * (https://tools.ietf.org/html/rfc8949).
 *
 * Note that this function doesn't validate the format of the date
 * string at all. If you add an incorrect format date string, the
 * generated CBOR will be incorrect and the receiver may not be able
 * to handle it.
 *
 * Error handling is the same as QCBOREncode_AddInt64().
 *
 * See also QCBOREncode_AddTDayString().
 */
static void
QCBOREncode_AddTDateString(QCBOREncodeContext *pCtx,
                           uint8_t             uTagRequirement,
                           const char         *szDate);

static void
QCBOREncode_AddTDateStringToMapSZ(QCBOREncodeContext *pCtx,
                                  const char         *szLabel,
                                  uint8_t             uTagRequirement,
                                  const char         *szDate);

static void
QCBOREncode_AddTDateStringToMapN(QCBOREncodeContext *pCtx,
                                 int64_t             nLabel,
                                 uint8_t             uTagRequirement,
                                 const char         *szDate);


static void
QCBOREncode_AddDateString(QCBOREncodeContext *pCtx,
                          const char         *szDate);

static void
QCBOREncode_AddDateStringToMap(QCBOREncodeContext *pCtx,
                               const char         *szLabel,
                               const char         *szDate);

static void
QCBOREncode_AddDateStringToMapN(QCBOREncodeContext *pCtx,
                                int64_t             nLabel,
                                const char         *szDate);


/**
 * @brief  Add a date-only string.
 *
 * @param[in] pCtx             The encoding context to add the date to.
 * @param[in] uTagRequirement  Either @ref QCBOR_ENCODE_AS_TAG or
 *                             @ref QCBOR_ENCODE_AS_BORROWED.
 * @param[in] szDate           Null-terminated string with date to add.
 *
 * This date format is described in
 * [RFC 8943] (https://tools.ietf.org/html/rfc8943), but that mainly
 * references RFC 3339.  The string szDate must be in the forrm
 * specified the ABNF for a full-date in
 * [RFC 3339] (https://tools.ietf.org/html/rfc3339). Examples of this
 * are "1985-04-12" and "1937-01-01".  The time and the time zone are
 * never included.
 *
 * Note that this function doesn't validate the format of the date
 * string at all. If you add an incorrect format date string, the
 * generated CBOR will be incorrect and the receiver may not be able
 * to handle it.
 *
 * Error handling is the same as QCBOREncode_AddInt64().
 *
 * See also QCBOREncode_AddTDateString().
 */
static void
QCBOREncode_AddTDaysString(QCBOREncodeContext *pCtx,
                           uint8_t             uTagRequirement,
                           const char         *szDate);

static void
QCBOREncode_AddTDaysStringToMapSZ(QCBOREncodeContext *pCtx,
                                  const char         *szLabel,
                                  uint8_t             uTagRequirement,
                                  const char         *szDate);

static void
QCBOREncode_AddTDaysStringToMapN(QCBOREncodeContext *pCtx,
                                 int64_t             nLabel,
                                 uint8_t             uTagRequirement,
                                 const char         *szDate);


/**
 * @brief  Add a standard Boolean.
 *
 * @param[in] pCtx  The encoding context to add the Boolean to.
 * @param[in] b     true or false from @c <stdbool.h>.
 *
 * Adds a Boolean value as CBOR major type 7.
 *
 * Error handling is the same as QCBOREncode_AddInt64().
 */
static void
QCBOREncode_AddBool(QCBOREncodeContext *pCtx, bool b);

static void
QCBOREncode_AddBoolToMap(QCBOREncodeContext *pCtx, const char *szLabel, bool b);

static void
QCBOREncode_AddBoolToMapN(QCBOREncodeContext *pCtx, int64_t nLabel, bool b);



/**
 * @brief  Add a NULL to the encoded output.
 *
 * @param[in] pCtx  The encoding context to add the NULL to.
 *
 * Adds the NULL value as CBOR major type 7.
 *
 * This NULL doesn't have any special meaning in CBOR such as a
 * terminating value for a string or an empty value.
 *
 * Error handling is the same as QCBOREncode_AddInt64().
 */
static void
QCBOREncode_AddNULL(QCBOREncodeContext *pCtx);

static void
QCBOREncode_AddNULLToMap(QCBOREncodeContext *pCtx, const char *szLabel);

static void
QCBOREncode_AddNULLToMapN(QCBOREncodeContext *pCtx, int64_t nLabel);


/**
 * @brief  Add an "undef" to the encoded output.
 *
 * @param[in] pCtx  The encoding context to add the "undef" to.
 *
 * Adds the undef value as CBOR major type 7.
 *
 * Note that this value will not translate to JSON.
 *
 * This Undef doesn't have any special meaning in CBOR such as a
 * terminating value for a string or an empty value.
 *
 * Error handling is the same as QCBOREncode_AddInt64().
 */
static void
QCBOREncode_AddUndef(QCBOREncodeContext *pCtx);

static void
QCBOREncode_AddUndefToMap(QCBOREncodeContext *pCtx, const char *szLabel);

static void
QCBOREncode_AddUndefToMapN(QCBOREncodeContext *pCtx, int64_t nLabel);


/**
 * @brief  Indicates that the next items added are in an array.
 *
 * @param[in] pCtx The encoding context to open the array in.
 *
 * Arrays are the basic CBOR aggregate or structure type. Call this
 * function to start or open an array. Then call the various
 * @c QCBOREncode_AddXxx() functions to add the items that go into the
 * array. Then call QCBOREncode_CloseArray() when all items have been
 * added. The data items in the array can be of any type and can be of
 * mixed types.
 *
 * Nesting of arrays and maps is allowed and supported just by calling
 * QCBOREncode_OpenArray() again before calling
 * QCBOREncode_CloseArray().  While CBOR has no limit on nesting, this
 * implementation does in order to keep it smaller and simpler.  The
 * limit is @ref QCBOR_MAX_ARRAY_NESTING. This is the max number of
 * times this can be called without calling
 * QCBOREncode_CloseArray(). QCBOREncode_Finish() will return
 * @ref QCBOR_ERR_ARRAY_NESTING_TOO_DEEP when it is called as this
 * function just sets an error state and returns no value when this
 * occurs.
 *
 * If you try to add more than @ref QCBOR_MAX_ITEMS_IN_ARRAY items to
 * a single array or map, @ref QCBOR_ERR_ARRAY_TOO_LONG will be
 * returned when QCBOREncode_Finish() is called.
 *
 * An array itself must have a label if it is being added to a map.
 * Note that array elements do not have labels (but map elements do).
 *
 * An array itself may be tagged by calling QCBOREncode_AddTag()
 * before this call.
 */
static void
QCBOREncode_OpenArray(QCBOREncodeContext *pCtx);

static void
QCBOREncode_OpenArrayInMap(QCBOREncodeContext *pCtx, const char *szLabel);

static void
QCBOREncode_OpenArrayInMapN(QCBOREncodeContext *pCtx,  int64_t nLabel);


/**
 * @brief Close an open array.
 *
 * @param[in] pCtx The encoding context to close the array in.
 *
 * The closes an array opened by QCBOREncode_OpenArray(). It reduces
 * nesting level by one. All arrays (and maps) must be closed before
 * calling QCBOREncode_Finish().
 *
 * When an error occurs as a result of this call, the encoder records
 * the error and enters the error state. The error will be returned
 * when QCBOREncode_Finish() is called.
 *
 * If this has been called more times than QCBOREncode_OpenArray(), then
 * @ref QCBOR_ERR_TOO_MANY_CLOSES will be returned when QCBOREncode_Finish()
 * is called.
 *
 * If this is called and it is not an array that is currently open,
 * @ref QCBOR_ERR_CLOSE_MISMATCH will be returned when
 * QCBOREncode_Finish() is called.
 */
static void
QCBOREncode_CloseArray(QCBOREncodeContext *pCtx);




/**
 * @brief  Indicates that the next items added are in a map.
 *
 * @param[in] pCtx The encoding context to open the map in.
 *
 * See QCBOREncode_OpenArray() for more information, particularly
 * error handling.
 *
 * CBOR maps are an aggregate type where each item in the map consists
 * of a label and a value. They are similar to JSON objects.
 *
 * The value can be any CBOR type including another map.
 *
 * The label can also be any CBOR type, but in practice they are
 * typically, integers as this gives the most compact output. They
 * might also be text strings which gives readability and translation
 * to JSON.
 *
 * Every @c QCBOREncode_AddXxx() call has one version that ends with
 * @c InMap for adding items to maps with string labels and one that
 * ends with @c InMapN that is for adding with integer labels.
 *
 * RFC 8949 uses the term "key" instead of "label".
 *
 * If you wish to use map labels that are neither integer labels nor
 * text strings, then just call the QCBOREncode_AddXxx() function
 * explicitly to add the label. Then call it again to add the value.
 *
 * See the [RFC 8949] (https://tools.ietf.org/html/rfc8949) for a lot
 * more information on creating maps.
 */
static void
QCBOREncode_OpenMap(QCBOREncodeContext *pCtx);

static void
QCBOREncode_OpenMapInMap(QCBOREncodeContext *pCtx, const char *szLabel);

static void
QCBOREncode_OpenMapInMapN(QCBOREncodeContext *pCtx, int64_t nLabel);


/**
 * @brief Close an open map.
 *
 * @param[in] pCtx The encoding context to close the map in.
 *
 * This closes a map opened by QCBOREncode_OpenMap(). It reduces
 * nesting level by one.
 *
 * When an error occurs as a result of this call, the encoder records
 * the error and enters the error state. The error will be returned
 * when QCBOREncode_Finish() is called.
 *
 * If this has been called more times than QCBOREncode_OpenMap(), then
 * @ref QCBOR_ERR_TOO_MANY_CLOSES will be returned when
 * QCBOREncode_Finish() is called.
 *
 * If this is called and it is not a map that is currently open,
 * @ref QCBOR_ERR_CLOSE_MISMATCH will be returned when
 * QCBOREncode_Finish() is called.
 */
static void
QCBOREncode_CloseMap(QCBOREncodeContext *pCtx);


/**
 * @brief Indicates that the next items added are in an indefinite length array.
 *
 * @param[in] pCtx The encoding context to open the array in.
 *
 * This is the same as QCBOREncode_OpenArray() except the array is
 * indefinite length.
 *
 * This must be closed with QCBOREncode_CloseArrayIndefiniteLength().
 */
static void
QCBOREncode_OpenArrayIndefiniteLength(QCBOREncodeContext *pCtx);

static void
QCBOREncode_OpenArrayIndefiniteLengthInMap(QCBOREncodeContext *pCtx,
                                           const char         *szLabel);

static void
QCBOREncode_OpenArrayIndefiniteLengthInMapN(QCBOREncodeContext *pCtx,
                                            int64_t            nLabel);


/**
 * @brief Close an open indefinite length array.
 *
 * @param[in] pCtx The encoding context to close the array in.
 *
 * This is the same as QCBOREncode_CloseArray(), but the open array
 * that is being close must be of indefinite length.
 */
static void
QCBOREncode_CloseArrayIndefiniteLength(QCBOREncodeContext *pCtx);


/**
 * @brief Indicates that the next items added are in an indefinite length map.
 *
 * @param[in] pCtx The encoding context to open the map in.
 *
 * This is the same as QCBOREncode_OpenMap() except the array is
 * indefinite length.
 *
 * This must be closed with QCBOREncode_CloseMapIndefiniteLength().
 */
static void
QCBOREncode_OpenMapIndefiniteLength(QCBOREncodeContext *pCtx);

static void
QCBOREncode_OpenMapIndefiniteLengthInMap(QCBOREncodeContext *pCtx,
                                         const char         *szLabel);

static void
QCBOREncode_OpenMapIndefiniteLengthInMapN(QCBOREncodeContext *pCtx,
                                          int64_t            nLabel);


/**
 * @brief Close an open indefinite length map.
 *
 * @param[in] pCtx The encoding context to close the map in.
 *
 * This is the same as QCBOREncode_CloseMap(), but the open map that
 * is being close must be of indefinite length.
 */
static  void
QCBOREncode_CloseMapIndefiniteLength(QCBOREncodeContext *pCtx);




/**
 * @brief Indicate start of encoded CBOR to be wrapped in a bstr.
 *
 * @param[in] pCtx The encoding context to open the bstr-wrapped CBOR in.
 *
 * All added encoded items between this call and a call to
 * QCBOREncode_CloseBstrWrap2() will be wrapped in a bstr. They will
 * appear in the final output as a byte string.  That byte string will
 * contain encoded CBOR. This increases nesting level by one.
 *
 * The typical use case is for encoded CBOR that is to be
 * cryptographically hashed, as part of a [RFC 8152, COSE]
 * (https://tools.ietf.org/html/rfc8152) implementation. The wrapping
 * byte string is taken as input by the hash function (which is why it
 * is returned by QCBOREncode_CloseBstrWrap2()).  It is also easy to
 * recover on decoding with standard CBOR decoders.
 *
 * Using QCBOREncode_BstrWrap() and QCBOREncode_CloseBstrWrap2()
 * avoids having to encode the items first in one buffer (e.g., the
 * COSE payload) and then add that buffer as a bstr to another
 * encoding (e.g. the COSE to-be-signed bytes, the @c Sig_structure)
 * potentially halving the memory needed.
 *
 * CBOR by nature must be decoded item by item in order from the
 * start.  By wrapping some CBOR in a byte string, the decoding of
 * that wrapped CBOR can be skipped. This is another use of wrapping,
 * perhaps because the CBOR is large and deeply nested. Perhaps APIs
 * for handling one defined CBOR message that is being embedded in
 * another only take input as a byte string. Perhaps the desire is to
 * be able to decode the out layer even in the wrapped has errors.
 */
static void
QCBOREncode_BstrWrap(QCBOREncodeContext *pCtx);

static void
QCBOREncode_BstrWrapInMap(QCBOREncodeContext *pCtx, const char *szLabel);

static void
QCBOREncode_BstrWrapInMapN(QCBOREncodeContext *pCtx, int64_t nLabel);


/**
 * @brief Close a wrapping bstr.
 *
 * @param[in] pCtx              The encoding context to close of bstr wrapping in.
 * @param[in] bIncludeCBORHead  Include the encoded CBOR head of the bstr
 *                              as well as the bytes in @c pWrappedCBOR.
 * @param[out] pWrappedCBOR     A @ref UsefulBufC containing wrapped bytes.
 *
 * The closes a wrapping bstr opened by QCBOREncode_BstrWrap(). It reduces
 * nesting level by one.
 *
 * A pointer and length of the enclosed encoded CBOR is returned in @c
 * *pWrappedCBOR if it is not @c NULL. The main purpose of this is so
 * this data can be hashed (e.g., with SHA-256) as part of a [RFC
 * 8152, COSE] (https://tools.ietf.org/html/rfc8152)
 * implementation. **WARNING**, this pointer and length should be used
 * right away before any other calls to @c QCBOREncode_CloseXxx() as
 * they will move data around and the pointer and length will no
 * longer be to the correct encoded CBOR.
 *
 * When an error occurs as a result of this call, the encoder records
 * the error and enters the error state. The error will be returned
 * when QCBOREncode_Finish() is called.
 *
 * If this has been called more times than QCBOREncode_BstrWrap(),
 * then @ref QCBOR_ERR_TOO_MANY_CLOSES will be returned when
 * QCBOREncode_Finish() is called.
 *
 * If this is called and it is not a wrapping bstr that is currently
 * open, @ref QCBOR_ERR_CLOSE_MISMATCH will be returned when
 * QCBOREncode_Finish() is called.
 *
 * QCBOREncode_CloseBstrWrap() is a deprecated version of this function
 * that is equivalent to the call with @c bIncludeCBORHead @c true.
 */
void
QCBOREncode_CloseBstrWrap2(QCBOREncodeContext *pCtx, bool bIncludeCBORHead, UsefulBufC *pWrappedCBOR);

static void
QCBOREncode_CloseBstrWrap(QCBOREncodeContext *pCtx, UsefulBufC *pWrappedCBOR);


/**
 * @brief Cancel byte string wrapping.
 *
 * @param[in] pCtx       The encoding context.
 *
 * This cancels QCBOREncode_BstrWrap() making tghe encoding as if it
 * were never called.
 *
 * WARNING: This does not work on QCBOREncode_BstrWrapInMap()
 * or QCBOREncode_BstrWrapInMapN() and there is no error detection
 * of an attempt at their use.
 *
 * This only works if nothing has been added into the wrapped byte
 * string.  If something has been added, this sets the error
 * @ref QCBOR_ERR_CANNOT_CANCEL.
 */
void
QCBOREncode_CancelBstrWrap(QCBOREncodeContext *pCtx);


/**
 * @brief Add some already-encoded CBOR bytes.
 *
 * @param[in] pCtx     The encoding context to add the already-encode CBOR to.
 * @param[in] Encoded  The already-encoded CBOR to add to the context.
 *
 * The encoded CBOR being added must be fully conforming CBOR. It must
 * be complete with no arrays or maps that are incomplete. While this
 * encoder doesn't ever produce indefinite lengths, it is OK for the
 * raw CBOR added here to have indefinite lengths.
 *
 * The raw CBOR added here is not checked in anyway. If it is not
 * conforming or has open arrays or such, the final encoded CBOR
 * will probably be wrong or not what was intended.
 *
 * If the encoded CBOR being added here contains multiple items, they
 * must be enclosed in a map or array. At the top level the raw
 * CBOR must be a single data item.
 */
static void
QCBOREncode_AddEncoded(QCBOREncodeContext *pCtx, UsefulBufC Encoded);

static void
QCBOREncode_AddEncodedToMap(QCBOREncodeContext *pCtx, const char *szLabel, UsefulBufC Encoded);

static void
QCBOREncode_AddEncodedToMapN(QCBOREncodeContext *pCtx, int64_t nLabel, UsefulBufC Encoded);


/**
 * @brief Get the encoded result.
 *
 * @param[in] pCtx           The context to finish encoding with.
 * @param[out] pEncodedCBOR  Structure in which the pointer and length of
 *                           the encoded CBOR is returned.
 *
 * @retval QCBOR_SUCCESS                     Encoded CBOR is returned.
 *
 * @retval QCBOR_ERR_TOO_MANY_CLOSES         Nesting error
 *
 * @retval QCBOR_ERR_CLOSE_MISMATCH          Nesting error
 *
 * @retval QCBOR_ERR_ARRAY_OR_MAP_STILL_OPEN Nesting error
 *
 * @retval QCBOR_ERR_BUFFER_TOO_LARGE        Encoded output buffer size
 *
 * @retval QCBOR_ERR_BUFFER_TOO_SMALL        Encoded output buffer size
 *
 * @retval QCBOR_ERR_ARRAY_NESTING_TOO_DEEP  Implementation limit
 *
 * @retval QCBOR_ERR_ARRAY_TOO_LONG          Implementation limit
 *
 * On success, the pointer and length of the encoded CBOR are returned
 * in @c *pEncodedCBOR. The pointer is the same pointer that was passed
 * in to QCBOREncode_Init(). Note that it is not const when passed to
 * QCBOREncode_Init(), but it is const when returned here.  The length
 * will be smaller than or equal to the length passed in when
 * QCBOREncode_Init() as this is the length of the actual result, not
 * the size of the buffer it was written to.
 *
 * If a @c NULL was passed for @c Storage.ptr when QCBOREncode_Init()
 * was called, @c NULL will be returned here, but the length will be
 * that of the CBOR that would have been encoded.
 *
 * Encoding errors primarily manifest here as most other encoding function
 * do no return an error. They just set the error state in the encode
 * context after which no encoding function does anything.
 *
 * Three types of errors manifest here. The first type are nesting
 * errors where the number of @c QCBOREncode_OpenXxx() calls do not
 * match the number @c QCBOREncode_CloseXxx() calls. The solution is to
 * fix the calling code.
 *
 * The second type of error is because the buffer given is either too
 * small or too large. The remedy is to give a correctly sized buffer.
 *
 * The third type are due to limits in this implementation.
 * @ref QCBOR_ERR_ARRAY_NESTING_TOO_DEEP can be worked around by
 * encoding the CBOR in two (or more) phases and adding the CBOR from
 * the first phase to the second with @c QCBOREncode_AddEncoded().
 *
 * If an error is returned, the buffer may have partially encoded
 * incorrect CBOR in it and it should not be used. Likewise, the length
 * may be incorrect and should not be used.
 *
 * Note that the error could have occurred in one of the many
 * @c QCBOREncode_AddXxx() calls long before QCBOREncode_Finish() was
 * called. This error handling reduces the CBOR implementation size
 * but makes debugging harder.
 *
 * This may be called multiple times. It will always return the
 * same. It can also be interleaved with calls to
 * QCBOREncode_FinishGetSize().
 *
 * QCBOREncode_GetErrorState() can be called to get the current
 * error state in order to abort encoding early as an optimization, but
 * calling it is is never required.
 */
QCBORError
QCBOREncode_Finish(QCBOREncodeContext *pCtx, UsefulBufC *pEncodedCBOR);


/**
 * @brief Get the encoded CBOR and error status.
 *
 * @param[in] pCtx          The context to finish encoding with.
 * @param[out] uEncodedLen  The length of the encoded or potentially
 *                          encoded CBOR in bytes.
 *
 * @return The same errors as QCBOREncode_Finish().
 *
 * This functions the same as QCBOREncode_Finish(), but only returns the
 * size of the encoded output.
 */
QCBORError
QCBOREncode_FinishGetSize(QCBOREncodeContext *pCtx, size_t *uEncodedLen);


/**
 * @brief Indicate whether output buffer is NULL or not.
 *
 * @param[in] pCtx  The encoding context.
 *
 * @return 1 if the output buffer is @c NULL.
 *
 * Sometimes a @c NULL input buffer is given to QCBOREncode_Init() so
 * that the size of the generated CBOR can be calculated without
 * allocating a buffer for it. This returns 1 when the output buffer
 * is @c NULL and 0 when it is not.
 */
static int
QCBOREncode_IsBufferNULL(QCBOREncodeContext *pCtx);


/**
 * @brief Get the encoding error state.
 *
 * @param[in] pCtx  The encoding context.
 *
 * @return One of @ref QCBORError. See return values from
 *         QCBOREncode_Finish()
 *
 * Normally encoding errors need only be handled at the end of
 * encoding when QCBOREncode_Finish() is called. This can be called to
 * get the error result before finish should there be a need to halt
 * encoding before QCBOREncode_Finish() is called.
 */
static QCBORError
QCBOREncode_GetErrorState(QCBOREncodeContext *pCtx);


/**
 * Encode the "head" of a CBOR data item.
 *
 * @param Buffer       Buffer to output the encoded head to; must be
 *                     @ref QCBOR_HEAD_BUFFER_SIZE bytes in size.
 * @param uMajorType   One of CBOR_MAJOR_TYPE_XX.
 * @param uMinLen      The minimum number of bytes to encode uNumber. Almost
 *                     always this is 0 to use preferred
 *                     serialization. If this is 4, then even the
 *                     values 0xffff and smaller will be encoded in 4
 *                     bytes. This is used primarily when encoding a
 *                     float or double put into uNumber as the leading
 *                     zero bytes for them must be encoded.
 * @param uNumber      The numeric argument part of the CBOR head.
 * @return             Pointer and length of the encoded head or
 *                     @ref NULLUsefulBufC if the output buffer is too small.
 *
 * Callers do not to need to call this for normal CBOR encoding. Note
 * that it doesn't even take a @ref QCBOREncodeContext argument.
 *
 * This encodes the major type and argument part of a data item. The
 * argument is an integer that is usually either the value or the length
 * of the data item.
 *
 * This is exposed in the public interface to allow hashing of some CBOR
 * data types, bstr in particular, a chunk at a time so the full CBOR
 * doesn't have to be encoded in a contiguous buffer.
 *
 * For example, if you have a 100,000 byte binary blob in a buffer that
 * needs to be a bstr encoded and then hashed. You could allocate a
 * 100,010 byte buffer and encode it normally. Alternatively, you can
 * encode the head in a 10 byte buffer with this function, hash that and
 * then hash the 100,000 bytes using the same hash context.
 *
 * See also QCBOREncode_AddBytesLenOnly();
 */
UsefulBufC
QCBOREncode_EncodeHead(UsefulBuf Buffer,
                       uint8_t   uMajorType,
                       uint8_t   uMinLen,
                       uint64_t  uNumber);




/* =========================================================================
     BEGINNING OF PRIVATE IMPLEMENTATION
   ========================================================================= */

/* Semi-private funcion used by public inline functions. See qcbor_encode.c */
void
QCBOREncode_Private_AddBuffer(QCBOREncodeContext *pCtx,
                              uint8_t             uMajorType,
                              UsefulBufC          Bytes);


/* Semi-private funcion used by public inline functions. See qcbor_encode.c */
void
QCBOREncode_Private_OpenMapOrArray(QCBOREncodeContext *pCtx,
                                   uint8_t             uMajorType);


/* Semi-private funcion used by public inline functions. See qcbor_encode.c */
void
QCBOREncode_Private_OpenMapOrArrayIndefiniteLength(QCBOREncodeContext *pCtx,
                                                   uint8_t             uMajorType);


/* Semi-private funcion used by public inline functions. See qcbor_encode.c */
void
QCBOREncode_Private_CloseMapOrArray(QCBOREncodeContext *pCtx,
                                    uint8_t             uMajorType);


/* Semi-private funcion used by public inline functions. See qcbor_encode.c */
void
QCBOREncode_Private_CloseMapOrArrayIndefiniteLength(QCBOREncodeContext *pCtx,
                                                    uint8_t             uMajorType);


/* Semi-private funcion used by public inline functions. See qcbor_encode.c */
void
QCBOREncode_Private_AddType7(QCBOREncodeContext *pCtx,
                             uint8_t             uMinLen,
                             uint64_t            uNum);


/* Semi-private funcion used by public inline functions. See qcbor_encode.c */
void
QCBOREncode_Private_AddExpMantissa(QCBOREncodeContext *pCtx,
                                   uint64_t            uTag,
                                   UsefulBufC          BigNumMantissa,
                                   bool                bBigNumIsNegative,
                                   int64_t             nMantissa,
                                   int64_t             nExponent);

/**
 * @brief Semi-private method to add only the type and length of a byte string.
 *
 * @param[in] pCtx    The context to initialize.
 * @param[in] Bytes   Pointer and length of the input data.
 *
 * This will be removed in QCBOR 2.0. It was never a public function.
 *
 * This is the same as QCBOREncode_AddBytes() except it only adds the
 * CBOR encoding for the type and the length. It doesn't actually add
 * the bytes. You can't actually produce correct CBOR with this and
 * the rest of this API. It is only used for a special case where the
 * valid CBOR is created manually by putting this type and length in
 * and then adding the actual bytes. In particular, when only a hash
 * of the encoded CBOR is needed, where the type and header are hashed
 * separately and then the bytes is hashed. This makes it possible to
 * implement COSE Sign1 with only one copy of the payload in the
 * output buffer, rather than two, roughly cutting memory use in half.
 *
 * This is only used for this odd case, but this is a supported
 * tested function.
 *
 * See also QCBOREncode_EncodeHead().
 */
static void
QCBOREncode_AddBytesLenOnly(QCBOREncodeContext *pCtx,
                            UsefulBufC          Bytes);

static void
QCBOREncode_AddBytesLenOnlyToMap(QCBOREncodeContext *pCtx,
                                 const char         *szLabel,
                                 UsefulBufC          Bytes);

static void
QCBOREncode_AddBytesLenOnlyToMapN(QCBOREncodeContext *pCtx,
                                 int64_t              nLabel,
                                 UsefulBufC           Bytes);





static inline void
QCBOREncode_AddInt64ToMap(QCBOREncodeContext *pMe,
                          const char        *szLabel,
                          const int64_t      uNum)
{
   /* Use _AddBuffer() because _AddSZString() is defined below, not above */
   QCBOREncode_Private_AddBuffer(pMe,
                                 CBOR_MAJOR_TYPE_TEXT_STRING,
                                 UsefulBuf_FromSZ(szLabel));
   QCBOREncode_AddInt64(pMe, uNum);
}

static inline void
QCBOREncode_AddInt64ToMapN(QCBOREncodeContext *pMe,
                           const int64_t       nLabel,
                           const int64_t       uNum)
{
   QCBOREncode_AddInt64(pMe, nLabel);
   QCBOREncode_AddInt64(pMe, uNum);
}


static inline void
QCBOREncode_AddUInt64ToMap(QCBOREncodeContext *pMe,
                           const char         *szLabel,
                           const uint64_t      uNum)
{
   /* Use _AddBuffer() because _AddSZString() is defined below, not above */
   QCBOREncode_Private_AddBuffer(pMe,
                                 CBOR_MAJOR_TYPE_TEXT_STRING,
                                 UsefulBuf_FromSZ(szLabel));
   QCBOREncode_AddUInt64(pMe, uNum);
}

static inline void
QCBOREncode_AddUInt64ToMapN(QCBOREncodeContext *pMe,
                            const int64_t       nLabel,
                            const uint64_t      uNum)
{
   QCBOREncode_AddInt64(pMe, nLabel);
   QCBOREncode_AddUInt64(pMe, uNum);
}


static inline void
QCBOREncode_AddText(QCBOREncodeContext *pMe, const UsefulBufC Text)
{
   QCBOREncode_Private_AddBuffer(pMe, CBOR_MAJOR_TYPE_TEXT_STRING, Text);
}

static inline void
QCBOREncode_AddTextToMap(QCBOREncodeContext *pMe,
                         const char         *szLabel,
                         const UsefulBufC    Text)
{
   QCBOREncode_AddText(pMe, UsefulBuf_FromSZ(szLabel));
   QCBOREncode_AddText(pMe, Text);
}

static inline void
QCBOREncode_AddTextToMapN(QCBOREncodeContext *pMe,
                          const int64_t       nLabel,
                          const UsefulBufC    Text)
{
   QCBOREncode_AddInt64(pMe, nLabel);
   QCBOREncode_AddText(pMe, Text);
}


inline static void
QCBOREncode_AddSZString(QCBOREncodeContext *pMe, const char *szString)
{
   QCBOREncode_AddText(pMe, UsefulBuf_FromSZ(szString));
}

static inline void
QCBOREncode_AddSZStringToMap(QCBOREncodeContext *pMe,
                             const char         *szLabel,
                             const char         *szString)
{
   QCBOREncode_AddSZString(pMe, szLabel);
   QCBOREncode_AddSZString(pMe, szString);
}

static inline void
QCBOREncode_AddSZStringToMapN(QCBOREncodeContext *pMe,
                              const int64_t       nLabel,
                              const char         *szString)
{
   QCBOREncode_AddInt64(pMe, nLabel);
   QCBOREncode_AddSZString(pMe, szString);
}


#ifndef USEFULBUF_DISABLE_ALL_FLOAT
static inline void
QCBOREncode_AddDoubleToMap(QCBOREncodeContext *pMe,
                           const char         *szLabel,
                           const double        dNum)
{
   QCBOREncode_AddSZString(pMe, szLabel);
   QCBOREncode_AddDouble(pMe, dNum);
}

static inline void
QCBOREncode_AddDoubleToMapN(QCBOREncodeContext *pMe,
                            const int64_t       nLabel,
                            const double        dNum)
{
   QCBOREncode_AddInt64(pMe, nLabel);
   QCBOREncode_AddDouble(pMe, dNum);
}

static inline void
QCBOREncode_AddFloatToMap(QCBOREncodeContext *pMe,
                          const char         *szLabel,
                          const float         dNum)
{
   QCBOREncode_AddSZString(pMe, szLabel);
   QCBOREncode_AddFloat(pMe, dNum);
}

static inline void
QCBOREncode_AddFloatToMapN(QCBOREncodeContext *pMe,
                           const int64_t       nLabel,
                           const float         fNum)
{
   QCBOREncode_AddInt64(pMe, nLabel);
   QCBOREncode_AddFloat(pMe, fNum);
}

static inline void
QCBOREncode_AddDoubleNoPreferredToMap(QCBOREncodeContext *pMe,
                                      const char         *szLabel,
                                      const double        dNum)
{
   QCBOREncode_AddSZString(pMe, szLabel);
   QCBOREncode_AddDoubleNoPreferred(pMe, dNum);
}

static inline void
QCBOREncode_AddDoubleNoPreferredToMapN(QCBOREncodeContext *pMe,
                                       const int64_t       nLabel,
                                       const double        dNum)
{
   QCBOREncode_AddInt64(pMe, nLabel);
   QCBOREncode_AddDoubleNoPreferred(pMe, dNum);
}

static inline void
QCBOREncode_AddFloatNoPreferredToMap(QCBOREncodeContext *pMe,
                                     const char         *szLabel,
                                     const float         dNum)
{
   QCBOREncode_AddSZString(pMe, szLabel);
   QCBOREncode_AddFloatNoPreferred(pMe, dNum);
}

static inline void
QCBOREncode_AddFloatNoPreferredToMapN(QCBOREncodeContext *pMe,
                                      const int64_t       nLabel,
                                      const float         dNum)
{
   QCBOREncode_AddInt64(pMe, nLabel);
   QCBOREncode_AddFloatNoPreferred(pMe, dNum);
}
#endif /* USEFULBUF_DISABLE_ALL_FLOAT */



static inline void
QCBOREncode_AddTDateEpoch(QCBOREncodeContext *pMe,
                          const uint8_t       uTag,
                          const int64_t       nDate)
{
   if(uTag == QCBOR_ENCODE_AS_TAG) {
      QCBOREncode_AddTag(pMe, CBOR_TAG_DATE_EPOCH);
   }
   QCBOREncode_AddInt64(pMe, nDate);
}

static inline void
QCBOREncode_AddTDateEpochToMapSZ(QCBOREncodeContext *pMe,
                                 const char         *szLabel,
                                 const uint8_t       uTag,
                                 const int64_t       nDate)
{
   QCBOREncode_AddSZString(pMe, szLabel);
   QCBOREncode_AddTDateEpoch(pMe, uTag, nDate);
}

static inline void
QCBOREncode_AddTDateEpochToMapN(QCBOREncodeContext *pMe,
                                const int64_t       nLabel,
                                const uint8_t       uTag,
                                const int64_t       nDate)
{
   QCBOREncode_AddInt64(pMe, nLabel);
   QCBOREncode_AddTDateEpoch(pMe, uTag, nDate);
}

static inline void
QCBOREncode_AddDateEpoch(QCBOREncodeContext *pMe,
                         const int64_t       nDate)
{
   QCBOREncode_AddTDateEpoch(pMe, QCBOR_ENCODE_AS_TAG, nDate);
}

static inline void
QCBOREncode_AddDateEpochToMap(QCBOREncodeContext *pMe,
                              const char         *szLabel,
                              const int64_t       nDate)
{
   QCBOREncode_AddSZString(pMe, szLabel);
   QCBOREncode_AddDateEpoch(pMe, nDate);
}

static inline void
QCBOREncode_AddDateEpochToMapN(QCBOREncodeContext *pMe,
                               const int64_t       nLabel,
                               const int64_t       nDate)
{
   QCBOREncode_AddInt64(pMe, nLabel);
   QCBOREncode_AddDateEpoch(pMe, nDate);
}


static inline void
QCBOREncode_AddTDaysEpoch(QCBOREncodeContext *pMe,
                          const uint8_t       uTag,
                          const int64_t       nDays)
{
   if(uTag == QCBOR_ENCODE_AS_TAG) {
      QCBOREncode_AddTag(pMe, CBOR_TAG_DAYS_EPOCH);
   }
   QCBOREncode_AddInt64(pMe, nDays);
}

static inline void
QCBOREncode_AddTDaysEpochToMapSZ(QCBOREncodeContext *pMe,
                                 const char         *szLabel,
                                 const uint8_t       uTag,
                                 const int64_t       nDays)
{
   QCBOREncode_AddSZString(pMe, szLabel);
   QCBOREncode_AddTDaysEpoch(pMe, uTag, nDays);
}

static inline void
QCBOREncode_AddTDaysEpochToMapN(QCBOREncodeContext *pMe,
                                const int64_t       nLabel,
                                const uint8_t       uTag,
                                const int64_t       nDays)
{
   QCBOREncode_AddInt64(pMe, nLabel);
   QCBOREncode_AddTDaysEpoch(pMe, uTag, nDays);
}


static inline void
QCBOREncode_AddBytes(QCBOREncodeContext *pMe,
                     const UsefulBufC    Bytes)
{
   QCBOREncode_Private_AddBuffer(pMe, CBOR_MAJOR_TYPE_BYTE_STRING, Bytes);
}

static inline void
QCBOREncode_AddBytesToMap(QCBOREncodeContext *pMe,
                          const char         *szLabel,
                          const UsefulBufC    Bytes)
{
   QCBOREncode_AddSZString(pMe, szLabel);
   QCBOREncode_AddBytes(pMe, Bytes);
}

static inline void
QCBOREncode_AddBytesToMapN(QCBOREncodeContext *pMe,
                           const int64_t       nLabel,
                           const UsefulBufC    Bytes)
{
   QCBOREncode_AddInt64(pMe, nLabel);
   QCBOREncode_AddBytes(pMe, Bytes);
}

static inline void
QCBOREncode_OpenBytesInMapSZ(QCBOREncodeContext *pMe,
                             const char         *szLabel,
                             UsefulBuf          *pPlace)
{
   QCBOREncode_AddSZString(pMe, szLabel);
   QCBOREncode_OpenBytes(pMe, pPlace);
}

static inline void
QCBOREncode_OpenBytesInMapN(QCBOREncodeContext *pMe,
                            const int64_t       nLabel,
                            UsefulBuf          *pPlace)
{
   QCBOREncode_AddInt64(pMe, nLabel);
   QCBOREncode_OpenBytes(pMe, pPlace);
}

static inline void
QCBOREncode_AddBytesLenOnly(QCBOREncodeContext *pMe, const UsefulBufC Bytes)
{
    QCBOREncode_Private_AddBuffer(pMe, CBOR_MAJOR_NONE_TYPE_BSTR_LEN_ONLY, Bytes);
}

static inline void
QCBOREncode_AddBytesLenOnlyToMap(QCBOREncodeContext *pMe,
                                 const char         *szLabel,
                                 const UsefulBufC    Bytes)
{
    QCBOREncode_AddSZString(pMe, szLabel);
    QCBOREncode_AddBytesLenOnly(pMe, Bytes);
}

static inline void
QCBOREncode_AddBytesLenOnlyToMapN(QCBOREncodeContext *pMe,
                                  const int64_t       nLabel,
                                  const UsefulBufC    Bytes)
{
    QCBOREncode_AddInt64(pMe, nLabel);
    QCBOREncode_AddBytesLenOnly(pMe, Bytes);
}


static inline void
QCBOREncode_AddTBinaryUUID(QCBOREncodeContext *pMe,
                           const uint8_t       uTagRequirement,
                           const UsefulBufC    Bytes)
{
   if(uTagRequirement == QCBOR_ENCODE_AS_TAG) {
      QCBOREncode_AddTag(pMe, CBOR_TAG_BIN_UUID);
   }
   QCBOREncode_AddBytes(pMe, Bytes);
}

static inline void
QCBOREncode_AddTBinaryUUIDToMapSZ(QCBOREncodeContext *pMe,
                                  const char         *szLabel,
                                  const uint8_t       uTagRequirement,
                                  const UsefulBufC    Bytes)
{
   QCBOREncode_AddSZString(pMe, szLabel);
   QCBOREncode_AddTBinaryUUID(pMe, uTagRequirement, Bytes);
}

static inline void
QCBOREncode_AddTBinaryUUIDToMapN(QCBOREncodeContext *pMe,
                                 const int64_t       nLabel,
                                 const uint8_t       uTagRequirement,
                                 const UsefulBufC    Bytes)
{
   QCBOREncode_AddInt64(pMe, nLabel);
   QCBOREncode_AddTBinaryUUID(pMe, uTagRequirement, Bytes);
}

static inline void
QCBOREncode_AddBinaryUUID(QCBOREncodeContext *pMe, const UsefulBufC Bytes)
{
   QCBOREncode_AddTBinaryUUID(pMe, QCBOR_ENCODE_AS_TAG, Bytes);
}

static inline void
QCBOREncode_AddBinaryUUIDToMap(QCBOREncodeContext *pMe,
                               const char         *szLabel,
                               const UsefulBufC    Bytes)
{
   QCBOREncode_AddTBinaryUUIDToMapSZ(pMe, szLabel, QCBOR_ENCODE_AS_TAG, Bytes);
}

static inline void
QCBOREncode_AddBinaryUUIDToMapN(QCBOREncodeContext *pMe,
                                const int64_t       nLabel,
                                const UsefulBufC    Bytes)
{
   QCBOREncode_AddTBinaryUUIDToMapN(pMe,
                                    nLabel,
                                    QCBOR_ENCODE_AS_TAG,
                                    Bytes);
}


static inline void
QCBOREncode_AddTPositiveBignum(QCBOREncodeContext *pMe,
                               const uint8_t       uTagRequirement,
                               const UsefulBufC    Bytes)
{
   if(uTagRequirement == QCBOR_ENCODE_AS_TAG) {
      QCBOREncode_AddTag(pMe, CBOR_TAG_POS_BIGNUM);
   }
   QCBOREncode_AddBytes(pMe, Bytes);
}

static inline void
QCBOREncode_AddTPositiveBignumToMapSZ(QCBOREncodeContext *pMe,
                                      const char         *szLabel,
                                      const uint8_t       uTagRequirement,
                                      const UsefulBufC    Bytes)
{
   QCBOREncode_AddSZString(pMe, szLabel);
   QCBOREncode_AddTPositiveBignum(pMe, uTagRequirement, Bytes);
}

static inline void
QCBOREncode_AddTPositiveBignumToMapN(QCBOREncodeContext *pMe,
                                     const int64_t       nLabel,
                                     const uint8_t       uTagRequirement,
                                     const UsefulBufC    Bytes)
{
   QCBOREncode_AddInt64(pMe, nLabel);
   QCBOREncode_AddTPositiveBignum(pMe, uTagRequirement, Bytes);
}

static inline void
QCBOREncode_AddPositiveBignum(QCBOREncodeContext *pMe, const UsefulBufC Bytes)
{
   QCBOREncode_AddTPositiveBignum(pMe, QCBOR_ENCODE_AS_TAG, Bytes);
}

static inline void
QCBOREncode_AddPositiveBignumToMap(QCBOREncodeContext *pMe,
                                   const char         *szLabel,
                                   const UsefulBufC    Bytes)
{
   QCBOREncode_AddTPositiveBignumToMapSZ(pMe,
                                         szLabel,
                                         QCBOR_ENCODE_AS_TAG,
                                         Bytes);
}

static inline void
QCBOREncode_AddPositiveBignumToMapN(QCBOREncodeContext *pMe,
                                    const int64_t       nLabel,
                                    const UsefulBufC    Bytes)
{
   QCBOREncode_AddTPositiveBignumToMapN(pMe,
                                        nLabel,
                                        QCBOR_ENCODE_AS_TAG,
                                        Bytes);
}


static inline void
QCBOREncode_AddTNegativeBignum(QCBOREncodeContext *pMe,
                               const uint8_t       uTagRequirement,
                               const UsefulBufC    Bytes)
{
   if(uTagRequirement == QCBOR_ENCODE_AS_TAG) {
      QCBOREncode_AddTag(pMe, CBOR_TAG_NEG_BIGNUM);
   }
   QCBOREncode_AddBytes(pMe, Bytes);
}

static inline void
QCBOREncode_AddTNegativeBignumToMapSZ(QCBOREncodeContext *pMe,
                                      const char         *szLabel,
                                      const uint8_t       uTagRequirement,
                                      const UsefulBufC    Bytes)
{
   QCBOREncode_AddSZString(pMe, szLabel);
   QCBOREncode_AddTNegativeBignum(pMe, uTagRequirement, Bytes);
}

static inline void
QCBOREncode_AddTNegativeBignumToMapN(QCBOREncodeContext *pMe,
                                     const int64_t       nLabel,
                                     const uint8_t       uTagRequirement,
                                     const UsefulBufC    Bytes)
{
   QCBOREncode_AddInt64(pMe, nLabel);
   QCBOREncode_AddTNegativeBignum(pMe, uTagRequirement, Bytes);
}

static inline void
QCBOREncode_AddNegativeBignum(QCBOREncodeContext *pMe, const UsefulBufC Bytes)
{
   QCBOREncode_AddTNegativeBignum(pMe, QCBOR_ENCODE_AS_TAG, Bytes);
}

static inline void
QCBOREncode_AddNegativeBignumToMap(QCBOREncodeContext *pMe,
                                   const char         *szLabel,
                                   const UsefulBufC    Bytes)
{
   QCBOREncode_AddTNegativeBignumToMapSZ(pMe,
                                         szLabel,
                                         QCBOR_ENCODE_AS_TAG,
                                         Bytes);
}

static inline void
QCBOREncode_AddNegativeBignumToMapN(QCBOREncodeContext *pMe,
                                    const int64_t       nLabel,
                                    const UsefulBufC    Bytes)
{
   QCBOREncode_AddTNegativeBignumToMapN(pMe,
                                        nLabel,
                                        QCBOR_ENCODE_AS_TAG,
                                        Bytes);
}



#ifndef QCBOR_DISABLE_EXP_AND_MANTISSA

static inline void
QCBOREncode_AddTDecimalFraction(QCBOREncodeContext *pMe,
                                const uint8_t       uTagRequirement,
                                const int64_t       nMantissa,
                                const int64_t       nBase10Exponent)
{
   uint64_t uTag;
   if(uTagRequirement == QCBOR_ENCODE_AS_TAG) {
      uTag = CBOR_TAG_DECIMAL_FRACTION;
   } else {
      uTag = CBOR_TAG_INVALID64;
   }
   QCBOREncode_Private_AddExpMantissa(pMe,
                                      uTag,
                                      NULLUsefulBufC,
                                      false,
                                      nMantissa,
                                      nBase10Exponent);
}

static inline void
QCBOREncode_AddTDecimalFractionToMapSZ(QCBOREncodeContext *pMe,
                                       const char         *szLabel,
                                       const uint8_t       uTagRequirement,
                                       const int64_t       nMantissa,
                                       const int64_t       nBase10Exponent)
{
   QCBOREncode_AddSZString(pMe, szLabel);
   QCBOREncode_AddTDecimalFraction(pMe,
                                   uTagRequirement,
                                   nMantissa,
                                   nBase10Exponent);
}

static inline void
QCBOREncode_AddTDecimalFractionToMapN(QCBOREncodeContext *pMe,
                                      const int64_t       nLabel,
                                      const uint8_t       uTagRequirement,
                                      const int64_t       nMantissa,
                                      const int64_t       nBase10Exponent)
{
   QCBOREncode_AddInt64(pMe, nLabel);
   QCBOREncode_AddTDecimalFraction(pMe,
                                   uTagRequirement,
                                   nMantissa,
                                   nBase10Exponent);
}

static inline void
QCBOREncode_AddDecimalFraction(QCBOREncodeContext *pMe,
                               const int64_t       nMantissa,
                               const int64_t       nBase10Exponent)
{
   QCBOREncode_AddTDecimalFraction(pMe,
                                   QCBOR_ENCODE_AS_TAG,
                                   nMantissa,
                                   nBase10Exponent);
}

static inline void
QCBOREncode_AddDecimalFractionToMap(QCBOREncodeContext *pMe,
                                    const char         *szLabel,
                                    const int64_t       nMantissa,
                                    const int64_t       nBase10Exponent)
{
   QCBOREncode_AddTDecimalFractionToMapSZ(pMe,
                                          szLabel,
                                          QCBOR_ENCODE_AS_TAG,
                                          nMantissa,
                                          nBase10Exponent);
}

static inline void
QCBOREncode_AddDecimalFractionToMapN(QCBOREncodeContext *pMe,
                                     const int64_t       nLabel,
                                     const int64_t       nMantissa,
                                     const int64_t       nBase10Exponent)
{
   QCBOREncode_AddTDecimalFractionToMapN(pMe,
                                         nLabel,
                                         QCBOR_ENCODE_AS_TAG,
                                         nMantissa,
                                         nBase10Exponent);
}



static inline void
QCBOREncode_AddTDecimalFractionBigNum(QCBOREncodeContext *pMe,
                                      const uint8_t       uTagRequirement,
                                      const UsefulBufC    Mantissa,
                                      const bool          bIsNegative,
                                      const int64_t       nBase10Exponent)
{
   uint64_t uTag;
   if(uTagRequirement == QCBOR_ENCODE_AS_TAG) {
      uTag = CBOR_TAG_DECIMAL_FRACTION;
   } else {
      uTag = CBOR_TAG_INVALID64;
   }
   QCBOREncode_Private_AddExpMantissa(pMe,
                                      uTag,
                                      Mantissa,
                                      bIsNegative,
                                      0,
                                      nBase10Exponent);
}

static inline void
QCBOREncode_AddTDecimalFractionBigNumToMapSZ(QCBOREncodeContext *pMe,
                                             const char         *szLabel,
                                             const uint8_t       uTagRequirement,
                                             const UsefulBufC    Mantissa,
                                             const bool          bIsNegative,
                                             const int64_t       nBase10Exponent)
{
   QCBOREncode_AddSZString(pMe, szLabel);
   QCBOREncode_AddTDecimalFractionBigNum(pMe,
                                         uTagRequirement,
                                         Mantissa,
                                         bIsNegative,
                                         nBase10Exponent);
}

static inline void
QCBOREncode_AddTDecimalFractionBigNumToMapN(QCBOREncodeContext *pMe,
                                            const int64_t       nLabel,
                                            const uint8_t       uTagRequirement,
                                            const UsefulBufC    Mantissa,
                                            const bool          bIsNegative,
                                            const int64_t       nBase10Exponent)
{
   QCBOREncode_AddInt64(pMe, nLabel);
   QCBOREncode_AddTDecimalFractionBigNum(pMe,
                                         uTagRequirement,
                                         Mantissa,
                                         bIsNegative,
                                         nBase10Exponent);
}

static inline void
QCBOREncode_AddDecimalFractionBigNum(QCBOREncodeContext *pMe,
                                     const UsefulBufC    Mantissa,
                                     const bool          bIsNegative,
                                     const int64_t       nBase10Exponent)
{
   QCBOREncode_AddTDecimalFractionBigNum(pMe,
                                         QCBOR_ENCODE_AS_TAG,
                                         Mantissa,
                                         bIsNegative,
                                         nBase10Exponent);
}

static inline void
QCBOREncode_AddDecimalFractionBigNumToMapSZ(QCBOREncodeContext *pMe,
                                            const char         *szLabel,
                                            const UsefulBufC    Mantissa,
                                            const bool          bIsNegative,
                                            const int64_t       nBase10Exponent)
{
   QCBOREncode_AddTDecimalFractionBigNumToMapSZ(pMe,
                                                szLabel,
                                                QCBOR_ENCODE_AS_TAG,
                                                Mantissa,
                                                bIsNegative,
                                                nBase10Exponent);
}

static inline void
QCBOREncode_AddDecimalFractionBigNumToMapN(QCBOREncodeContext *pMe,
                                           const int64_t       nLabel,
                                           const UsefulBufC    Mantissa,
                                           const bool          bIsNegative,
                                           const int64_t       nBase2Exponent)
{
   QCBOREncode_AddTDecimalFractionBigNumToMapN(pMe,
                                               nLabel,
                                               QCBOR_ENCODE_AS_TAG,
                                               Mantissa,
                                               bIsNegative,
                                               nBase2Exponent);
}





static inline void
QCBOREncode_AddTBigFloat(QCBOREncodeContext *pMe,
                         const uint8_t       uTagRequirement,
                         const int64_t       nMantissa,
                         const int64_t       nBase2Exponent)
{
   uint64_t uTag;
   if(uTagRequirement == QCBOR_ENCODE_AS_TAG) {
      uTag = CBOR_TAG_BIGFLOAT;
   } else {
      uTag = CBOR_TAG_INVALID64;
   }
   QCBOREncode_Private_AddExpMantissa(pMe,
                                      uTag,
                                      NULLUsefulBufC,
                                      false,
                                      nMantissa,
                                      nBase2Exponent);
}

static inline void
QCBOREncode_AddTBigFloatToMapSZ(QCBOREncodeContext *pMe,
                                const char         *szLabel,
                                const uint8_t       uTagRequirement,
                                const int64_t       nMantissa,
                                const int64_t       nBase2Exponent)
{
   QCBOREncode_AddSZString(pMe, szLabel);
   QCBOREncode_AddTBigFloat(pMe, uTagRequirement, nMantissa, nBase2Exponent);
}

static inline void
QCBOREncode_AddTBigFloatToMapN(QCBOREncodeContext *pMe,
                               const int64_t       nLabel,
                               const uint8_t       uTagRequirement,
                               const int64_t       nMantissa,
                               const int64_t       nBase2Exponent)
{
   QCBOREncode_AddInt64(pMe, nLabel);
   QCBOREncode_AddTBigFloat(pMe, uTagRequirement, nMantissa, nBase2Exponent);
}

static inline void
QCBOREncode_AddBigFloat(QCBOREncodeContext *pMe,
                        const int64_t       nMantissa,
                        const int64_t       nBase2Exponent)
{
   QCBOREncode_AddTBigFloat(pMe,
                            QCBOR_ENCODE_AS_TAG,
                            nMantissa,
                            nBase2Exponent);
}

static inline void
QCBOREncode_AddBigFloatToMap(QCBOREncodeContext *pMe,
                             const char         *szLabel,
                             const int64_t       nMantissa,
                             const int64_t       nBase2Exponent)
{
   QCBOREncode_AddTBigFloatToMapSZ(pMe,
                                   szLabel,
                                   QCBOR_ENCODE_AS_TAG,
                                   nMantissa,
                                   nBase2Exponent);
}

static inline void
QCBOREncode_AddBigFloatToMapN(QCBOREncodeContext *pMe,
                              const int64_t       nLabel,
                              const int64_t       nMantissa,
                              const int64_t       nBase2Exponent)
{
   QCBOREncode_AddTBigFloatToMapN(pMe,
                                  nLabel,
                                  QCBOR_ENCODE_AS_TAG,
                                  nMantissa,
                                  nBase2Exponent);
}



static inline void
QCBOREncode_AddTBigFloatBigNum(QCBOREncodeContext *pMe,
                               const uint8_t       uTagRequirement,
                               const UsefulBufC    Mantissa,
                               const bool          bIsNegative,
                               const int64_t       nBase2Exponent)
{
   uint64_t uTag;
   if(uTagRequirement == QCBOR_ENCODE_AS_TAG) {
      uTag = CBOR_TAG_BIGFLOAT;
   } else {
      uTag = CBOR_TAG_INVALID64;
   }
   QCBOREncode_Private_AddExpMantissa(pMe,
                                      uTag,
                                      Mantissa,
                                      bIsNegative,
                                      0,
                                      nBase2Exponent);
}

static inline void
QCBOREncode_AddTBigFloatBigNumToMapSZ(QCBOREncodeContext *pMe,
                                      const char         *szLabel,
                                      const uint8_t       uTagRequirement,
                                      const UsefulBufC    Mantissa,
                                      const bool          bIsNegative,
                                      const int64_t       nBase2Exponent)
{
   QCBOREncode_AddSZString(pMe, szLabel);
   QCBOREncode_AddTBigFloatBigNum(pMe,
                                  uTagRequirement,
                                  Mantissa,
                                  bIsNegative,
                                  nBase2Exponent);
}

static inline void
QCBOREncode_AddTBigFloatBigNumToMapN(QCBOREncodeContext *pMe,
                                     const int64_t       nLabel,
                                     const uint8_t       uTagRequirement,
                                     const UsefulBufC    Mantissa,
                                     const bool          bIsNegative,
                                     const int64_t       nBase2Exponent)
{
   QCBOREncode_AddInt64(pMe, nLabel);
   QCBOREncode_AddTBigFloatBigNum(pMe,
                                  uTagRequirement,
                                  Mantissa,
                                  bIsNegative,
                                  nBase2Exponent);
}


static inline void
QCBOREncode_AddBigFloatBigNum(QCBOREncodeContext *pMe,
                              const UsefulBufC    Mantissa,
                              const bool          bIsNegative,
                              const int64_t       nBase2Exponent)
{
   QCBOREncode_AddTBigFloatBigNum(pMe,
                                  QCBOR_ENCODE_AS_TAG,
                                  Mantissa, bIsNegative,
                                  nBase2Exponent);
}

static inline void
QCBOREncode_AddBigFloatBigNumToMap(QCBOREncodeContext *pMe,
                                   const char         *szLabel,
                                   const UsefulBufC    Mantissa,
                                   const bool          bIsNegative,
                                   const int64_t       nBase2Exponent)
{
   QCBOREncode_AddTBigFloatBigNumToMapSZ(pMe,
                                         szLabel,
                                         QCBOR_ENCODE_AS_TAG,
                                         Mantissa,
                                         bIsNegative,
                                         nBase2Exponent);
}

static inline void
QCBOREncode_AddBigFloatBigNumToMapN(QCBOREncodeContext *pMe,
                                    const int64_t       nLabel,
                                    const UsefulBufC    Mantissa,
                                    const bool          bIsNegative,
                                    const int64_t       nBase2Exponent)
{
   QCBOREncode_AddTBigFloatBigNumToMapN(pMe,
                                        nLabel,
                                        QCBOR_ENCODE_AS_TAG,
                                        Mantissa,
                                        bIsNegative,
                                        nBase2Exponent);
}
#endif /* QCBOR_DISABLE_EXP_AND_MANTISSA */


static inline void
QCBOREncode_AddTURI(QCBOREncodeContext *pMe,
                    const uint8_t       uTagRequirement,
                    const UsefulBufC    URI)
{
   if(uTagRequirement == QCBOR_ENCODE_AS_TAG) {
      QCBOREncode_AddTag(pMe, CBOR_TAG_URI);
   }
   QCBOREncode_AddText(pMe, URI);
}

static inline void
QCBOREncode_AddTURIToMapSZ(QCBOREncodeContext *pMe,
                           const char         *szLabel,
                           const uint8_t       uTagRequirement,
                           const UsefulBufC    URI)
{
   QCBOREncode_AddSZString(pMe, szLabel);
   QCBOREncode_AddTURI(pMe, uTagRequirement, URI);
}

static inline void
QCBOREncode_AddTURIToMapN(QCBOREncodeContext *pMe,
                          const int64_t       nLabel,
                          const uint8_t       uTagRequirement,
                          const UsefulBufC    URI)
{
   QCBOREncode_AddInt64(pMe, nLabel);
   QCBOREncode_AddTURI(pMe, uTagRequirement, URI);
}

static inline void
QCBOREncode_AddURI(QCBOREncodeContext *pMe, const UsefulBufC URI)
{
   QCBOREncode_AddTURI(pMe, QCBOR_ENCODE_AS_TAG, URI);
}

static inline void
QCBOREncode_AddURIToMap(QCBOREncodeContext *pMe,
                        const char         *szLabel,
                        const UsefulBufC    URI)
{
   QCBOREncode_AddTURIToMapSZ(pMe, szLabel, QCBOR_ENCODE_AS_TAG, URI);
}

static inline void
QCBOREncode_AddURIToMapN(QCBOREncodeContext *pMe,
                         const int64_t       nLabel,
                         const UsefulBufC    URI)
{
   QCBOREncode_AddTURIToMapN(pMe, nLabel, QCBOR_ENCODE_AS_TAG, URI);
}



static inline void
QCBOREncode_AddTB64Text(QCBOREncodeContext *pMe,
                        const uint8_t       uTagRequirement,
                        const UsefulBufC    B64Text)
{
   if(uTagRequirement == QCBOR_ENCODE_AS_TAG) {
      QCBOREncode_AddTag(pMe, CBOR_TAG_B64);
   }
   QCBOREncode_AddText(pMe, B64Text);
}

static inline void
QCBOREncode_AddTB64TextToMapSZ(QCBOREncodeContext *pMe,
                               const char         *szLabel,
                               const uint8_t       uTagRequirement,
                               const UsefulBufC    B64Text)
{
   QCBOREncode_AddSZString(pMe, szLabel);
   QCBOREncode_AddTB64Text(pMe, uTagRequirement, B64Text);
}

static inline void
QCBOREncode_AddTB64TextToMapN(QCBOREncodeContext *pMe,
                              const int64_t       nLabel,
                              const uint8_t       uTagRequirement,
                              const UsefulBufC    B64Text)
{
   QCBOREncode_AddInt64(pMe, nLabel);
   QCBOREncode_AddTB64Text(pMe, uTagRequirement, B64Text);
}

static inline void
QCBOREncode_AddB64Text(QCBOREncodeContext *pMe, const UsefulBufC B64Text)
{
   QCBOREncode_AddTB64Text(pMe, QCBOR_ENCODE_AS_TAG, B64Text);
}

static inline void
QCBOREncode_AddB64TextToMap(QCBOREncodeContext *pMe,
                            const char         *szLabel,
                            const UsefulBufC    B64Text)
{
   QCBOREncode_AddTB64TextToMapSZ(pMe, szLabel, QCBOR_ENCODE_AS_TAG, B64Text);
}

static inline void
QCBOREncode_AddB64TextToMapN(QCBOREncodeContext *pMe,
                             const int64_t       nLabel,
                             const UsefulBufC    B64Text)
{
   QCBOREncode_AddTB64TextToMapN(pMe, nLabel, QCBOR_ENCODE_AS_TAG, B64Text);
}



static inline void
QCBOREncode_AddTB64URLText(QCBOREncodeContext *pMe,
                           const uint8_t       uTagRequirement,
                           const UsefulBufC    B64Text)
{
   if(uTagRequirement == QCBOR_ENCODE_AS_TAG) {
      QCBOREncode_AddTag(pMe, CBOR_TAG_B64URL);
   }
   QCBOREncode_AddText(pMe, B64Text);
}

static inline void
QCBOREncode_AddTB64URLTextToMapSZ(QCBOREncodeContext *pMe,
                                  const char         *szLabel,
                                  const uint8_t       uTagRequirement,
                                  const UsefulBufC    B64Text)
{
   QCBOREncode_AddSZString(pMe, szLabel);
   QCBOREncode_AddTB64URLText(pMe, uTagRequirement, B64Text);
}

static inline void
QCBOREncode_AddTB64URLTextToMapN(QCBOREncodeContext *pMe,
                                 const int64_t       nLabel,
                                 const uint8_t       uTagRequirement,
                                 const UsefulBufC    B64Text)
{
   QCBOREncode_AddInt64(pMe, nLabel);
   QCBOREncode_AddTB64URLText(pMe, uTagRequirement, B64Text);
}

static inline void
QCBOREncode_AddB64URLText(QCBOREncodeContext *pMe, const UsefulBufC B64Text)
{
   QCBOREncode_AddTB64URLText(pMe, QCBOR_ENCODE_AS_TAG, B64Text);
}

static inline void
QCBOREncode_AddB64URLTextToMap(QCBOREncodeContext *pMe,
                               const char         *szLabel,
                               const UsefulBufC    B64Text)
{
   QCBOREncode_AddTB64URLTextToMapSZ(pMe,
                                     szLabel,
                                     QCBOR_ENCODE_AS_TAG,
                                     B64Text);
}

static inline void
QCBOREncode_AddB64URLTextToMapN(QCBOREncodeContext *pMe,
                                const int64_t       nLabel,
                                const UsefulBufC    B64Text)
{
   QCBOREncode_AddTB64URLTextToMapN(pMe, nLabel, QCBOR_ENCODE_AS_TAG, B64Text);
}



static inline void
QCBOREncode_AddTRegex(QCBOREncodeContext *pMe,
                      const uint8_t       uTagRequirement,
                      const UsefulBufC    Bytes)
{
   if(uTagRequirement == QCBOR_ENCODE_AS_TAG) {
      QCBOREncode_AddTag(pMe, CBOR_TAG_REGEX);
   }
   QCBOREncode_AddText(pMe, Bytes);
}

static inline void
QCBOREncode_AddTRegexToMapSZ(QCBOREncodeContext *pMe,
                             const char         *szLabel,
                             const uint8_t       uTagRequirement,
                             const UsefulBufC    Bytes)
{
   QCBOREncode_AddSZString(pMe, szLabel);
   QCBOREncode_AddTRegex(pMe, uTagRequirement, Bytes);
}

static inline void
QCBOREncode_AddTRegexToMapN(QCBOREncodeContext *pMe,
                            const int64_t       nLabel,
                            const uint8_t       uTagRequirement,
                            const UsefulBufC    Bytes)
{
   QCBOREncode_AddInt64(pMe, nLabel);
   QCBOREncode_AddTRegex(pMe, uTagRequirement, Bytes);
}

static inline void
QCBOREncode_AddRegex(QCBOREncodeContext *pMe, const UsefulBufC Bytes)
{
   QCBOREncode_AddTRegex(pMe, QCBOR_ENCODE_AS_TAG, Bytes);
}

static inline void
QCBOREncode_AddRegexToMap(QCBOREncodeContext *pMe,
                          const char         *szLabel,
                          const UsefulBufC    Bytes)
{
   QCBOREncode_AddTRegexToMapSZ(pMe, szLabel, QCBOR_ENCODE_AS_TAG, Bytes);
}

static inline void
QCBOREncode_AddRegexToMapN(QCBOREncodeContext *pMe,
                           const int64_t       nLabel,
                           const UsefulBufC    Bytes)
{
   QCBOREncode_AddTRegexToMapN(pMe, nLabel, QCBOR_ENCODE_AS_TAG, Bytes);

}


static inline void
QCBOREncode_AddTMIMEData(QCBOREncodeContext *pMe,
                         const uint8_t       uTagRequirement,
                         const UsefulBufC    MIMEData)
{
   if(uTagRequirement == QCBOR_ENCODE_AS_TAG) {
      QCBOREncode_AddTag(pMe, CBOR_TAG_BINARY_MIME);
   }
   QCBOREncode_AddBytes(pMe, MIMEData);
}

static inline void
QCBOREncode_AddTMIMEDataToMapSZ(QCBOREncodeContext *pMe,
                                const char         *szLabel,
                                const uint8_t       uTagRequirement,
                                const UsefulBufC    MIMEData)
{
   QCBOREncode_AddSZString(pMe, szLabel);
   QCBOREncode_AddTMIMEData(pMe, uTagRequirement, MIMEData);
}

static inline void
QCBOREncode_AddTMIMEDataToMapN(QCBOREncodeContext *pMe,
                               const int64_t       nLabel,
                               const uint8_t       uTagRequirement,
                               const UsefulBufC    MIMEData)
{
   QCBOREncode_AddInt64(pMe, nLabel);
   QCBOREncode_AddTMIMEData(pMe, uTagRequirement, MIMEData);
}

static inline void
QCBOREncode_AddMIMEData(QCBOREncodeContext *pMe, UsefulBufC MIMEData)
{
   QCBOREncode_AddTMIMEData(pMe, QCBOR_ENCODE_AS_TAG, MIMEData);
}

static inline void
QCBOREncode_AddMIMEDataToMap(QCBOREncodeContext *pMe,
                             const char         *szLabel,
                             const UsefulBufC    MIMEData)
{
   QCBOREncode_AddTMIMEDataToMapSZ(pMe, szLabel, QCBOR_ENCODE_AS_TAG, MIMEData);
}

static inline void
QCBOREncode_AddMIMEDataToMapN(QCBOREncodeContext *pMe,
                              const int64_t       nLabel,
                              const UsefulBufC    MIMEData)
{
   QCBOREncode_AddTMIMEDataToMapN(pMe, nLabel, QCBOR_ENCODE_AS_TAG, MIMEData);
}


static inline void
QCBOREncode_AddTDateString(QCBOREncodeContext *pMe,
                           const uint8_t       uTagRequirement,
                           const char         *szDate)
{
   if(uTagRequirement == QCBOR_ENCODE_AS_TAG) {
      QCBOREncode_AddTag(pMe, CBOR_TAG_DATE_STRING);
   }
   QCBOREncode_AddSZString(pMe, szDate);
}

static inline void
QCBOREncode_AddTDateStringToMapSZ(QCBOREncodeContext *pMe,
                                  const char         *szLabel,
                                  const uint8_t       uTagRequirement,
                                  const char         *szDate)
{
   QCBOREncode_AddSZString(pMe, szLabel);
   QCBOREncode_AddTDateString(pMe, uTagRequirement, szDate);
}

static inline void
QCBOREncode_AddTDateStringToMapN(QCBOREncodeContext *pMe,
                                 const int64_t       nLabel,
                                 const uint8_t       uTagRequirement,
                                 const char         *szDate)
{
   QCBOREncode_AddInt64(pMe, nLabel);
   QCBOREncode_AddTDateString(pMe, uTagRequirement, szDate);
}

static inline void
QCBOREncode_AddDateString(QCBOREncodeContext *pMe, const char *szDate)
{
   QCBOREncode_AddTDateString(pMe, QCBOR_ENCODE_AS_TAG, szDate);
}

static inline void
QCBOREncode_AddDateStringToMap(QCBOREncodeContext *pMe,
                               const char         *szLabel,
                               const char         *szDate)
{
   QCBOREncode_AddTDateStringToMapSZ(pMe, szLabel, QCBOR_ENCODE_AS_TAG, szDate);
}

static inline void
QCBOREncode_AddDateStringToMapN(QCBOREncodeContext *pMe,
                                const int64_t       nLabel,
                                const char         *szDate)
{
   QCBOREncode_AddTDateStringToMapN(pMe, nLabel, QCBOR_ENCODE_AS_TAG, szDate);
}


static inline void
QCBOREncode_AddTDaysString(QCBOREncodeContext *pMe,
                           const uint8_t       uTagRequirement,
                           const char         *szDate)
{
   if(uTagRequirement == QCBOR_ENCODE_AS_TAG) {
      QCBOREncode_AddTag(pMe, CBOR_TAG_DAYS_STRING);
   }
   QCBOREncode_AddSZString(pMe, szDate);
}

static inline void
QCBOREncode_AddTDaysStringToMapSZ(QCBOREncodeContext *pMe,
                                  const char         *szLabel,
                                  const uint8_t       uTagRequirement,
                                  const char         *szDate)
{
   QCBOREncode_AddSZString(pMe, szLabel);
   QCBOREncode_AddTDaysString(pMe, uTagRequirement, szDate);
}

static inline void
QCBOREncode_AddTDaysStringToMapN(QCBOREncodeContext *pMe,
                                 const int64_t       nLabel,
                                 const uint8_t       uTagRequirement,
                                 const char         *szDate)
{
   QCBOREncode_AddInt64(pMe, nLabel);
   QCBOREncode_AddTDaysString(pMe, uTagRequirement, szDate);
}



static inline void
QCBOREncode_Private_AddSimple(QCBOREncodeContext *pMe, const uint64_t uNum)
{
   QCBOREncode_Private_AddType7(pMe, 0, uNum);
}

static inline void
QCBOREncode_Private_AddSimpleToMap(QCBOREncodeContext *pMe,
                                   const char         *szLabel,
                                   const uint8_t       uSimple)
{
   QCBOREncode_AddSZString(pMe, szLabel);
   QCBOREncode_Private_AddSimple(pMe, uSimple);
}

static inline void
QCBOREncode_Private_AddSimpleToMapN(QCBOREncodeContext *pMe,
                                    const int64_t       nLabel,
                                    const uint8_t       uSimple)
{
   QCBOREncode_AddInt64(pMe, nLabel);
   QCBOREncode_Private_AddSimple(pMe, uSimple);
}


static inline void
QCBOREncode_AddBool(QCBOREncodeContext *pMe, const bool b)
{
   uint8_t uSimple = CBOR_SIMPLEV_FALSE;
   if(b) {
      uSimple = CBOR_SIMPLEV_TRUE;
   }
   QCBOREncode_Private_AddSimple(pMe, uSimple);
}

static inline void
QCBOREncode_AddBoolToMap(QCBOREncodeContext *pMe, const char *szLabel, const bool b)
{
   QCBOREncode_AddSZString(pMe, szLabel);
   QCBOREncode_AddBool(pMe, b);
}

static inline void
QCBOREncode_AddBoolToMapN(QCBOREncodeContext *pMe, const int64_t nLabel, const bool b)
{
   QCBOREncode_AddInt64(pMe, nLabel);
   QCBOREncode_AddBool(pMe, b);
}


static inline void
QCBOREncode_AddNULL(QCBOREncodeContext *pMe)
{
   QCBOREncode_Private_AddSimple(pMe, CBOR_SIMPLEV_NULL);
}

static inline void
QCBOREncode_AddNULLToMap(QCBOREncodeContext *pMe, const char *szLabel)
{
   QCBOREncode_AddSZString(pMe, szLabel);
   QCBOREncode_AddNULL(pMe);
}

static inline void
QCBOREncode_AddNULLToMapN(QCBOREncodeContext *pMe, const int64_t nLabel)
{
   QCBOREncode_AddInt64(pMe, nLabel);
   QCBOREncode_AddNULL(pMe);
}


static inline void
QCBOREncode_AddUndef(QCBOREncodeContext *pMe)
{
   QCBOREncode_Private_AddSimple(pMe, CBOR_SIMPLEV_UNDEF);
}

static inline void
QCBOREncode_AddUndefToMap(QCBOREncodeContext *pMe, const char *szLabel)
{
   QCBOREncode_AddSZString(pMe, szLabel);
   QCBOREncode_AddUndef(pMe);
}

static inline void
QCBOREncode_AddUndefToMapN(QCBOREncodeContext *pMe, const int64_t nLabel)
{
   QCBOREncode_AddInt64(pMe, nLabel);
   QCBOREncode_AddUndef(pMe);
}


static inline void
QCBOREncode_OpenArray(QCBOREncodeContext *pMe)
{
   QCBOREncode_Private_OpenMapOrArray(pMe, CBOR_MAJOR_TYPE_ARRAY);
}

static inline void
QCBOREncode_OpenArrayInMap(QCBOREncodeContext *pMe, const char *szLabel)
{
   QCBOREncode_AddSZString(pMe, szLabel);
   QCBOREncode_OpenArray(pMe);
}

static inline void
QCBOREncode_OpenArrayInMapN(QCBOREncodeContext *pMe,  const int64_t nLabel)
{
   QCBOREncode_AddInt64(pMe, nLabel);
   QCBOREncode_OpenArray(pMe);
}

static inline void
QCBOREncode_CloseArray(QCBOREncodeContext *pMe)
{
   QCBOREncode_Private_CloseMapOrArray(pMe, CBOR_MAJOR_TYPE_ARRAY);
}


static inline void
QCBOREncode_OpenMap(QCBOREncodeContext *pMe)
{
   QCBOREncode_Private_OpenMapOrArray(pMe, CBOR_MAJOR_TYPE_MAP);
}

static inline void
QCBOREncode_OpenMapInMap(QCBOREncodeContext *pMe, const char *szLabel)
{
   QCBOREncode_AddSZString(pMe, szLabel);
   QCBOREncode_OpenMap(pMe);
}

static inline void
QCBOREncode_OpenMapInMapN(QCBOREncodeContext *pMe, const int64_t nLabel)
{
   QCBOREncode_AddInt64(pMe, nLabel);
   QCBOREncode_OpenMap(pMe);
}

static inline void
QCBOREncode_CloseMap(QCBOREncodeContext *pMe)
{
   QCBOREncode_Private_CloseMapOrArray(pMe, CBOR_MAJOR_TYPE_MAP);
}

static inline void
QCBOREncode_OpenArrayIndefiniteLength(QCBOREncodeContext *pMe)
{
   QCBOREncode_Private_OpenMapOrArrayIndefiniteLength(pMe, CBOR_MAJOR_NONE_TYPE_ARRAY_INDEFINITE_LEN);
}

static inline void
QCBOREncode_OpenArrayIndefiniteLengthInMap(QCBOREncodeContext *pMe,
                                           const char         *szLabel)
{
   QCBOREncode_AddSZString(pMe, szLabel);
   QCBOREncode_OpenArrayIndefiniteLength(pMe);
}

static inline void
QCBOREncode_OpenArrayIndefiniteLengthInMapN(QCBOREncodeContext *pMe,
                                            const int64_t       nLabel)
{
   QCBOREncode_AddInt64(pMe, nLabel);
   QCBOREncode_OpenArrayIndefiniteLength(pMe);
}

static inline void
QCBOREncode_CloseArrayIndefiniteLength(QCBOREncodeContext *pMe)
{
   QCBOREncode_Private_CloseMapOrArrayIndefiniteLength(pMe, CBOR_MAJOR_NONE_TYPE_ARRAY_INDEFINITE_LEN);
}


static inline void
QCBOREncode_OpenMapIndefiniteLength(QCBOREncodeContext *pMe)
{
   QCBOREncode_Private_OpenMapOrArrayIndefiniteLength(pMe, CBOR_MAJOR_NONE_TYPE_MAP_INDEFINITE_LEN);
}

static inline void
QCBOREncode_OpenMapIndefiniteLengthInMap(QCBOREncodeContext *pMe,
                                         const char         *szLabel)
{
   QCBOREncode_AddSZString(pMe, szLabel);
   QCBOREncode_OpenMapIndefiniteLength(pMe);
}

static inline void
QCBOREncode_OpenMapIndefiniteLengthInMapN(QCBOREncodeContext *pMe,
                                          const int64_t       nLabel)
{
   QCBOREncode_AddInt64(pMe, nLabel);
   QCBOREncode_OpenMapIndefiniteLength(pMe);
}

static inline void
QCBOREncode_CloseMapIndefiniteLength(QCBOREncodeContext *pMe)
{
   QCBOREncode_Private_CloseMapOrArrayIndefiniteLength(pMe, CBOR_MAJOR_NONE_TYPE_MAP_INDEFINITE_LEN);
}


static inline void
QCBOREncode_BstrWrap(QCBOREncodeContext *pMe)
{
   QCBOREncode_Private_OpenMapOrArray(pMe, CBOR_MAJOR_TYPE_BYTE_STRING);
}

static inline void
QCBOREncode_BstrWrapInMap(QCBOREncodeContext *pMe, const char *szLabel)
{
   QCBOREncode_AddSZString(pMe, szLabel);
   QCBOREncode_BstrWrap(pMe);
}

static inline void
QCBOREncode_BstrWrapInMapN(QCBOREncodeContext *pMe, const int64_t nLabel)
{
   QCBOREncode_AddInt64(pMe, nLabel);
   QCBOREncode_BstrWrap(pMe);
}

static inline void
QCBOREncode_CloseBstrWrap(QCBOREncodeContext *pMe, UsefulBufC *pWrappedCBOR)
{
   QCBOREncode_CloseBstrWrap2(pMe, true, pWrappedCBOR);
}


static inline void
QCBOREncode_AddEncoded(QCBOREncodeContext *pMe, const UsefulBufC Encoded)
{
   QCBOREncode_Private_AddBuffer(pMe, CBOR_MAJOR_NONE_TYPE_RAW, Encoded);
}

static inline void
QCBOREncode_AddEncodedToMap(QCBOREncodeContext *pMe,
                            const char         *szLabel,
                            const UsefulBufC    Encoded)
{
   QCBOREncode_AddSZString(pMe, szLabel);
   QCBOREncode_AddEncoded(pMe, Encoded);
}

static inline void
QCBOREncode_AddEncodedToMapN(QCBOREncodeContext *pMe,
                             const int64_t       nLabel,
                             const UsefulBufC    Encoded)
{
   QCBOREncode_AddInt64(pMe, nLabel);
   QCBOREncode_AddEncoded(pMe, Encoded);
}


static inline int
QCBOREncode_IsBufferNULL(QCBOREncodeContext *pMe)
{
   return UsefulOutBuf_IsBufferNULL(&(pMe->OutBuf));
}

static inline QCBORError
QCBOREncode_GetErrorState(QCBOREncodeContext *pMe)
{
   if(UsefulOutBuf_GetError(&(pMe->OutBuf))) {
      /* Items didn't fit in the buffer. This check catches this
       * condition for all the appends and inserts so checks aren't
       * needed when the appends and inserts are performed.  And of
       * course UsefulBuf will never overrun the input buffer given to
       * it. No complex analysis of the error handling in this file is
       * needed to know that is true. Just read the UsefulBuf code.
       */
      pMe->uError = QCBOR_ERR_BUFFER_TOO_SMALL;
      /* QCBOR_ERR_BUFFER_TOO_SMALL masks other errors, but that is
       * OK. Once the caller fixes this, they'll be unmasked.
       */
   }

   return (QCBORError)pMe->uError;
}


/* ========================================================================
     END OF PRIVATE INLINE IMPLEMENTATION
   ======================================================================== */

#ifdef __cplusplus
}
#endif

#endif /* qcbor_encode_h */<|MERGE_RESOLUTION|>--- conflicted
+++ resolved
@@ -365,13 +365,8 @@
  *   @c int64_t.
  * - Tags on labels are ignored during decoding.
  * - The maximum tag nesting is @c QCBOR_MAX_TAGS_PER_ITEM (typically 4).
-<<<<<<< HEAD
- * - Works only on 32- and 64-bit CPUs (modifications could make it work
- *   on 16-bit CPUs).
+ * - Works only on 32- and 64-bit CPUs.
  * - QCBORDecode_EnterBstrWrapped() doesn't work on indefinite-length strings.
-=======
- * - Works only on 32- and 64-bit CPUs.
->>>>>>> 11654919
  *
  * The public interface uses @c size_t for all lengths. Internally the
  * implementation uses 32-bit lengths by design to use less memory and
