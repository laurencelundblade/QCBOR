--- conflicted
+++ resolved
@@ -365,12 +365,7 @@
  *   @c int64_t.
  * - Tags on labels are ignored during decoding.
  * - The maximum tag nesting is @c QCBOR_MAX_TAGS_PER_ITEM (typically 4).
-<<<<<<< HEAD
- * - Works only on 32- and 64-bit CPUs (modifications could make it work
- *   on 16-bit CPUs).
-=======
  * - Works only on 32- and 64-bit CPUs.
->>>>>>> a29f45ac
  * - QCBORDecode_EnterBstrWrapped() doesn't work on indefinite-length strings.
  *
  * The public interface uses @c size_t for all lengths. Internally the
