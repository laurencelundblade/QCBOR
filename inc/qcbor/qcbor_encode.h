--- conflicted
+++ resolved
@@ -2496,7 +2496,6 @@
                                    int64_t             nMantissa,
                                    int64_t             nExponent);
 
-<<<<<<< HEAD
 
 static inline void
 QCBOREncode_SerializationCDE(QCBOREncodeContext *pMe)
@@ -2528,49 +2527,7 @@
 }
 
 
-/**
- * @brief Semi-private method to add only the type and length of a byte string.
- *
- * @param[in] pCtx    The context to initialize.
- * @param[in] Bytes   Pointer and length of the input data.
- *
- * This will be removed in QCBOR 2.0. It was never a public function.
- *
- * This is the same as QCBOREncode_AddBytes() except it only adds the
- * CBOR encoding for the type and the length. It doesn't actually add
- * the bytes. You can't actually produce correct CBOR with this and
- * the rest of this API. It is only used for a special case where the
- * valid CBOR is created manually by putting this type and length in
- * and then adding the actual bytes. In particular, when only a hash
- * of the encoded CBOR is needed, where the type and header are hashed
- * separately and then the bytes is hashed. This makes it possible to
- * implement COSE Sign1 with only one copy of the payload in the
- * output buffer, rather than two, roughly cutting memory use in half.
- *
- * This is only used for this odd case, but this is a supported
- * tested function.
- *
- * See also QCBOREncode_EncodeHead().
- *
- * TODO: remove this in QCBOR 2.0
- */
-static void
-QCBOREncode_AddBytesLenOnly(QCBOREncodeContext *pCtx,
-                            UsefulBufC          Bytes);
-
-static void
-QCBOREncode_AddBytesLenOnlyToMap(QCBOREncodeContext *pCtx,
-                                 const char         *szLabel,
-                                 UsefulBufC          Bytes);
-
-static void
-QCBOREncode_AddBytesLenOnlyToMapN(QCBOREncodeContext *pCtx,
-                                 int64_t              nLabel,
-                                 UsefulBufC           Bytes);
-
-
-=======
->>>>>>> fb165723
+
 
 static inline void
 QCBOREncode_AddInt64ToMap(QCBOREncodeContext *pMe,
