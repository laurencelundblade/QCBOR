--- conflicted
+++ resolved
@@ -1251,7 +1251,6 @@
                                 UsefulBufC          BigNumber);
 
 
-<<<<<<< HEAD
 /**
  * @brief Add a big number to encoded output without preferred serialization.
  *
@@ -1295,8 +1294,6 @@
                                            UsefulBufC          BigNumber);
 
 
-=======
->>>>>>> 88ba5667
 /**
  * @brief Add a big number to encoded output with no processing.
  *
@@ -1329,7 +1326,6 @@
                              bool                bNegative,
                              UsefulBufC          BigNumber);
 
-<<<<<<< HEAD
 static void
 QCBOREncode_AddTBigNumberRawToMapSZ(QCBOREncodeContext *pCtx,
                                     const char         *szLabel,
@@ -1345,8 +1341,7 @@
                                    UsefulBufC          BigNumber);
 
 
-=======
->>>>>>> 88ba5667
+
 #ifndef QCBOR_DISABLE_EXP_AND_MANTISSA
 /**
  * @brief Add a decimal fraction.
@@ -1379,11 +1374,7 @@
  * CBOR Preferred serialization of the integers is used, thus they
  * will be encoded in the smallest number of bytes possible.
  *
-<<<<<<< HEAD
  * See also QCBOREncode_AddTDecimalFractionBigNumber() for a decimal
-=======
- * See also QCBOREncode_AddTDecimalFractionBigNum() for a decimal
->>>>>>> 88ba5667
  * fraction with arbitrarily large precision and
  * QCBOREncode_AddTBigFloat().
  *
@@ -1413,10 +1404,7 @@
                                       int64_t             nBase10Exponent);
 
 
-<<<<<<< HEAD
-
-=======
->>>>>>> 88ba5667
+
 /**
  * @brief Add a decimal fraction with a big number mantissa..
  *
@@ -1428,11 +1416,7 @@
  * @param[in] nBase10Exponent  The exponent.
  *
  * This is the same as QCBOREncode_AddTDecimalFraction() except the
-<<<<<<< HEAD
  * mantissa is a big number (See QCBOREncode_AddTBignumber())
-=======
- * mantissa is a big number (See QCBOREncode_AddTPositiveBignum())
->>>>>>> 88ba5667
  * allowing for arbitrarily large precision.
  *
  * Preferred serialization of the big number is used. This means it may be converted to
@@ -1460,7 +1444,6 @@
                                                   int64_t             nBase10Exponent);
 
 static void
-<<<<<<< HEAD
 QCBOREncode_AddTDecimalFractionBigMantissaToMapN(QCBOREncodeContext *pCtx,
                                                  int64_t             nLabel,
                                                  uint8_t             uTagRequirement,
@@ -1502,14 +1485,7 @@
                                                     bool                bIsNegative,
                                                     int64_t             nBase10Exponent);
 
-=======
-QCBOREncode_AddTDecimalFractionBigNumToMapN(QCBOREncodeContext *pCtx,
-                                            int64_t             nLabel,
-                                            uint8_t             uTagRequirement,
-                                            UsefulBufC          Mantissa,
-                                            bool                bIsNegative,
-                                            int64_t             nBase10Exponent);
->>>>>>> 88ba5667
+
 
 /**
  * @brief Add a big floating-point number to the encoded output.
@@ -1529,11 +1505,7 @@
  * which can be 8, 16, 32 or 64 bits. With both the mantissa and
  * exponent 64 bits they can express more precision and a larger range
  * than an IEEE double floating-point number. See
-<<<<<<< HEAD
  * QCBOREncode_AddTBigFloatBigMantissa() for even more precision.
-=======
- * QCBOREncode_AddTBigFloatBigNum() for even more precision.
->>>>>>> 88ba5667
  *
  * For example, 1.5 would be represented by a mantissa of 3 and an
  * exponent of -1.
@@ -1584,11 +1556,7 @@
  * @param[in] nBase2Exponent   The exponent.
  *
  * This is the same as QCBOREncode_AddTBigFloat() except the mantissa
-<<<<<<< HEAD
  * is a big number (See QCBOREncode_AddTBigMantissa()) allowing for
-=======
- * is a big number (See QCBOREncode_AddTPositiveBignum()) allowing for
->>>>>>> 88ba5667
  * arbitrary precision.
  *
  *The big number will be offset by 1 if negative and preferred serialization will be used (tag 0 and 1).
@@ -1642,7 +1610,6 @@
                                        bool                bIsNegative,
                                        int64_t             nBase2Exponent);
 
-<<<<<<< HEAD
 
 static void
 QCBOREncode_AddTBigFloatBigMantissaRawToMapSZ(QCBOREncodeContext *pCtx,
@@ -1660,8 +1627,7 @@
                                              bool                bIsNegative,
                                              int64_t             nBase2Exponent);
 
-=======
->>>>>>> 88ba5667
+
 #endif /* ! QCBOR_DISABLE_EXP_AND_MANTISSA */
 
 
