/*==============================================================================
 Copyright (c) 2016-2018, The Linux Foundation.
 Copyright (c) 2018-2023, Laurence Lundblade.
 Copyright (c) 2021, Arm Limited.
 All rights reserved.

Redistribution and use in source and binary forms, with or without
modification, are permitted provided that the following conditions are
met:
    * Redistributions of source code must retain the above copyright
      notice, this list of conditions and the following disclaimer.
    * Redistributions in binary form must reproduce the above
      copyright notice, this list of conditions and the following
      disclaimer in the documentation and/or other materials provided
      with the distribution.
    * Neither the name of The Linux Foundation nor the names of its
      contributors, nor the name "Laurence Lundblade" may be used to
      endorse or promote products derived from this software without
      specific prior written permission.

THIS SOFTWARE IS PROVIDED "AS IS" AND ANY EXPRESS OR IMPLIED
WARRANTIES, INCLUDING, BUT NOT LIMITED TO, THE IMPLIED WARRANTIES OF
MERCHANTABILITY, FITNESS FOR A PARTICULAR PURPOSE AND NON-INFRINGEMENT
ARE DISCLAIMED.  IN NO EVENT SHALL THE COPYRIGHT OWNER OR CONTRIBUTORS
BE LIABLE FOR ANY DIRECT, INDIRECT, INCIDENTAL, SPECIAL, EXEMPLARY, OR
CONSEQUENTIAL DAMAGES (INCLUDING, BUT NOT LIMITED TO, PROCUREMENT OF
SUBSTITUTE GOODS OR SERVICES; LOSS OF USE, DATA, OR PROFITS; OR
BUSINESS INTERRUPTION) HOWEVER CAUSED AND ON ANY THEORY OF LIABILITY,
WHETHER IN CONTRACT, STRICT LIABILITY, OR TORT (INCLUDING NEGLIGENCE
OR OTHERWISE) ARISING IN ANY WAY OUT OF THE USE OF THIS SOFTWARE, EVEN
IF ADVISED OF THE POSSIBILITY OF SUCH DAMAGE.
 =============================================================================*/


#ifndef qcbor_encode_h
#define qcbor_encode_h


#include "qcbor/qcbor_common.h"
#include "qcbor/qcbor_private.h"
#include <stdbool.h>


#ifdef __cplusplus
extern "C" {
#if 0
} // Keep editor indention formatting happy
#endif
#endif


/**
 @file qcbor_encode.h

 @anchor Overview

 # QCBOR Overview

 This implements CBOR -- Concise Binary Object Representation as
 defined in [RFC 8949] (https://tools.ietf.org/html/rfc8949). More
 information is at http://cbor.io.  This is a near-complete implementation of
 the specification. [RFC 8742] (https://tools.ietf.org/html/rfc8742) CBOR
 Sequences is also supported. Limitations are listed further down.

 See @ref Encoding for general discussion on encoding,
 @ref BasicDecode for general discussion on the basic decode features
 and @ref SpiffyDecode for general discussion on the easier-to-use
 decoder functions.

 CBOR is intentionally designed to be translatable to JSON, but not
 all CBOR can convert to JSON. See RFC 8949 for more info on how to
 construct CBOR that is the most JSON friendly.

 The memory model for encoding and decoding is that encoded CBOR must
 be in a contiguous buffer in memory.  During encoding the caller must
 supply an output buffer and if the encoding would go off the end of
 the buffer an error is returned.  During decoding the caller supplies
 the encoded CBOR in a contiguous buffer and the decoder returns
 pointers and lengths into that buffer for strings.

 This implementation does not require malloc. All data structures
 passed in/out of the APIs can fit on the stack.

 Decoding of indefinite-length strings is a special case that requires
 a "string allocator" to allocate memory into which the segments of
 the string are coalesced. Without this, decoding will error out if an
 indefinite-length string is encountered (indefinite-length maps and
 arrays do not require the string allocator). A simple string
 allocator called MemPool is built-in and will work if supplied with a
 block of memory to allocate. The string allocator can optionally use
 malloc() or some other custom scheme.

 Here are some terms and definitions:

 - "Item", "Data Item": An integer or string or such. The basic "thing" that
 CBOR is about. An array is an item itself that contains some items.

 - "Array": An ordered sequence of items, the same as JSON.

 - "Map": A collection of label/value pairs. Each pair is a data
 item. A JSON "object" is the same as a CBOR "map".

 - "Label": The data item in a pair in a map that names or identifies
 the pair, not the value. This implementation refers to it as a
 "label".  JSON refers to it as the "name". The CBOR RFC refers to it
 this as a "key".  This implementation chooses label instead because
 key is too easily confused with a cryptographic key. The COSE
 standard, which uses CBOR, has also chosen to use the term "label"
 rather than "key" for this same reason.

 - "Key": See "Label" above.

 - "Tag": A data item that is an explicitly labeled new data
 type made up of the tagging integer and the tag content.
 See @ref Tags-Overview and @ref Tag-Usage.

 - "Initial Byte": The first byte of an encoded item. Encoding and
 decoding of this byte is taken care of by the implementation.

 - "Additional Info": In addition to the major type, all data items
 have some other info. This is usually the length of the data but can
 be several other things. Encoding and decoding of this is taken care
 of by the implementation.

 CBOR has two mechanisms for tagging and labeling the data values like
 integers and strings. For example, an integer that represents
 someone's birthday in epoch seconds since Jan 1, 1970 could be
 encoded like this:

 - First it is CBOR_MAJOR_TYPE_POSITIVE_INT (@ref QCBOR_TYPE_INT64),
 the primitive positive integer.

 - Next it has a "tag" @ref CBOR_TAG_DATE_EPOCH indicating the integer
 represents a date in the form of the number of seconds since Jan 1,
 1970.

 - Last it has a string "label" like "BirthDate" indicating the
 meaning of the data.

 The encoded binary looks like this:

      a1                      # Map of 1 item
         69                   # Indicates text string of 9 bytes
           426972746844617465 # The text "BirthDate"
        c1                    # Tags next integer as epoch date
           1a                 # Indicates a 4-byte integer
               580d4172       # unsigned integer date 1477263730

 Implementors using this API will primarily work with
 labels. Generally, tags are only needed for making up new data
 types. This implementation covers most of the data types defined in
 the RFC using tags. It also, allows for the use of custom tags if
 necessary.

 This implementation explicitly supports labels that are text strings
 and integers. Text strings translate nicely into JSON objects and are
 very readable.  Integer labels are much less readable but can be very
 compact. If they are in the range of 0 to 23, they take up only one
 byte.

 CBOR allows a label to be any type of data including an array or a
 map. It is possible to use this API to construct and parse such
 labels, but it is not explicitly supported.

 @anchor Encoding

 ## Encoding

 A common encoding usage mode is to invoke the encoding twice. First
 with the output buffer as @ref SizeCalculateUsefulBuf to compute the
 length of the needed output buffer. The correct sized output buffer
 is allocated. The encoder is invoked a second time with the allocated
 output buffer.

 The double invocation is not required if the maximum output buffer
 size can be predicted. This is usually possible for simple CBOR
 structures.

 If a buffer too small to hold the encoded output is given, the error
 @ref QCBOR_ERR_BUFFER_TOO_SMALL will be returned. Data will never be
 written off the end of the output buffer no matter which functions
 here are called or what parameters are passed to them.

 The encoding error handling is simple. The only possible errors are
 trying to encode structures that are too large or too complex. There
 are no internal malloc calls so there will be no failures for out of
 memory.  The error state is tracked internally, so there is no need
 to check for errors when encoding. Only the return code from
 QCBOREncode_Finish() need be checked as once an error happens, the
 encoder goes into an error state and calls to it to add more data
 will do nothing. An error check is not needed after every data item
 is added.

 Encoding generally proceeds by calling QCBOREncode_Init(), calling
 lots of @c QCBOREncode_AddXxx() functions and calling
 QCBOREncode_Finish(). There are many @c QCBOREncode_AddXxx()
 functions for various data types. The input buffers need only to be
 valid during the @c QCBOREncode_AddXxx() calls as the data is copied
 into the output buffer.

 There are three `Add` functions for each data type. The first / main
 one for the type is for adding the data item to an array.  The second
 one's name ends in `ToMap`, is used for adding data items to maps and
 takes a string argument that is its label in the map. The third one
 ends in `ToMapN`, is also used for adding data items to maps, and
 takes an integer argument that is its label in the map.

 The simplest aggregate type is an array, which is a simple ordered
 set of items without labels the same as JSON arrays. Call
 QCBOREncode_OpenArray() to open a new array, then various @c
 QCBOREncode_AddXxx() functions to put items in the array and then
 QCBOREncode_CloseArray(). Nesting to the limit @ref
 QCBOR_MAX_ARRAY_NESTING is allowed.  All opens must be matched by
 closes or an encoding error will be returned.

 The other aggregate type is a map which does use labels. The `Add`
 functions that end in `ToMap` and `ToMapN` are convenient ways to add
 labeled data items to a map. You can also call any type of `Add`
 function once to add a label of any time and then call any type of
 `Add` again to add its value.

 Note that when you nest arrays or maps in a map, the nested array or
 map has a label.

 Many CBOR-based protocols start with an array or map. This makes them
 self-delimiting. No external length or end marker is needed to know
 the end. It is also possible not start this way, in which case this
 it is usually called a CBOR sequence which is described in
 [RFC 8742] (https://tools.ietf.org/html/rfc8742). This encoder supports
 either just by whether the first item added is an array, map or other.

 If QCBOR is compiled with QCBOR_DISABLE_ENCODE_USAGE_GUARDS defined,
 the errors QCBOR_ERR_CLOSE_MISMATCH, QCBOR_ERR_ARRAY_TOO_LONG,
 QCBOR_ERR_TOO_MANY_CLOSES, QCBOR_ERR_ARRAY_OR_MAP_STILL_OPEN, and
 QCBOR_ERR_ENCODE_UNSUPPORTED will never be returned. It is up to the
 caller to make sure that opened maps, arrays and byte-string wrapping
 is closed correctly and that QCBOREncode_AddType7() is called
 correctly.  With this defined, it is easier to make a mistake when
 authoring the encoding of a protocol that will output not well formed
 CBOR, but as long as the calling code is correct, it is safe to
 disable these checks. Bounds checking that prevents security issues
 in the code is still enforced. This define reduces the size of
 encoding object code by about 150 bytes.

 @anchor Tags-Overview

 ## Tags Overview

 Any CBOR data item can be made into a tag to add semantics, define a
 new data type or such. Some tags are fully standardized and some are
 just registered. Others are not registered and used in a proprietary
 way.

 Encoding and decoding of many of the registered tags is fully
 implemented by QCBOR. It is also possible to encode and decode tags
 that are not directly supported.  For many use cases the built-in tag
 support should be adequate.

 For example, the registered epoch date tag is supported in encoding
 by QCBOREncode_AddDateEpoch() and in decoding by @ref
 QCBOR_TYPE_DATE_EPOCH and the @c epochDate member of @ref
 QCBORItem. This is typical of the built-in tag support. There is an
 API to encode data for it and a @c QCBOR_TYPE_XXX when it is decoded.

 Tags are registered in the [IANA CBOR Tags Registry]
 (https://www.iana.org/assignments/cbor-tags/cbor-tags.xhtml). There
 are roughly three options to create a new tag. First, a public
 specification can be created and the new tag registered with IANA.
 This is the most formal. Second, the new tag can be registered with
 IANA with just a short description rather than a full specification.
 These tags must be greater than 256. Third, a tag can be used without
 any IANA registration, though the registry should be checked to see
 that the new value doesn't collide with one that is registered. The
 value of these tags must be 256 or larger.

 See also @ref CBORTags and @ref Tag-Usage

 The encoding side of tags not built-in is handled by
 QCBOREncode_AddTag() and is relatively simple. Tag decoding is more
 complex and mainly handled by QCBORDecode_GetNext(). Decoding of the
 structure of tagged data not built-in (if there is any) has to be
 implemented by the caller.

 @anchor Floating-Point

 ## Floating-Point

 By default QCBOR fully supports IEEE 754 floating-point:
  - Encode/decode of double, single and half-precision
  - CBOR preferred serialization of floating-point
  - Floating-point epoch dates

 For the most part, the type double is used in the interface for
 floating-point values. In the default configuration, all decoded
 floating-point values are returned as a double.

 With CBOR preferred serialization, the encoder outputs the smallest
 representation of the double or float that preserves precision. Zero,
 NaN and infinity are always output as a half-precision, each taking
 just 2 bytes. This reduces the number of bytes needed to encode
 double and single-precision, especially if zero, NaN and infinity are
 frequently used.

 To avoid use of preferred serialization in the standard configuration
 when encoding, use QCBOREncode_AddDoubleNoPreferred() or
 QCBOREncode_AddFloatNoPreferred().

 This implementation of preferred floating-point serialization and
 half-precision does not depend on the CPU having floating-point HW or
 the compiler bringing in a (sometimes large) library to compensate
 for lack of CPU support. This implementation uses shifts and masks
 rather than floating-point functions.

 To reduce overall object code by about 900 bytes, define
 QCBOR_DISABLE_PREFERRED_FLOAT. This will eliminate all support for
 preferred serialization and half-precision. An error will be returned
 when attempting to decode half-precision. A float will always be
 encoded and decoded as 32-bits and a double will always be encoded
 and decoded as 64 bits.

 Note that even if QCBOR_DISABLE_PREFERRED_FLOAT is not defined all
 the float-point encoding object code can be avoided by never calling
 any functions that encode double or float. Just not calling
 floating-point functions will reduce object code by about 500 bytes.

 On CPUs that have no floating-point hardware,
 QCBOR_DISABLE_FLOAT_HW_USE should be defined in most cases. If it is
 not, then the compiler will bring in possibly large software
 libraries to compensate. Defining QCBOR_DISABLE_FLOAT_HW_USE reduces
 object code size on CPUs with floating-point hardware by a tiny
 amount and eliminates the need for <math.h>

 When QCBOR_DISABLE_FLOAT_HW_USE is defined, trying to decoding
 floating-point dates will give error
 @ref QCBOR_ERR_FLOAT_DATE_DISABLED and decoded single-precision
 numbers will be returned as @ref QCBOR_TYPE_FLOAT instead of
 converting them to double as usual.

 If both QCBOR_DISABLE_FLOAT_HW_USE and QCBOR_DISABLE_PREFERRED_FLOAT
 are defined, then the only thing QCBOR can do is encode/decode a C
 float type as 32-bits and a C double type as 64-bits. Floating-point
 epoch dates will be unsupported.

 If USEFULBUF_DISABLE_ALL_FLOATis defined, then floating point support is
 completely disabled. Decoding functions return @ref QCBOR_ERR_ALL_FLOAT_DISABLED
 if a floating point value is encountered during decoding. Functions that are
 encoding floating point values are not available.

 ## Limitations

 Summary Limits of this implementation:
 - The entire encoded CBOR must fit into contiguous memory.
 - Max size of encoded / decoded CBOR data is a few bytes less than @c UINT32_MAX (4GB).
 - Max array / map nesting level when encoding / decoding is
   @ref QCBOR_MAX_ARRAY_NESTING (this is typically 15).
 - Max items in an array or map when encoding / decoding is
   @ref QCBOR_MAX_ITEMS_IN_ARRAY (typically 65,536).
 - Does not directly support labels in maps other than text strings & integers.
 - Does not directly support integer labels greater than @c INT64_MAX.
 - Epoch dates limited to @c INT64_MAX (+/- 292 billion years).
 - Exponents for bigfloats and decimal integers are limited to @c INT64_MAX.
 - Tags on labels are ignored during decoding.
 - The maximum tag nesting is @c QCBOR_MAX_TAGS_PER_ITEM (typically 4).
 - Works only on 32- and 64-bit CPUs (modifications could make it work
   on 16-bit CPUs).

 The public interface uses @c size_t for all lengths. Internally the
 implementation uses 32-bit lengths by design to use less memory and
 fit structures on the stack. This limits the encoded CBOR it can work
 with to size @c UINT32_MAX (4GB) which should be enough.

 This implementation assumes two's compliment integer machines. @c
 <stdint.h> also requires this. It is possible to modify this
 implementation for another integer representation, but all modern
 machines seem to be two's compliment.
 */


/**
 The size of the buffer to be passed to QCBOREncode_EncodeHead(). It is one
 byte larger than sizeof(uint64_t) + 1, the actual maximum size of the
 head of a CBOR data item because QCBOREncode_EncodeHead() needs
 one extra byte to work.
 */
#define QCBOR_HEAD_BUFFER_SIZE  (sizeof(uint64_t) + 2)


/**
 Output the full CBOR tag. See @ref CBORTags, @ref Tag-Usage and
 @ref Tags-Overview.
 */
#define QCBOR_ENCODE_AS_TAG      0

/**
 Output only the 'borrowed' content format for the relevant tag.
 See @ref CBORTags, @ref Tag-Usage and @ref Tags-Overview.
 */
#define QCBOR_ENCODE_AS_BORROWED 1


/**
 QCBOREncodeContext is the data type that holds context for all the
 encoding functions. It is less than 200 bytes, so it can go on the
 stack. The contents are opaque, and the caller should not access
 internal members.  A context may be re used serially as long as it is
 re initialized.
 */
typedef struct _QCBOREncodeContext QCBOREncodeContext;


/**
 Initialize the encoder to prepare to encode some CBOR.

 @param[in,out]  pCtx     The encoder context to initialize.
 @param[in]      Storage  The buffer into which the encoded result
                          will be written.

 Call this once at the start of an encoding of some CBOR. Then call
 the many functions like QCBOREncode_AddInt64() and
 QCBOREncode_AddText() to add the different data items. Finally, call
 QCBOREncode_Finish() to get the pointer and length of the encoded
 result.

 The primary purpose of this function is to give the pointer and
 length of the output buffer into which the encoded CBOR will be
 written. This is done with a @ref UsefulBuf structure, which is just
 a pointer and length (it is equivalent to two parameters, one a
 pointer and one a length, but a little prettier).

 The output buffer can be allocated any way (malloc, stack,
 static). It is just some memory that QCBOR writes to. The length must
 be the length of the allocated buffer. QCBOR will never write past
 that length, but might write up to that length. If the buffer is too
 small, encoding will go into an error state and not write anything
 further.

 If allocating on the stack the convenience macro
 UsefulBuf_MAKE_STACK_UB() can be used, but its use is not required.

 Since there is no reallocation or such, the output buffer must be
 correctly sized when passed in here. It is OK, but wasteful if it is
 too large. One way to pick the size is to figure out the maximum size
 that will ever be needed and hard code a buffer of that size.

 Another way to do it is to have QCBOR calculate it for you. To do
 this, pass @ref SizeCalculateUsefulBuf for @c Storage.
 Then call all the functions to add the CBOR exactly as if
 encoding for real. Finally, call QCBOREncode_FinishGetSize().
 Once the length is obtained, allocate a buffer of that
 size, call QCBOREncode_Init() again with the real buffer. Call all
 the add functions again and finally, QCBOREncode_Finish() to obtain
 the final result. This uses twice the CPU time, but that is
 usually not an issue.

 See QCBOREncode_Finish() for how the pointer and length for the
 encoded CBOR is returned.

 For practical purposes QCBOR can't output encoded CBOR larger than
 @c UINT32_MAX (4GB) even on 64-bit CPUs because the internal offsets
 used to track the start of an array/map are 32 bits to reduce the
 size of the encoding context.

 A @ref QCBOREncodeContext can be reused over and over as long as
 QCBOREncode_Init() is called before each use.
 */
void QCBOREncode_Init(QCBOREncodeContext *pCtx, UsefulBuf Storage);


/**
 @brief  Add a signed 64-bit integer to the encoded output.

 @param[in] pCtx   The encoding context to add the integer to.
 @param[in] nNum   The integer to add.

 The integer will be encoded and added to the CBOR output.

 This function figures out the size and the sign and encodes in the
 correct minimal CBOR. Specifically, it will select CBOR major type 0
 or 1 based on sign and will encode to 1, 2, 4 or 8 bytes depending on
 the value of the integer. Values less than 24 effectively encode to
 one byte because they are encoded in with the CBOR major type.  This
 is a neat and efficient characteristic of CBOR that can be taken
 advantage of when designing CBOR-based protocols. If integers like
 tags can be kept between -23 and 23 they will be encoded in one byte
 including the major type.

 If you pass a smaller int, say an @c int16_t or a small value, say
 100, the encoding will still be CBOR's most compact that can
 represent the value.  For example, CBOR always encodes the value 0 as
 one byte, 0x00. The representation as 0x00 includes identification of
 the type as an integer too as the major type for an integer is 0. See
 [RFC 8949] (https://tools.ietf.org/html/rfc8949) Appendix A for more
 examples of CBOR encoding. This compact encoding is also preferred
 serialization CBOR as per section 34.1 in RFC 8949.

 There are no functions to add @c int16_t or @c int32_t because they
 are not necessary because this always encodes to the smallest number
 of bytes based on the value (If this code is running on a 32-bit
 machine having a way to add 32-bit integers would reduce code size
 some).

 If the encoding context is in an error state, this will do
 nothing. If an error occurs when adding this integer, the internal
 error flag will be set, and the error will be returned when
 QCBOREncode_Finish() is called.

 See also QCBOREncode_AddUInt64().
 */
void QCBOREncode_AddInt64(QCBOREncodeContext *pCtx, int64_t nNum);

static void QCBOREncode_AddInt64ToMap(QCBOREncodeContext *pCtx, const char *szLabel, int64_t uNum);

static void QCBOREncode_AddInt64ToMapN(QCBOREncodeContext *pCtx, int64_t nLabel, int64_t uNum);


/**
 @brief  Add an unsigned 64-bit integer to the encoded output.

 @param[in] pCtx  The encoding context to add the integer to.
 @param[in] uNum  The integer to add.

 The integer will be encoded and added to the CBOR output.

 The only reason so use this function is for integers larger than @c
 INT64_MAX and smaller than @c UINT64_MAX. Otherwise
 QCBOREncode_AddInt64() will work fine.

 Error handling is the same as for QCBOREncode_AddInt64().
 */
void QCBOREncode_AddUInt64(QCBOREncodeContext *pCtx, uint64_t uNum);

static void QCBOREncode_AddUInt64ToMap(QCBOREncodeContext *pCtx, const char *szLabel, uint64_t uNum);

static void QCBOREncode_AddUInt64ToMapN(QCBOREncodeContext *pCtx, int64_t nLabel, uint64_t uNum);


/**
 @brief  Add a UTF-8 text string to the encoded output.

 @param[in] pCtx   The encoding context to add the text to.
 @param[in] Text   Pointer and length of text to add.

 The text passed in must be unencoded UTF-8 according to [RFC 3629]
 (https://tools.ietf.org/html/rfc3629). There is no NULL
 termination. The text is added as CBOR major type 3.

 If called with @c nBytesLen equal to 0, an empty string will be
 added. When @c nBytesLen is 0, @c pBytes may be @c NULL.

 Note that the restriction of the buffer length to a @c uint32_t is
 entirely intentional as this encoder is not capable of encoding
 lengths greater. This limit to 4GB for a text string should not be a
 problem.

 Text lines in Internet protocols (on the wire) are delimited by
 either a CRLF or just an LF. Officially many protocols specify CRLF,
 but implementations often work with either. CBOR type 3 text can be
 either line ending, even a mixture of both.

 Operating systems usually have a line end convention. Windows uses
 CRLF. Linux and MacOS use LF. Some applications on a given OS may
 work with either and some may not.

 The majority of use cases and CBOR protocols using type 3 text will
 work with either line ending. However, some use cases or protocols
 may not work with either in which case translation to and/or from the
 local line end convention, typically that of the OS, is necessary.

 QCBOR does no line ending translation for type 3 text when encoding
 and decoding.

 Error handling is the same as QCBOREncode_AddInt64().
 */
static void QCBOREncode_AddText(QCBOREncodeContext *pCtx, UsefulBufC Text);

static void QCBOREncode_AddTextToMap(QCBOREncodeContext *pCtx, const char *szLabel, UsefulBufC Text);

static void QCBOREncode_AddTextToMapN(QCBOREncodeContext *pCtx, int64_t nLabel, UsefulBufC Text);


/**
 @brief  Add a UTF-8 text string to the encoded output.

 @param[in] pCtx      The encoding context to add the text to.
 @param[in] szString  Null-terminated text to add.

 This works the same as QCBOREncode_AddText().
 */
static void QCBOREncode_AddSZString(QCBOREncodeContext *pCtx, const char *szString);

static void QCBOREncode_AddSZStringToMap(QCBOREncodeContext *pCtx, const char *szLabel, const char *szString);

static void QCBOREncode_AddSZStringToMapN(QCBOREncodeContext *pCtx, int64_t nLabel, const char *szString);


#ifndef USEFULBUF_DISABLE_ALL_FLOAT
/**
 @brief Add a double-precision floating-point number to the encoded output.

 @param[in] pCtx  The encoding context to add the double to.
 @param[in] dNum  The double-precision number to add.

 This encodes and outputs a floating-point number. CBOR major type 7
 is used.

 This implements preferred serialization, selectively encoding the
 double-precision floating-point number as either double-precision,
 single-precision or half-precision. Infinity, NaN and 0 are always
 encoded as half-precision. If no precision will be lost in the
 conversion to half-precision, then it will be converted and
 encoded. If not and no precision will be lost in conversion to
 single-precision, then it will be converted and encoded. If not, then
 no conversion is performed, and it encoded as a double-precision.

 Half-precision floating-point numbers take up 2 bytes, half that of
 single-precision, one quarter of double-precision

 This automatically reduces the size of encoded CBOR, maybe even by
 four if most of values are 0, infinity or NaN.

 When decoded, QCBOR will usually return these values as
 double-precision.

 It is possible to disable this preferred serialization when compiling
 QCBOR. In that case, this functions the same as
 QCBOREncode_AddDoubleNoPreferred().

 Error handling is the same as QCBOREncode_AddInt64().

 See also QCBOREncode_AddDoubleNoPreferred(), QCBOREncode_AddFloat()
 and QCBOREncode_AddFloatNoPreferred() and @ref Floating-Point.
 */
void QCBOREncode_AddDouble(QCBOREncodeContext *pCtx, double dNum);

static void QCBOREncode_AddDoubleToMap(QCBOREncodeContext *pCtx, const char *szLabel, double dNum);

static void QCBOREncode_AddDoubleToMapN(QCBOREncodeContext *pCtx, int64_t nLabel, double dNum);


/**
 @brief Add a single-precision floating-point number to the encoded output.

 @param[in] pCtx  The encoding context to add the double to.
 @param[in] fNum  The single-precision number to add.

 This is identical to QCBOREncode_AddDouble() except the input is
 single-precision.

 See also QCBOREncode_AddDouble(), QCBOREncode_AddDoubleNoPreferred(),
 and QCBOREncode_AddFloatNoPreferred() and @ref Floating-Point.
*/
void QCBOREncode_AddFloat(QCBOREncodeContext *pCtx, float fNum);

static void QCBOREncode_AddFloatToMap(QCBOREncodeContext *pCtx, const char *szLabel, float fNum);

static void QCBOREncode_AddFloatToMapN(QCBOREncodeContext *pCtx, int64_t nLabel, float dNum);


/**
 @brief Add a double-precision floating-point number without preferred encoding.

 @param[in] pCtx  The encoding context to add the double to.
 @param[in] dNum  The double-precision number to add.

 This always outputs the number as a 64-bit double-precision.
 Preferred serialization is not used.

 Error handling is the same as QCBOREncode_AddInt64().

 See also QCBOREncode_AddDouble(), QCBOREncode_AddFloat(), and
 QCBOREncode_AddFloatNoPreferred() and @ref Floating-Point.
*/
void QCBOREncode_AddDoubleNoPreferred(QCBOREncodeContext *pCtx, double dNum);

static void QCBOREncode_AddDoubleNoPreferredToMap(QCBOREncodeContext *pCtx, const char *szLabel, double dNum);

static void QCBOREncode_AddDoubleNoPreferredToMapN(QCBOREncodeContext *pCtx, int64_t nLabel, double dNum);


/**
 @brief Add a single-precision floating-point number without preferred encoding.

 @param[in] pCtx  The encoding context to add the double to.
 @param[in] fNum  The single-precision number to add.

 This always outputs the number as a 32-bit single-precision.
 Preferred serialization is not used.

 Error handling is the same as QCBOREncode_AddInt64().

 See also QCBOREncode_AddDouble(), QCBOREncode_AddFloat(), and
 QCBOREncode_AddDoubleNoPreferred() and @ref Floating-Point.
*/
void QCBOREncode_AddFloatNoPreferred(QCBOREncodeContext *pCtx, float fNum);

static void QCBOREncode_AddFloatNoPreferredToMap(QCBOREncodeContext *pCtx, const char *szLabel, float fNum);

static void QCBOREncode_AddFloatNoPreferredToMapN(QCBOREncodeContext *pCtx, int64_t nLabel, float fNum);
#endif /* USEFULBUF_DISABLE_ALL_FLOAT */


/**
 @brief Add an optional tag.

 @param[in] pCtx  The encoding context to add the tag to.
 @param[in] uTag  The tag to add

 This outputs a CBOR major type 6 item that tags the next data item
 that is output usually to indicate it is some new data type.

 For many of the common standard tags, a function to encode data using
 it is provided and this is not needed. For example,
 QCBOREncode_AddDateEpoch() already exists to output integers
 representing dates with the right tag.

 The tag is applied to the next data item added to the encoded
 output. That data item that is to be tagged can be of any major CBOR
 type. Any number of tags can be added to a data item by calling this
 multiple times before the data item is added.

 See @ref Tags-Overview for discussion of creating new non-standard
 tags. See QCBORDecode_GetNext() for discussion of decoding custom
 tags.
*/
void QCBOREncode_AddTag(QCBOREncodeContext *pCtx, uint64_t uTag);


/**
 @brief  Add an epoch-based date.

 @param[in] pCtx  The encoding context to add the date to.
 @param[in] uTagRequirement  Either @ref QCBOR_ENCODE_AS_TAG or @ref QCBOR_ENCODE_AS_BORROWED.
 @param[in] nDate  Number of seconds since 1970-01-01T00:00Z in UTC time.

 As per RFC 8949 this is similar to UNIX/Linux/POSIX dates. This is
 the most compact way to specify a date and time in CBOR. Note that
 this is always UTC and does not include the time zone.  Use
 QCBOREncode_AddDateString() if you want to include the time zone.

 The preferred integer encoding rules apply here so the date will be encoded in
 a minimal number of bytes. Until about the year 2106 these dates will
 encode in 6 bytes -- one byte for the tag, one byte for the type and
 4 bytes for the integer. After that it will encode to 10 bytes.

 Negative values are supported for dates before 1970.

 If you care about leap-seconds and that level of accuracy, make sure
 the system you are running this code on does it correctly. This code
 just takes the value passed in.

 This implementation cannot encode fractional seconds using float or
 double even though that is allowed by CBOR, but you can encode them
 if you want to by calling QCBOREncode_AddTag() and QCBOREncode_AddDouble().

 Error handling is the same as QCBOREncode_AddInt64().

 See also QCBOREncode_AddTDaysEpoch().
 */
static void QCBOREncode_AddTDateEpoch(QCBOREncodeContext *pCtx,
                                      uint8_t             uTagRequirement,
                                      int64_t             nDate);

static void QCBOREncode_AddTDateEpochToMapSZ(QCBOREncodeContext *pCtx,
                                             const char         *szLabel,
                                             uint8_t             uTagRequirement,
                                             int64_t             nDate);

static void QCBOREncode_AddTDateEpochToMapN(QCBOREncodeContext *pCtx,
                                            int64_t             nLabel,
                                            uint8_t             uTagRequirement,
                                            int64_t             nDate);


static void QCBOREncode_AddDateEpoch(QCBOREncodeContext *pCtx,
                                     int64_t             nDate);

static void QCBOREncode_AddDateEpochToMap(QCBOREncodeContext *pCtx,
                                          const char         *szLabel,
                                          int64_t             nDate);

static void QCBOREncode_AddDateEpochToMapN(QCBOREncodeContext *pCtx,
                                           int64_t             nLabel,
                                           int64_t             nDate);



/**
  @brief  Add an epoch-based day-count date.

  @param[in] pCtx             The encoding context to add the date to.
  @param[in] uTagRequirement  Either @ref QCBOR_ENCODE_AS_TAG or
                              @ref QCBOR_ENCODE_AS_BORROWED.
  @param[in] nDays            Number of days before or after 1970-01-0.

 This date format is described in
 [RFC 8943] (https://tools.ietf.org/html/rfc8943).

 The integer encoding rules apply here so the date will be encoded in
 a minimal number of bytes. Until about the year 2149 these dates will
 encode in 4 bytes -- one byte for the tag, one byte for the type and
 2 bytes for the integer.

 See also QCBOREncode_AddTDateEpoch().

*/
static void QCBOREncode_AddTDaysEpoch(QCBOREncodeContext *pCtx,
                                      uint8_t             uTagRequirement,
                                      int64_t             nDays);

static void QCBOREncode_AddTDaysEpochToMapSZ(QCBOREncodeContext *pCtx,
                                             const char         *szLabel,
                                             uint8_t             uTagRequirement,
                                             int64_t             nDays);

static void QCBOREncode_AddTDaysEpochToMapN(QCBOREncodeContext *pCtx,
                                            int64_t             nLabel,
                                            uint8_t             uTagRequirement,
                                            int64_t             nDays);




/**
 @brief Add a byte string to the encoded output.

 @param[in] pCtx   The encoding context to add the bytes to.
 @param[in] Bytes  Pointer and length of the input data.

 Simply adds the bytes to the encoded output as CBOR major type 2.

 If called with @c Bytes.len equal to 0, an empty string will be
 added. When @c Bytes.len is 0, @c Bytes.ptr may be @c NULL.

 Error handling is the same as QCBOREncode_AddInt64().
 */
static void QCBOREncode_AddBytes(QCBOREncodeContext *pCtx, UsefulBufC Bytes);

static void QCBOREncode_AddBytesToMap(QCBOREncodeContext *pCtx, const char *szLabel, UsefulBufC Bytes);

static void QCBOREncode_AddBytesToMapN(QCBOREncodeContext *pCtx, int64_t nLabel, UsefulBufC Bytes);


/**
 @brief Set up to write a byte string value directly to encoded output.

 @param[in] pCtx     The encoding context to add the bytes to.
 @param[out] pPlace  Pointer and length of place to write byte string value.

 QCBOREncode_AddBytes() is the normal way to encode a byte string.
 This is for special cases and by passes some of the pointer safety.

 The purpose of this is to output the bytes that make up a byte string
 value directly to the QCBOR output buffer so you don't need to have a
 copy of it in memory. This is particularly useful if the byte string
 is large, for example, the encrypted payload of a COSE_Encrypt
 message. The payload encryption algorithm can output directly to the
 encoded CBOR buffer, perhaps by making it the output buffer
 for some function (e.g. symmetric encryption) or by multiple writes.

 The pointer in \c pPlace is where to start writing. Writing is just
 copying bytes to the location by the pointer in \c pPlace.  Writing
 past the length in \c pPlace will be writing off the end of the
 output buffer.

 If there is no room in the output buffer @ref NULLUsefulBuf will be
 returned and there is no need to call QCBOREncode_CloseBytes().

 The byte string must be closed by calling QCBOREncode_CloseBytes().

 Warning: this bypasses some of the usual checks provided by QCBOR
 against writing off the end of the encoded output buffer.
 */
void
QCBOREncode_OpenBytes(QCBOREncodeContext *pCtx, UsefulBuf *pPlace);

static void
QCBOREncode_OpenBytesInMapSZ(QCBOREncodeContext *pCtx, const char *szLabel, UsefulBuf *pPlace);

static void
QCBOREncode_OpenBytesInMapN(QCBOREncodeContext *pCtx, int64_t nLabel, UsefulBuf *pPlace);


/**
  @brief Close out a byte string written directly to encoded output.

  @param[in] pCtx      The encoding context to add the bytes to.
  @param[out] uAmount  The number of bytes written, the length of the byte string.

 This closes out a call to QCBOREncode_OpenBytes().  This inserts a
 CBOR header at the front of the byte string value to make it a
 well-formed byte string.

 If there was no call to QCBOREncode_OpenBytes() then
 @ref QCBOR_ERR_TOO_MANY_CLOSES is set.
 */
void QCBOREncode_CloseBytes(QCBOREncodeContext *pCtx, size_t uAmount);


/**
 @brief Add a binary UUID to the encoded output.

 @param[in] pCtx   The encoding context to add the UUID to.
 @param[in] uTagRequirement  Either @ref QCBOR_ENCODE_AS_TAG or @ref QCBOR_ENCODE_AS_BORROWED.
 @param[in] Bytes  Pointer and length of the binary UUID.

 A binary UUID as defined in [RFC 4122]
 (https://tools.ietf.org/html/rfc4122) is added to the output.

 It is output as CBOR major type 2, a binary string, with tag @ref
 CBOR_TAG_BIN_UUID indicating the binary string is a UUID.
 */
static void QCBOREncode_AddTBinaryUUID(QCBOREncodeContext *pCtx,
                                       uint8_t             uTagRequirement,
                                       UsefulBufC          Bytes);

static void QCBOREncode_AddTBinaryUUIDToMapSZ(QCBOREncodeContext *pCtx,
                                              const char         *szLabel,
                                              uint8_t             uTagRequirement,
                                              UsefulBufC          Bytes);

static void QCBOREncode_AddTBinaryUUIDToMapN(QCBOREncodeContext *pCtx,
                                             int64_t             nLabel,
                                             uint8_t             uTagRequirement,
                                             UsefulBufC          Bytes);


static void QCBOREncode_AddBinaryUUID(QCBOREncodeContext *pCtx, UsefulBufC Bytes);

static void QCBOREncode_AddBinaryUUIDToMap(QCBOREncodeContext *pCtx, const char *szLabel, UsefulBufC Bytes);

static void QCBOREncode_AddBinaryUUIDToMapN(QCBOREncodeContext *pCtx, int64_t nLabel, UsefulBufC Bytes);


/**
 @brief Add a positive big number to the encoded output.

 @param[in] pCtx   The encoding context to add the big number to.
 @param[in] uTagRequirement  Either @ref QCBOR_ENCODE_AS_TAG or @ref QCBOR_ENCODE_AS_BORROWED.
 @param[in] Bytes  Pointer and length of the big number.

 Big numbers are integers larger than 64-bits. Their format is
 described in [RFC 8949] (https://tools.ietf.org/html/rfc8949).

 It is output as CBOR major type 2, a binary string, with tag @ref
 CBOR_TAG_POS_BIGNUM indicating the binary string is a positive big
 number.

 Often big numbers are used to represent cryptographic keys, however,
 COSE which defines representations for keys chose not to use this
 particular type.
 */
static void QCBOREncode_AddTPositiveBignum(QCBOREncodeContext *pCtx,
                                           uint8_t             uTagRequirement,
                                           UsefulBufC          Bytes);

static void QCBOREncode_AddTPositiveBignumToMapSZ(QCBOREncodeContext *pCtx,
                                                  const char         *szLabel,
                                                  uint8_t             uTagRequirement,
                                                  UsefulBufC          Bytes);

static void QCBOREncode_AddTPositiveBignumToMapN(QCBOREncodeContext *pCtx,
                                                 int64_t             nLabel,
                                                 uint8_t             uTagRequirement,
                                                 UsefulBufC          Bytes);


static void QCBOREncode_AddPositiveBignum(QCBOREncodeContext *pCtx,
                                          UsefulBufC          Bytes);

static void QCBOREncode_AddPositiveBignumToMap(QCBOREncodeContext *pCtx,
                                               const char         *szLabel,
                                               UsefulBufC          Bytes);

static void QCBOREncode_AddPositiveBignumToMapN(QCBOREncodeContext *pCtx,
                                                int64_t             nLabel,
                                                UsefulBufC          Bytes);


/**
 @brief Add a negative big number to the encoded output.

 @param[in] pCtx   The encoding context to add the big number to.
 @param[in] uTagRequirement  Either @ref QCBOR_ENCODE_AS_TAG or @ref QCBOR_ENCODE_AS_BORROWED.
 @param[in] Bytes  Pointer and length of the big number.

 Big numbers are integers larger than 64-bits. Their format is
 described in [RFC 8949] (https://tools.ietf.org/html/rfc8949).

 It is output as CBOR major type 2, a binary string, with tag @ref
 CBOR_TAG_NEG_BIGNUM indicating the binary string is a negative big
 number.

 Often big numbers are used to represent cryptographic keys, however,
 COSE which defines representations for keys chose not to use this
 particular type.
 */
static void QCBOREncode_AddTNegativeBignum(QCBOREncodeContext *pCtx,
                                           uint8_t             uTagRequirement,
                                           UsefulBufC          Bytes);

static void QCBOREncode_AddTNegativeBignumToMapSZ(QCBOREncodeContext *pCtx,
                                                  const char         *szLabel,
                                                  uint8_t             uTagRequirement,
                                                  UsefulBufC          Bytes);

static void QCBOREncode_AddTNegativeBignumToMapN(QCBOREncodeContext *pCtx,
                                                 int64_t             nLabel,
                                                 uint8_t             uTagRequirement,
                                                 UsefulBufC          Bytes);


static void QCBOREncode_AddNegativeBignum(QCBOREncodeContext *pCtx,
                                          UsefulBufC          Bytes);

static void QCBOREncode_AddNegativeBignumToMap(QCBOREncodeContext *pCtx,
                                               const char         *szLabel,
                                               UsefulBufC          Bytes);

static void QCBOREncode_AddNegativeBignumToMapN(QCBOREncodeContext *pCtx,
                                                int64_t             nLabel,
                                                UsefulBufC          Bytes);


#ifndef QCBOR_DISABLE_EXP_AND_MANTISSA
/**
 @brief Add a decimal fraction to the encoded output.

 @param[in] pCtx            The encoding context to add the decimal fraction to.
 @param[in] uTagRequirement  Either @ref QCBOR_ENCODE_AS_TAG or @ref QCBOR_ENCODE_AS_BORROWED.
 @param[in] nMantissa       The mantissa.
 @param[in] nBase10Exponent The exponent.

 The value is nMantissa * 10 ^ nBase10Exponent.

 A decimal fraction is good for exact representation of some values
 that can't be represented exactly with standard C (IEEE 754)
 floating-point numbers.  Much larger and much smaller numbers can
 also be represented than floating-point because of the larger number
 of bits in the exponent.

 The decimal fraction is conveyed as two integers, a mantissa and a
 base-10 scaling factor.

 For example, 273.15 is represented by the two integers 27315 and -2.

 The exponent and mantissa have the range from @c INT64_MIN to
 @c INT64_MAX for both encoding and decoding (CBOR allows @c -UINT64_MAX
 to @c UINT64_MAX, but this implementation doesn't support this range to
 reduce code size and interface complexity a little).

 CBOR Preferred encoding of the integers is used, thus they will be encoded
 in the smallest number of bytes possible.

 See also QCBOREncode_AddDecimalFractionBigNum() for a decimal
 fraction with arbitrarily large precision and QCBOREncode_AddBigFloat().

 There is no representation of positive or negative infinity or NaN
 (Not a Number). Use QCBOREncode_AddDouble() to encode them.

 See @ref expAndMantissa for decoded representation.
 */
static void QCBOREncode_AddTDecimalFraction(QCBOREncodeContext *pCtx,
                                            uint8_t             uTagRequirement,
                                            int64_t             nMantissa,
                                            int64_t             nBase10Exponent);

static void QCBOREncode_AddTDecimalFractionToMapSZ(QCBOREncodeContext *pCtx,
                                                   const char         *szLabel,
                                                   uint8_t             uTagRequirement,
                                                   int64_t             nMantissa,
                                                   int64_t             nBase10Exponent);

static void QCBOREncode_AddTDecimalFractionToMapN(QCBOREncodeContext *pCtx,
                                                  int64_t             nLabel,
                                                  uint8_t             uTagRequirement,
                                                  int64_t             nMantissa,
                                                  int64_t             nBase10Exponent);


static void QCBOREncode_AddDecimalFraction(QCBOREncodeContext *pCtx,
                                           int64_t             nMantissa,
                                           int64_t             nBase10Exponent);

static void QCBOREncode_AddDecimalFractionToMap(QCBOREncodeContext *pCtx,
                                                const char         *szLabel,
                                                int64_t             nMantissa,
                                                int64_t             nBase10Exponent);

static void QCBOREncode_AddDecimalFractionToMapN(QCBOREncodeContext *pCtx,
                                                 int64_t             nLabel,
                                                 int64_t             nMantissa,
                                                 int64_t             nBase10Exponent);
/**
 @brief Add a decimal fraction with a big number mantissa to the encoded output.

 @param[in] pCtx            The encoding context to add the decimal fraction to.
 @param[in] uTagRequirement  Either @ref QCBOR_ENCODE_AS_TAG or @ref QCBOR_ENCODE_AS_BORROWED.
 @param[in] Mantissa        The mantissa.
 @param[in] bIsNegative     false if mantissa is positive, true if negative.
 @param[in] nBase10Exponent The exponent.

 This is the same as QCBOREncode_AddDecimalFraction() except the
 mantissa is a big number (See QCBOREncode_AddPositiveBignum())
 allowing for arbitrarily large precision.

 See @ref expAndMantissa for decoded representation.
 */
static void QCBOREncode_AddTDecimalFractionBigNum(QCBOREncodeContext *pCtx,
                                                  uint8_t             uTagRequirement,
                                                  UsefulBufC          Mantissa,
                                                  bool                bIsNegative,
                                                  int64_t             nBase10Exponent);

static void QCBOREncode_AddTDecimalFractionBigNumToMapSZ(QCBOREncodeContext *pCtx,
                                                         const char         *szLabel,
                                                         uint8_t             uTagRequirement,
                                                         UsefulBufC          Mantissa,
                                                         bool                bIsNegative,
                                                         int64_t             nBase10Exponent);

static void QCBOREncode_AddTDecimalFractionBigNumToMapN(QCBOREncodeContext *pCtx,
                                                        int64_t             nLabel,
                                                        uint8_t             uTagRequirement,
                                                        UsefulBufC          Mantissa,
                                                        bool                bIsNegative,
                                                        int64_t             nBase10Exponent);


static void QCBOREncode_AddDecimalFractionBigNum(QCBOREncodeContext *pCtx,
                                                 UsefulBufC          Mantissa,
                                                 bool                bIsNegative,
                                                 int64_t             nBase10Exponent);

static void QCBOREncode_AddDecimalFractionBigNumToMapSZ(QCBOREncodeContext *pCtx,
                                                        const char         *szLabel,
                                                        UsefulBufC          Mantissa,
                                                        bool                bIsNegative,
                                                        int64_t             nBase10Exponent);

static void QCBOREncode_AddDecimalFractionBigNumToMapN(QCBOREncodeContext *pCtx,
                                                       int64_t             nLabel,
                                                       UsefulBufC          Mantissa,
                                                       bool                bIsNegative,
                                                       int64_t             nBase10Exponent);

/**
 @brief Add a big floating-point number to the encoded output.

 @param[in] pCtx            The encoding context to add the bigfloat to.
 @param[in] uTagRequirement  Either @ref QCBOR_ENCODE_AS_TAG or @ref QCBOR_ENCODE_AS_BORROWED.
 @param[in] nMantissa       The mantissa.
 @param[in] nBase2Exponent  The exponent.

 The value is nMantissa * 2 ^ nBase2Exponent.

 "Bigfloats", as CBOR terms them, are similar to IEEE floating-point
 numbers in having a mantissa and base-2 exponent, but they are not
 supported by hardware or encoded the same. They explicitly use two
 CBOR-encoded integers to convey the mantissa and exponent, each of which
 can be 8, 16, 32 or 64 bits. With both the mantissa and exponent
 64 bits they can express more precision and a larger range than an
 IEEE double floating-point number. See
 QCBOREncode_AddBigFloatBigNum() for even more precision.

 For example, 1.5 would be represented by a mantissa of 3 and an
 exponent of -1.

 The exponent and mantissa have the range from @c INT64_MIN to
 @c INT64_MAX for both encoding and decoding (CBOR allows @c -UINT64_MAX
 to @c UINT64_MAX, but this implementation doesn't support this range to
 reduce code size and interface complexity a little).

 CBOR Preferred encoding of the integers is used, thus they will be encoded
 in the smallest number of bytes possible.

 This can also be used to represent floating-point numbers in
 environments that don't support IEEE 754.

 See @ref expAndMantissa for decoded representation.
 */
static void QCBOREncode_AddTBigFloat(QCBOREncodeContext *pCtx,
                                     uint8_t             uTagRequirement,
                                     int64_t             nMantissa,
                                     int64_t             nBase2Exponent);

static void QCBOREncode_AddTBigFloatToMapSZ(QCBOREncodeContext *pCtx,
                                            const char         *szLabel,
                                            uint8_t             uTagRequirement,
                                            int64_t             nMantissa,
                                            int64_t             nBase2Exponent);

static void QCBOREncode_AddTBigFloatToMapN(QCBOREncodeContext *pCtx,
                                           int64_t             nLabel,
                                           uint8_t             uTagRequirement,
                                           int64_t             nMantissa,
                                           int64_t             nBase2Exponent);


static void QCBOREncode_AddBigFloat(QCBOREncodeContext *pCtx,
                                    int64_t             nMantissa,
                                    int64_t             nBase2Exponent);

static void QCBOREncode_AddBigFloatToMap(QCBOREncodeContext *pCtx,
                                         const char         *szLabel,
                                         int64_t             nMantissa,
                                         int64_t             nBase2Exponent);

static void QCBOREncode_AddBigFloatToMapN(QCBOREncodeContext *pCtx,
                                          int64_t             nLabel,
                                          int64_t             nMantissa,
                                          int64_t             nBase2Exponent);

/**
 @brief Add a big floating-point number with a big number mantissa to
        the encoded output.

 @param[in] pCtx            The encoding context to add the bigfloat to.
 @param[in] uTagRequirement  Either @ref QCBOR_ENCODE_AS_TAG or @ref QCBOR_ENCODE_AS_BORROWED.
 @param[in] Mantissa        The mantissa.
 @param[in] bIsNegative     false if mantissa is positive, true if negative.
 @param[in] nBase2Exponent  The exponent.

 This is the same as QCBOREncode_AddBigFloat() except the mantissa is
 a big number (See QCBOREncode_AddPositiveBignum()) allowing for
 arbitrary precision.

 See @ref expAndMantissa for decoded representation.
 */
static void QCBOREncode_AddTBigFloatBigNum(QCBOREncodeContext *pCtx,
                                           uint8_t             uTagRequirement,
                                           UsefulBufC          Mantissa,
                                           bool                bIsNegative,
                                           int64_t             nBase2Exponent);

static void QCBOREncode_AddTBigFloatBigNumToMapSZ(QCBOREncodeContext *pCtx,
                                                  const char         *szLabel,
                                                  uint8_t             uTagRequirement,
                                                  UsefulBufC          Mantissa,
                                                  bool                bIsNegative,
                                                  int64_t             nBase2Exponent);

static void QCBOREncode_AddTBigFloatBigNumToMapN(QCBOREncodeContext *pCtx,
                                                 int64_t             nLabel,
                                                 uint8_t             uTagRequirement,
                                                 UsefulBufC          Mantissa,
                                                 bool                bIsNegative,
                                                 int64_t             nBase2Exponent);


static void QCBOREncode_AddBigFloatBigNum(QCBOREncodeContext *pCtx,
                                          UsefulBufC          Mantissa,
                                          bool                bIsNegative,
                                          int64_t             nBase2Exponent);

static void QCBOREncode_AddBigFloatBigNumToMap(QCBOREncodeContext *pCtx,
                                               const char         *szLabel,
                                               UsefulBufC          Mantissa,
                                               bool                bIsNegative,
                                               int64_t             nBase2Exponent);

static void QCBOREncode_AddBigFloatBigNumToMapN(QCBOREncodeContext *pCtx,
                                                int64_t             nLabel,
                                                UsefulBufC          Mantissa,
                                                bool                bIsNegative,
                                                int64_t             nBase2Exponent);
#endif /* QCBOR_DISABLE_EXP_AND_MANTISSA */


/**
 @brief Add a text URI to the encoded output.

 @param[in] pCtx  The encoding context to add the URI to.
 @param[in] uTagRequirement  Either @ref QCBOR_ENCODE_AS_TAG or @ref QCBOR_ENCODE_AS_BORROWED.
 @param[in] URI   Pointer and length of the URI.

 The format of URI must be per [RFC 3986]
 (https://tools.ietf.org/html/rfc3986).

 It is output as CBOR major type 3, a text string, with tag @ref
 CBOR_TAG_URI indicating the text string is a URI.

 A URI in a NULL-terminated string, @c szURI, can be easily added with
 this code:

      QCBOREncode_AddURI(pCtx, UsefulBuf_FromSZ(szURI));
 */
static void QCBOREncode_AddTURI(QCBOREncodeContext *pCtx,
                                uint8_t             uTagRequirement,
                                UsefulBufC          URI);

static void QCBOREncode_AddTURIToMapSZ(QCBOREncodeContext *pCtx,
                                       const char         *szLabel,
                                       uint8_t             uTagRequirement,
                                       UsefulBufC          URI);

static void QCBOREncode_AddTURIToMapN(QCBOREncodeContext *pCtx,
                                      int64_t             nLabel,
                                      uint8_t             uTagRequirement,
                                      UsefulBufC          URI);


static void QCBOREncode_AddURI(QCBOREncodeContext *pCtx,
                               UsefulBufC          URI);

static void QCBOREncode_AddURIToMap(QCBOREncodeContext *pCtx,
                                    const char         *szLabel,
                                    UsefulBufC          URI);

static void QCBOREncode_AddURIToMapN(QCBOREncodeContext *pCtx,
                                     int64_t             nLabel,
                                     UsefulBufC          URI);


/**
 @brief Add Base64-encoded text to encoded output.

 @param[in] pCtx     The encoding context to add the base-64 text to.
 @param[in] uTagRequirement  Either @ref QCBOR_ENCODE_AS_TAG or @ref QCBOR_ENCODE_AS_BORROWED.
 @param[in] B64Text  Pointer and length of the base-64 encoded text.

 The text content is Base64 encoded data per [RFC 4648]
 (https://tools.ietf.org/html/rfc4648).

 It is output as CBOR major type 3, a text string, with tag @ref
 CBOR_TAG_B64 indicating the text string is Base64 encoded.
 */
static void QCBOREncode_AddTB64Text(QCBOREncodeContext *pCtx,
                                    uint8_t             uTagRequirement,
                                    UsefulBufC          B64Text);

static void QCBOREncode_AddTB64TextToMapSZ(QCBOREncodeContext *pCtx,
                                           const char         *szLabel,
                                           uint8_t             uTagRequirement,
                                           UsefulBufC          B64Text);

static void QCBOREncode_AddTB64TextToMapN(QCBOREncodeContext *pCtx,
                                          int64_t nLabel,
                                          uint8_t uTagRequirement,
                                          UsefulBufC B64Text);


static void QCBOREncode_AddB64Text(QCBOREncodeContext *pCtx,
                                   UsefulBufC          B64Text);

static void QCBOREncode_AddB64TextToMap(QCBOREncodeContext *pCtx,
                                        const char         *szLabel,
                                        UsefulBufC          B64Text);

static void QCBOREncode_AddB64TextToMapN(QCBOREncodeContext *pCtx,
                                         int64_t             nLabel,
                                         UsefulBufC          B64Text);



/**
 @brief Add base64url encoded data to encoded output.

 @param[in] pCtx     The encoding context to add the base64url to.
 @param[in] uTagRequirement  Either @ref QCBOR_ENCODE_AS_TAG or @ref QCBOR_ENCODE_AS_BORROWED.
 @param[in] B64Text  Pointer and length of the base64url encoded text.

 The text content is base64URL encoded text as per [RFC 4648]
 (https://tools.ietf.org/html/rfc4648).

 It is output as CBOR major type 3, a text string, with tag @ref
 CBOR_TAG_B64URL indicating the text string is a Base64url encoded.
 */
static void QCBOREncode_AddTB64URLText(QCBOREncodeContext *pCtx,
                                       uint8_t             uTagRequirement,
                                       UsefulBufC          B64Text);

static void QCBOREncode_AddTB64URLTextToMapSZ(QCBOREncodeContext *pCtx,
                                              const char         *szLabel,
                                              uint8_t             uTagRequirement,
                                              UsefulBufC          B64Text);

static void QCBOREncode_AddTB64URLTextToMapN(QCBOREncodeContext *pCtx,
                                             int64_t             nLabel,
                                             uint8_t             uTagRequirement,
                                             UsefulBufC          B64Text);


static void QCBOREncode_AddB64URLText(QCBOREncodeContext *pCtx,
                                      UsefulBufC          B64Text);

static void QCBOREncode_AddB64URLTextToMap(QCBOREncodeContext *pCtx,
                                           const char         *szLabel,
                                           UsefulBufC          B64Text);

static void QCBOREncode_AddB64URLTextToMapN(QCBOREncodeContext *pCtx,
                                            int64_t             nLabel,
                                            UsefulBufC          B64Text);


/**
 @brief Add Perl Compatible Regular Expression.

 @param[in] pCtx    The encoding context to add the regular expression to.
 @param[in] uTagRequirement  Either @ref QCBOR_ENCODE_AS_TAG or @ref QCBOR_ENCODE_AS_BORROWED.
 @param[in] Regex   Pointer and length of the regular expression.

 The text content is Perl Compatible Regular
 Expressions (PCRE) / JavaScript syntax [ECMA262].

 It is output as CBOR major type 3, a text string, with tag @ref
 CBOR_TAG_REGEX indicating the text string is a regular expression.
 */
static void QCBOREncode_AddTRegex(QCBOREncodeContext *pCtx,
                                  uint8_t            uTagRequirement,
                                  UsefulBufC         Regex);

static void QCBOREncode_AddTRegexToMapSZ(QCBOREncodeContext *pCtx,
                                         const char         *szLabel,
                                         uint8_t             uTagRequirement,
                                         UsefulBufC          Regex);

static void QCBOREncode_AddTRegexToMapN(QCBOREncodeContext *pCtx,
                                        int64_t             nLabel,
                                        uint8_t             uTagRequirement,
                                        UsefulBufC          Regex);


static void QCBOREncode_AddRegex(QCBOREncodeContext *pCtx,
                                 UsefulBufC          Regex);

static void QCBOREncode_AddRegexToMap(QCBOREncodeContext *pCtx,
                                      const char         *szLabel,
                                      UsefulBufC          Regex);

static void QCBOREncode_AddRegexToMapN(QCBOREncodeContext *pCtx,
                                       int64_t             nLabel,
                                       UsefulBufC          Regex);


/**
 @brief MIME encoded data to the encoded output.

 @param[in] pCtx             The encoding context to add the MIME data to.
 @param[in] uTagRequirement  Either @ref QCBOR_ENCODE_AS_TAG or
                             @ref QCBOR_ENCODE_AS_BORROWED.
 @param[in] MIMEData         Pointer and length of the MIME data.

 The text content is in MIME format per [RFC 2045]
 (https://tools.ietf.org/html/rfc2045) including the headers.

 It is output as CBOR major type 2, a binary string, with tag @ref
 CBOR_TAG_BINARY_MIME indicating the string is MIME data.  This
 outputs tag 257, not tag 36, as it can carry any type of MIME binary,
 7-bit, 8-bit, quoted-printable and base64 where tag 36 cannot.

 Previous versions of QCBOR, those before spiffy decode, output tag
 36. Decoding supports both tag 36 and 257.  (if the old behavior with
 tag 36 is needed, copy the inline functions below and change the tag
 number).

 See also QCBORDecode_GetMIMEMessage() and
 @ref QCBOR_TYPE_BINARY_MIME.

 This does no translation of line endings. See QCBOREncode_AddText()
 for a discussion of line endings in CBOR.
 */
static void QCBOREncode_AddTMIMEData(QCBOREncodeContext *pCtx,
                                     uint8_t             uTagRequirement,
                                     UsefulBufC          MIMEData);

static void QCBOREncode_AddTMIMEDataToMapSZ(QCBOREncodeContext *pCtx,
                                            const char         *szLabel,
                                            uint8_t             uTagRequirement,
                                            UsefulBufC          MIMEData);

static void QCBOREncode_AddTMIMEDataToMapN(QCBOREncodeContext *pCtx,
                                           int64_t             nLabel,
                                           uint8_t             uTagRequirement,
                                           UsefulBufC          MIMEData);


static void QCBOREncode_AddMIMEData(QCBOREncodeContext *pCtx,
                                    UsefulBufC          MIMEData);

static void QCBOREncode_AddMIMEDataToMap(QCBOREncodeContext *pCtx,
                                         const char         *szLabel,
                                         UsefulBufC          MIMEData);

static void QCBOREncode_AddMIMEDataToMapN(QCBOREncodeContext *pCtx,
                                          int64_t             nLabel,
                                          UsefulBufC          MIMEData);


/**
 @brief  Add an RFC 3339 date string

 @param[in] pCtx    The encoding context to add the date to.
 @param[in] uTagRequirement  Either @ref QCBOR_ENCODE_AS_TAG or @ref QCBOR_ENCODE_AS_BORROWED.
 @param[in] szDate  Null-terminated string with date to add.

 The string szDate should be in the form of [RFC 3339]
 (https://tools.ietf.org/html/rfc3339) as defined by section 3.3 in
 [RFC 4287] (https://tools.ietf.org/html/rfc4287). This is as
 described in section 3.4.1 in [RFC 8949]
 (https://tools.ietf.org/html/rfc8949).

 Note that this function doesn't validate the format of the date string
 at all. If you add an incorrect format date string, the generated
 CBOR will be incorrect and the receiver may not be able to handle it.

 Error handling is the same as QCBOREncode_AddInt64().

 See also QCBOREncode_AddTDayString().
 */
static void QCBOREncode_AddTDateString(QCBOREncodeContext *pCtx,
                                       uint8_t             uTagRequirement,
                                       const char         *szDate);

static void QCBOREncode_AddTDateStringToMapSZ(QCBOREncodeContext *pCtx,
                                              const char         *szLabel,
                                              uint8_t             uTagRequirement,
                                              const char         *szDate);

static void QCBOREncode_AddTDateStringToMapN(QCBOREncodeContext *pCtx,
                                             int64_t             nLabel,
                                             uint8_t             uTagRequirement,
                                             const char         *szDate);


static void QCBOREncode_AddDateString(QCBOREncodeContext *pCtx,
                                      const char         *szDate);

static void QCBOREncode_AddDateStringToMap(QCBOREncodeContext *pCtx,
                                           const char         *szLabel,
                                           const char         *szDate);

static void QCBOREncode_AddDateStringToMapN(QCBOREncodeContext *pCtx,
                                            int64_t             nLabel,
                                            const char         *szDate);


/**
 @brief  Add a date-only string.

 @param[in] pCtx             The encoding context to add the date to.
 @param[in] uTagRequirement  Either @ref QCBOR_ENCODE_AS_TAG or
                             @ref QCBOR_ENCODE_AS_BORROWED.
 @param[in] szDate           Null-terminated string with date to add.

 This date format is described in
 [RFC 8943] (https://tools.ietf.org/html/rfc8943), but that mainly
 references RFC 3339.  The string szDate must be in the forrm
 specified the ABNF for a full-date in
 [RFC 3339] (https://tools.ietf.org/html/rfc3339). Examples of this
 are "1985-04-12" and "1937-01-01".  The time and the time zone are
 never included.

 Note that this function doesn't validate the format of the date
 string at all. If you add an incorrect format date string, the
 generated CBOR will be incorrect and the receiver may not be able to
 handle it.

 Error handling is the same as QCBOREncode_AddInt64().

 See also QCBOREncode_AddTDateString().
 */
static void
QCBOREncode_AddTDaysString(QCBOREncodeContext *pCtx,
                           uint8_t             uTagRequirement,
                           const char         *szDate);

static void
QCBOREncode_AddTDaysStringToMapSZ(QCBOREncodeContext *pCtx,
                                  const char         *szLabel,
                                  uint8_t             uTagRequirement,
                                  const char         *szDate);

static void
QCBOREncode_AddTDaysStringToMapN(QCBOREncodeContext *pCtx,
                                 int64_t             nLabel,
                                 uint8_t             uTagRequirement,
                                 const char         *szDate);


/**
 @brief  Add a standard Boolean.

 @param[in] pCtx   The encoding context to add the Boolean to.
 @param[in] b      true or false from @c <stdbool.h>.

 Adds a Boolean value as CBOR major type 7.

 Error handling is the same as QCBOREncode_AddInt64().
 */
static void QCBOREncode_AddBool(QCBOREncodeContext *pCtx, bool b);

static void QCBOREncode_AddBoolToMap(QCBOREncodeContext *pCtx, const char *szLabel, bool b);

static void QCBOREncode_AddBoolToMapN(QCBOREncodeContext *pCtx, int64_t nLabel, bool b);



/**
 @brief  Add a NULL to the encoded output.

 @param[in] pCtx  The encoding context to add the NULL to.

 Adds the NULL value as CBOR major type 7.

 This NULL doesn't have any special meaning in CBOR such as a
 terminating value for a string or an empty value.

 Error handling is the same as QCBOREncode_AddInt64().
 */
static void QCBOREncode_AddNULL(QCBOREncodeContext *pCtx);

static void QCBOREncode_AddNULLToMap(QCBOREncodeContext *pCtx, const char *szLabel);

static void QCBOREncode_AddNULLToMapN(QCBOREncodeContext *pCtx, int64_t nLabel);


/**
 @brief  Add an "undef" to the encoded output.

 @param[in] pCtx  The encoding context to add the "undef" to.

 Adds the undef value as CBOR major type 7.

 Note that this value will not translate to JSON.

 This Undef doesn't have any special meaning in CBOR such as a
 terminating value for a string or an empty value.

 Error handling is the same as QCBOREncode_AddInt64().
 */
static void QCBOREncode_AddUndef(QCBOREncodeContext *pCtx);

static void QCBOREncode_AddUndefToMap(QCBOREncodeContext *pCtx, const char *szLabel);

static void QCBOREncode_AddUndefToMapN(QCBOREncodeContext *pCtx, int64_t nLabel);


/**
 @brief  Indicates that the next items added are in an array.

 @param[in] pCtx The encoding context to open the array in.

 Arrays are the basic CBOR aggregate or structure type. Call this
 function to start or open an array. Then call the various @c
 QCBOREncode_AddXxx() functions to add the items that go into the
 array. Then call QCBOREncode_CloseArray() when all items have been
 added. The data items in the array can be of any type and can be of
 mixed types.

 Nesting of arrays and maps is allowed and supported just by calling
 QCBOREncode_OpenArray() again before calling
 QCBOREncode_CloseArray().  While CBOR has no limit on nesting, this
 implementation does in order to keep it smaller and simpler.  The
 limit is @ref QCBOR_MAX_ARRAY_NESTING. This is the max number of
 times this can be called without calling
 QCBOREncode_CloseArray(). QCBOREncode_Finish() will return @ref
 QCBOR_ERR_ARRAY_NESTING_TOO_DEEP when it is called as this function
 just sets an error state and returns no value when this occurs.

 If you try to add more than @ref QCBOR_MAX_ITEMS_IN_ARRAY items to a
 single array or map, @ref QCBOR_ERR_ARRAY_TOO_LONG will be returned
 when QCBOREncode_Finish() is called.

 An array itself must have a label if it is being added to a map.
 Note that array elements do not have labels (but map elements do).

 An array itself may be tagged by calling QCBOREncode_AddTag() before this call.
 */
static void QCBOREncode_OpenArray(QCBOREncodeContext *pCtx);

static void QCBOREncode_OpenArrayInMap(QCBOREncodeContext *pCtx, const char *szLabel);

static void QCBOREncode_OpenArrayInMapN(QCBOREncodeContext *pCtx,  int64_t nLabel);


/**
 @brief Close an open array.

 @param[in] pCtx The encoding context to close the array in.

 The closes an array opened by QCBOREncode_OpenArray(). It reduces
 nesting level by one. All arrays (and maps) must be closed before
 calling QCBOREncode_Finish().

 When an error occurs as a result of this call, the encoder records
 the error and enters the error state. The error will be returned when
 QCBOREncode_Finish() is called.

 If this has been called more times than QCBOREncode_OpenArray(), then
 @ref QCBOR_ERR_TOO_MANY_CLOSES will be returned when QCBOREncode_Finish()
 is called.

 If this is called and it is not an array that is currently open, @ref
 QCBOR_ERR_CLOSE_MISMATCH will be returned when QCBOREncode_Finish()
 is called.
 */
static void QCBOREncode_CloseArray(QCBOREncodeContext *pCtx);




/**
 @brief  Indicates that the next items added are in a map.

 @param[in] pCtx The encoding context to open the map in.

 See QCBOREncode_OpenArray() for more information, particularly error
 handling.

 CBOR maps are an aggregate type where each item in the map consists
 of a label and a value. They are similar to JSON objects.

 The value can be any CBOR type including another map.

 The label can also be any CBOR type, but in practice they are
 typically, integers as this gives the most compact output. They might
 also be text strings which gives readability and translation to JSON.

 Every @c QCBOREncode_AddXxx() call has one version that ends with @c
 InMap for adding items to maps with string labels and one that ends
 with @c InMapN that is for adding with integer labels.

 RFC 8949 uses the term "key" instead of "label".

 If you wish to use map labels that are neither integer labels nor
 text strings, then just call the QCBOREncode_AddXxx() function
 explicitly to add the label. Then call it again to add the value.

 See the [RFC 8949] (https://tools.ietf.org/html/rfc8949) for a lot
 more information on creating maps.
 */
static void QCBOREncode_OpenMap(QCBOREncodeContext *pCtx);

static void QCBOREncode_OpenMapInMap(QCBOREncodeContext *pCtx, const char *szLabel);

static void QCBOREncode_OpenMapInMapN(QCBOREncodeContext *pCtx, int64_t nLabel);


/**
 @brief Close an open map.

 @param[in] pCtx The encoding context to close the map in .

 This closes a map opened by QCBOREncode_OpenMap(). It reduces nesting
 level by one.

 When an error occurs as a result of this call, the encoder records
 the error and enters the error state. The error will be returned when
 QCBOREncode_Finish() is called.

 If this has been called more times than QCBOREncode_OpenMap(),
 then @ref QCBOR_ERR_TOO_MANY_CLOSES will be returned when
 QCBOREncode_Finish() is called.

 If this is called and it is not a map that is currently open, @ref
 QCBOR_ERR_CLOSE_MISMATCH will be returned when QCBOREncode_Finish()
 is called.
 */
static void QCBOREncode_CloseMap(QCBOREncodeContext *pCtx);


/**
<<<<<<< HEAD
 *  @brief Close and sort an open map.
 *
 * @param[in] pCtx The encoding context to close the map in .
 *
 * This is the same as QCBOREncode_CloseMap() except it sorts the map
 * per RFC 8949 Section 4.2.1. This sort is lexicographic of the CBOR-
 * encoded map labels.
 *
 * This is more expensive than most things in the encoder. It uses
 * bubble sort which runs in n-squared time where n is the number of
 * map items. Sorting large maps on slow CPUs might be slow. This is
 * also increases the object code size of the encoder by about 30%.
 *
 * Bubble sort was selected so as to not need an extra buffer to track
 * map item offsets. Bubble sort works well even though map items are
 * not all the same size because it always swaps adjacent items.
 */
void QCBOREncode_CloseAndSortMap(QCBOREncodeContext *pCtx);

void QCBOREncode_CloseAndSortMapIndef(QCBOREncodeContext *pCtx);
=======
 * @brief Indicates that the next items added are in an indefinite length array.
 *
 * @param[in] pCtx The encoding context to open the array in.
 *
 * This is the same as QCBOREncode_OpenArray() except the array is
 * indefinite length.
 *
 * This must be closed with QCBOREncode_CloseArrayIndefiniteLength().
 */
static void QCBOREncode_OpenArrayIndefiniteLength(QCBOREncodeContext *pCtx);

static void QCBOREncode_OpenArrayIndefiniteLengthInMap(QCBOREncodeContext *pCtx,
                                                       const char         *szLabel);

static void
QCBOREncode_OpenArrayIndefiniteLengthInMapN(QCBOREncodeContext *pCtx,
                                            int64_t            nLabel);


/**
 * @brief Close an open indefinite length array.
 *
 * @param[in] pCtx The encoding context to close the array in.
 *
 * This is the same as QCBOREncode_CloseArray(), but the open array
 * that is being close must be of indefinite length.
 */
static void
QCBOREncode_CloseArrayIndefiniteLength(QCBOREncodeContext *pCtx);


/**
 * @brief Indicates that the next items added are in an indefinite length map.
 *
 * @param[in] pCtx The encoding context to open the map in.
 *
 * This is the same as QCBOREncode_OpenMap() except the array is
 * indefinite length.
 *
 * This must be closed with QCBOREncode_CloseMapIndefiniteLength().
 */
static void QCBOREncode_OpenMapIndefiniteLength(QCBOREncodeContext *pCtx);

static void QCBOREncode_OpenMapIndefiniteLengthInMap(QCBOREncodeContext *pCtx,
                                                     const char         *szLabel);

static void
QCBOREncode_OpenMapIndefiniteLengthInMapN(QCBOREncodeContext *pCtx,
                                          int64_t            nLabel);


/**
 * @brief Close an open indefinite length map.
 *
 * @param[in] pCtx The encoding context to close the map in.
 *
 * This is the same as QCBOREncode_CloseMap(), but the open map that
 * is being close must be of indefinite length.
 */
static  void
QCBOREncode_CloseMapIndefiniteLength(QCBOREncodeContext *pCtx);


>>>>>>> 85a18ca2


/**
 @brief Indicate start of encoded CBOR to be wrapped in a bstr.

 @param[in] pCtx The encoding context to open the bstr-wrapped CBOR in.

 All added encoded items between this call and a call to
 QCBOREncode_CloseBstrWrap2() will be wrapped in a bstr. They will
 appear in the final output as a byte string.  That byte string will
 contain encoded CBOR. This increases nesting level by one.

 The typical use case is for encoded CBOR that is to be
 cryptographically hashed, as part of a [RFC 8152, COSE]
 (https://tools.ietf.org/html/rfc8152) implementation. The
 wrapping byte string is taken as input by the hash function
 (which is why it is returned by QCBOREncode_CloseBstrWrap2()).
 It is also easy to recover on decoding with standard CBOR
 decoders.

 Using QCBOREncode_BstrWrap() and QCBOREncode_CloseBstrWrap2() avoids
 having to encode the items first in one buffer (e.g., the COSE
 payload) and then add that buffer as a bstr to another encoding
 (e.g. the COSE to-be-signed bytes, the @c Sig_structure) potentially
 halving the memory needed.

 CBOR by nature must be decoded item by item in order from the start.
 By wrapping some CBOR in a byte string, the decoding of that wrapped
 CBOR can be skipped. This is another use of wrapping, perhaps
 because the CBOR is large and deeply nested. Perhaps APIs for
 handling one defined CBOR message that is being embedded in another
 only take input as a byte string. Perhaps the desire is to be able
 to decode the out layer even in the wrapped has errors.
 */
static void QCBOREncode_BstrWrap(QCBOREncodeContext *pCtx);

static void QCBOREncode_BstrWrapInMap(QCBOREncodeContext *pCtx, const char *szLabel);

static void QCBOREncode_BstrWrapInMapN(QCBOREncodeContext *pCtx, int64_t nLabel);


/**
 @brief Close a wrapping bstr.

 @param[in] pCtx              The encoding context to close of bstr wrapping in.
 @param[in] bIncludeCBORHead  Include the encoded CBOR head of the bstr
                              as well as the bytes in @c pWrappedCBOR.
 @param[out] pWrappedCBOR     A @ref UsefulBufC containing wrapped bytes.

 The closes a wrapping bstr opened by QCBOREncode_BstrWrap(). It reduces
 nesting level by one.

 A pointer and length of the enclosed encoded CBOR is returned in @c
 *pWrappedCBOR if it is not @c NULL. The main purpose of this is so
 this data can be hashed (e.g., with SHA-256) as part of a [RFC 8152,
 COSE] (https://tools.ietf.org/html/rfc8152)
 implementation. **WARNING**, this pointer and length should be used
 right away before any other calls to @c QCBOREncode_CloseXxx() as
 they will move data around and the pointer and length will no longer
 be to the correct encoded CBOR.

 When an error occurs as a result of this call, the encoder records
 the error and enters the error state. The error will be returned when
 QCBOREncode_Finish() is called.

 If this has been called more times than QCBOREncode_BstrWrap(), then
 @ref QCBOR_ERR_TOO_MANY_CLOSES will be returned when
 QCBOREncode_Finish() is called.

 If this is called and it is not a wrapping bstr that is currently
 open, @ref QCBOR_ERR_CLOSE_MISMATCH will be returned when
 QCBOREncode_Finish() is called.

 QCBOREncode_CloseBstrWrap() is a deprecated version of this function
 that is equivalent to the call with @c bIncludeCBORHead @c true.
 */
void QCBOREncode_CloseBstrWrap2(QCBOREncodeContext *pCtx, bool bIncludeCBORHead, UsefulBufC *pWrappedCBOR);

static void QCBOREncode_CloseBstrWrap(QCBOREncodeContext *pCtx, UsefulBufC *pWrappedCBOR);


/**
 * @brief Cancel byte string wrapping.
 *
 * @param[in] pCtx       The encoding context.
 *
 * This cancels QCBOREncode_BstrWrap() making tghe encoding as if it
 * were never called.
 *
 * WARNING: This does not work on QCBOREncode_BstrWrapInMap()
 * or QCBOREncode_BstrWrapInMapN() and there is no error detection
 * of an attempt at their use.
 *
 * This only works if nothing has been added into the wrapped byte
 * string.  If something has been added, this sets the error
 * @ref QCBOR_ERR_CANNOT_CANCEL.
 */
void QCBOREncode_CancelBstrWrap(QCBOREncodeContext *pCtx);


/**
 @brief Add some already-encoded CBOR bytes.

 @param[in] pCtx     The encoding context to add the already-encode CBOR to.
 @param[in] Encoded  The already-encoded CBOR to add to the context.

 The encoded CBOR being added must be fully conforming CBOR. It must
 be complete with no arrays or maps that are incomplete. While this
 encoder doesn't ever produce indefinite lengths, it is OK for the
 raw CBOR added here to have indefinite lengths.

 The raw CBOR added here is not checked in anyway. If it is not
 conforming or has open arrays or such, the final encoded CBOR
 will probably be wrong or not what was intended.

 If the encoded CBOR being added here contains multiple items, they
 must be enclosed in a map or array. At the top level the raw
 CBOR must be a single data item.
 */
static void QCBOREncode_AddEncoded(QCBOREncodeContext *pCtx, UsefulBufC Encoded);

static void QCBOREncode_AddEncodedToMap(QCBOREncodeContext *pCtx, const char *szLabel, UsefulBufC Encoded);

static void QCBOREncode_AddEncodedToMapN(QCBOREncodeContext *pCtx, int64_t nLabel, UsefulBufC Encoded);


/**
 @brief Get the encoded result.

 @param[in] pCtx           The context to finish encoding with.
 @param[out] pEncodedCBOR  Structure in which the pointer and length of the encoded
                           CBOR is returned.

 @retval QCBOR_SUCCESS                     Encoded CBOR is returned.

 @retval QCBOR_ERR_TOO_MANY_CLOSES         Nesting error

 @retval QCBOR_ERR_CLOSE_MISMATCH          Nesting error

 @retval QCBOR_ERR_ARRAY_OR_MAP_STILL_OPEN Nesting error

 @retval QCBOR_ERR_BUFFER_TOO_LARGE        Encoded output buffer size

 @retval QCBOR_ERR_BUFFER_TOO_SMALL        Encoded output buffer size

 @retval QCBOR_ERR_ARRAY_NESTING_TOO_DEEP  Implementation limit

 @retval QCBOR_ERR_ARRAY_TOO_LONG          Implementation limit

 On success, the pointer and length of the encoded CBOR are returned
 in @c *pEncodedCBOR. The pointer is the same pointer that was passed
 in to QCBOREncode_Init(). Note that it is not const when passed to
 QCBOREncode_Init(), but it is const when returned here.  The length
 will be smaller than or equal to the length passed in when
 QCBOREncode_Init() as this is the length of the actual result, not
 the size of the buffer it was written to.

 If a @c NULL was passed for @c Storage.ptr when QCBOREncode_Init()
 was called, @c NULL will be returned here, but the length will be
 that of the CBOR that would have been encoded.

 Encoding errors primarily manifest here as most other encoding function
 do no return an error. They just set the error state in the encode
 context after which no encoding function does anything.

 Three types of errors manifest here. The first type are nesting
 errors where the number of @c QCBOREncode_OpenXxx() calls do not
 match the number @c QCBOREncode_CloseXxx() calls. The solution is to
 fix the calling code.

 The second type of error is because the buffer given is either too
 small or too large. The remedy is to give a correctly sized buffer.

 The third type are due to limits in this implementation.  @ref
 QCBOR_ERR_ARRAY_NESTING_TOO_DEEP can be worked around by encoding the
 CBOR in two (or more) phases and adding the CBOR from the first phase
 to the second with @c QCBOREncode_AddEncoded().

 If an error is returned, the buffer may have partially encoded
 incorrect CBOR in it and it should not be used. Likewise, the length
 may be incorrect and should not be used.

 Note that the error could have occurred in one of the many @c
 QCBOREncode_AddXxx() calls long before QCBOREncode_Finish() was
 called. This error handling reduces the CBOR implementation size but
 makes debugging harder.

 This may be called multiple times. It will always return the same. It
 can also be interleaved with calls to QCBOREncode_FinishGetSize().

 QCBOREncode_GetErrorState() can be called to get the current
 error state in order to abort encoding early as an optimization, but
 calling it is is never required.
 */
QCBORError QCBOREncode_Finish(QCBOREncodeContext *pCtx, UsefulBufC *pEncodedCBOR);


/**
 @brief Get the encoded CBOR and error status.

 @param[in] pCtx          The context to finish encoding with.
 @param[out] uEncodedLen  The length of the encoded or potentially
                          encoded CBOR in bytes.

 @return The same errors as QCBOREncode_Finish().

 This functions the same as QCBOREncode_Finish(), but only returns the
 size of the encoded output.
 */
QCBORError QCBOREncode_FinishGetSize(QCBOREncodeContext *pCtx, size_t *uEncodedLen);


/**
 @brief Indicate whether output buffer is NULL or not.

 @param[in] pCtx  The encoding context.

 @return 1 if the output buffer is @c NULL.

 Sometimes a @c NULL input buffer is given to QCBOREncode_Init() so
 that the size of the generated CBOR can be calculated without
 allocating a buffer for it. This returns 1 when the output buffer is
 NULL and 0 when it is not.
*/
static int QCBOREncode_IsBufferNULL(QCBOREncodeContext *pCtx);


/**
 @brief Get the encoding error state.

 @param[in] pCtx  The encoding context.

 @return One of @ref QCBORError. See return values from
         QCBOREncode_Finish()

 Normally encoding errors need only be handled at the end of encoding
 when QCBOREncode_Finish() is called. This can be called to get the
 error result before finish should there be a need to halt encoding
 before QCBOREncode_Finish() is called.
*/
static QCBORError QCBOREncode_GetErrorState(QCBOREncodeContext *pCtx);


/**
 Encode the "head" of a CBOR data item.

 @param buffer       Buffer to output the encoded head to; must be
                     @ref QCBOR_HEAD_BUFFER_SIZE bytes in size.
 @param uMajorType   One of CBOR_MAJOR_TYPE_XX.
 @param uMinLen      The minimum number of bytes to encode uNumber. Almost always
                     this is 0 to use preferred minimal encoding. If this is 4,
                     then even the values 0xffff and smaller will be encoded
                     in 4 bytes. This is used primarily when encoding a
                     float or double put into uNumber as the leading zero bytes
                     for them must be encoded.
 @param uNumber      The numeric argument part of the CBOR head.
 @return             Pointer and length of the encoded head or
                     @ref NULLUsefulBufC if the output buffer is too small.

 Callers do not to need to call this for normal CBOR encoding. Note that it doesn't even
 take a @ref QCBOREncodeContext argument.

 This encodes the major type and argument part of a data item. The
 argument is an integer that is usually either the value or the length
 of the data item.

 This is exposed in the public interface to allow hashing of some CBOR
 data types, bstr in particular, a chunk at a time so the full CBOR
 doesn't have to be encoded in a contiguous buffer.

 For example, if you have a 100,000 byte binary blob in a buffer that
 needs to be a bstr encoded and then hashed. You could allocate a
 100,010 byte buffer and encode it normally. Alternatively, you can
 encode the head in a 10 byte buffer with this function, hash that and
 then hash the 100,000 bytes using the same hash context.

 See also QCBOREncode_AddBytesLenOnly();
 */
UsefulBufC QCBOREncode_EncodeHead(UsefulBuf buffer,
                                  uint8_t   uMajorType,
                                  uint8_t   uMinLen,
                                  uint64_t  uNumber);




/* =========================================================================
     BEGINNING OF PRIVATE INLINE IMPLEMENTATION
   ========================================================================= */

/**
 @brief Semi-private method to add a buffer full of bytes to encoded output

 @param[in] pCtx       The encoding context to add the integer to.
 @param[in] uMajorType The CBOR major type of the bytes.
 @param[in] Bytes      The bytes to add.

 Use QCBOREncode_AddText() or QCBOREncode_AddBytes() or
 QCBOREncode_AddEncoded() instead. They are inline functions that call
 this and supply the correct major type. This function is public to
 make the inline functions work to keep the overall code size down and
 because the C language has no way to make it private.

 If this is called the major type should be @c
 CBOR_MAJOR_TYPE_TEXT_STRING, @c CBOR_MAJOR_TYPE_BYTE_STRING or @c
 CBOR_MAJOR_NONE_TYPE_RAW. The last one is special for adding
 already-encoded CBOR.
 */
void QCBOREncode_AddBuffer(QCBOREncodeContext *pCtx, uint8_t uMajorType, UsefulBufC Bytes);


/**
 @brief Semi-private method to open a map, array or bstr-wrapped CBOR

 @param[in] pCtx        The context to add to.
 @param[in] uMajorType  The major CBOR type to close

 Call QCBOREncode_OpenArray(), QCBOREncode_OpenMap() or
 QCBOREncode_BstrWrap() instead of this.
 */
void QCBOREncode_OpenMapOrArray(QCBOREncodeContext *pCtx, uint8_t uMajorType);


/**
 @brief Semi-private method to open a map, array with indefinite length

 @param[in] pCtx        The context to add to.
 @param[in] uMajorType  The major CBOR type to close

 Call QCBOREncode_OpenArrayIndefiniteLength() or
 QCBOREncode_OpenMapIndefiniteLength() instead of this.
 */
void QCBOREncode_OpenMapOrArrayIndefiniteLength(QCBOREncodeContext *pCtx, uint8_t uMajorType);


/**
 @brief Semi-private method to close a map, array or bstr wrapped CBOR

 @param[in] pCtx           The context to add to.
 @param[in] uMajorType     The major CBOR type to close.

 Call QCBOREncode_CloseArray() or QCBOREncode_CloseMap() instead of this.
 */
void QCBOREncode_CloseMapOrArray(QCBOREncodeContext *pCtx, uint8_t uMajorType);


/**
 @brief Semi-private method to close a map, array with indefinite length

 @param[in] pCtx           The context to add to.
 @param[in] uMajorType     The major CBOR type to close.

 Call QCBOREncode_CloseArrayIndefiniteLength() or
 QCBOREncode_CloseMapIndefiniteLength() instead of this.
 */
void QCBOREncode_CloseMapOrArrayIndefiniteLength(QCBOREncodeContext *pCtx,
                                                 uint8_t uMajorType);


/**
 @brief  Semi-private method to add simple types.

 @param[in] pCtx     The encoding context to add the simple value to.
 @param[in] uMinLen  Minimum encoding size for uNum. Usually 0.
 @param[in] uNum     One of CBOR_SIMPLEV_FALSE through _UNDEF or other.

 This is used to add simple types like true and false.

 Call QCBOREncode_AddBool(), QCBOREncode_AddNULL(),
 QCBOREncode_AddUndef() instead of this.

 This function can add simple values that are not defined by CBOR
 yet. This expansion point in CBOR should not be used unless they are
 standardized.

 Error handling is the same as QCBOREncode_AddInt64().
 */
void  QCBOREncode_AddType7(QCBOREncodeContext *pCtx, uint8_t uMinLen, uint64_t uNum);


/**
 @brief  Semi-private method to add bigfloats and decimal fractions.

 @param[in] pCtx               The encoding context to add the value to.
 @param[in] uTag               The type 6 tag indicating what this is to be.
 @param[in] BigNumMantissa     Is @ref NULLUsefulBufC if mantissa is an
                               @c int64_t or the actual big number mantissa
                               if not.
 @param[in] bBigNumIsNegative  This is @c true if the big number is negative.
 @param[in] nMantissa          The @c int64_t mantissa if it is not a big number.
 @param[in] nExponent          The exponent.

 This outputs either the @ref CBOR_TAG_DECIMAL_FRACTION or @ref
 CBOR_TAG_BIGFLOAT tag. if @c uTag is @ref CBOR_TAG_INVALID64, then
 this outputs the "borrowed" content format.

 The tag content output by this is an array with two members, the
 exponent and then the mantissa. The mantissa can be either a big
 number or an @c int64_t.

 This implementation cannot output an exponent further from 0 than
 @c INT64_MAX.

 To output a mantissa that is between INT64_MAX and UINT64_MAX from 0,
 it must be as a big number.

 Typically, QCBOREncode_AddDecimalFraction(), QCBOREncode_AddBigFloat(),
 QCBOREncode_AddDecimalFractionBigNum() or QCBOREncode_AddBigFloatBigNum()
 is called instead of this.
 */
void QCBOREncode_AddExponentAndMantissa(QCBOREncodeContext *pCtx,
                                        uint64_t            uTag,
                                        UsefulBufC          BigNumMantissa,
                                        bool                bBigNumIsNegative,
                                        int64_t             nMantissa,
                                        int64_t             nExponent);

/**
 @brief Semi-private method to add only the type and length of a byte string.

 @param[in] pCtx    The context to initialize.
 @param[in] Bytes   Pointer and length of the input data.

 This is the same as QCBOREncode_AddBytes() except it only adds the
 CBOR encoding for the type and the length. It doesn't actually add
 the bytes. You can't actually produce correct CBOR with this and the
 rest of this API. It is only used for a special case where
 the valid CBOR is created manually by putting this type and length in
 and then adding the actual bytes. In particular, when only a hash of
 the encoded CBOR is needed, where the type and header are hashed
 separately and then the bytes is hashed. This makes it possible to
 implement COSE Sign1 with only one copy of the payload in the output
 buffer, rather than two, roughly cutting memory use in half.

 This is only used for this odd case, but this is a supported
 tested function.

 See also QCBOREncode_EncodeHead().
*/
static inline void QCBOREncode_AddBytesLenOnly(QCBOREncodeContext *pCtx, UsefulBufC Bytes);

static inline void QCBOREncode_AddBytesLenOnlyToMap(QCBOREncodeContext *pCtx, const char *szLabel, UsefulBufC Bytes);

static inline void QCBOREncode_AddBytesLenOnlyToMapN(QCBOREncodeContext *pCtx, int64_t nLabel, UsefulBufC Bytes);





static inline void
QCBOREncode_AddInt64ToMap(QCBOREncodeContext *pMe, const char *szLabel, int64_t uNum)
{
   // Use _AddBuffer() because _AddSZString() is defined below, not above
   QCBOREncode_AddBuffer(pMe, CBOR_MAJOR_TYPE_TEXT_STRING, UsefulBuf_FromSZ(szLabel));
   QCBOREncode_AddInt64(pMe, uNum);
}

static inline void
QCBOREncode_AddInt64ToMapN(QCBOREncodeContext *pMe, int64_t nLabel, int64_t uNum)
{
   QCBOREncode_AddInt64(pMe, nLabel);
   QCBOREncode_AddInt64(pMe, uNum);
}


static inline void
QCBOREncode_AddUInt64ToMap(QCBOREncodeContext *pMe, const char *szLabel, uint64_t uNum)
{
   // Use _AddBuffer() because _AddSZString() is defined below, not above
   QCBOREncode_AddBuffer(pMe, CBOR_MAJOR_TYPE_TEXT_STRING, UsefulBuf_FromSZ(szLabel));
   QCBOREncode_AddUInt64(pMe, uNum);
}

static inline void
QCBOREncode_AddUInt64ToMapN(QCBOREncodeContext *pMe, int64_t nLabel, uint64_t uNum)
{
   QCBOREncode_AddInt64(pMe, nLabel);
   QCBOREncode_AddUInt64(pMe, uNum);
}


static inline void
QCBOREncode_AddText(QCBOREncodeContext *pMe, UsefulBufC Text)
{
   QCBOREncode_AddBuffer(pMe, CBOR_MAJOR_TYPE_TEXT_STRING, Text);
}

static inline void
QCBOREncode_AddTextToMap(QCBOREncodeContext *pMe, const char *szLabel, UsefulBufC Text)
{
   QCBOREncode_AddText(pMe, UsefulBuf_FromSZ(szLabel));
   QCBOREncode_AddText(pMe, Text);
}

static inline void
QCBOREncode_AddTextToMapN(QCBOREncodeContext *pMe, int64_t nLabel, UsefulBufC Text)
{
   QCBOREncode_AddInt64(pMe, nLabel);
   QCBOREncode_AddText(pMe, Text);
}


inline static void
QCBOREncode_AddSZString(QCBOREncodeContext *pMe, const char *szString)
{
   QCBOREncode_AddText(pMe, UsefulBuf_FromSZ(szString));
}

static inline void
QCBOREncode_AddSZStringToMap(QCBOREncodeContext *pMe, const char *szLabel, const char *szString)
{
   QCBOREncode_AddSZString(pMe, szLabel);
   QCBOREncode_AddSZString(pMe, szString);
}

static inline void
QCBOREncode_AddSZStringToMapN(QCBOREncodeContext *pMe, int64_t nLabel, const char *szString)
{
   QCBOREncode_AddInt64(pMe, nLabel);
   QCBOREncode_AddSZString(pMe, szString);
}


#ifndef USEFULBUF_DISABLE_ALL_FLOAT
static inline void
QCBOREncode_AddDoubleToMap(QCBOREncodeContext *pMe, const char *szLabel, double dNum)
{
   QCBOREncode_AddSZString(pMe, szLabel);
   QCBOREncode_AddDouble(pMe, dNum);
}

static inline void
QCBOREncode_AddDoubleToMapN(QCBOREncodeContext *pMe, int64_t nLabel, double dNum)
{
   QCBOREncode_AddInt64(pMe, nLabel);
   QCBOREncode_AddDouble(pMe, dNum);
}

static inline void
QCBOREncode_AddFloatToMap(QCBOREncodeContext *pMe, const char *szLabel, float dNum)
{
   QCBOREncode_AddSZString(pMe, szLabel);
   QCBOREncode_AddFloat(pMe, dNum);
}

static inline void
QCBOREncode_AddFloatToMapN(QCBOREncodeContext *pMe, int64_t nLabel, float fNum)
{
   QCBOREncode_AddInt64(pMe, nLabel);
   QCBOREncode_AddFloat(pMe, fNum);
}

static inline void
QCBOREncode_AddDoubleNoPreferredToMap(QCBOREncodeContext *pMe, const char *szLabel, double dNum)
{
   QCBOREncode_AddSZString(pMe, szLabel);
   QCBOREncode_AddDoubleNoPreferred(pMe, dNum);
}

static inline void
QCBOREncode_AddDoubleNoPreferredToMapN(QCBOREncodeContext *pMe, int64_t nLabel, double dNum)
{
   QCBOREncode_AddInt64(pMe, nLabel);
   QCBOREncode_AddDoubleNoPreferred(pMe, dNum);
}

static inline void
QCBOREncode_AddFloatNoPreferredToMap(QCBOREncodeContext *pMe, const char *szLabel, float dNum)
{
   QCBOREncode_AddSZString(pMe, szLabel);
   QCBOREncode_AddFloatNoPreferred(pMe, dNum);
}

static inline void
QCBOREncode_AddFloatNoPreferredToMapN(QCBOREncodeContext *pMe, int64_t nLabel, float dNum)
{
   QCBOREncode_AddInt64(pMe, nLabel);
   QCBOREncode_AddFloatNoPreferred(pMe, dNum);
}
#endif /* USEFULBUF_DISABLE_ALL_FLOAT */



static inline void
QCBOREncode_AddTDateEpoch(QCBOREncodeContext *pMe, uint8_t uTag, int64_t nDate)
{
   if(uTag == QCBOR_ENCODE_AS_TAG) {
      QCBOREncode_AddTag(pMe, CBOR_TAG_DATE_EPOCH);
   }
   QCBOREncode_AddInt64(pMe, nDate);
}

static inline void
QCBOREncode_AddTDateEpochToMapSZ(QCBOREncodeContext *pMe, const char *szLabel, uint8_t uTag, int64_t nDate)
{
   QCBOREncode_AddSZString(pMe, szLabel);
   QCBOREncode_AddTDateEpoch(pMe, uTag, nDate);
}

static inline void
QCBOREncode_AddTDateEpochToMapN(QCBOREncodeContext *pMe, int64_t nLabel, uint8_t uTag, int64_t nDate)
{
   QCBOREncode_AddInt64(pMe, nLabel);
   QCBOREncode_AddTDateEpoch(pMe, uTag, nDate);
}

static inline void
QCBOREncode_AddDateEpoch(QCBOREncodeContext *pMe, int64_t nDate)
{
   QCBOREncode_AddTDateEpoch(pMe, QCBOR_ENCODE_AS_TAG, nDate);
}

static inline void
QCBOREncode_AddDateEpochToMap(QCBOREncodeContext *pMe, const char *szLabel, int64_t nDate)
{
   QCBOREncode_AddSZString(pMe, szLabel);
   QCBOREncode_AddDateEpoch(pMe, nDate);
}

static inline void
QCBOREncode_AddDateEpochToMapN(QCBOREncodeContext *pMe, int64_t nLabel, int64_t nDate)
{
   QCBOREncode_AddInt64(pMe, nLabel);
   QCBOREncode_AddDateEpoch(pMe, nDate);
}


static inline void
QCBOREncode_AddTDaysEpoch(QCBOREncodeContext *pMe, uint8_t uTag, int64_t nDays)
{
   if(uTag == QCBOR_ENCODE_AS_TAG) {
      QCBOREncode_AddTag(pMe, CBOR_TAG_DAYS_EPOCH);
   }
   QCBOREncode_AddInt64(pMe, nDays);
}

static inline void
QCBOREncode_AddTDaysEpochToMapSZ(QCBOREncodeContext *pMe, const char *szLabel, uint8_t uTag, int64_t nDays)
{
   QCBOREncode_AddSZString(pMe, szLabel);
   QCBOREncode_AddTDaysEpoch(pMe, uTag, nDays);
}

static inline void
QCBOREncode_AddTDaysEpochToMapN(QCBOREncodeContext *pMe, int64_t nLabel, uint8_t uTag, int64_t nDays)
{
   QCBOREncode_AddInt64(pMe, nLabel);
   QCBOREncode_AddTDaysEpoch(pMe, uTag, nDays);
}


static inline void
QCBOREncode_AddBytes(QCBOREncodeContext *pMe, UsefulBufC Bytes)
{
   QCBOREncode_AddBuffer(pMe, CBOR_MAJOR_TYPE_BYTE_STRING, Bytes);
}

static inline void
QCBOREncode_AddBytesToMap(QCBOREncodeContext *pMe, const char *szLabel, UsefulBufC Bytes)
{
   QCBOREncode_AddSZString(pMe, szLabel);
   QCBOREncode_AddBytes(pMe, Bytes);
}

static inline void
QCBOREncode_AddBytesToMapN(QCBOREncodeContext *pMe, int64_t nLabel, UsefulBufC Bytes)
{
   QCBOREncode_AddInt64(pMe, nLabel);
   QCBOREncode_AddBytes(pMe, Bytes);
}

static inline void
QCBOREncode_OpenBytesInMapSZ(QCBOREncodeContext *pMe, const char *szLabel, UsefulBuf *pPlace)
{
   QCBOREncode_AddSZString(pMe, szLabel);
   QCBOREncode_OpenBytes(pMe, pPlace);
}

static inline void
QCBOREncode_OpenBytesInMapN(QCBOREncodeContext *pMe, int64_t nLabel, UsefulBuf *pPlace)
{
   QCBOREncode_AddInt64(pMe, nLabel);
   QCBOREncode_OpenBytes(pMe, pPlace);
}

static inline void
QCBOREncode_AddBytesLenOnly(QCBOREncodeContext *pMe, UsefulBufC Bytes)
{
    QCBOREncode_AddBuffer(pMe, CBOR_MAJOR_NONE_TYPE_BSTR_LEN_ONLY, Bytes);
}

static inline void
QCBOREncode_AddBytesLenOnlyToMap(QCBOREncodeContext *pMe, const char *szLabel, UsefulBufC Bytes)
{
    QCBOREncode_AddSZString(pMe, szLabel);
    QCBOREncode_AddBytesLenOnly(pMe, Bytes);
}

static inline void
QCBOREncode_AddBytesLenOnlyToMapN(QCBOREncodeContext *pMe, int64_t nLabel, UsefulBufC Bytes)
{
    QCBOREncode_AddInt64(pMe, nLabel);
    QCBOREncode_AddBytesLenOnly(pMe, Bytes);
}


static inline void
QCBOREncode_AddTBinaryUUID(QCBOREncodeContext *pMe, uint8_t uTagRequirement, UsefulBufC Bytes)
{
   if(uTagRequirement == QCBOR_ENCODE_AS_TAG) {
      QCBOREncode_AddTag(pMe, CBOR_TAG_BIN_UUID);
   }
   QCBOREncode_AddBytes(pMe, Bytes);
}

static inline void
QCBOREncode_AddTBinaryUUIDToMapSZ(QCBOREncodeContext *pMe,
                                  const char         *szLabel,
                                  uint8_t             uTagRequirement,
                                  UsefulBufC          Bytes)
{
   QCBOREncode_AddSZString(pMe, szLabel);
   QCBOREncode_AddTBinaryUUID(pMe, uTagRequirement, Bytes);
}

static inline void
QCBOREncode_AddTBinaryUUIDToMapN(QCBOREncodeContext *pMe, int64_t nLabel, uint8_t uTagRequirement, UsefulBufC Bytes)
{
   QCBOREncode_AddInt64(pMe, nLabel);
   QCBOREncode_AddTBinaryUUID(pMe, uTagRequirement, Bytes);
}

static inline void
QCBOREncode_AddBinaryUUID(QCBOREncodeContext *pMe, UsefulBufC Bytes)
{
   QCBOREncode_AddTBinaryUUID(pMe, QCBOR_ENCODE_AS_TAG, Bytes);
}

static inline void
QCBOREncode_AddBinaryUUIDToMap(QCBOREncodeContext *pMe, const char *szLabel, UsefulBufC Bytes)
{
   QCBOREncode_AddTBinaryUUIDToMapSZ(pMe, szLabel, QCBOR_ENCODE_AS_TAG, Bytes);
}

static inline void
QCBOREncode_AddBinaryUUIDToMapN(QCBOREncodeContext *pMe, int64_t nLabel, UsefulBufC Bytes)
{
   QCBOREncode_AddTBinaryUUIDToMapN(pMe, nLabel, QCBOR_ENCODE_AS_TAG, Bytes);
}


static inline void
QCBOREncode_AddTPositiveBignum(QCBOREncodeContext *pMe, uint8_t uTagRequirement, UsefulBufC Bytes)
{
   if(uTagRequirement == QCBOR_ENCODE_AS_TAG) {
      QCBOREncode_AddTag(pMe, CBOR_TAG_POS_BIGNUM);
   }
   QCBOREncode_AddBytes(pMe, Bytes);
}

static inline void
QCBOREncode_AddTPositiveBignumToMapSZ(QCBOREncodeContext *pMe,
                                      const char         *szLabel,
                                      uint8_t             uTagRequirement,
                                      UsefulBufC          Bytes)
{
   QCBOREncode_AddSZString(pMe, szLabel);
   QCBOREncode_AddTPositiveBignum(pMe, uTagRequirement, Bytes);
}

static inline void
QCBOREncode_AddTPositiveBignumToMapN(QCBOREncodeContext *pMe, int64_t nLabel, uint8_t uTagRequirement, UsefulBufC Bytes)
{
   QCBOREncode_AddInt64(pMe, nLabel);
   QCBOREncode_AddTPositiveBignum(pMe, uTagRequirement, Bytes);
}

static inline void
QCBOREncode_AddPositiveBignum(QCBOREncodeContext *pMe, UsefulBufC Bytes)
{
   QCBOREncode_AddTPositiveBignum(pMe, QCBOR_ENCODE_AS_TAG, Bytes);
}

static inline void
QCBOREncode_AddPositiveBignumToMap(QCBOREncodeContext *pMe, const char *szLabel, UsefulBufC Bytes)
{
   QCBOREncode_AddTPositiveBignumToMapSZ(pMe, szLabel, QCBOR_ENCODE_AS_TAG, Bytes);
}

static inline void
QCBOREncode_AddPositiveBignumToMapN(QCBOREncodeContext *pMe, int64_t nLabel, UsefulBufC Bytes)
{
   QCBOREncode_AddTPositiveBignumToMapN(pMe, nLabel, QCBOR_ENCODE_AS_TAG, Bytes);
}


static inline void
QCBOREncode_AddTNegativeBignum(QCBOREncodeContext *pMe, uint8_t uTagRequirement, UsefulBufC Bytes)
{
   if(uTagRequirement == QCBOR_ENCODE_AS_TAG) {
      QCBOREncode_AddTag(pMe, CBOR_TAG_NEG_BIGNUM);
   }
   QCBOREncode_AddBytes(pMe, Bytes);
}

static inline void
QCBOREncode_AddTNegativeBignumToMapSZ(QCBOREncodeContext *pMe,
                                      const char         *szLabel,
                                      uint8_t             uTagRequirement,
                                      UsefulBufC          Bytes)
{
   QCBOREncode_AddSZString(pMe, szLabel);
   QCBOREncode_AddTNegativeBignum(pMe, uTagRequirement, Bytes);
}

static inline void
QCBOREncode_AddTNegativeBignumToMapN(QCBOREncodeContext *pMe, int64_t nLabel, uint8_t uTagRequirement, UsefulBufC Bytes)
{
   QCBOREncode_AddInt64(pMe, nLabel);
   QCBOREncode_AddTNegativeBignum(pMe, uTagRequirement, Bytes);
}

static inline void
QCBOREncode_AddNegativeBignum(QCBOREncodeContext *pMe, UsefulBufC Bytes)
{
   QCBOREncode_AddTNegativeBignum(pMe, QCBOR_ENCODE_AS_TAG, Bytes);
}

static inline void
QCBOREncode_AddNegativeBignumToMap(QCBOREncodeContext *pMe, const char *szLabel, UsefulBufC Bytes)
{
   QCBOREncode_AddTNegativeBignumToMapSZ(pMe, szLabel, QCBOR_ENCODE_AS_TAG, Bytes);
}

static inline void
QCBOREncode_AddNegativeBignumToMapN(QCBOREncodeContext *pMe, int64_t nLabel, UsefulBufC Bytes)
{
   QCBOREncode_AddTNegativeBignumToMapN(pMe, nLabel, QCBOR_ENCODE_AS_TAG, Bytes);
}



#ifndef QCBOR_DISABLE_EXP_AND_MANTISSA

static inline void
QCBOREncode_AddTDecimalFraction(QCBOREncodeContext *pMe,
                                uint8_t             uTagRequirement,
                                int64_t             nMantissa,
                                int64_t             nBase10Exponent)
{
   uint64_t uTag;
   if(uTagRequirement == QCBOR_ENCODE_AS_TAG) {
      uTag = CBOR_TAG_DECIMAL_FRACTION;
   } else {
      uTag = CBOR_TAG_INVALID64;
   }
   QCBOREncode_AddExponentAndMantissa(pMe,
                                      uTag,
                                      NULLUsefulBufC,
                                      false,
                                      nMantissa,
                                      nBase10Exponent);
}

static inline void
QCBOREncode_AddTDecimalFractionToMapSZ(QCBOREncodeContext *pMe,
                                       const char         *szLabel,
                                       uint8_t             uTagRequirement,
                                       int64_t             nMantissa,
                                       int64_t             nBase10Exponent)
{
   QCBOREncode_AddSZString(pMe, szLabel);
   QCBOREncode_AddTDecimalFraction(pMe, uTagRequirement, nMantissa, nBase10Exponent);
}

static inline void
QCBOREncode_AddTDecimalFractionToMapN(QCBOREncodeContext *pMe,
                                      int64_t             nLabel,
                                      uint8_t             uTagRequirement,
                                      int64_t             nMantissa,
                                      int64_t             nBase10Exponent)
{
   QCBOREncode_AddInt64(pMe, nLabel);
   QCBOREncode_AddTDecimalFraction(pMe, uTagRequirement, nMantissa, nBase10Exponent);
}

static inline void
QCBOREncode_AddDecimalFraction(QCBOREncodeContext *pMe,
                               int64_t             nMantissa,
                               int64_t             nBase10Exponent)
{
   QCBOREncode_AddTDecimalFraction(pMe, QCBOR_ENCODE_AS_TAG, nMantissa, nBase10Exponent);
}

static inline void
QCBOREncode_AddDecimalFractionToMap(QCBOREncodeContext *pMe,
                                    const char         *szLabel,
                                    int64_t             nMantissa,
                                    int64_t             nBase10Exponent)
{
   QCBOREncode_AddTDecimalFractionToMapSZ(pMe, szLabel, QCBOR_ENCODE_AS_TAG, nMantissa, nBase10Exponent);
}

static inline void
QCBOREncode_AddDecimalFractionToMapN(QCBOREncodeContext *pMe,
                                     int64_t             nLabel,
                                     int64_t             nMantissa,
                                     int64_t             nBase10Exponent)
{
   QCBOREncode_AddTDecimalFractionToMapN(pMe, nLabel, QCBOR_ENCODE_AS_TAG, nMantissa, nBase10Exponent);
}



static inline void
QCBOREncode_AddTDecimalFractionBigNum(QCBOREncodeContext *pMe,
                                      uint8_t             uTagRequirement,
                                      UsefulBufC          Mantissa,
                                      bool                bIsNegative,
                                      int64_t             nBase10Exponent)
{
   uint64_t uTag;
   if(uTagRequirement == QCBOR_ENCODE_AS_TAG) {
      uTag = CBOR_TAG_DECIMAL_FRACTION;
   } else {
      uTag = CBOR_TAG_INVALID64;
   }
   QCBOREncode_AddExponentAndMantissa(pMe,
                                      uTag,
                                      Mantissa, bIsNegative,
                                      0,
                                      nBase10Exponent);
}

static inline void
QCBOREncode_AddTDecimalFractionBigNumToMapSZ(QCBOREncodeContext *pMe,
                                             const char         *szLabel,
                                             uint8_t             uTagRequirement,
                                             UsefulBufC          Mantissa,
                                             bool                bIsNegative,
                                             int64_t             nBase10Exponent)
{
   QCBOREncode_AddSZString(pMe, szLabel);
   QCBOREncode_AddTDecimalFractionBigNum(pMe, uTagRequirement, Mantissa, bIsNegative, nBase10Exponent);
}

static inline void
QCBOREncode_AddTDecimalFractionBigNumToMapN(QCBOREncodeContext *pMe,
                                            int64_t             nLabel,
                                            uint8_t             uTagRequirement,
                                            UsefulBufC          Mantissa,
                                            bool                bIsNegative,
                                            int64_t             nBase10Exponent)
{
   QCBOREncode_AddInt64(pMe, nLabel);
   QCBOREncode_AddTDecimalFractionBigNum(pMe, uTagRequirement, Mantissa, bIsNegative, nBase10Exponent);
}

static inline void
QCBOREncode_AddDecimalFractionBigNum(QCBOREncodeContext *pMe,
                                     UsefulBufC          Mantissa,
                                     bool                bIsNegative,
                                     int64_t             nBase10Exponent)
{
   QCBOREncode_AddTDecimalFractionBigNum(pMe, QCBOR_ENCODE_AS_TAG, Mantissa, bIsNegative, nBase10Exponent);
}

static inline void
QCBOREncode_AddDecimalFractionBigNumToMapSZ(QCBOREncodeContext *pMe,
                                            const char         *szLabel,
                                            UsefulBufC          Mantissa,
                                            bool                bIsNegative,
                                            int64_t             nBase10Exponent)
{
   QCBOREncode_AddTDecimalFractionBigNumToMapSZ(pMe,
                                                szLabel,
                                                QCBOR_ENCODE_AS_TAG,
                                                Mantissa,
                                                bIsNegative,
                                                nBase10Exponent);
}

static inline void
QCBOREncode_AddDecimalFractionBigNumToMapN(QCBOREncodeContext *pMe,
                                           int64_t             nLabel,
                                           UsefulBufC          Mantissa,
                                           bool                bIsNegative,
                                           int64_t             nBase2Exponent)
{
   QCBOREncode_AddTDecimalFractionBigNumToMapN(pMe,
                                               nLabel,
                                               QCBOR_ENCODE_AS_TAG,
                                               Mantissa,
                                               bIsNegative,
                                               nBase2Exponent);
}





static inline void
QCBOREncode_AddTBigFloat(QCBOREncodeContext *pMe,
                         uint8_t             uTagRequirement,
                         int64_t             nMantissa,
                         int64_t             nBase2Exponent)
{
   uint64_t uTag;
   if(uTagRequirement == QCBOR_ENCODE_AS_TAG) {
      uTag = CBOR_TAG_BIGFLOAT;
   } else {
      uTag = CBOR_TAG_INVALID64;
   }
   QCBOREncode_AddExponentAndMantissa(pMe, uTag, NULLUsefulBufC, false, nMantissa, nBase2Exponent);
}

static inline void
QCBOREncode_AddTBigFloatToMapSZ(QCBOREncodeContext *pMe,
                                const char         *szLabel,
                                uint8_t             uTagRequirement,
                                int64_t             nMantissa,
                                int64_t             nBase2Exponent)
{
   QCBOREncode_AddSZString(pMe, szLabel);
   QCBOREncode_AddTBigFloat(pMe, uTagRequirement, nMantissa, nBase2Exponent);
}

static inline void
QCBOREncode_AddTBigFloatToMapN(QCBOREncodeContext *pMe,
                               int64_t             nLabel,
                               uint8_t             uTagRequirement,
                               int64_t             nMantissa,
                               int64_t             nBase2Exponent)
{
   QCBOREncode_AddInt64(pMe, nLabel);
   QCBOREncode_AddTBigFloat(pMe, uTagRequirement, nMantissa, nBase2Exponent);
}

static inline void
QCBOREncode_AddBigFloat(QCBOREncodeContext *pMe,
                        int64_t             nMantissa,
                        int64_t             nBase2Exponent)
{
   QCBOREncode_AddTBigFloat(pMe, QCBOR_ENCODE_AS_TAG, nMantissa, nBase2Exponent);
}

static inline void
QCBOREncode_AddBigFloatToMap(QCBOREncodeContext *pMe,
                             const char         *szLabel,
                             int64_t             nMantissa,
                             int64_t             nBase2Exponent)
{
   QCBOREncode_AddTBigFloatToMapSZ(pMe, szLabel, QCBOR_ENCODE_AS_TAG, nMantissa, nBase2Exponent);
}

static inline void
QCBOREncode_AddBigFloatToMapN(QCBOREncodeContext *pMe,
                              int64_t             nLabel,
                              int64_t             nMantissa,
                              int64_t             nBase2Exponent)
{
   QCBOREncode_AddTBigFloatToMapN(pMe, nLabel, QCBOR_ENCODE_AS_TAG, nMantissa, nBase2Exponent);
}



static inline void
QCBOREncode_AddTBigFloatBigNum(QCBOREncodeContext *pMe,
                               uint8_t             uTagRequirement,
                               UsefulBufC          Mantissa,
                               bool                bIsNegative,
                               int64_t             nBase2Exponent)
{
   uint64_t uTag;
   if(uTagRequirement == QCBOR_ENCODE_AS_TAG) {
      uTag = CBOR_TAG_BIGFLOAT;
   } else {
      uTag = CBOR_TAG_INVALID64;
   }
   QCBOREncode_AddExponentAndMantissa(pMe, uTag, Mantissa, bIsNegative, 0, nBase2Exponent);
}

static inline void
QCBOREncode_AddTBigFloatBigNumToMapSZ(QCBOREncodeContext *pMe,
                                      const char         *szLabel,
                                      uint8_t             uTagRequirement,
                                      UsefulBufC          Mantissa,
                                      bool                bIsNegative,
                                      int64_t             nBase2Exponent)
{
   QCBOREncode_AddSZString(pMe, szLabel);
   QCBOREncode_AddTBigFloatBigNum(pMe, uTagRequirement, Mantissa, bIsNegative, nBase2Exponent);
}

static inline void
QCBOREncode_AddTBigFloatBigNumToMapN(QCBOREncodeContext *pMe,
                                     int64_t             nLabel,
                                     uint8_t             uTagRequirement,
                                     UsefulBufC          Mantissa,
                                     bool                bIsNegative,
                                     int64_t             nBase2Exponent)
{
   QCBOREncode_AddInt64(pMe, nLabel);
   QCBOREncode_AddTBigFloatBigNum(pMe, uTagRequirement, Mantissa, bIsNegative, nBase2Exponent);
}


static inline void
QCBOREncode_AddBigFloatBigNum(QCBOREncodeContext *pMe,
                              UsefulBufC          Mantissa,
                              bool                bIsNegative,
                              int64_t             nBase2Exponent)
{
   QCBOREncode_AddTBigFloatBigNum(pMe, QCBOR_ENCODE_AS_TAG, Mantissa, bIsNegative, nBase2Exponent);
}

static inline void
QCBOREncode_AddBigFloatBigNumToMap(QCBOREncodeContext *pMe,
                                   const char         *szLabel,
                                   UsefulBufC          Mantissa,
                                   bool                bIsNegative,
                                   int64_t             nBase2Exponent)
{
   QCBOREncode_AddTBigFloatBigNumToMapSZ(pMe, szLabel, QCBOR_ENCODE_AS_TAG, Mantissa, bIsNegative, nBase2Exponent);
}

static inline void
QCBOREncode_AddBigFloatBigNumToMapN(QCBOREncodeContext *pMe,
                                    int64_t             nLabel,
                                    UsefulBufC          Mantissa,
                                    bool                bIsNegative,
                                    int64_t             nBase2Exponent)
{
   QCBOREncode_AddTBigFloatBigNumToMapN(pMe, nLabel, QCBOR_ENCODE_AS_TAG, Mantissa, bIsNegative, nBase2Exponent);
}
#endif /* QCBOR_DISABLE_EXP_AND_MANTISSA */


static inline void
QCBOREncode_AddTURI(QCBOREncodeContext *pMe, uint8_t uTagRequirement, UsefulBufC URI)
{
   if(uTagRequirement == QCBOR_ENCODE_AS_TAG) {
      QCBOREncode_AddTag(pMe, CBOR_TAG_URI);
   }
   QCBOREncode_AddText(pMe, URI);
}

static inline void
QCBOREncode_AddTURIToMapSZ(QCBOREncodeContext *pMe, const char *szLabel, uint8_t uTagRequirement, UsefulBufC URI)
{
   QCBOREncode_AddSZString(pMe, szLabel);
   QCBOREncode_AddTURI(pMe, uTagRequirement, URI);
}

static inline void
QCBOREncode_AddTURIToMapN(QCBOREncodeContext *pMe, int64_t nLabel, uint8_t uTagRequirement, UsefulBufC URI)
{
   QCBOREncode_AddInt64(pMe, nLabel);
   QCBOREncode_AddTURI(pMe, uTagRequirement, URI);
}

static inline void
QCBOREncode_AddURI(QCBOREncodeContext *pMe, UsefulBufC URI)
{
   QCBOREncode_AddTURI(pMe, QCBOR_ENCODE_AS_TAG, URI);
}

static inline void
QCBOREncode_AddURIToMap(QCBOREncodeContext *pMe, const char *szLabel, UsefulBufC URI)
{
   QCBOREncode_AddTURIToMapSZ(pMe, szLabel, QCBOR_ENCODE_AS_TAG, URI);
}

static inline void
QCBOREncode_AddURIToMapN(QCBOREncodeContext *pMe, int64_t nLabel, UsefulBufC URI)
{
   QCBOREncode_AddTURIToMapN(pMe, nLabel, QCBOR_ENCODE_AS_TAG, URI);
}



static inline void
QCBOREncode_AddTB64Text(QCBOREncodeContext *pMe, uint8_t uTagRequirement, UsefulBufC B64Text)
{
   if(uTagRequirement == QCBOR_ENCODE_AS_TAG) {
      QCBOREncode_AddTag(pMe, CBOR_TAG_B64);
   }
   QCBOREncode_AddText(pMe, B64Text);
}

static inline void
QCBOREncode_AddTB64TextToMapSZ(QCBOREncodeContext *pMe,
                               const char         *szLabel,
                               uint8_t             uTagRequirement,
                               UsefulBufC          B64Text)
{
   QCBOREncode_AddSZString(pMe, szLabel);
   QCBOREncode_AddTB64Text(pMe, uTagRequirement, B64Text);
}

static inline void
QCBOREncode_AddTB64TextToMapN(QCBOREncodeContext *pMe, int64_t nLabel, uint8_t uTagRequirement, UsefulBufC B64Text)
{
   QCBOREncode_AddInt64(pMe, nLabel);
   QCBOREncode_AddTB64Text(pMe, uTagRequirement, B64Text);
}

static inline void
QCBOREncode_AddB64Text(QCBOREncodeContext *pMe, UsefulBufC B64Text)
{
   QCBOREncode_AddTB64Text(pMe, QCBOR_ENCODE_AS_TAG, B64Text);
}

static inline void
QCBOREncode_AddB64TextToMap(QCBOREncodeContext *pMe, const char *szLabel, UsefulBufC B64Text)
{
   QCBOREncode_AddTB64TextToMapSZ(pMe, szLabel, QCBOR_ENCODE_AS_TAG, B64Text);
}

static inline void
QCBOREncode_AddB64TextToMapN(QCBOREncodeContext *pMe, int64_t nLabel, UsefulBufC B64Text)
{
   QCBOREncode_AddTB64TextToMapN(pMe, nLabel, QCBOR_ENCODE_AS_TAG, B64Text);
}



static inline void
QCBOREncode_AddTB64URLText(QCBOREncodeContext *pMe, uint8_t uTagRequirement, UsefulBufC B64Text)
{
   if(uTagRequirement == QCBOR_ENCODE_AS_TAG) {
      QCBOREncode_AddTag(pMe, CBOR_TAG_B64URL);
   }
   QCBOREncode_AddText(pMe, B64Text);
}

static inline void
QCBOREncode_AddTB64URLTextToMapSZ(QCBOREncodeContext *pMe,
                                  const char         *szLabel,
                                  uint8_t             uTagRequirement,
                                  UsefulBufC          B64Text)
{
   QCBOREncode_AddSZString(pMe, szLabel);
   QCBOREncode_AddTB64URLText(pMe, uTagRequirement, B64Text);
}

static inline void
QCBOREncode_AddTB64URLTextToMapN(QCBOREncodeContext *pMe, int64_t nLabel, uint8_t uTagRequirement, UsefulBufC B64Text)
{
   QCBOREncode_AddInt64(pMe, nLabel);
   QCBOREncode_AddTB64URLText(pMe, uTagRequirement, B64Text);
}

static inline void
QCBOREncode_AddB64URLText(QCBOREncodeContext *pMe, UsefulBufC B64Text)
{
   QCBOREncode_AddTB64URLText(pMe, QCBOR_ENCODE_AS_TAG, B64Text);
}

static inline void
QCBOREncode_AddB64URLTextToMap(QCBOREncodeContext *pMe, const char *szLabel, UsefulBufC B64Text)
{
   QCBOREncode_AddTB64URLTextToMapSZ(pMe, szLabel, QCBOR_ENCODE_AS_TAG, B64Text);
}

static inline void
QCBOREncode_AddB64URLTextToMapN(QCBOREncodeContext *pMe, int64_t nLabel, UsefulBufC B64Text)
{
   QCBOREncode_AddTB64URLTextToMapN(pMe, nLabel, QCBOR_ENCODE_AS_TAG, B64Text);
}



static inline void
QCBOREncode_AddTRegex(QCBOREncodeContext *pMe, uint8_t uTagRequirement, UsefulBufC Bytes)
{
   if(uTagRequirement == QCBOR_ENCODE_AS_TAG) {
      QCBOREncode_AddTag(pMe, CBOR_TAG_REGEX);
   }
   QCBOREncode_AddText(pMe, Bytes);
}

static inline void
QCBOREncode_AddTRegexToMapSZ(QCBOREncodeContext *pMe, const char *szLabel, uint8_t uTagRequirement, UsefulBufC Bytes)
{
   QCBOREncode_AddSZString(pMe, szLabel);
   QCBOREncode_AddTRegex(pMe, uTagRequirement, Bytes);
}

static inline void
QCBOREncode_AddTRegexToMapN(QCBOREncodeContext *pMe, int64_t nLabel, uint8_t uTagRequirement, UsefulBufC Bytes)
{
   QCBOREncode_AddInt64(pMe, nLabel);
   QCBOREncode_AddTRegex(pMe, uTagRequirement, Bytes);
}

static inline void
QCBOREncode_AddRegex(QCBOREncodeContext *pMe, UsefulBufC Bytes)
{
   QCBOREncode_AddTRegex(pMe, QCBOR_ENCODE_AS_TAG, Bytes);
}

static inline void
QCBOREncode_AddRegexToMap(QCBOREncodeContext *pMe, const char *szLabel, UsefulBufC Bytes)
{
   QCBOREncode_AddTRegexToMapSZ(pMe, szLabel, QCBOR_ENCODE_AS_TAG, Bytes);
}

static inline void
QCBOREncode_AddRegexToMapN(QCBOREncodeContext *pMe, int64_t nLabel, UsefulBufC Bytes)
{
   QCBOREncode_AddTRegexToMapN(pMe, nLabel, QCBOR_ENCODE_AS_TAG, Bytes);

}


static inline void
QCBOREncode_AddTMIMEData(QCBOREncodeContext *pMe, uint8_t uTagRequirement, UsefulBufC MIMEData)
{
   if(uTagRequirement == QCBOR_ENCODE_AS_TAG) {
      QCBOREncode_AddTag(pMe, CBOR_TAG_BINARY_MIME);
   }
   QCBOREncode_AddBytes(pMe, MIMEData);
}

static inline void
QCBOREncode_AddTMIMEDataToMapSZ(QCBOREncodeContext *pMe,
                                const char         *szLabel,
                                uint8_t             uTagRequirement,
                                UsefulBufC          MIMEData)
{
   QCBOREncode_AddSZString(pMe, szLabel);
   QCBOREncode_AddTMIMEData(pMe, uTagRequirement, MIMEData);
}

static inline void
QCBOREncode_AddTMIMEDataToMapN(QCBOREncodeContext *pMe, int64_t nLabel, uint8_t uTagRequirement, UsefulBufC MIMEData)
{
   QCBOREncode_AddInt64(pMe, nLabel);
   QCBOREncode_AddTMIMEData(pMe, uTagRequirement, MIMEData);
}

static inline void
QCBOREncode_AddMIMEData(QCBOREncodeContext *pMe, UsefulBufC MIMEData)
{
   QCBOREncode_AddTMIMEData(pMe, QCBOR_ENCODE_AS_TAG, MIMEData);
}

static inline void
QCBOREncode_AddMIMEDataToMap(QCBOREncodeContext *pMe, const char *szLabel, UsefulBufC MIMEData)
{
   QCBOREncode_AddTMIMEDataToMapSZ(pMe, szLabel, QCBOR_ENCODE_AS_TAG, MIMEData);
}

static inline void
QCBOREncode_AddMIMEDataToMapN(QCBOREncodeContext *pMe, int64_t nLabel, UsefulBufC MIMEData)
{
   QCBOREncode_AddTMIMEDataToMapN(pMe, nLabel, QCBOR_ENCODE_AS_TAG, MIMEData);
}


static inline void
QCBOREncode_AddTDateString(QCBOREncodeContext *pMe, uint8_t uTagRequirement, const char *szDate)
{
   if(uTagRequirement == QCBOR_ENCODE_AS_TAG) {
      QCBOREncode_AddTag(pMe, CBOR_TAG_DATE_STRING);
   }
   QCBOREncode_AddSZString(pMe, szDate);
}

static inline void
QCBOREncode_AddTDateStringToMapSZ(QCBOREncodeContext *pMe,
                                  const char         *szLabel,
                                  uint8_t             uTagRequirement,
                                  const char         *szDate)
{
   QCBOREncode_AddSZString(pMe, szLabel);
   QCBOREncode_AddTDateString(pMe, uTagRequirement, szDate);
}

static inline void
QCBOREncode_AddTDateStringToMapN(QCBOREncodeContext *pMe, int64_t nLabel, uint8_t uTagRequirement, const char *szDate)
{
   QCBOREncode_AddInt64(pMe, nLabel);
   QCBOREncode_AddTDateString(pMe, uTagRequirement, szDate);
}

static inline void
QCBOREncode_AddDateString(QCBOREncodeContext *pMe, const char *szDate)
{
   QCBOREncode_AddTDateString(pMe, QCBOR_ENCODE_AS_TAG, szDate);
}

static inline void
QCBOREncode_AddDateStringToMap(QCBOREncodeContext *pMe, const char *szLabel, const char *szDate)
{
   QCBOREncode_AddTDateStringToMapSZ(pMe, szLabel, QCBOR_ENCODE_AS_TAG, szDate);
}

static inline void
QCBOREncode_AddDateStringToMapN(QCBOREncodeContext *pMe, int64_t nLabel, const char *szDate)
{
   QCBOREncode_AddTDateStringToMapN(pMe, nLabel, QCBOR_ENCODE_AS_TAG, szDate);
}


static inline void
QCBOREncode_AddTDaysString(QCBOREncodeContext *pMe, uint8_t uTagRequirement, const char *szDate)
{
   if(uTagRequirement == QCBOR_ENCODE_AS_TAG) {
      QCBOREncode_AddTag(pMe, CBOR_TAG_DAYS_STRING);
   }
   QCBOREncode_AddSZString(pMe, szDate);
}

static inline void
QCBOREncode_AddTDaysStringToMapSZ(QCBOREncodeContext *pMe,
                                  const char         *szLabel,
                                  uint8_t             uTagRequirement,
                                  const char         *szDate)
{
   QCBOREncode_AddSZString(pMe, szLabel);
   QCBOREncode_AddTDaysString(pMe, uTagRequirement, szDate);
}

static inline void
QCBOREncode_AddTDaysStringToMapN(QCBOREncodeContext *pMe, int64_t nLabel, uint8_t uTagRequirement, const char *szDate)
{
   QCBOREncode_AddInt64(pMe, nLabel);
   QCBOREncode_AddTDaysString(pMe, uTagRequirement, szDate);
}



static inline void
QCBOREncode_AddSimple(QCBOREncodeContext *pMe, uint64_t uNum)
{
   QCBOREncode_AddType7(pMe, 0, uNum);
}

static inline void
QCBOREncode_AddSimpleToMap(QCBOREncodeContext *pMe, const char *szLabel, uint8_t uSimple)
{
   QCBOREncode_AddSZString(pMe, szLabel);
   QCBOREncode_AddSimple(pMe, uSimple);
}

static inline void
QCBOREncode_AddSimpleToMapN(QCBOREncodeContext *pMe, int nLabel, uint8_t uSimple)
{
   QCBOREncode_AddInt64(pMe, nLabel);
   QCBOREncode_AddSimple(pMe, uSimple);
}


static inline void
QCBOREncode_AddBool(QCBOREncodeContext *pMe, bool b)
{
   uint8_t uSimple = CBOR_SIMPLEV_FALSE;
   if(b) {
      uSimple = CBOR_SIMPLEV_TRUE;
   }
   QCBOREncode_AddSimple(pMe, uSimple);
}

static inline void
QCBOREncode_AddBoolToMap(QCBOREncodeContext *pMe, const char *szLabel, bool b)
{
   QCBOREncode_AddSZString(pMe, szLabel);
   QCBOREncode_AddBool(pMe, b);
}

static inline void
QCBOREncode_AddBoolToMapN(QCBOREncodeContext *pMe, int64_t nLabel, bool b)
{
   QCBOREncode_AddInt64(pMe, nLabel);
   QCBOREncode_AddBool(pMe, b);
}


static inline void
QCBOREncode_AddNULL(QCBOREncodeContext *pMe)
{
   QCBOREncode_AddSimple(pMe, CBOR_SIMPLEV_NULL);
}

static inline void
QCBOREncode_AddNULLToMap(QCBOREncodeContext *pMe, const char *szLabel)
{
   QCBOREncode_AddSZString(pMe, szLabel);
   QCBOREncode_AddNULL(pMe);
}

static inline void
QCBOREncode_AddNULLToMapN(QCBOREncodeContext *pMe, int64_t nLabel)
{
   QCBOREncode_AddInt64(pMe, nLabel);
   QCBOREncode_AddNULL(pMe);
}


static inline void
QCBOREncode_AddUndef(QCBOREncodeContext *pMe)
{
   QCBOREncode_AddSimple(pMe, CBOR_SIMPLEV_UNDEF);
}

static inline void
QCBOREncode_AddUndefToMap(QCBOREncodeContext *pMe, const char *szLabel)
{
   QCBOREncode_AddSZString(pMe, szLabel);
   QCBOREncode_AddUndef(pMe);
}

static inline void
QCBOREncode_AddUndefToMapN(QCBOREncodeContext *pMe, int64_t nLabel)
{
   QCBOREncode_AddInt64(pMe, nLabel);
   QCBOREncode_AddUndef(pMe);
}


static inline void
QCBOREncode_OpenArray(QCBOREncodeContext *pMe)
{
   QCBOREncode_OpenMapOrArray(pMe, CBOR_MAJOR_TYPE_ARRAY);
}

static inline void
QCBOREncode_OpenArrayInMap(QCBOREncodeContext *pMe, const char *szLabel)
{
   QCBOREncode_AddSZString(pMe, szLabel);
   QCBOREncode_OpenArray(pMe);
}

static inline void
QCBOREncode_OpenArrayInMapN(QCBOREncodeContext *pMe,  int64_t nLabel)
{
   QCBOREncode_AddInt64(pMe, nLabel);
   QCBOREncode_OpenArray(pMe);
}

static inline void
QCBOREncode_CloseArray(QCBOREncodeContext *pMe)
{
   QCBOREncode_CloseMapOrArray(pMe, CBOR_MAJOR_TYPE_ARRAY);
}


static inline void
QCBOREncode_OpenMap(QCBOREncodeContext *pMe)
{
   QCBOREncode_OpenMapOrArray(pMe, CBOR_MAJOR_TYPE_MAP);
}

static inline void
QCBOREncode_OpenMapInMap(QCBOREncodeContext *pMe, const char *szLabel)
{
   QCBOREncode_AddSZString(pMe, szLabel);
   QCBOREncode_OpenMap(pMe);
}

static inline void
QCBOREncode_OpenMapInMapN(QCBOREncodeContext *pMe, int64_t nLabel)
{
   QCBOREncode_AddInt64(pMe, nLabel);
   QCBOREncode_OpenMap(pMe);
}

static inline void
QCBOREncode_CloseMap(QCBOREncodeContext *pMe)
{
   QCBOREncode_CloseMapOrArray(pMe, CBOR_MAJOR_TYPE_MAP);
}

static inline void
QCBOREncode_OpenArrayIndefiniteLength(QCBOREncodeContext *pMe)
{
   QCBOREncode_OpenMapOrArrayIndefiniteLength(pMe, CBOR_MAJOR_NONE_TYPE_ARRAY_INDEFINITE_LEN);
}

static inline void
QCBOREncode_OpenArrayIndefiniteLengthInMap(QCBOREncodeContext *pMe, const char *szLabel)
{
   QCBOREncode_AddSZString(pMe, szLabel);
   QCBOREncode_OpenArrayIndefiniteLength(pMe);
}

static inline void
QCBOREncode_OpenArrayIndefiniteLengthInMapN(QCBOREncodeContext *pMe,  int64_t nLabel)
{
   QCBOREncode_AddInt64(pMe, nLabel);
   QCBOREncode_OpenArrayIndefiniteLength(pMe);
}

static inline void
QCBOREncode_CloseArrayIndefiniteLength(QCBOREncodeContext *pMe)
{
   QCBOREncode_CloseMapOrArrayIndefiniteLength(pMe, CBOR_MAJOR_NONE_TYPE_ARRAY_INDEFINITE_LEN);
}


static inline void
QCBOREncode_OpenMapIndefiniteLength(QCBOREncodeContext *pMe)
{
   QCBOREncode_OpenMapOrArrayIndefiniteLength(pMe, CBOR_MAJOR_NONE_TYPE_MAP_INDEFINITE_LEN);
}

static inline void
QCBOREncode_OpenMapIndefiniteLengthInMap(QCBOREncodeContext *pMe, const char *szLabel)
{
   QCBOREncode_AddSZString(pMe, szLabel);
   QCBOREncode_OpenMapIndefiniteLength(pMe);
}

static inline void
QCBOREncode_OpenMapIndefiniteLengthInMapN(QCBOREncodeContext *pMe, int64_t nLabel)
{
   QCBOREncode_AddInt64(pMe, nLabel);
   QCBOREncode_OpenMapIndefiniteLength(pMe);
}

static inline void
QCBOREncode_CloseMapIndefiniteLength(QCBOREncodeContext *pMe)
{
   QCBOREncode_CloseMapOrArrayIndefiniteLength(pMe, CBOR_MAJOR_NONE_TYPE_MAP_INDEFINITE_LEN);
}


static inline void
QCBOREncode_BstrWrap(QCBOREncodeContext *pMe)
{
   QCBOREncode_OpenMapOrArray(pMe, CBOR_MAJOR_TYPE_BYTE_STRING);
}

static inline void
QCBOREncode_BstrWrapInMap(QCBOREncodeContext *pMe, const char *szLabel)
{
   QCBOREncode_AddSZString(pMe, szLabel);
   QCBOREncode_BstrWrap(pMe);
}

static inline void
QCBOREncode_BstrWrapInMapN(QCBOREncodeContext *pMe, int64_t nLabel)
{
   QCBOREncode_AddInt64(pMe, nLabel);
   QCBOREncode_BstrWrap(pMe);
}

static inline void
QCBOREncode_CloseBstrWrap(QCBOREncodeContext *pMe, UsefulBufC *pWrappedCBOR)
{
   QCBOREncode_CloseBstrWrap2(pMe, true, pWrappedCBOR);
}


static inline void
QCBOREncode_AddEncoded(QCBOREncodeContext *pMe, UsefulBufC Encoded)
{
   QCBOREncode_AddBuffer(pMe, CBOR_MAJOR_NONE_TYPE_RAW, Encoded);
}

static inline void
QCBOREncode_AddEncodedToMap(QCBOREncodeContext *pMe, const char *szLabel, UsefulBufC Encoded)
{
   QCBOREncode_AddSZString(pMe, szLabel);
   QCBOREncode_AddEncoded(pMe, Encoded);
}

static inline void
QCBOREncode_AddEncodedToMapN(QCBOREncodeContext *pMe, int64_t nLabel, UsefulBufC Encoded)
{
   QCBOREncode_AddInt64(pMe, nLabel);
   QCBOREncode_AddEncoded(pMe, Encoded);
}


static inline int
QCBOREncode_IsBufferNULL(QCBOREncodeContext *pMe)
{
   return UsefulOutBuf_IsBufferNULL(&(pMe->OutBuf));
}

static inline QCBORError
QCBOREncode_GetErrorState(QCBOREncodeContext *pMe)
{
   if(UsefulOutBuf_GetError(&(pMe->OutBuf))) {
      // Items didn't fit in the buffer.
      // This check catches this condition for all the appends and inserts
      // so checks aren't needed when the appends and inserts are performed.
      // And of course UsefulBuf will never overrun the input buffer given
      // to it. No complex analysis of the error handling in this file is
      // needed to know that is true. Just read the UsefulBuf code.
      pMe->uError = QCBOR_ERR_BUFFER_TOO_SMALL;
      // QCBOR_ERR_BUFFER_TOO_SMALL masks other errors, but that is
      // OK. Once the caller fixes this, they'll be unmasked.
   }

   return (QCBORError)pMe->uError;
}


/* ========================================================================
     END OF PRIVATE INLINE IMPLEMENTATION
   ======================================================================== */

#ifdef __cplusplus
}
#endif

#endif /* qcbor_encode_h */<|MERGE_RESOLUTION|>--- conflicted
+++ resolved
@@ -1760,7 +1760,70 @@
 
 
 /**
-<<<<<<< HEAD
+ * @brief Indicates that the next items added are in an indefinite length array.
+ *
+ * @param[in] pCtx The encoding context to open the array in.
+ *
+ * This is the same as QCBOREncode_OpenArray() except the array is
+ * indefinite length.
+ *
+ * This must be closed with QCBOREncode_CloseArrayIndefiniteLength().
+ */
+static void QCBOREncode_OpenArrayIndefiniteLength(QCBOREncodeContext *pCtx);
+
+static void QCBOREncode_OpenArrayIndefiniteLengthInMap(QCBOREncodeContext *pCtx,
+                                                       const char         *szLabel);
+
+static void
+QCBOREncode_OpenArrayIndefiniteLengthInMapN(QCBOREncodeContext *pCtx,
+                                            int64_t            nLabel);
+
+
+/**
+ * @brief Close an open indefinite length array.
+ *
+ * @param[in] pCtx The encoding context to close the array in.
+ *
+ * This is the same as QCBOREncode_CloseArray(), but the open array
+ * that is being close must be of indefinite length.
+ */
+static void
+QCBOREncode_CloseArrayIndefiniteLength(QCBOREncodeContext *pCtx);
+
+
+/**
+ * @brief Indicates that the next items added are in an indefinite length map.
+ *
+ * @param[in] pCtx The encoding context to open the map in.
+ *
+ * This is the same as QCBOREncode_OpenMap() except the array is
+ * indefinite length.
+ *
+ * This must be closed with QCBOREncode_CloseMapIndefiniteLength().
+ */
+static void QCBOREncode_OpenMapIndefiniteLength(QCBOREncodeContext *pCtx);
+
+static void QCBOREncode_OpenMapIndefiniteLengthInMap(QCBOREncodeContext *pCtx,
+                                                     const char         *szLabel);
+
+static void
+QCBOREncode_OpenMapIndefiniteLengthInMapN(QCBOREncodeContext *pCtx,
+                                          int64_t            nLabel);
+
+
+/**
+ * @brief Close an open indefinite length map.
+ *
+ * @param[in] pCtx The encoding context to close the map in.
+ *
+ * This is the same as QCBOREncode_CloseMap(), but the open map that
+ * is being close must be of indefinite length.
+ */
+static  void
+QCBOREncode_CloseMapIndefiniteLength(QCBOREncodeContext *pCtx);
+
+
+/**
  *  @brief Close and sort an open map.
  *
  * @param[in] pCtx The encoding context to close the map in .
@@ -1781,71 +1844,6 @@
 void QCBOREncode_CloseAndSortMap(QCBOREncodeContext *pCtx);
 
 void QCBOREncode_CloseAndSortMapIndef(QCBOREncodeContext *pCtx);
-=======
- * @brief Indicates that the next items added are in an indefinite length array.
- *
- * @param[in] pCtx The encoding context to open the array in.
- *
- * This is the same as QCBOREncode_OpenArray() except the array is
- * indefinite length.
- *
- * This must be closed with QCBOREncode_CloseArrayIndefiniteLength().
- */
-static void QCBOREncode_OpenArrayIndefiniteLength(QCBOREncodeContext *pCtx);
-
-static void QCBOREncode_OpenArrayIndefiniteLengthInMap(QCBOREncodeContext *pCtx,
-                                                       const char         *szLabel);
-
-static void
-QCBOREncode_OpenArrayIndefiniteLengthInMapN(QCBOREncodeContext *pCtx,
-                                            int64_t            nLabel);
-
-
-/**
- * @brief Close an open indefinite length array.
- *
- * @param[in] pCtx The encoding context to close the array in.
- *
- * This is the same as QCBOREncode_CloseArray(), but the open array
- * that is being close must be of indefinite length.
- */
-static void
-QCBOREncode_CloseArrayIndefiniteLength(QCBOREncodeContext *pCtx);
-
-
-/**
- * @brief Indicates that the next items added are in an indefinite length map.
- *
- * @param[in] pCtx The encoding context to open the map in.
- *
- * This is the same as QCBOREncode_OpenMap() except the array is
- * indefinite length.
- *
- * This must be closed with QCBOREncode_CloseMapIndefiniteLength().
- */
-static void QCBOREncode_OpenMapIndefiniteLength(QCBOREncodeContext *pCtx);
-
-static void QCBOREncode_OpenMapIndefiniteLengthInMap(QCBOREncodeContext *pCtx,
-                                                     const char         *szLabel);
-
-static void
-QCBOREncode_OpenMapIndefiniteLengthInMapN(QCBOREncodeContext *pCtx,
-                                          int64_t            nLabel);
-
-
-/**
- * @brief Close an open indefinite length map.
- *
- * @param[in] pCtx The encoding context to close the map in.
- *
- * This is the same as QCBOREncode_CloseMap(), but the open map that
- * is being close must be of indefinite length.
- */
-static  void
-QCBOREncode_CloseMapIndefiniteLength(QCBOREncodeContext *pCtx);
-
-
->>>>>>> 85a18ca2
 
 
 /**
