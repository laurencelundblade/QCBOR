/* ===========================================================================
 * qcbor_tag_encode.h
 * Forked from qcbor_encode.h 12/17/2024
 *
 * Copyright (c) 2016-2018, The Linux Foundation.
 * Copyright (c) 2018-2024, Laurence Lundblade.
 * Copyright (c) 2021, Arm Limited.
 * All rights reserved.
 *
 * Redistribution and use in source and binary forms, with or without
 * modification, are permitted provided that the following conditions are
 * met:
 *     * Redistributions of source code must retain the above copyright
 *       notice, this list of conditions and the following disclaimer.
 *     * Redistributions in binary form must reproduce the above
 *       copyright notice, this list of conditions and the following
 *       disclaimer in the documentation and/or other materials provided
 *       with the distribution.
 *     * Neither the name of The Linux Foundation nor the names of its
 *       contributors, nor the name "Laurence Lundblade" may be used to
 *       endorse or promote products derived from this software without
 *       specific prior written permission.
 *
 * THIS SOFTWARE IS PROVIDED "AS IS" AND ANY EXPRESS OR IMPLIED
 * WARRANTIES, INCLUDING, BUT NOT LIMITED TO, THE IMPLIED WARRANTIES OF
 * MERCHANTABILITY, FITNESS FOR A PARTICULAR PURPOSE AND NON-INFRINGEMENT
 * ARE DISCLAIMED.  IN NO EVENT SHALL THE COPYRIGHT OWNER OR CONTRIBUTORS
 * BE LIABLE FOR ANY DIRECT, INDIRECT, INCIDENTAL, SPECIAL, EXEMPLARY, OR
 * CONSEQUENTIAL DAMAGES (INCLUDING, BUT NOT LIMITED TO, PROCUREMENT OF
 * SUBSTITUTE GOODS OR SERVICES; LOSS OF USE, DATA, OR PROFITS; OR
 * BUSINESS INTERRUPTION) HOWEVER CAUSED AND ON ANY THEORY OF LIABILITY,
 * WHETHER IN CONTRACT, STRICT LIABILITY, OR TORT (INCLUDING NEGLIGENCE
 * OR OTHERWISE) ARISING IN ANY WAY OUT OF THE USE OF THIS SOFTWARE, EVEN
 * IF ADVISED OF THE POSSIBILITY OF SUCH DAMAGE.
 * ========================================================================= */

#ifndef qcbor_tag_encode_h
#define qcbor_tag_encode_h


#include "qcbor/qcbor_common.h"
#include "qcbor/qcbor_private.h"
#include "qcbor/qcbor_main_encode.h"
#include <stdbool.h>


#ifdef __cplusplus
extern "C" {
#if 0
} // Keep editor indention formatting happy
#endif
#endif


/**
 * @file qcbor_tag_encode.h
 *
 * @anchor TagEncoding
 * ## Tag Encoding
 *
 * If you are unfamiliar with CBOR tags and related terminology,
 * reviewing the @ref CBORTags documentation.
 *
 * QCBOR provides multiple ways to encode tags, some for standard tags
 * that QCBOR supports directly and another that works for any tag.
 *
 * ### Encoding Standardized Tags
 *
 * For many standardized tags, QCBOR offers dedicated methods. For
 * instance, the standard tag for an epoch date can be encoded using
 * QCBOREncode_AddTDateEpoch(). These methods are easily identifiable
 * by their names, which always begin with "QCBOREncode_AddT".
 *
 * ### General Tag Encoding
 *
 * To encode a any tag, you can use QCBOREncode_AddTagNumber()
 * followed by other QCBOR encode methods to encode  the tag content.
 *
 * - Minimal Example: For a simple tag, you might only call
 *   QCBOREncode_AddTagNumber() followed by QCBOREncode_AddInt64().
 *
 * - Complex Example: For more complex structures,
 *   QCBOREncode_AddTagNumber() might precede a call to
 *   QCBOREncode_OpenMap() and the encoding of all the items in the
 *   map. Or, QCBOREncode_AddTagNumber() might precede a call to a library
 *   function that creates a complex message like a COSE_Encrypt.
 *
 * Tags can nest, so there might be sequential calls to
<<<<<<< HEAD
 * QCBOREncode_AddTagNumber(). While deep nesting is rare andthere is no
=======
 * QCBOREncode_AddTagNumber(). While deep nesting is rare and there is no
>>>>>>> 2c3afc04
 * limit for encoding, QCBOR decoding is limited to a
 * depth of @ref QCBOR_MAX_TAGS_PER_ITEM.
 *
 * ### Borrowing Tag Content
 *
<<<<<<< HEAD
 * As described in @ref AreTagsOptional, it is often the case that tag
 * content for a particular tag is encoded without the tag number.
 * This is "borrowing" tag content. It is similar to implicit types in
 * ASN.1 where the type is inferred by context.
 *
 * For the standard tags supported by QCBOR, their methods include an
 * argument to control this behavior:
 *
 * - @ref QCBOR_ENCODE_AS_TAG : Includes the tag number.
 * - @ref QCBOR_ENCODE_AS_BORROWED : Omits the tag number.
 *
 * For tags other than the standard ones supported by QCBOR methods,
 * the names of which starts with "QCBOREncode_AddT", all that is
 * needed to encode borrowed tag content is to not call
 * QCBOREncode_AddTagNumber(). This of course assumes the protocol can
 * be unambiguously decoded without the tag number.
 */


/**
 * Output the full CBOR tag. See @ref CBORTags.
 */
#define QCBOR_ENCODE_AS_TAG      0

/**
 * Output only the 'borrowed' content format for the relevant tag.
 * See @ref CBORTags..
 */
#define QCBOR_ENCODE_AS_BORROWED 1
=======
 * As explained in @ref AreTagsOptional, tag content for a specific
 * tag is often encoded without including the tag number.  This
 * practice, known as "borrowing" tag content, is comparable to
 * implicit tagging in ASN.1, where the type is inferred from the
 * context.
 *
 * All QCBOR APIs for encoding specific tags, such as
 * QCBOREncode_AddTDaysEpoch(), include an argument of type
 * @ref QCBOREncodeTagReq. This argument determines whether the tag
 * number should be included or omitted.
 *
 * For tags for which QCBOR provides no API, outputting borrowed
 * content amounts to just omitting the tag number.
 *
 * For tags without dedicated QCBOR APIs, encoding borrowed content is
 * straightforward: simply omit the tag number.
 */


/** Enum used by specific tag-encoding functions, those whose names
 * start with "QCBOREncode_AddT", to indicates whether a tag should be
 * encoded as a full tag or as borrowed content. */
enum QCBOREncodeTagReq {
    /**
     * Output the full tag including the tag number. See @ref AreTagsOptional.
     */
     QCBOR_ENCODE_AS_TAG =  0,

    /**
     * Output only the borrowed content for the tag. No tag number is
     * output.  See @ref AreTagsOptional.
     */
    QCBOR_ENCODE_AS_BORROWED = 1
};

>>>>>>> 2c3afc04



/**
 * @brief Add a tag number.
 *
 * @param[in] pCtx  The encoding context to add the tag to.
 * @param[in] uTagNumber  The tag number to add.
 *
 * This outputs a CBOR major type 6 item, a tag number that indicates
 * the next item is a different type.  See @ref TagEncoding.
 *
 * For many of the common standard tags, a function to encode data
 * using it is provided and this is not needed. For example,
 * QCBOREncode_AddTDateEpoch() already exists to output integers
 * representing epochs dates.
 *
 * The tag number is applied to the next data item added to the
 * encoded output. That data item that is to be tagged can be of any
 * major CBOR type. Any number of tag numbers can be added to a data
 * item by calling this multiple times before the data item is added.
 *
 * See also @ref TagEncoding.
 */
static void
QCBOREncode_AddTagNumber(QCBOREncodeContext *pCtx, uint64_t uTagNumber);




/**
 * @brief  Add an epoch-based date.
 *
 * @param[in] pCtx             The encoding context to add the date to.
 * @param[in] uTagRequirement  Either @ref QCBOR_ENCODE_AS_TAG or
 *                             @ref QCBOR_ENCODE_AS_BORROWED.
 * @param[in] nDate            Number of seconds since 1970-01-01T00:00Z
 *                             in UTC time.
 *
 * As per RFC 8949 this is similar to UNIX/Linux/POSIX dates. This is
 * the most compact way to specify a date and time in CBOR. Note that
 * this is always UTC and does not include the time zone.  Use
 * QCBOREncode_AddDateString() if you want to include the time zone.
 *
 * The preferred integer serialization rules apply here so the date will be
 * encoded in a minimal number of bytes. Until about the year 2106
 * these dates will encode in 6 bytes -- one byte for the tag, one
 * byte for the type and 4 bytes for the integer. After that it will
 * encode to 10 bytes.
 *
 * Negative values are supported for dates before 1970.
 *
 * If you care about leap-seconds and that level of accuracy, make sure
 * the system you are running this code on does it correctly. This code
 * just takes the value passed in.
 *
 * This implementation cannot encode fractional seconds using float or
 * double even though that is allowed by CBOR, but you can encode them
 * if you want to by calling QCBOREncode_AddTagNumber() and QCBOREncode_AddDouble().
 *
 * Error handling is the same as QCBOREncode_AddInt64().
 *
 * See also QCBOREncode_AddTDaysEpoch().
 */
static void
QCBOREncode_AddTDateEpoch(QCBOREncodeContext    *pCtx,
                          enum QCBOREncodeTagReq uTagRequirement,
                          int64_t                nDate);

/** See QCBOREncode_AddTDateEpoch(). */
static void
QCBOREncode_AddTDateEpochToMapSZ(QCBOREncodeContext    *pCtx,
                                 const char            *szLabel,
                                 enum QCBOREncodeTagReq uTagRequirement,
                                 int64_t                nDate);

/** See QCBOREncode_AddTDateEpoch(). */
static void
QCBOREncode_AddTDateEpochToMapN(QCBOREncodeContext    *pCtx,
                                int64_t                nLabel,
                                enum QCBOREncodeTagReq uTagRequirement,
                                int64_t                nDate);


/**
 *  @brief  Add an epoch-based day-count date.
 *
 *  @param[in] pCtx             The encoding context to add the date to.
 *  @param[in] uTagRequirement  Either @ref QCBOR_ENCODE_AS_TAG or
 *                              @ref QCBOR_ENCODE_AS_BORROWED.
 *  @param[in] nDays            Number of days before or after 1970-01-0.
 *
 * This date format is described in
 * [RFC 8943](https://www.rfc-editor.org/rfc/rfc8943.html).
 *
 * The preferred integer serialization rules apply here so the date
 * will be encoded in a minimal number of bytes. Until about the year
 * 2149 these dates will encode in 4 bytes -- one byte for the tag,
 * one byte for the type and 2 bytes for the integer.
 *
 * See also QCBOREncode_AddTDateEpoch().
 */
static void
QCBOREncode_AddTDaysEpoch(QCBOREncodeContext    *pCtx,
                          enum QCBOREncodeTagReq uTagRequirement,
                          int64_t                nDays);

/** See QCBOREncode_AddTDaysEpoch(). */
static void
QCBOREncode_AddTDaysEpochToMapSZ(QCBOREncodeContext    *pCtx,
                                 const char            *szLabel,
                                 enum QCBOREncodeTagReq uTagRequirement,
                                 int64_t                nDays);

/** See QCBOREncode_AddTDaysEpoch(). */
static void
QCBOREncode_AddTDaysEpochToMapN(QCBOREncodeContext    *pCtx,
                                int64_t                nLabel,
                                enum QCBOREncodeTagReq uTagRequirement,
                                int64_t                nDays);


/**
 * @brief Add a binary UUID to the encoded output.
 *
 * @param[in] pCtx             The encoding context to add the UUID to.
 * @param[in] uTagRequirement  Either @ref QCBOR_ENCODE_AS_TAG or
 *                             @ref QCBOR_ENCODE_AS_BORROWED.
 * @param[in] UUID            Pointer and length of the binary UUID.
 *
 * A binary UUID as defined in 
 * [RFC 4122](https://www.rfc-editor.org/rfc/rfc4122.html) is added to the
 * output.
 *
 * It is output as CBOR major type 2, a binary string, with tag @ref
 * CBOR_TAG_BIN_UUID indicating the binary string is a UUID.
 */
static void
QCBOREncode_AddTBinaryUUID(QCBOREncodeContext    *pCtx,
                           enum QCBOREncodeTagReq uTagRequirement,
                           UsefulBufC             UUID);

/** See QCBOREncode_AddTBinaryUUID(). */
static void
QCBOREncode_AddTBinaryUUIDToMapSZ(QCBOREncodeContext    *pCtx,
                                  const char            *szLabel,
                                  enum QCBOREncodeTagReq uTagRequirement,
                                  UsefulBufC             UUID);

/** See QCBOREncode_AddTBinaryUUID(). */
static void
QCBOREncode_AddTBinaryUUIDToMapN(QCBOREncodeContext    *pCtx,
                                 int64_t                nLabel,
                                 enum QCBOREncodeTagReq uTagRequirement,
                                 UsefulBufC             UUID);


/**
 * @brief Add a text URI to the encoded output.
 *
 * @param[in] pCtx             The encoding context to add the URI to.
 * @param[in] uTagRequirement  Either @ref QCBOR_ENCODE_AS_TAG or
 *                             @ref QCBOR_ENCODE_AS_BORROWED.
 * @param[in] URI              Pointer and length of the URI.
 *
 * The format of URI must be per 
 * [RFC 3986](https://www.rfc-editor.org/rfc/rfc3986.html).
 *
 * It is output as CBOR major type 3, a text string, with tag @ref
 * CBOR_TAG_URI indicating the text string is a URI.
 *
 * A URI in a NULL-terminated string, @c szURI, can be easily added with
 * this code:
 *
 *      QCBOREncode_AddTURI(pCtx, QCBOR_ENCODE_AS_TAG, UsefulBuf_FromSZ(szURI));
 */
static void
QCBOREncode_AddTURI(QCBOREncodeContext    *pCtx,
                    enum QCBOREncodeTagReq uTagRequirement,
                    UsefulBufC             URI);

/** See QCBOREncode_AddTURI(). */
static void
QCBOREncode_AddTURIToMapSZ(QCBOREncodeContext    *pCtx,
                           const char            *szLabel,
                           enum QCBOREncodeTagReq uTagRequirement,
                           UsefulBufC             URI);

/** See QCBOREncode_AddTURI(). */
static void
QCBOREncode_AddTURIToMapN(QCBOREncodeContext    *pCtx,
                          int64_t                nLabel,
                          enum QCBOREncodeTagReq uTagRequirement,
                          UsefulBufC             URI);


/**
 * @brief Add Base64-encoded text to encoded output.
 *
 * @param[in] pCtx             The encoding context to add the base-64 text to.
 * @param[in] uTagRequirement  Either @ref QCBOR_ENCODE_AS_TAG or
 *                             @ref QCBOR_ENCODE_AS_BORROWED.
 * @param[in] B64Text          Pointer and length of the base-64 encoded text.
 *
 * The text content is Base64 encoded data per 
 * [RFC 4648](https://www.rfc-editor.org/rfc/rfc4648.html).
 *
 * It is output as CBOR major type 3, a text string, with tag @ref
 * CBOR_TAG_B64 indicating the text string is Base64 encoded.
 */
static void
QCBOREncode_AddTB64Text(QCBOREncodeContext    *pCtx,
                        enum QCBOREncodeTagReq uTagRequirement,
                        UsefulBufC             B64Text);

/** See QCBOREncode_AddTB64Text(). */
static void
QCBOREncode_AddTB64TextToMapSZ(QCBOREncodeContext    *pCtx,
                               const char            *szLabel,
                               enum QCBOREncodeTagReq uTagRequirement,
                               UsefulBufC             B64Text);

/** See QCBOREncode_AddTB64Text(). */
static void
QCBOREncode_AddTB64TextToMapN(QCBOREncodeContext    *pCtx,
                              int64_t                nLabel,
                              enum QCBOREncodeTagReq uTagRequirement,
                              UsefulBufC             B64Text);


/**
 * @brief Add base64url encoded data to encoded output.
 *
 * @param[in] pCtx             The encoding context to add the base64url to.
 * @param[in] uTagRequirement  Either @ref QCBOR_ENCODE_AS_TAG or
 *                             @ref QCBOR_ENCODE_AS_BORROWED.
 * @param[in] B64Text          Pointer and length of the base64url encoded text.
 *
 * The text content is base64URL encoded text as per
 * [RFC 4648](https://www.rfc-editor.org/rfc/rfc4648.html).
 *
 * It is output as CBOR major type 3, a text string, with tag
 * @ref CBOR_TAG_B64URL indicating the text string is a Base64url
 * encoded.
 */
static void
QCBOREncode_AddTB64URLText(QCBOREncodeContext    *pCtx,
                           enum QCBOREncodeTagReq uTagRequirement,
                           UsefulBufC             B64Text);

/** See QCBOREncode_AddTB64URLText(). */
static void
QCBOREncode_AddTB64URLTextToMapSZ(QCBOREncodeContext    *pCtx,
                                  const char            *szLabel,
                                  enum QCBOREncodeTagReq uTagRequirement,
                                  UsefulBufC             B64Text);

/** See QCBOREncode_AddTB64URLText(). */
static void
QCBOREncode_AddTB64URLTextToMapN(QCBOREncodeContext    *pCtx,
                                 int64_t                nLabel,
                                 enum QCBOREncodeTagReq uTagRequirement,
                                 UsefulBufC             B64Text);


/**
 * @brief Add Perl Compatible Regular Expression.
 *
 * @param[in] pCtx             Encoding context to add the regular expression to.
 * @param[in] uTagRequirement  Either @ref QCBOR_ENCODE_AS_TAG or
 *                             @ref QCBOR_ENCODE_AS_BORROWED.
 * @param[in] Regex            Pointer and length of the regular expression.
 *
 * The text content is Perl Compatible Regular
 * Expressions (PCRE) / JavaScript syntax [ECMA262].
 *
 * It is output as CBOR major type 3, a text string, with tag @ref
 * CBOR_TAG_REGEX indicating the text string is a regular expression.
 */
static void
QCBOREncode_AddTRegex(QCBOREncodeContext    *pCtx,
                      enum QCBOREncodeTagReq uTagRequirement,
                      UsefulBufC             Regex);

/** See QCBOREncode_AddTRegex(). */
static void
QCBOREncode_AddTRegexToMapSZ(QCBOREncodeContext    *pCtx,
                             const char            *szLabel,
                             enum QCBOREncodeTagReq uTagRequirement,
                             UsefulBufC             Regex);

/** See QCBOREncode_AddTRegex(). */
static void
QCBOREncode_AddTRegexToMapN(QCBOREncodeContext    *pCtx,
                            int64_t                nLabel,
                            enum QCBOREncodeTagReq uTagRequirement,
                            UsefulBufC             Regex);


/**
 * @brief MIME encoded data to the encoded output.
 *
 * @param[in] pCtx             The encoding context to add the MIME data to.
 * @param[in] uTagRequirement  Either @ref QCBOR_ENCODE_AS_TAG or
 *                             @ref QCBOR_ENCODE_AS_BORROWED.
 * @param[in] MIMEData         Pointer and length of the MIME data.
 *
 * The text content is in MIME format per 
 * [RFC 2045](https://www.rfc-editor.org/rfc/rfc2045.html) including the headers.
 *
 * It is output as CBOR major type 2, a binary string, with tag
 * @ref CBOR_TAG_BINARY_MIME indicating the string is MIME data.  This
 * outputs tag 257, not tag 36, as it can carry any type of MIME
 * binary, 7-bit, 8-bit, quoted-printable and base64 where tag 36
 * cannot.
 *
 * Previous versions of QCBOR, those before spiffy decode, output tag
 * 36. Decoding supports both tag 36 and 257.  (if the old behavior
 * with tag 36 is needed, copy the inline functions below and change
 * the tag number).
 *
 * See also QCBORDecode_GetMIMEMessage() and
 * @ref QCBOR_TYPE_BINARY_MIME.
 *
 * This does no translation of line endings. See QCBOREncode_AddText()
 * for a discussion of line endings in CBOR.
 */
static void
QCBOREncode_AddTMIMEData(QCBOREncodeContext    *pCtx,
                         enum QCBOREncodeTagReq uTagRequirement,
                         UsefulBufC             MIMEData);

/** See QCBOREncode_AddTMIMEData(). */
static void
QCBOREncode_AddTMIMEDataToMapSZ(QCBOREncodeContext    *pCtx,
                                const char            *szLabel,
                                enum QCBOREncodeTagReq uTagRequirement,
                                UsefulBufC             MIMEData);

/** See QCBOREncode_AddTMIMEData(). */
static void
QCBOREncode_AddTMIMEDataToMapN(QCBOREncodeContext    *pCtx,
                               int64_t                nLabel,
                               enum QCBOREncodeTagReq uTagRequirement,
                               UsefulBufC             MIMEData);


/**
 * @brief  Add an RFC 3339 date string
 *
 * @param[in] pCtx             The encoding context to add the date to.
 * @param[in] uTagRequirement  Either @ref QCBOR_ENCODE_AS_TAG or
 *                             @ref QCBOR_ENCODE_AS_BORROWED.
 * @param[in] szDate           Null-terminated string with date to add.
 *
 * The string szDate should be in the form of
 * [RFC 3339](https://www.rfc-editor.org/rfc/rfc3339.html) as defined
 * by section 3.3 in [RFC 4287](https://www.rfc-editor.org/rfc/rfc4287.html).
 * This is as described in section 3.4.1 in [RFC 8949](https://www.rfc-editor.org/rfc/rfc8949.html#section3.1.4).
 *
 * Note that this function doesn't validate the format of the date
 * string at all. If you add an incorrect format date string, the
 * generated CBOR will be incorrect and the receiver may not be able
 * to handle it.
 *
 * Error handling is the same as QCBOREncode_AddInt64().
 *
 * See also QCBOREncode_AddTDayString().
 */
static void
QCBOREncode_AddTDateString(QCBOREncodeContext    *pCtx,
                           enum QCBOREncodeTagReq uTagRequirement,
                           const char            *szDate);

/** See QCBOREncode_AddTDateString(). */
static void
QCBOREncode_AddTDateStringToMapSZ(QCBOREncodeContext    *pCtx,
                                  const char            *szLabel,
                                  enum QCBOREncodeTagReq uTagRequirement,
                                  const char            *szDate);

/** See QCBOREncode_AddTDateString(). */
static void
QCBOREncode_AddTDateStringToMapN(QCBOREncodeContext    *pCtx,
                                 int64_t                nLabel,
                                 enum QCBOREncodeTagReq uTagRequirement,
                                 const char            *szDate);


/**
 * @brief  Add a date-only string.
 *
 * @param[in] pCtx             The encoding context to add the date to.
 * @param[in] uTagRequirement  Either @ref QCBOR_ENCODE_AS_TAG or
 *                             @ref QCBOR_ENCODE_AS_BORROWED.
 * @param[in] szDate           Null-terminated string with date to add.
 *
 * This date format is described in
 * [RFC 8943](https://www.rfc-editor.org/rfc/rfc8943.html), but that mainly
 * references RFC 3339.  The string szDate must be in the forrm
 * specified the ABNF for a full-date in
 * [RFC 3339](https://www.rfc-editor.org/rfc/rfc3339.html). Examples of this
 * are "1985-04-12" and "1937-01-01".  The time and the time zone are
 * never included.
 *
 * Note that this function doesn't validate the format of the date
 * string at all. If you add an incorrect format date string, the
 * generated CBOR will be incorrect and the receiver may not be able
 * to handle it.
 *
 * Error handling is the same as QCBOREncode_AddInt64().
 *
 * See also QCBOREncode_AddTDateString().
 */
static void
QCBOREncode_AddTDaysString(QCBOREncodeContext    *pCtx,
                           enum QCBOREncodeTagReq uTagRequirement,
                           const char            *szDate);

/** See QCBOREncode_AddTDaysString(). */
static void
QCBOREncode_AddTDaysStringToMapSZ(QCBOREncodeContext    *pCtx,
                                  const char            *szLabel,
                                  enum QCBOREncodeTagReq uTagRequirement,
                                  const char            *szDate);

/** See QCBOREncode_AddTDaysString(). */
static void
QCBOREncode_AddTDaysStringToMapN(QCBOREncodeContext    *pCtx,
                                 int64_t                nLabel,
                                 enum QCBOREncodeTagReq uTagRequirement,
                                 const char            *szDate);




/* ========================================================================= *
 *    BEGINNING OF DEPRECATED FUNCTION DECLARATIONS                          *
 *                                                                           *
 *    There is no plan to remove these in future versions.                   *
 *    They just have been replaced by something better.                      *
 * ========================================================================= */

/** @deprecated Use QCBOREncode_AddTDateEpoch() instead. */
static void
QCBOREncode_AddDateEpoch(QCBOREncodeContext *pCtx, int64_t nDate);

/** @deprecated Use QCBOREncode_AddTDateEpochToMapSZ() instead. */
static void
QCBOREncode_AddDateEpochToMap(QCBOREncodeContext *pCtx, const char *szLabel, int64_t nDate);

/** @deprecated Use QCBOREncode_AddTDateEpochToMapN() instead. */
static void
QCBOREncode_AddDateEpochToMapN(QCBOREncodeContext *pCtx, int64_t nLabel, int64_t nDate);

/** @deprecated Use QCBOREncode_AddTBinaryUUID() instead. */
static void
QCBOREncode_AddBinaryUUID(QCBOREncodeContext *pCtx, UsefulBufC UUID);

/** @deprecated Use QCBOREncode_AddTBinaryUUIDToMapSZ() instead. */
static void
QCBOREncode_AddBinaryUUIDToMap(QCBOREncodeContext *pCtx, const char *szLabel, UsefulBufC UUID);

/** @deprecated Use QCBOREncode_AddTBinaryUUIDToMapN() instead. */
static void
QCBOREncode_AddBinaryUUIDToMapN(QCBOREncodeContext *pCtx, int64_t nLabel, UsefulBufC UUID);

/** @deprecated Use QCBOREncode_AddTagNumber() instead. */
static void
QCBOREncode_AddTag(QCBOREncodeContext *pCtx, uint64_t uTagNumber);

/** @deprecated Use QCBOREncode_AddTURI() instead. */
static void
QCBOREncode_AddURI(QCBOREncodeContext *pCtx, UsefulBufC URI);

/** @deprecated Use QCBOREncode_AddTURIToMapSZ() instead. */
static void
QCBOREncode_AddURIToMap(QCBOREncodeContext *pCtx, const char *szLabel, UsefulBufC URI);

/** @deprecated Use QCBOREncode_AddTURIToMapN() instead. */
static void
QCBOREncode_AddURIToMapN(QCBOREncodeContext *pCtx, int64_t nLabel, UsefulBufC URI);

/** @deprecated Use QCBOREncode_AddTB64Text() instead. */
static void
QCBOREncode_AddB64Text(QCBOREncodeContext *pCtx, UsefulBufC B64Text);

/** @deprecated Use QCBOREncode_AddTB64TextToMapSZ() instead. */
static void
QCBOREncode_AddB64TextToMap(QCBOREncodeContext *pCtx, const char *szLabel, UsefulBufC B64Text);

/** @deprecated Use QCBOREncode_AddTB64TextToMapN() instead. */
static void
QCBOREncode_AddB64TextToMapN(QCBOREncodeContext *pCtx, int64_t nLabel, UsefulBufC B64Text);

/** @deprecated Use QCBOREncode_AddTB64URLText() instead. */
static void
QCBOREncode_AddB64URLText(QCBOREncodeContext *pCtx, UsefulBufC B64Text);

/** @deprecated Use QCBOREncode_AddTB64URLTextToMapSZ() instead. */
static void
QCBOREncode_AddB64URLTextToMap(QCBOREncodeContext *pCtx,
                               const char         *szLabel,
                               UsefulBufC          B64Text);

/** @deprecated Use QCBOREncode_AddTB64URLTextToMapN() instead. */
static void
QCBOREncode_AddB64URLTextToMapN(QCBOREncodeContext *pCtx,
                                int64_t             nLabel,
                                UsefulBufC          B64Text);

/** @deprecated Use QCBOREncode_AddTRegex() instead. */
static void
QCBOREncode_AddRegex(QCBOREncodeContext *pCtx, UsefulBufC Regex);

/** @deprecated Use QCBOREncode_AddTRegexToMapSZ() instead. */
static void
QCBOREncode_AddRegexToMap(QCBOREncodeContext *pCtx,
                          const char         *szLabel,
                          UsefulBufC          Regex);

/** @deprecated Use QCBOREncode_AddTRegexToMapN() instead. */
static void
QCBOREncode_AddRegexToMapN(QCBOREncodeContext *pCtx,
                           int64_t             nLabel,
                           UsefulBufC          Regex);

/** @deprecated Use QCBOREncode_AddTMIMEData() instead. */
static void
QCBOREncode_AddMIMEData(QCBOREncodeContext *pCtx, UsefulBufC MIMEData);

/** @deprecated Use QCBOREncode_AddTMIMEDataToMapSZ() instead. */
static void
QCBOREncode_AddMIMEDataToMap(QCBOREncodeContext *pCtx,
                             const char         *szLabel,
                             UsefulBufC          MIMEData);

/** @deprecated Use QCBOREncode_AddTMIMEDataToMapN() instead. */
static void
QCBOREncode_AddMIMEDataToMapN(QCBOREncodeContext *pCtx,
                              int64_t             nLabel,
                              UsefulBufC          MIMEData);

/** @deprecated Use QCBOREncode_AddTDateString() instead. */
static void
QCBOREncode_AddDateString(QCBOREncodeContext *pCtx, const char *szDate);

/** @deprecated Use QCBOREncode_AddTDateStringToMapSZ() instead. */
static void
QCBOREncode_AddDateStringToMap(QCBOREncodeContext *pCtx,
                               const char         *szLabel,
                               const char         *szDate);

/** @deprecated Use QCBOREncode_AddTDateStringToMapN() instead. */
static void
QCBOREncode_AddDateStringToMapN(QCBOREncodeContext *pCtx,
                                int64_t             nLabel,
                                const char         *szDate);


/* ========================================================================= *
 *    END OF DEPRECATED FUNCTION DECLARATIONS                                *
 * ========================================================================= */




/* ========================================================================= *
 *    BEGINNING OF PRIVATE INLINE IMPLEMENTATION    
 *    Note that the entire qcbor_tag_encode implementation is line.
 * ========================================================================= */


static inline void
QCBOREncode_AddTagNumber(QCBOREncodeContext *pMe, const uint64_t uTagNumber)
{
   QCBOREncode_Private_AppendCBORHead(pMe, CBOR_MAJOR_TYPE_TAG, uTagNumber, 0);
}


static inline void
QCBOREncode_AddTag(QCBOREncodeContext *pMe, const uint64_t uTagNumber)
{
   QCBOREncode_AddTagNumber(pMe, uTagNumber);
}


static inline void
QCBOREncode_AddTDateEpoch(QCBOREncodeContext          *pMe,
                          const enum QCBOREncodeTagReq uTagRequirement,
                          const int64_t                nDate)
{
   if(uTagRequirement == QCBOR_ENCODE_AS_TAG) {
      QCBOREncode_AddTagNumber(pMe, CBOR_TAG_DATE_EPOCH);
   }
   QCBOREncode_AddInt64(pMe, nDate);
}

static inline void
QCBOREncode_AddTDateEpochToMapSZ(QCBOREncodeContext          *pMe,
                                 const char                  *szLabel,
                                 const enum QCBOREncodeTagReq uTagRequirement,
                                 const int64_t                nDate)
{
   QCBOREncode_AddSZString(pMe, szLabel);
   QCBOREncode_AddTDateEpoch(pMe, uTagRequirement, nDate);
}

static inline void
QCBOREncode_AddTDateEpochToMapN(QCBOREncodeContext          *pMe,
                                const int64_t                nLabel,
                                const enum QCBOREncodeTagReq uTagRequirement,
                                const int64_t                nDate)
{
   QCBOREncode_AddInt64(pMe, nLabel);
   QCBOREncode_AddTDateEpoch(pMe, uTagRequirement, nDate);
}

static inline void
QCBOREncode_AddDateEpoch(QCBOREncodeContext *pMe,
                         const int64_t       nDate)
{
   QCBOREncode_AddTDateEpoch(pMe, QCBOR_ENCODE_AS_TAG, nDate);
}

static inline void
QCBOREncode_AddDateEpochToMap(QCBOREncodeContext *pMe,
                              const char         *szLabel,
                              const int64_t       nDate)
{
   QCBOREncode_AddSZString(pMe, szLabel);
   QCBOREncode_AddDateEpoch(pMe, nDate);
}

static inline void
QCBOREncode_AddDateEpochToMapN(QCBOREncodeContext *pMe,
                               const int64_t       nLabel,
                               const int64_t       nDate)
{
   QCBOREncode_AddInt64(pMe, nLabel);
   QCBOREncode_AddDateEpoch(pMe, nDate);
}


static inline void
QCBOREncode_AddTDaysEpoch(QCBOREncodeContext          *pMe,
                          const enum QCBOREncodeTagReq uTagRequirement,
                          const int64_t                nDays)
{
   if(uTagRequirement == QCBOR_ENCODE_AS_TAG) {
      QCBOREncode_AddTagNumber(pMe, CBOR_TAG_DAYS_EPOCH);
   }
   QCBOREncode_AddInt64(pMe, nDays);
}

static inline void
QCBOREncode_AddTDaysEpochToMapSZ(QCBOREncodeContext          *pMe,
                                 const char                  *szLabel,
                                 const enum QCBOREncodeTagReq uTagRequirement,
                                 const int64_t                nDays)
{
   QCBOREncode_AddSZString(pMe, szLabel);
   QCBOREncode_AddTDaysEpoch(pMe, uTagRequirement, nDays);
}

static inline void
QCBOREncode_AddTDaysEpochToMapN(QCBOREncodeContext          *pMe,
                                const int64_t                nLabel,
                                const enum QCBOREncodeTagReq uTagRequirement,
                                const int64_t                nDays)
{
   QCBOREncode_AddInt64(pMe, nLabel);
   QCBOREncode_AddTDaysEpoch(pMe, uTagRequirement, nDays);
}



static inline void
QCBOREncode_AddTBinaryUUID(QCBOREncodeContext          *pMe,
                           const enum QCBOREncodeTagReq uTagRequirement,
                           const UsefulBufC             UUID)
{
   if(uTagRequirement == QCBOR_ENCODE_AS_TAG) {
      QCBOREncode_AddTagNumber(pMe, CBOR_TAG_BIN_UUID);
   }
   QCBOREncode_AddBytes(pMe, UUID);
}

static inline void
QCBOREncode_AddTBinaryUUIDToMapSZ(QCBOREncodeContext          *pMe,
                                  const char                  *szLabel,
                                  const enum QCBOREncodeTagReq uTagRequirement,
                                  const UsefulBufC             UUID)
{
   QCBOREncode_AddSZString(pMe, szLabel);
   QCBOREncode_AddTBinaryUUID(pMe, uTagRequirement, UUID);
}

static inline void
QCBOREncode_AddTBinaryUUIDToMapN(QCBOREncodeContext         *pMe,
                                 const int64_t                nLabel,
                                 const enum QCBOREncodeTagReq uTagRequirement,
                                 const UsefulBufC             UUID)
{
   QCBOREncode_AddInt64(pMe, nLabel);
   QCBOREncode_AddTBinaryUUID(pMe, uTagRequirement, UUID);
}

static inline void
QCBOREncode_AddBinaryUUID(QCBOREncodeContext *pMe, const UsefulBufC UUID)
{
   QCBOREncode_AddTBinaryUUID(pMe, QCBOR_ENCODE_AS_TAG, UUID);
}

static inline void
QCBOREncode_AddBinaryUUIDToMap(QCBOREncodeContext *pMe,
                               const char         *szLabel,
                               const UsefulBufC    UUID)
{
   QCBOREncode_AddTBinaryUUIDToMapSZ(pMe, szLabel, QCBOR_ENCODE_AS_TAG, UUID);
}

static inline void
QCBOREncode_AddBinaryUUIDToMapN(QCBOREncodeContext *pMe,
                                const int64_t       nLabel,
                                const UsefulBufC    UUID)
{
   QCBOREncode_AddTBinaryUUIDToMapN(pMe,
                                    nLabel,
                                    QCBOR_ENCODE_AS_TAG,
                                    UUID);
}


static inline void
QCBOREncode_AddTURI(QCBOREncodeContext          *pMe,
                    const enum QCBOREncodeTagReq uTagRequirement,
                    const UsefulBufC             URI)
{
   if(uTagRequirement == QCBOR_ENCODE_AS_TAG) {
      QCBOREncode_AddTagNumber(pMe, CBOR_TAG_URI);
   }
   QCBOREncode_AddText(pMe, URI);
}

static inline void
QCBOREncode_AddTURIToMapSZ(QCBOREncodeContext          *pMe,
                           const char                  *szLabel,
                           const enum QCBOREncodeTagReq uTagRequirement,
                           const UsefulBufC             URI)
{
   QCBOREncode_AddSZString(pMe, szLabel);
   QCBOREncode_AddTURI(pMe, uTagRequirement, URI);
}

static inline void
QCBOREncode_AddTURIToMapN(QCBOREncodeContext          *pMe,
                          const int64_t                nLabel,
                          const enum QCBOREncodeTagReq uTagRequirement,
                          const UsefulBufC             URI)
{
   QCBOREncode_AddInt64(pMe, nLabel);
   QCBOREncode_AddTURI(pMe, uTagRequirement, URI);
}

static inline void
QCBOREncode_AddURI(QCBOREncodeContext *pMe, const UsefulBufC URI)
{
   QCBOREncode_AddTURI(pMe, QCBOR_ENCODE_AS_TAG, URI);
}

static inline void
QCBOREncode_AddURIToMap(QCBOREncodeContext *pMe,
                        const char         *szLabel,
                        const UsefulBufC    URI)
{
   QCBOREncode_AddTURIToMapSZ(pMe, szLabel, QCBOR_ENCODE_AS_TAG, URI);
}

static inline void
QCBOREncode_AddURIToMapN(QCBOREncodeContext *pMe,
                         const int64_t       nLabel,
                         const UsefulBufC    URI)
{
   QCBOREncode_AddTURIToMapN(pMe, nLabel, QCBOR_ENCODE_AS_TAG, URI);
}



static inline void
QCBOREncode_AddTB64Text(QCBOREncodeContext          *pMe,
                        const enum QCBOREncodeTagReq uTagRequirement,
                        const UsefulBufC             B64Text)
{
   if(uTagRequirement == QCBOR_ENCODE_AS_TAG) {
      QCBOREncode_AddTagNumber(pMe, CBOR_TAG_B64);
   }
   QCBOREncode_AddText(pMe, B64Text);
}

static inline void
QCBOREncode_AddTB64TextToMapSZ(QCBOREncodeContext          *pMe,
                               const char                  *szLabel,
                               const enum QCBOREncodeTagReq uTagRequirement,
                               const UsefulBufC             B64Text)
{
   QCBOREncode_AddSZString(pMe, szLabel);
   QCBOREncode_AddTB64Text(pMe, uTagRequirement, B64Text);
}

static inline void
QCBOREncode_AddTB64TextToMapN(QCBOREncodeContext          *pMe,
                              const int64_t                nLabel,
                              const enum QCBOREncodeTagReq uTagRequirement,
                              const UsefulBufC             B64Text)
{
   QCBOREncode_AddInt64(pMe, nLabel);
   QCBOREncode_AddTB64Text(pMe, uTagRequirement, B64Text);
}

static inline void
QCBOREncode_AddB64Text(QCBOREncodeContext *pMe, const UsefulBufC B64Text)
{
   QCBOREncode_AddTB64Text(pMe, QCBOR_ENCODE_AS_TAG, B64Text);
}

static inline void
QCBOREncode_AddB64TextToMap(QCBOREncodeContext *pMe,
                            const char         *szLabel,
                            const UsefulBufC    B64Text)
{
   QCBOREncode_AddTB64TextToMapSZ(pMe, szLabel, QCBOR_ENCODE_AS_TAG, B64Text);
}

static inline void
QCBOREncode_AddB64TextToMapN(QCBOREncodeContext *pMe,
                             const int64_t       nLabel,
                             const UsefulBufC    B64Text)
{
   QCBOREncode_AddTB64TextToMapN(pMe, nLabel, QCBOR_ENCODE_AS_TAG, B64Text);
}



static inline void
QCBOREncode_AddTB64URLText(QCBOREncodeContext          *pMe,
                           const enum QCBOREncodeTagReq uTagRequirement,
                           const UsefulBufC             B64Text)
{
   if(uTagRequirement == QCBOR_ENCODE_AS_TAG) {
      QCBOREncode_AddTagNumber(pMe, CBOR_TAG_B64URL);
   }
   QCBOREncode_AddText(pMe, B64Text);
}

static inline void
QCBOREncode_AddTB64URLTextToMapSZ(QCBOREncodeContext          *pMe,
                                  const char                  *szLabel,
                                  const enum QCBOREncodeTagReq uTagRequirement,
                                  const UsefulBufC             B64Text)
{
   QCBOREncode_AddSZString(pMe, szLabel);
   QCBOREncode_AddTB64URLText(pMe, uTagRequirement, B64Text);
}

static inline void
QCBOREncode_AddTB64URLTextToMapN(QCBOREncodeContext          *pMe,
                                 const int64_t                nLabel,
                                 const enum QCBOREncodeTagReq uTagRequirement,
                                 const UsefulBufC             B64Text)
{
   QCBOREncode_AddInt64(pMe, nLabel);
   QCBOREncode_AddTB64URLText(pMe, uTagRequirement, B64Text);
}

static inline void
QCBOREncode_AddB64URLText(QCBOREncodeContext *pMe, const UsefulBufC B64Text)
{
   QCBOREncode_AddTB64URLText(pMe, QCBOR_ENCODE_AS_TAG, B64Text);
}

static inline void
QCBOREncode_AddB64URLTextToMap(QCBOREncodeContext *pMe,
                               const char         *szLabel,
                               const UsefulBufC    B64Text)
{
   QCBOREncode_AddTB64URLTextToMapSZ(pMe,
                                     szLabel,
                                     QCBOR_ENCODE_AS_TAG,
                                     B64Text);
}

static inline void
QCBOREncode_AddB64URLTextToMapN(QCBOREncodeContext *pMe,
                                const int64_t       nLabel,
                                const UsefulBufC    B64Text)
{
   QCBOREncode_AddTB64URLTextToMapN(pMe, nLabel, QCBOR_ENCODE_AS_TAG, B64Text);
}


static inline void
QCBOREncode_AddTRegex(QCBOREncodeContext          *pMe,
                      const enum QCBOREncodeTagReq uTagRequirement,
                      const UsefulBufC             Regex)
{
   if(uTagRequirement == QCBOR_ENCODE_AS_TAG) {
      QCBOREncode_AddTagNumber(pMe, CBOR_TAG_REGEX);
   }
   QCBOREncode_AddText(pMe, Regex);
}

static inline void
QCBOREncode_AddTRegexToMapSZ(QCBOREncodeContext          *pMe,
                             const char                  *szLabel,
                             const enum QCBOREncodeTagReq uTagRequirement,
                             const UsefulBufC             Regex)
{
   QCBOREncode_AddSZString(pMe, szLabel);
   QCBOREncode_AddTRegex(pMe, uTagRequirement, Regex);
}

static inline void
QCBOREncode_AddTRegexToMapN(QCBOREncodeContext          *pMe,
                            const int64_t                nLabel,
                            const enum QCBOREncodeTagReq uTagRequirement,
                            const UsefulBufC             Regex)
{
   QCBOREncode_AddInt64(pMe, nLabel);
   QCBOREncode_AddTRegex(pMe, uTagRequirement, Regex);
}

static inline void
QCBOREncode_AddRegex(QCBOREncodeContext *pMe, const UsefulBufC Regex)
{
   QCBOREncode_AddTRegex(pMe, QCBOR_ENCODE_AS_TAG, Regex);
}

static inline void
QCBOREncode_AddRegexToMap(QCBOREncodeContext *pMe,
                          const char         *szLabel,
                          const UsefulBufC    Regex)
{
   QCBOREncode_AddTRegexToMapSZ(pMe, szLabel, QCBOR_ENCODE_AS_TAG, Regex);
}

static inline void
QCBOREncode_AddRegexToMapN(QCBOREncodeContext *pMe,
                           const int64_t       nLabel,
                           const UsefulBufC    Regex)
{
   QCBOREncode_AddTRegexToMapN(pMe, nLabel, QCBOR_ENCODE_AS_TAG, Regex);

}


static inline void
QCBOREncode_AddTMIMEData(QCBOREncodeContext          *pMe,
                         const enum QCBOREncodeTagReq uTagRequirement,
                         const UsefulBufC             MIMEData)
{
   if(uTagRequirement == QCBOR_ENCODE_AS_TAG) {
      QCBOREncode_AddTagNumber(pMe, CBOR_TAG_BINARY_MIME);
   }
   QCBOREncode_AddBytes(pMe, MIMEData);
}

static inline void
QCBOREncode_AddTMIMEDataToMapSZ(QCBOREncodeContext          *pMe,
                                const char                  *szLabel,
                                const enum QCBOREncodeTagReq uTagRequirement,
                                const UsefulBufC             MIMEData)
{
   QCBOREncode_AddSZString(pMe, szLabel);
   QCBOREncode_AddTMIMEData(pMe, uTagRequirement, MIMEData);
}

static inline void
QCBOREncode_AddTMIMEDataToMapN(QCBOREncodeContext          *pMe,
                               const int64_t                nLabel,
                               const enum QCBOREncodeTagReq uTagRequirement,
                               const UsefulBufC             MIMEData)
{
   QCBOREncode_AddInt64(pMe, nLabel);
   QCBOREncode_AddTMIMEData(pMe, uTagRequirement, MIMEData);
}

static inline void
QCBOREncode_AddMIMEData(QCBOREncodeContext *pMe, UsefulBufC MIMEData)
{
   QCBOREncode_AddTMIMEData(pMe, QCBOR_ENCODE_AS_TAG, MIMEData);
}

static inline void
QCBOREncode_AddMIMEDataToMap(QCBOREncodeContext *pMe,
                             const char         *szLabel,
                             const UsefulBufC    MIMEData)
{
   QCBOREncode_AddTMIMEDataToMapSZ(pMe, szLabel, QCBOR_ENCODE_AS_TAG, MIMEData);
}

static inline void
QCBOREncode_AddMIMEDataToMapN(QCBOREncodeContext *pMe,
                              const int64_t       nLabel,
                              const UsefulBufC    MIMEData)
{
   QCBOREncode_AddTMIMEDataToMapN(pMe, nLabel, QCBOR_ENCODE_AS_TAG, MIMEData);
}


static inline void
QCBOREncode_AddTDateString(QCBOREncodeContext          *pMe,
                           const enum QCBOREncodeTagReq uTagRequirement,
                           const char                  *szDate)
{
   if(uTagRequirement == QCBOR_ENCODE_AS_TAG) {
      QCBOREncode_AddTagNumber(pMe, CBOR_TAG_DATE_STRING);
   }
   QCBOREncode_AddSZString(pMe, szDate);
}

static inline void
QCBOREncode_AddTDateStringToMapSZ(QCBOREncodeContext          *pMe,
                                  const char                  *szLabel,
                                  const enum QCBOREncodeTagReq uTagRequirement,
                                  const char                  *szDate)
{
   QCBOREncode_AddSZString(pMe, szLabel);
   QCBOREncode_AddTDateString(pMe, uTagRequirement, szDate);
}

static inline void
QCBOREncode_AddTDateStringToMapN(QCBOREncodeContext          *pMe,
                                 const int64_t                nLabel,
                                 const enum QCBOREncodeTagReq uTagRequirement,
                                 const char                  *szDate)
{
   QCBOREncode_AddInt64(pMe, nLabel);
   QCBOREncode_AddTDateString(pMe, uTagRequirement, szDate);
}

static inline void
QCBOREncode_AddDateString(QCBOREncodeContext *pMe, const char *szDate)
{
   QCBOREncode_AddTDateString(pMe, QCBOR_ENCODE_AS_TAG, szDate);
}

static inline void
QCBOREncode_AddDateStringToMap(QCBOREncodeContext *pMe,
                               const char         *szLabel,
                               const char         *szDate)
{
   QCBOREncode_AddTDateStringToMapSZ(pMe, szLabel, QCBOR_ENCODE_AS_TAG, szDate);
}

static inline void
QCBOREncode_AddDateStringToMapN(QCBOREncodeContext *pMe,
                                const int64_t       nLabel,
                                const char         *szDate)
{
   QCBOREncode_AddTDateStringToMapN(pMe, nLabel, QCBOR_ENCODE_AS_TAG, szDate);
}


static inline void
QCBOREncode_AddTDaysString(QCBOREncodeContext          *pMe,
                           const enum QCBOREncodeTagReq uTagRequirement,
                           const char                  *szDate)
{
   if(uTagRequirement == QCBOR_ENCODE_AS_TAG) {
      QCBOREncode_AddTagNumber(pMe, CBOR_TAG_DAYS_STRING);
   }
   QCBOREncode_AddSZString(pMe, szDate);
}

static inline void
QCBOREncode_AddTDaysStringToMapSZ(QCBOREncodeContext          *pMe,
                                  const char                  *szLabel,
                                  const enum QCBOREncodeTagReq uTagRequirement,
                                  const char                  *szDate)
{
   QCBOREncode_AddSZString(pMe, szLabel);
   QCBOREncode_AddTDaysString(pMe, uTagRequirement, szDate);
}

static inline void
QCBOREncode_AddTDaysStringToMapN(QCBOREncodeContext          *pMe,
                                 const int64_t                nLabel,
                                 const enum QCBOREncodeTagReq uTagRequirement,
                                 const char                  *szDate)
{
   QCBOREncode_AddInt64(pMe, nLabel);
   QCBOREncode_AddTDaysString(pMe, uTagRequirement, szDate);
}


/* ======================================================================== *
 *    END OF PRIVATE INLINE IMPLEMENTATION                                  *
 * ======================================================================== */


#ifdef __cplusplus
}
#endif

#endif /* qcbor_tag_encode_h */<|MERGE_RESOLUTION|>--- conflicted
+++ resolved
@@ -86,47 +86,12 @@
  *   function that creates a complex message like a COSE_Encrypt.
  *
  * Tags can nest, so there might be sequential calls to
-<<<<<<< HEAD
- * QCBOREncode_AddTagNumber(). While deep nesting is rare andthere is no
-=======
  * QCBOREncode_AddTagNumber(). While deep nesting is rare and there is no
->>>>>>> 2c3afc04
  * limit for encoding, QCBOR decoding is limited to a
  * depth of @ref QCBOR_MAX_TAGS_PER_ITEM.
  *
  * ### Borrowing Tag Content
  *
-<<<<<<< HEAD
- * As described in @ref AreTagsOptional, it is often the case that tag
- * content for a particular tag is encoded without the tag number.
- * This is "borrowing" tag content. It is similar to implicit types in
- * ASN.1 where the type is inferred by context.
- *
- * For the standard tags supported by QCBOR, their methods include an
- * argument to control this behavior:
- *
- * - @ref QCBOR_ENCODE_AS_TAG : Includes the tag number.
- * - @ref QCBOR_ENCODE_AS_BORROWED : Omits the tag number.
- *
- * For tags other than the standard ones supported by QCBOR methods,
- * the names of which starts with "QCBOREncode_AddT", all that is
- * needed to encode borrowed tag content is to not call
- * QCBOREncode_AddTagNumber(). This of course assumes the protocol can
- * be unambiguously decoded without the tag number.
- */
-
-
-/**
- * Output the full CBOR tag. See @ref CBORTags.
- */
-#define QCBOR_ENCODE_AS_TAG      0
-
-/**
- * Output only the 'borrowed' content format for the relevant tag.
- * See @ref CBORTags..
- */
-#define QCBOR_ENCODE_AS_BORROWED 1
-=======
  * As explained in @ref AreTagsOptional, tag content for a specific
  * tag is often encoded without including the tag number.  This
  * practice, known as "borrowing" tag content, is comparable to
@@ -162,8 +127,6 @@
     QCBOR_ENCODE_AS_BORROWED = 1
 };
 
->>>>>>> 2c3afc04
-
 
 
 /**
