--- conflicted
+++ resolved
@@ -393,7 +393,7 @@
 // TODO: add "T" to name of this and other Get Tag methods? Would be a big change.
 void
 QCBORDecode_GetBigNumber(QCBORDecodeContext *pCtx,
-                         uint8_t             uTagRequirement,
+                         const uint8_t       uTagRequirement,
                          UsefulBuf           BigNumBuf,
                          UsefulBufC         *pBigNum,
                          bool               *pbIsNegative);
@@ -442,7 +442,6 @@
                                           UsefulBufC         *pBigNum,
                                           bool               *pbIsNegative);
 
-<<<<<<< HEAD
 void
 QCBORDecode_GetBigNumberNoPreferredInMapSZ(QCBORDecodeContext *pCtx,
                                            uint8_t             uTagRequirement,
@@ -450,19 +449,7 @@
                                            UsefulBuf           BigNumBuf,
                                            UsefulBufC         *pBigNum,
                                            bool               *pbIsNegative);
-=======
-/*
- * Decode the next as a big number.
- *
- *
- */
-void
-QCBORDecode_GetBigNumber(QCBORDecodeContext *pCtx,
-                         const uint8_t       uTagRequirement,
-                         UsefulBuf           BigNumberBuf,
-                         UsefulBufC         *pBigNumber,
-                         bool               *pbIsNegative);
->>>>>>> 721b56eb
+
 
 
 /**
