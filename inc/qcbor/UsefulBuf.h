--- conflicted
+++ resolved
@@ -43,14 +43,10 @@
 
  when         who             what, where, why
  --------     ----            --------------------------------------------------
-<<<<<<< HEAD
- 8/10/2024    llundblade      Add UsefulBuf_SkipLeading().
- 1/7/2024     llundblade      Add UsefulInputBuf_Compare().
-=======
  08/14/2024   llundblade      Add UsefulOutBuf_RetrieveOutputStorage().
  08/13/2024   llundblade      Add UsefulInputBuf_RetrieveUndecodedInput().
+ 8/10/2024    llundblade      Add UsefulBuf_SkipLeading().
  08/08/2024   llundblade      Add UsefulOutBuf_SubString().
->>>>>>> 1deef677
  10/05/2024   llundblade      Add Xxx_OffsetToPointer.
  28/02/2024   llundblade      Rearrange UsefulOutBuf_Compare().
  1/7/2024     llundblade      Add UsefulInputBuf_Compare().
