--- conflicted
+++ resolved
@@ -43,14 +43,11 @@
 
  when         who             what, where, why
  --------     ----            --------------------------------------------------
-<<<<<<< HEAD
- 28/02/2022   llundblade      Rearrange UsefulOutBuf_Compare().
+ 10/05/2024   llundblade      Add Xxx_OffsetToPointer.
+ 28/02/2024   llundblade      Rearrange UsefulOutBuf_Compare().
  19/11/2023   llundblade      Add UsefulOutBuf_GetOutput().
  19/11/2023   llundblade      Add UsefulOutBuf_Swap().
  19/11/2023   llundblade      Add UsefulOutBuf_Compare().
-=======
- 10/05/2024   llundblade      Add Xxx_OffsetToPointer.
->>>>>>> a29f45ac
  19/12/2022   llundblade      Document that adding empty data is allowed.
  4/11/2022    llundblade      Add GetOutPlace and Advance to UsefulOutBuf.
  9/21/2021    llundbla        Clarify UsefulOutBuf size calculation mode
