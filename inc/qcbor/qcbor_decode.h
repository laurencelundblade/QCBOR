/* ===========================================================================
 * Copyright (c) 2016-2018, The Linux Foundation.
 * Copyright (c) 2018-2024, Laurence Lundblade.
 * Copyright (c) 2021, Arm Limited.
 * All rights reserved.
 *
 * Redistribution and use in source and binary forms, with or without
 * modification, are permitted provided that the following conditions are
 * met:
 *     * Redistributions of source code must retain the above copyright
 *       notice, this list of conditions and the following disclaimer.
 *     * Redistributions in binary form must reproduce the above
 *       copyright notice, this list of conditions and the following
 *       disclaimer in the documentation and/or other materials provided
 *       with the distribution.
 *     * Neither the name of The Linux Foundation nor the names of its
 *       contributors, nor the name "Laurence Lundblade" may be used to
 *       endorse or promote products derived from this software without
 *       specific prior written permission.
 *
 * THIS SOFTWARE IS PROVIDED "AS IS" AND ANY EXPRESS OR IMPLIED
 * WARRANTIES, INCLUDING, BUT NOT LIMITED TO, THE IMPLIED WARRANTIES OF
 * MERCHANTABILITY, FITNESS FOR A PARTICULAR PURPOSE AND NON-INFRINGEMENT
 * ARE DISCLAIMED.  IN NO EVENT SHALL THE COPYRIGHT OWNER OR CONTRIBUTORS
 * BE LIABLE FOR ANY DIRECT, INDIRECT, INCIDENTAL, SPECIAL, EXEMPLARY, OR
 * CONSEQUENTIAL DAMAGES (INCLUDING, BUT NOT LIMITED TO, PROCUREMENT OF
 * SUBSTITUTE GOODS OR SERVICES; LOSS OF USE, DATA, OR PROFITS; OR
 * BUSINESS INTERRUPTION) HOWEVER CAUSED AND ON ANY THEORY OF LIABILITY,
 * WHETHER IN CONTRACT, STRICT LIABILITY, OR TORT (INCLUDING NEGLIGENCE
 * OR OTHERWISE) ARISING IN ANY WAY OUT OF THE USE OF THIS SOFTWARE, EVEN
 * IF ADVISED OF THE POSSIBILITY OF SUCH DAMAGE.
 * ========================================================================= */


#ifndef qcbor_decode_h
#define qcbor_decode_h


#include "qcbor/qcbor_common.h"
#include "qcbor/qcbor_private.h"
#include <stdbool.h>


#ifdef __cplusplus
extern "C" {
#if 0
} /* Keep editor indention formatting happy */
#endif
#endif


/**
 * @file qcbor_decode.h
 *
 * @anchor BasicDecode
 * # QCBOR Basic Decode
 *
 * This section discusses decoding assuming familiarity with the
 * general description of this encoder / decoder in section @ref
 * Overview.
 *
 * Encoded CBOR has a tree structure where the leaf nodes are
 * non-aggregate types like integers and strings and the intermediate
 * nodes are either arrays or maps. Fundamentally, CBOR decoding is a
 * pre-order traversal of this tree with CBOR sequences a minor
 * exception. Calling QCBORDecode_GetNext() repeatedly will perform
 * this. It is possible to decode any CBOR by only calling
 * QCBORDecode_GetNext(), though this doesn't take advantage of many
 * QCBOR features.
 *
 * QCBORDecode_GetNext() returns a 56 byte structure called
 * @ref QCBORItem that describes the decoded item including:
 * - The data itself, integer, string, floating-point number...
 * - The label if present
 * - Unprocessed tags
 * - Nesting level
 * - Allocation type (primarily of interest for indefinite length strings)
 *
 * For strings, this structure contains a pointer and length back into
 * the original data.
 *
 * Most of the tags that QCBOR supports directly are decoded into a
 * representation in @ref QCBORItem.
 *
 * A string allocator must be used when decoding indefinite length
 * strings. See QCBORDecode_SetMemPool() or
 * QCBORDecode_SetUpAllocator(). @ref QCBORItem indicates if a string
 * was allocated with the string allocator.
 *
 * This pre-order traversal gives natural decoding of arrays where the
 * array members are taken in order. Maps can be decoded this way too,
 * but the @ref SpiffyDecode APIs that allow searching maps by label
 * are often more convenient.
 *
 * @anchor Decode-Errors-Overview
 * # Decode Errors Overview
 *
 * The simplest way to handle decoding errors is to make use of the
 * internal error tracking. The only error code check necessary is
 * at the end when QCBORDecode_Finish() is called. To do this:
 *
 * - Use QCBORDecode_VGetNext(), QCBORDecode_VPeekNext()
 *  and any or all of the functions in qcbor_spiffy_decode.h. Don't use
 *  QCBORDecode_GetNext() or QCBORDecode_PeekNext().
 * - Call QCBORDecode_Finish() and check its return code.
 * - Do not reference any decoded data until after
 *    QCBORDecode_Finish() returns success.
 *
 * Once an encoding error has been encountered, the error state is
 * entered and further decoding function calls will do nothing.  It is
 * safe to continue calling decoding functions after an error. No
 * error checking is necessary making the code to decode a protocol
 * simpler.  The two exceptions are QCBORDecode_GetNext() and
 * QCBORDecode_PeekNext() which will try to decode even if the decoder
 * is in the error state. Use QCBORDecode_VGetNext() and
 * QCBORDecode_VPeekNext() instead.
 *
 * While some protocols are simple enough to be decoded this way, many
 * aren’t because the data items earlier in the protocol determine how
 * later data items are to be decoded. In that case it is necessary to
 * call QCBORDecode_GetError() to know the earlier items were
 * successfully decoded before examining their value or type.
 *
 * The internal decode error state is reset only by re initializing the
 * decoder or calling QCBORDecode_GetErrorAndReset().
 *
 * It is only useful to reset the error state by calling
 * QCBORDecode_GetErrorAndReset() on recoverable errors. Examples of
 * recoverable errors are a map entry not being found or integer
 * overflow or underflow during conversion. Examples of unrecoverable
 * errors are hitting the end of the input and array or map nesting
 * beyond the limits of the implementation. See
 * QCBORDecode_IsUnrecoverableError().Trying to reset and decode after
 * an unrecoverable error will usually just lead to another error.
 *
 * It is possible to use QCBORDecode_GetNext() and
 * QCBORDecode_PeekNext() to decode an entire protocol. However, that is
 * usually more work, more code and less convenient than using spiffy
 * decode functions.
 *
 * It is also possible to mix the use of QCBORDecode_GetNext() with
 * QCBORDecode_VGetNext() and the spiffy decode functions, but
 * QCBORDecode_GetError() must be called and return QCBOR_SUCCESS before
 * QCBORDecode_GetNext() is called.
 *
 * The effect of a decoding error on the traversal cursor position
 * varies by the decoding method called. It is unaffected by spiffy
 * decode methods that get items by map label.
 * QCBORDecode_GetInt64InMapN() is an example of this. The traversal
 * cursor will be advanced by most other decode methods even when
 * there is a decode error, often leaving it in an indeterminate
 * position. If it is necessary to continue to decoding after an
 * error, QCBORDecode_Rewind() can be used to reset it to a known-good
 * position.
 *
 * When using spiffy decode methods to get an item by label from a map
 * the whole map is internally traversed including nested arrays and
 * maps. If there is any unrecoverable error during that traversal,
 * the retrieval by label will fail. The unrecoverable error will be
 * returned even if it is not because the item being sought is in
 * error. Recoverable errors will be ignored unless they are on the
 * item being sought, in which case the unrecoverable error will be
 * returned. Unrecoverable errors are those indicated by
 * QCBORDecode_IsUnrecoverableError().
 *
 * @anchor Disabilng-Tag-Decoding
 * # Disabilng Tag Decoding
 *
 * If QCBOR_DISABLE_TAGS is defined, all code for decoding tags will
 * be omitted reducing the core decoder, QCBORDecode_VGetNext(), by
 * about 400 bytes. If a tag number is encountered in the decoder
 * input the unrecoverable error @ref QCBOR_ERR_TAGS_DISABLED will be
 * returned.  No input with tags can be decoded.
 *
 * Decode functions like QCBORDecode_GetEpochDate() and
 * QCBORDecode_GetDecimalFraction() that can decode the tag content
 * even if the tag number is absent are still available.  Typically
 * they won't be linked in because of dead stripping. The
 * @c uTagRequirement parameter has no effect, but if it is
 * @ref QCBOR_TAG_REQUIREMENT_TAG, @ref QCBOR_ERR_TAGS_DISABLED
 * will be set.
 */

/**
 * The decode mode options.
 */
typedef enum {
   /** See QCBORDecode_Init() */
   QCBOR_DECODE_MODE_NORMAL = 0,
   /** See QCBORDecode_Init() */
   QCBOR_DECODE_MODE_MAP_STRINGS_ONLY = 1,
   /** See QCBORDecode_Init() */
   QCBOR_DECODE_MODE_MAP_AS_ARRAY = 2
   /* This is stored in uint8_t in places; never add values > 255 */
} QCBORDecodeMode;

/**
 * The maximum size of input to the decoder. Slightly less than UINT32_MAX
 * to make room for some special indicator values.
 */
#define QCBOR_MAX_DECODE_INPUT_SIZE (UINT32_MAX - 2)

/**
 * The maximum number of tags that may occur on an individual nested
 * item. Typically 4.
 */
#define QCBOR_MAX_TAGS_PER_ITEM QCBOR_MAX_TAGS_PER_ITEM1



/* Do not renumber these. Code depends on some of these values. */
/** The data type is unknown, unset or invalid. */
#define QCBOR_TYPE_NONE           0

/** Never used in QCBORItem. Used by functions that match QCBOR types. */
#define QCBOR_TYPE_ANY            1

/** Type for an integer that decoded either between @c INT64_MIN and
 *  @c INT32_MIN or @c INT32_MAX and @c INT64_MAX. Data is in member
 *  @c val.int64. */
#define QCBOR_TYPE_INT64          2

/** Type for an integer that decoded to a more than @c INT64_MAX and
 *  @c UINT64_MAX.  Data is in member @c val.uint64. */
#define QCBOR_TYPE_UINT64         3

/** Type for an array. See comments on @c val.uCount. */
#define QCBOR_TYPE_ARRAY          4

/** Type for a map. See comments on @c val.uCount. */
#define QCBOR_TYPE_MAP            5

/** Type for a buffer full of bytes. Data is in @c val.string. */
#define QCBOR_TYPE_BYTE_STRING    6

/** Type for a UTF-8 string. It is not NULL-terminated. See
 *  QCBOREncode_AddText() for a discussion of line endings in CBOR. Data
 *  is in @c val.string.  */
#define QCBOR_TYPE_TEXT_STRING    7

/** Type for a positive big number. Data is in @c val.bignum, a
 *  pointer and a length. */
#define QCBOR_TYPE_POSBIGNUM      9

/** Type for a negative big number. Data is in @c val.bignum, a
 *  pointer and a length. */
#define QCBOR_TYPE_NEGBIGNUM     10

/** Type for [RFC 3339] (https://tools.ietf.org/html/rfc3339) date
<<<<<<< HEAD
 *  string, possibly with time zone. Data is in @c val.string . */
=======
 *  string, possibly with time zone. Data is in @c val.string . Note this
 *  was previously in @c val.dateString, however this is the same as
 *  val.string being the same type in same union. val.dateString will
 *  be deprecated.. */
>>>>>>> 3758add0
#define QCBOR_TYPE_DATE_STRING   11

/** Type for integer seconds since Jan 1970 + floating-point
 *  fraction. Data is in @c val.epochDate */
#define QCBOR_TYPE_DATE_EPOCH    12

/** The CBOR major type "simple" has a small integer value indicating
 *  what it is. The standard CBOR simples are true, false, null, undef
 *  (values 20-23) and float-point numbers (values 25-27).  The values
 *  0-19 and 32-255 are unassigned and may be used if registered with
 *  in the IANA Simple Values Registry.  If these unassigned simple
 *  values occur in the input they will be decoded as this.  The value
 *  is in @c val.uSimple. */
#define QCBOR_TYPE_UKNOWN_SIMPLE 13

/** A decimal fraction made of decimal exponent and integer mantissa.
 *  See @ref expAndMantissa and QCBOREncode_AddDecimalFraction(). */
#define QCBOR_TYPE_DECIMAL_FRACTION            14

/** A decimal fraction made of decimal exponent and positive big
 *  number mantissa. See @ref expAndMantissa and
 *  QCBOREncode_AddDecimalFractionBigNum(). */
#define QCBOR_TYPE_DECIMAL_FRACTION_POS_BIGNUM 15

/** A decimal fraction made of decimal exponent and negative big
 *  number mantissa. See @ref expAndMantissa and
 *  QCBOREncode_AddDecimalFractionBigNum(). */
#define QCBOR_TYPE_DECIMAL_FRACTION_NEG_BIGNUM 16

/** A floating-point number made of base-2 exponent and integer
 *  mantissa.  See @ref expAndMantissa and
 *  QCBOREncode_AddBigFloat(). */
#define QCBOR_TYPE_BIGFLOAT                    17

/** A floating-point number made of base-2 exponent and positive big
 *  number mantissa.  See @ref expAndMantissa and
 *  QCBOREncode_AddBigFloatBigNum(). */
#define QCBOR_TYPE_BIGFLOAT_POS_BIGNUM         18

/** A floating-point number made of base-2 exponent and negative big
 *  number mantissa.  See @ref expAndMantissa and
 *  QCBOREncode_AddBigFloatBigNum(). */
#define QCBOR_TYPE_BIGFLOAT_NEG_BIGNUM         19

/** Type for the simple value false. */
#define QCBOR_TYPE_FALSE         20

/** Type for the simple value true. */
#define QCBOR_TYPE_TRUE          21

/** Type for the simple value null. */
#define QCBOR_TYPE_NULL          22

/** Type for the simple value undef. */
#define QCBOR_TYPE_UNDEF         23

/** Type for a floating-point number. Data is in @c val.float. */
#define QCBOR_TYPE_FLOAT         26

/** Type for a double floating-point number. Data is in @c val.double. */
#define QCBOR_TYPE_DOUBLE        27

/** Special type for integers between -2^63 - 1 to -2^64 that
 * can't be returned as @ref QCBOR_TYPE_INT64 because they don't fit
 * in an int64_t. The value is returned in @c val.uint64, but this
 * isn't the number transmitted. Do this arithmatic (carefully to
 * avoid over/underflow) to get the value transmitted: - val.uint64 - 1.
 * See QCBOREncode_AddNegativeUInt64() for a longer explanation
 * and warning. */
#define QCBOR_TYPE_65BIT_NEG_INT 28


#define QCBOR_TYPE_BREAK         31 /* Used internally; never returned */

/** For @ref QCBOR_DECODE_MODE_MAP_AS_ARRAY decode mode, a map that is
 *  being traversed as an array. See QCBORDecode_Init() */
#define QCBOR_TYPE_MAP_AS_ARRAY  32

/** Encoded CBOR that is wrapped in a byte string. Often used when the
 *  CBOR is to be hashed for signing or HMAC. See also @ref
 *  QBCOR_TYPE_WRAPPED_CBOR_SEQUENCE. Data is in @c val.string. */
#define QBCOR_TYPE_WRAPPED_CBOR  36

/** A URI as defined in RFC 3986.  Data is in @c val.string. */
#define QCBOR_TYPE_URI           44

/** Text is base64 URL encoded in RFC 4648.  The base64 encoding is
 *  NOT removed. Data is in @c val.string. */
#define QCBOR_TYPE_BASE64URL     45

/** Text is base64 encoded in RFC 4648.  The base64 encoding is NOT
 *  removed. Data is in @c val.string. */
#define QCBOR_TYPE_BASE64        46

/** PERL-compatible regular expression. Data is in @c val.string. */
#define QCBOR_TYPE_REGEX         47

/** Non-binary MIME per RFC 2045.  See also @ref
 *  QCBOR_TYPE_BINARY_MIME. Data is in @c val.string. */
#define QCBOR_TYPE_MIME          48

/** Binary UUID per RFC 4122.  Data is in @c val.string. */
#define QCBOR_TYPE_UUID          49

/** A CBOR sequence per RFC 8742. See also @ ref
 *  QBCOR_TYPE_WRAPPED_CBOR.  Data is in @c val.string. */
#define QBCOR_TYPE_WRAPPED_CBOR_SEQUENCE  75

/** Binary MIME per RFC 2045. See also @ref QCBOR_TYPE_MIME. Data is
 *  in @c val.string. */
#define QCBOR_TYPE_BINARY_MIME   76

/** Type for [RFC 8943](https://tools.ietf.org/html/rfc8943) date
 *  string, a date with no time or time zone info. Data is in
 *  @c val.string */
#define QCBOR_TYPE_DAYS_STRING   77

/** Type for integer days since Jan 1 1970 described in
 *  [RFC 8943](https://tools.ietf.org/html/rfc8943). Data is in
 *  @c val.epochDays */
#define QCBOR_TYPE_DAYS_EPOCH    78

#define QCBOR_TYPE_TAG          254 /* Used internally; never returned */

#define QCBOR_TYPE_OPTTAG   QCBOR_TYPE_TAG /* Depricated. See QCBOR_TYPE_TAG */



/**
 * The largest value in @c utags that is unmapped and can be used without
 * mapping it through QCBORDecode_GetNthTag().
 */
#define QCBOR_LAST_UNMAPPED_TAG (CBOR_TAG_INVALID16 - QCBOR_NUM_MAPPED_TAGS - 1)


/**
 * This holds a decoded data item. It is returned by the
 * QCBORDecode_GetNext(), the principle decoding function.
 * It holds the type, value, label, tags and other details
 * of the decoded data item.
 *
 * This is typically 56 bytes on 64-bit CPUs and 52 bytes on 32-bit
 * CPUs (the CPU and the system's ABI determine this size).
 */
typedef struct _QCBORItem {
   /** Tells what element of the @c val union to use. One of @ref
    *  QCBOR_TYPE_INT64, @ref QCBOR_TYPE_ARRAY, ...*/
   uint8_t  uDataType;

   /** Tells what element of the @c label union to use. One of
    *  @ref QCBOR_TYPE_INT64, @ref QCBOR_TYPE_BYTE_STRING, ...*/
   uint8_t  uLabelType;

   /** Holds the nesting depth for arrays and map. 0 is the top level
    *  with no arrays or maps entered. */
   uint8_t  uNestingLevel;

   /** Holds the nesting level of the next item after this one.  If
    *  less than @c uNestingLevel, this item was the last one in an
    *  arry or map and it closed out at least one nesting level. */
   uint8_t  uNextNestLevel;

   /** 1 if a @c val that is a string is allocated with string
    * allocator, 0 if not. Always 0 unless an allocator has been set
    * up by calling QCBORDecode_SetMemPool() or
    * QCBORDecode_SetUpAllocator(). */
   uint8_t  uDataAlloc;

   /** 1 if a @c label that is a string is allocated with string
    * allocator, 0 if not. Always 0 unless an allocator has been set
    * up by calling QCBORDecode_SetMemPool() or
    * QCBORDecode_SetUpAllocator(). */
   uint8_t  uLabelAlloc;

   /** The union holding the item's value. Select union member based
    *  on @c uDataType. */
   union {
      /** The value for @c uDataType @ref QCBOR_TYPE_INT64. */
      int64_t     int64;
      /** The value for @c uDataType @ref QCBOR_TYPE_UINT64. */
      uint64_t    uint64;
      /** The value for @c uDataType @ref QCBOR_TYPE_BYTE_STRING and
       *  @ref QCBOR_TYPE_TEXT_STRING. Also
       *  for many tags whose content is a string such @ref QCBOR_TYPE_DAYS_STRING
       *  and @ref QCBOR_TYPE_URI. */
      UsefulBufC  string;
      /** The "value" for @c uDataType @ref QCBOR_TYPE_ARRAY or @ref
       *  QCBOR_TYPE_MAP, the number of items in the array or map.  It
       *  is @c UINT16_MAX when decoding indefinite-lengths maps and
       *  arrays. Detection of the end of a map or array is best done
       *  with @c uNestLevel and @c uNextNestLevel so as to work for
       *  both definite and indefinite length maps and arrays. */
      uint16_t    uCount;
#ifndef USEFULBUF_DISABLE_ALL_FLOAT
      /** The value for @c uDataType @ref QCBOR_TYPE_DOUBLE. */
      double      dfnum;
      /** The value for @c uDataType @ref QCBOR_TYPE_FLOAT. */
      float       fnum;
#endif /* USEFULBUF_DISABLE_ALL_FLOAT */
      /** The value for @c uDataType @ref QCBOR_TYPE_DATE_EPOCH, the
       *  number of seconds after or before Jan 1, 1970. This has a
       *  range of 500 billion years. Floating-point dates are
       *  converted to this integer + fractional value. If the input
       *  value is beyond the 500 billion-year range (e.g., +/i
       *  infinity, large floating point values, NaN)
       *  @ref QCBOR_ERR_DATE_OVERFLOW will be returned. If the input
       *  is floating-point and QCBOR has been compiled with
       *  floating-point disabled, one of the various floating-point
       *  disabled errors will be returned. */
      struct {
         int64_t  nSeconds;
#ifndef USEFULBUF_DISABLE_ALL_FLOAT
         double   fSecondsFraction;
#endif /* USEFULBUF_DISABLE_ALL_FLOAT */
      } epochDate;

      /** The value for @c uDataType @ref QCBOR_TYPE_DAYS_EPOCH -- the
       *  number of days before or after Jan 1, 1970. */
      int64_t     epochDays;
<<<<<<< HEAD

=======
      /** No longer used. Was the value for @ref QCBOR_TYPE_DATE_STRING,
       * but now that value is in @c string. This will be removed in QCBOR 2.0. */
      UsefulBufC  dateString;
>>>>>>> 3758add0
      /** The value for @c uDataType @ref QCBOR_TYPE_POSBIGNUM and
       * @ref QCBOR_TYPE_NEGBIGNUM.  */
      UsefulBufC  bigNum;
      /** See @ref QCBOR_TYPE_UKNOWN_SIMPLE */
      uint8_t     uSimple;
#ifndef QCBOR_DISABLE_EXP_AND_MANTISSA
      /**
       * @anchor expAndMantissa
       *
       * This holds the value for big floats and decimal fractions.
       * The use of the fields in this structure depends on @c
       * uDataType.
       *
       * When @c uDataType indicates a decimal fraction, the
       * @c nExponent is base 10. When it indicates a big float, it
       * is base 2.
       *
       * When @c uDataType indicates a big number, then the @c bigNum
       * member of @c Mantissa is valid. Otherwise the @c nInt member
       * of @c Mantissa is valid.
       *
       * See @ref QCBOR_TYPE_DECIMAL_FRACTION,
       * @ref QCBOR_TYPE_DECIMAL_FRACTION_POS_BIGNUM,
       * @ref QCBOR_TYPE_DECIMAL_FRACTION_NEG_BIGNUM,
       * @ref QCBOR_TYPE_BIGFLOAT, @ref QCBOR_TYPE_BIGFLOAT_POS_BIGNUM,
       * and @ref QCBOR_TYPE_BIGFLOAT_NEG_BIGNUM.
       *
       * Also see QCBOREncode_AddTDecimalFraction(),
       * QCBOREncode_AddTBigFloat(),
       * QCBOREncode_AddTDecimalFractionBigNum() and
       * QCBOREncode_AddTBigFloatBigNum().
       */
      struct {
         int64_t nExponent;
         union {
            int64_t    nInt;
            UsefulBufC bigNum;
         } Mantissa;
      } expAndMantissa;
#endif /* QCBOR_DISABLE_EXP_AND_MANTISSA */
      uint64_t    uTagV;  /* Used internally during decoding */

   } val;

   /** Union holding the different label types selected based on @c uLabelType */
   union {
      /** The label for @c uLabelType @ref QCBOR_TYPE_BYTE_STRING and
       *  @ref QCBOR_TYPE_TEXT_STRING */
      UsefulBufC  string;
      /** The label for @c uLabelType for @ref QCBOR_TYPE_INT64 */
      int64_t     int64;
      /** The label for @c uLabelType for @ref QCBOR_TYPE_UINT64 */
      uint64_t    uint64;
   } label;

#ifndef QCBOR_DISABLE_TAGS
   /**
    * The tags numbers for which the item is the tag content.  Tags
    * nest, so index 0 in the array is the tag on the data item
    * itself, index 1 is the tag that applies to the tag in index
    * 0. The end of the list is indicated by @ref CBOR_TAG_INVALID16
    *
    * Tag nesting is uncommon and rarely deep. This implementation
    * only allows nesting to a depth of @ref QCBOR_MAX_TAGS_PER_ITEM,
    * usually 4.
    *
    * Tag numbers in the array below and equal to @ref
    * QCBOR_LAST_UNMAPPED_TAG are unmapped and can be used
    * directly. Tag numbers above this must be translated through
    * QCBORDecode_GetNthTag().
    *
    * See also the large number of functions like
    * QCBORDecode_GetEpochDate() and QCBORDecode_GetBignum() in
    * qcbor_spiffy_decode.h for a way to decode tagged types without
    * having to reference this array. Also see @ref Tags-Overview.
    */
   uint16_t uTags[QCBOR_MAX_TAGS_PER_ITEM];
#endif

} QCBORItem;

/**
 * An array or map's length is indefinite when it has this value.
 */
#define QCBOR_COUNT_INDICATES_INDEFINITE_LENGTH UINT16_MAX




/**
 * @brief Prototype for the implementation of a string allocator.
 *
 * @param[in] pAllocateCxt Pointer to context for the particular
 *                         allocator implementation. Its contents
 *                         depend on how a particular string allocator
 *                         works. Typically, it will contain a pointer
 *                         to the memory pool and some booking keeping
 *                         data.
 *
 * @param[in] pOldMem      Points to some memory previously allocated
 *                         that is either to be freed or to be
 *                         reallocated to be larger. It is @c NULL for
 *                         new allocations and when called as the
 *                         destructor.
 *
 * @param[in] uNewSize     Size of memory to be allocated or new size
 *                         for a chunk being reallocated. Zero when
 *                         called to free memory or when called as the
 *                         destructor.
 *
 * @return Either the allocated buffer is returned, or
 *         @ref NULLUsefulBufC. @ref NULLUsefulBufC is returned on a
 *         failed allocation and in the two cases where there is
 *         nothing to return.
 *
 * This function must be implemented for a custom string
 * allocator. See QCBORDecode_SetUpAllocator().
 *
 * This is not needed if the built-in string allocator available
 * through QCBORDecode_SetMemPool() is used.
 *
 * After being set up by a call to QCBORDecode_SetUpAllocator(),
 * this is called back in four modes:
 *
 * - allocate: @c uNewSize is the amount to allocate. @c pOldMem is
 *  @c NULL.
 *
 * - free: @c uNewSize is 0. @c pOldMem points to the memory to be
 * freed.  When the decoder calls this, it will always be for the most
 * recent block that was either allocated or reallocated.
 *
 * - reallocate: @c pOldMem is the block to reallocate. @c uNewSize is
 * its new size.  When the decoder calls this, it will always be for the
 * most recent block that was either allocated or reallocated.
 *
 * - destruct: @c pOldMem is @c NULL and @c uNewSize is 0. This is
 * called when the decoding is complete by
 * QCBORDecode_Finish(). Usually, the strings allocated by a string
 * allocator are in use after the decoding is completed so this
 * usually will not free those strings. Many string allocators will
 * not need to do anything in this mode.
 *
 * The strings allocated by this will have @c uDataAlloc set to true
 * in the @ref QCBORItem when they are returned. The user of the
 * strings will have to free them. How they free them, depends on the
 * design of the string allocator.
 */
typedef UsefulBuf (* QCBORStringAllocate)(void   *pAllocateCxt,
                                          void   *pOldMem,
                                          size_t  uNewSize);


/**
 * For the built-in string allocator available via
 * QCBORDecode_SetMemPool(), this is the size overhead needed
 * internally.  The amount of memory available for decoded strings is
 * the size of the buffer given to QCBORDecode_SetMemPool() less this
 * amount.
 *
 * This doesn't apply to custom string allocators, only to the one
 * available via QCBORDecode_SetMemPool().
 */
#define QCBOR_DECODE_MIN_MEM_POOL_SIZE 8




/**
 * QCBORDecodeContext holds the context for decoding CBOR.  It is
 * about 300 bytes, so it can go on the stack.  The contents are
 * opaque, and the caller should not access any internal items.  A
 * context may be re-used serially as long as it is re initialized.
 */
typedef struct _QCBORDecodeContext QCBORDecodeContext;


/**
 * Initialize the CBOR decoder context.
 *
 * @param[in] pCtx         The context to initialize.
 * @param[in] EncodedCBOR  The buffer with CBOR encoded bytes to be decoded.
 * @param[in] nMode        See below and @ref QCBORDecodeMode.
 *
 * Initialize context for a pre-order traversal of the encoded CBOR
 * tree.
 *
 * Most CBOR decoding can be completed by calling this function to
 * start and QCBORDecode_GetNext() in a loop.
 *
 * If indefinite-length strings are to be decoded, then
 * QCBORDecode_SetMemPool() or QCBORDecode_SetUpAllocator() must be
 * called to set up a string allocator.
 *
 * Three decoding modes are supported.  In normal mode, @ref
 * QCBOR_DECODE_MODE_NORMAL, maps are decoded and strings and integers
 * are accepted as map labels. If a label is other than these, the
 * error @ref QCBOR_ERR_MAP_LABEL_TYPE is returned by
 * QCBORDecode_GetNext().
 *
 * In strings-only mode, @ref QCBOR_DECODE_MODE_MAP_STRINGS_ONLY, only
 * text strings are accepted for map labels.  This lines up with CBOR
 * that converts to JSON. The error @ref QCBOR_ERR_MAP_LABEL_TYPE is
 * returned by QCBORDecode_GetNext() if anything but a text string
 * label is encountered.
 *
 * In @ref QCBOR_DECODE_MODE_MAP_AS_ARRAY maps are treated as special
 * arrays.  They will be returned with special @c uDataType @ref
 * QCBOR_TYPE_MAP_AS_ARRAY and @c uCount, the number of items, will be
 * double what it would be for a normal map because the labels are
 * also counted. This mode is useful for decoding CBOR that has labels
 * that are not integers or text strings, but the caller must manage
 * much of the map decoding.
 */
void
QCBORDecode_Init(QCBORDecodeContext *pCtx, UsefulBufC EncodedCBOR, QCBORDecodeMode nMode);


/**
 * @brief Set up the MemPool string allocator for indefinite-length strings.
 *
 * @param[in] pCtx         The decode context.
 * @param[in] MemPool      The pointer and length of the memory pool.
 * @param[in] bAllStrings  If true, all strings, even of definite
 *                         length, will be allocated with the string
 *                         allocator.
 *
 * @return Error if the MemPool was greater than @c UINT32_MAX
 *         or less than @ref QCBOR_DECODE_MIN_MEM_POOL_SIZE.
 *
 * Indefinite-length strings (text and byte) cannot be decoded unless
 * there is a string allocator configured. MemPool is a simple
 * built-in string allocator that allocates bytes from a memory pool
 * handed to it by calling this function.  The memory pool is just a
 * pointer and length for some block of memory that is to be used for
 * string allocation. It can come from the stack, heap or other.
 *
 * The memory pool must be @ref QCBOR_DECODE_MIN_MEM_POOL_SIZE plus
 * space for all the strings allocated.  There is no overhead per
 * string allocated. A conservative way to size this buffer is to make
 * it the same size as the CBOR being decoded plus @ref
 * QCBOR_DECODE_MIN_MEM_POOL_SIZE.
 *
 * This memory pool is used for all indefinite-length strings that are
 * text strings or byte strings, including strings used as labels.
 *
 * The pointers to strings in @ref QCBORItem will point into the
 * memory pool set here. They do not need to be individually
 * freed. Just discard the buffer when they are no longer needed.
 *
 * If @c bAllStrings is set, then the size will be the overhead plus
 * the space to hold **all** strings, definite and indefinite-length,
 * value or label. The advantage of this is that after the decode is
 * complete, the original memory holding the encoded CBOR does not
 * need to remain valid.
 *
 * This simple allocator is not hard linked to the QCBOR decoder.
 * Assuming dead-stripping of unused symbols is being performed, this
 * simple allocator will not be linked in unless
 * QCBORDecode_SetMemPool() is called.
 *
 * See also QCBORDecode_SetUpAllocator() to set up a custom allocator
 * if this one isn't sufficient.
 */
QCBORError
QCBORDecode_SetMemPool(QCBORDecodeContext *pCtx,
                       UsefulBuf           MemPool,
                       bool                bAllStrings);


/**
 * @brief Sets up a custom string allocator for indefinite-length strings
 *
 * @param[in] pCtx                 The decoder context to set up an
 *                                 allocator for.
 * @param[in] pfAllocateFunction   Pointer to function that will be
 *                                 called by QCBOR for allocations and
 *                                 frees.
 * @param[in] pAllocateContext     Context passed to @c
 *                                 pfAllocateFunction.
 * @param[in] bAllStrings          If true, all strings, even of definite
 *                                 length, will be allocated with the
 *                                 string allocator.
 *
 * Indefinite-length strings (text and byte) cannot be decoded unless
 * a string allocator is configured. QCBORDecode_SetUpAllocator()
 * allows the caller to configure an external string allocator
 * implementation if the internal string allocator is
 * unsuitable. See QCBORDecode_SetMemPool() to configure the internal
 * allocator.
 *
 * The string allocator configured here is a custom one designed
 * and implemented by the caller.  See @ref QCBORStringAllocate for
 * the requirements for a string allocator implementation.
 *
 * A malloc-based string external allocator can be obtained by calling
 * @c QCBORDecode_MakeMallocStringAllocator(). It will return a
 * function and pointer that can be given here as @c pAllocatorFunction
 * and @c pAllocatorContext. It uses standard @c malloc() so @c free()
 * must be called on all strings marked by @c uDataAlloc @c == @c 1 or
 * @c uLabelAlloc @c == @c 1 in @ref QCBORItem. Note this is in a
 * separate GitHub repository.
 */
void
QCBORDecode_SetUpAllocator(QCBORDecodeContext *pCtx,
                           QCBORStringAllocate pfAllocateFunction,
                           void               *pAllocateContext,
                           bool                bAllStrings);


/**
 * @brief Get the next item (integer, byte string, array...) in the
 * preorder traversal of the CBOR tree.
 *
 * @param[in]  pCtx          The decoder context.
 * @param[out] pDecodedItem  The decoded CBOR item.
 *
 * @c pDecodedItem is filled from the decoded item. Generally, the
 * following data is returned in the structure:
 *
 * - @c uDataType which indicates which member of the @c val union the
 *   data is in. This decoder figures out the type based on the CBOR
 *   major type, the CBOR "additionalInfo", the CBOR optional tags and
 *   the value of the integer.
 *
 * - The value of the item, which might be an integer, a pointer and a
 *   length, the count of items in an array, a floating-point number or
 *   other.
 *
 * - The nesting level for maps and arrays.
 *
 * - The label for an item in a map, which may be a text or byte string
 *   or an integer.
 *
 * - The unprocessed tag numbers for which the item is the tag content.
 *
 * See @ref QCBORItem for all the details about what is returned.
 *
 * This function handles arrays and maps. When an array or map is
 * first encountered a @ref QCBORItem will be returned with major type
 * @ref QCBOR_TYPE_ARRAY or @ref QCBOR_TYPE_MAP.  @c
 * QCBORItem.val.uNestLevel gives the nesting level of the opening of
 * the array or map. When the next item is fetched, it will be the
 * first one in the array or map and its @c QCBORItem.val.uNestLevel
 * will be one more than that of the opening of the array or map.
 *
 * Nesting level 0 is the top-most nesting level. The first item
 * decoded always has nesting level 0. A map or array at the top level
 * has nesting level 0 and the members of the array or map have
 * nesting level 1.
 *
 * Here is an example of how the nesting level is reported for a CBOR
 * sequence with no arrays or maps at all.
 *
 * @code
 * Data Item           Nesting Level
 * integer                     0
 * byte string                 0
 * @endcode
 *
 * Here is an example of how the nesting level is reported for a CBOR
 * sequence with a simple array and some top-level items.
 *
 * @code
 * Data Item           Nesting Level
 * integer                     0
 * array with 2 items          0
 *    byte string              1
 *    byte string              1
 * integer                     0
 * @endcode
 *
 * Here's a more complex example that is not a CBOR sequence
 *
 * @code
 * Data Item           Nesting Level
 * map with 4 items            0
 *    text string              1
 *    array with 3 integers    1
 *       integer               2
 *       integer               2
 *       integer               2
 *    text string              1
 *    byte string              1
 * @endcode
 *
 * In @ref QCBORItem, @c uNextNestLevel is the nesting level for the
 * next call to QCBORDecode_VGetNext(). It indicates if any maps or
 * arrays were closed out during the processing of the just-fetched
 * @ref QCBORItem. This processing includes a look-ahead for any
 * breaks that close out indefinite-length arrays or maps. This value
 * is needed to be able to understand the hierarchical structure. If
 * @c uNextNestLevel is not equal to @c uNestLevel the end of the
 * current map or array has been encountered. This works for both
 * definite and indefinite-length arrays so it is the best way to find the
 * end of a map or array. Alternatively, for definite-length arrays,
 * @c QCBORItem.val.uCount contains the number of items in the
 * array. For indefinite-length arrays, @c QCBORItem.val.uCount
 * is @c UINT16_MAX.
 *
 * All tags defined in RFC 8949 are automatically fully decoded. There
 * are QCBOR_TYPES and members in @ref QCBORItem for them. For
 * example, the tag 9 will show up in the @ref QCBORItem as type
 * @ref QCBOR_TYPE_POSBIGNUM with the value in
 * @c QCBORItem.val.bignum. There is also support for
 * some of the tags in the IANA tag registry.
 *
 * Most tags with a CBOR_TAG_XXX define in qcbor_common.h like @ref
 * CBOR_TAG_DATE_STRING are automaticlly decoded by QCBOR. Those that
 * are defined but not decoded are so noted.
 *
 * Tags that are not decoded by QCBOR will be identified and recorded
 * in @ref QCBORItem. Use QCBORDecode_GetNthTag() to get them. Only
 * @ref QCBOR_MAX_TAGS_PER_ITEM tags are recorded per item and an
 * error is returned if there are more than that.
 *
 * Previous versions of QCBOR handled tags in a more complex way using
 * QCBORDecode_SetCallerConfiguredTagList() and
 * QCBORDecode_GetNextWithTags().  This version is largely compatible, but
 * imposes the limit of @ref QCBOR_MAX_TAGS_PER_ITEM tags per item.
 *
 * See @ref Tags-Overview for a description of how to go about
 * creating custom tags.
 *
 * This tag decoding design is to be open-ended and flexible to be
 * able to handle newly defined tags, while using very little memory,
 * in particular keeping @ref QCBORItem as small as possible.
 *
 * See [Decode Error Overview](#Decode-Errors-Overview).
 *
 * If a decoding error occurs, \c uDataType and \c uLabelType will be set
 * to @ref QCBOR_TYPE_NONE. If there is no need to know the specific
 * error, it is sufficient to check for @ref QCBOR_TYPE_NONE.
 *
 * Errors fall in several categories:
 *
 * - Not well-formed errors are those where there is something
 *   syntactically and fundamentally wrong with the CBOR being
 *   decoded. Decoding should stop completely.
 *
 * - Invalid CBOR is well-formed, but still not correct. It is
 *   probably best to stop decoding, but not necessary.
 *
 * - This implementation has some size limits. They should rarely be
 *   encountered. If they are it may because something is wrong with
 *   the CBOR, for example an array size is incorrect.
 *
 * - There are a few CBOR constructs that are not handled without some
 *   extra configuration. These are indefinite length strings and maps
 *   with labels that are not strings or integers. See
 *   QCBORDecode_Init().  Also, the QCBOR library may have been
 *   compiled with some features disabled to reduce code size and this
 *   can result in some errors.
 *
 * - Resource exhaustion. This only occurs when a string allocator is
 *   configured to handle indefinite-length strings as other than
 *   that, this implementation does no dynamic memory allocation.
 *
 * | Error | Description |
 * | ---- | ---- |
 * | __Not well-formed errors__  ||
 * | @ref QCBOR_ERR_HIT_END                 | Partial data item; need more input bytes to complete decoding |
 * | @ref QCBOR_ERR_UNSUPPORTED             | Input contains CBOR with reserved additional info values |
 * | @ref QCBOR_ERR_BAD_TYPE_7              | Simple value encoded as two-byte integer rather than one |
 * | @ref QCBOR_ERR_BAD_BREAK               | Break occured outside an indefinite-length map or such |
 * | @ref QCBOR_ERR_BAD_INT                 | Length of integer is bad |
 * | @ref QCBOR_ERR_INDEFINITE_STRING_CHUNK | One of the chunks in indefinite-length string is the wrong type |
 * | __Invalid CBOR__  ||
 * | @ref QCBOR_ERR_NO_MORE_ITEMS        | Need more input data items to decode |
 * | @ref QCBOR_ERR_BAD_EXP_AND_MANTISSA | The structure of a big float or big number is invalid |
 * | @ref QCBOR_ERR_UNRECOVERABLE_TAG_CONTENT | The content of a tag is of the wrong type |
 * | __Implementation Limits__  ||
 * | @ref QCBOR_ERR_INT_OVERFLOW                  | Input integer smaller than INT64_MIN |
 * | @ref QCBOR_ERR_ARRAY_DECODE_TOO_LONG         | Array or map has more elements than can be handled |
 * | @ref QCBOR_ERR_DATE_OVERFLOW                 | Date larger than can be handled |
 * | @ref QCBOR_ERR_ARRAY_DECODE_NESTING_TOO_DEEP | Nesting deeper than can be handled |
 * | @ref QCBOR_ERR_STRING_TOO_LONG               | Encountered a string longer than size_t can hold less 4 bytes |
 * | @ref QCBOR_ERR_TOO_MANY_TAGS                 | Tag nesting deeper than limit, typically 4 |
 * | __Configuration errors__  ||
 * | @ref QCBOR_ERR_NO_STRING_ALLOCATOR        | Encountered indefinite-length string with no allocator configured |
 * | @ref QCBOR_ERR_MAP_LABEL_TYPE             | A map label that is not a string on an integer |
 * | @ref QCBOR_ERR_HALF_PRECISION_DISABLED    | Half-precision input, but disabled in QCBOR library |
 * | @ref QCBOR_ERR_INDEF_LEN_ARRAYS_DISABLED  | Indefinite-length input, but disabled in QCBOR library |
 * | @ref QCBOR_ERR_INDEF_LEN_STRINGS_DISABLED | Indefinite-length input, but disabled in QCBOR library |
 * | @ref QCBOR_ERR_ALL_FLOAT_DISABLED             | Library compiled with floating-point support turned off. |
 * | __Resource exhaustion errors__  ||
 * | @ref QCBOR_ERR_STRING_ALLOCATE | The string allocator is unable to allocate more memory |
 */
void
QCBORDecode_VGetNext(QCBORDecodeContext *pCtx, QCBORItem *pDecodedItem);


/**
 * @brief Preorder traversal like QCBORDecode_VGetNext() without use
 * of internal error state.
 *
 * @param[in]  pCtx          The decoder context.
 * @param[out] pDecodedItem  The decoded CBOR item.
 *
 * @return See error table of decoding errors set by QCBORDecode_VGetNext().
 *
 * This is the same as QCBORDecode_VGetNext() except it
 * doesn't set the internal decoding error and will attempt to decode
 * even if the decoder is in the error state.
 */
QCBORError
QCBORDecode_GetNext(QCBORDecodeContext *pCtx, QCBORItem *pDecodedItem);


/**
 * @brief Get the next item, fully consuming it if it is a map or array.
 *
 * @param[in]  pCtx          The decoder context.
 * @param[out] pDecodedItem  The decoded CBOR item.
 *
 * This is the same as QCBORDecode_VGetNext() but the contents of the
 * entire map or array will be consumed if the item is a map or array.
 *
 * In order to go back to decode the contents of a map or array
 * consumed by this, the decoder must be rewound using
 * QCBORDecode_Rewind().
 */
void
QCBORDecode_VGetNextConsume(QCBORDecodeContext *pCtx, QCBORItem *pDecodedItem);


/**
 * @brief Get the next data item without consuming it.
 *
 * @param[in]  pCtx          The decoder context.
 * @param[out] pDecodedItem  The decoded CBOR item.
 *
 * This is the same as QCBORDecode_VGetNext() but does not consume the
 * data item. This only looks ahead one item. Calling it repeatedly
 * will just return the same item over and over.
 *
 * This uses about 200 bytes of stack, far more than anything else
 * here in qcbor_decode.h because it saves a copy of most of the
 * decode context temporarily.
 *
 * This is useful for looking ahead to determine the type of a data
 * item to know which type-specific spiffy decode function to call or
 * decoding protocols where the types of later data items
 * depending on type of earlier ones.
 *
 * The error must be retrieved with QCBORDecode_GetError() and checked
 * to know the peek was successful before referencing the contents of
 * @c pDecodedItem.
 */
void
QCBORDecode_VPeekNext(QCBORDecodeContext *pCtx, QCBORItem *pDecodedItem);


/**
 * @brief Get the next data item without consuming it without use
 * of internal error state.
 *
 * @param[in]  pCtx          The decoder context.
 * @param[out] pDecodedItem  The decoded CBOR item.
 *
 * This is the same as QCBORDecode_VPeekNext() except it doesn't set
 * the internal decoding error and will attempt to decode even if the
 * decoder is in the error state.
 */
QCBORError
QCBORDecode_PeekNext(QCBORDecodeContext *pCtx, QCBORItem *pDecodedItem);


/**
 * @brief Returns the tag numbers for an item.
 *
 * @param[in] pCtx    The decoder context.
 * @param[in] pItem The CBOR item to get the tag for.
 * @param[in] uIndex The index of the tag to get.
 *
 * @returns The nth tag number or CBOR_TAG_INVALID64.
 *
 * When QCBOR decodes an item that is a tag, it will fully decode tags
 * it is able to. Tags that it is unable to process are put in a list
 * in the QCBORItem.
 *
 * Tags nest. Here the tag with index 0 has the data item as its content. The
 *  tag with index 1 has the tag at index 0 has its content and so forth.
 *
 * Deep tag nesting is rare so this implementation imposes a limit of
 * @ref QCBOR_MAX_TAGS_PER_ITEM on nesting and returns @ref
 * QCBOR_ERR_TOO_MANY_TAGS if there are more. This is a limit of this
 * imple* mentation, not of CBOR. (To be able to handle deeper
 * nesting, the constant can be increased and the library
 * recompiled. It will use more memory).
 *
 * See also @ref CBORTags, @ref Tag-Usage and @ref Tags-Overview.
 *
 * To reduce memory used by a QCBORItem, tag numbers larger than
 * UINT16_MAX are mapped so the tag numbers in @c uTags should be
 * accessed with this function rather than directly.
 *
 * This returns @ref CBOR_TAG_INVALID64 if any error occurred when
 * getting the item. This is also returned if there are no tags on the
 * item or no tag at @c uIndex.
 */
uint64_t
QCBORDecode_GetNthTag(QCBORDecodeContext *pCtx, const QCBORItem *pItem, uint32_t uIndex);


/**
 * @brief Returns the tag numbers for last-fetched item.
 *
 * @param[in] pCtx    The decoder context.
 * @param[in] uIndex The index of the tag to get.
 *
 * @returns The actual nth tag value or CBOR_TAG_INVALID64.
 *
 * See QCBORDecode_GetNthTag(). This is the same but works with spiffy
 * decoding functions that do not return a QCBORItem with a
 * list of recorded tag numbers.  This gets the tags for the most
 * recently decoded item.
 *
 * If a decoding error set then this returns CBOR_TAG_INVALID64.
 */
uint64_t
QCBORDecode_GetNthTagOfLast(const QCBORDecodeContext *pCtx, uint32_t uIndex);


/**
 * @brief Check that a decode completed successfully.
 *
 * @param[in]  pCtx  The context to check.
 *
 * @returns The internal tracked decode error or @ref QCBOR_SUCCESS.
 *
 * Please see @ref Decode-Errors-Overview "Decode Errors Overview".
 *
 * This should always be called at the end of a decode to determine if
 * it completed successfully.  For some protocols, checking the return
 * value here may be the only error check necessary.
 *
 * This returns the internal tracked error if the decoder is in the
 * error state, the same one returned by QCBORDecode_GetError().  This
 * performs final checks at the end of the decode, and may also return
 * @ref QCBOR_ERR_ARRAY_OR_MAP_STILL_OPEN
 * or @ref QCBOR_ERR_EXTRA_BYTES.
 *
 * This calls the destructor for the string allocator, if one is in
 * use. Because of this, It can't be called multiple times like
 * QCBORDecode_PartialFinish().
 *
 * Some CBOR protocols use a CBOR sequence defined in [RFC 8742]
 * (https://tools.ietf.org/html/rfc8742). A CBOR sequence typically
 * doesn't start out with a map or an array. The end of the CBOR is
 * determined in some other way, perhaps by external framing, or by
 * the occurrence of some particular CBOR data item or such. The
 * buffer given to decode must start out with valid CBOR, but it can
 * have extra bytes at the end that are not CBOR or CBOR that is to be
 * ignored.
 *
 * QCBORDecode_Finish() should still be called when decoding CBOR
 * sequences to check that the input decoded was well-formed. If the
 * input was well-formed and there are extra bytes at the end @ref
 * QCBOR_ERR_EXTRA_BYTES will be returned.  This can be considered a
 * successful decode.  See also QCBORDecode_PartialFinish().
 */
QCBORError
QCBORDecode_Finish(QCBORDecodeContext *pCtx);


/**
 * @brief Return number of bytes consumed so far.
 *
 * @param[in]  pCtx        The context to check.
 * @param[out] puConsumed  The number of bytes consumed so far.
 *                          May be @c NULL.
 *
 * @returns The same as QCBORDecode_Finish();
 *
 * This is primarily for partially decoding CBOR sequences. It is the
 * same as QCBORDecode_Finish() except it returns the number of bytes
 * consumed and doesn't call the destructor for the string allocator
 * (See @ref QCBORDecode_SetMemPool()).
 *
 * When this is called before all input bytes are consumed, @ref
 * QCBOR_ERR_EXTRA_BYTES will be returned as QCBORDecode_Finish()
 * does. For typical use of this, that particular error is disregarded.
 *
 * Decoding with the same @ref QCBORDecodeContext can continue after
 * calling this and this may be called many times.
 *
 * Another way to resume decoding is to call QCBORDecode_Init() with the
 * bytes not decoded, but this only works on CBOR sequences when the
 * decoding stopped with no open arrays, maps or byte strings.
 */
QCBORError
QCBORDecode_PartialFinish(QCBORDecodeContext *pCtx, size_t *puConsumed);


/**
 * @brief Get the decoding error.
 *
 * @param[in] pCtx    The decoder context.
 * @return            The decoding error.
 *
 * Please see @ref Decode-Errors-Overview "Decode Errors Overview".
 *
 * The returns the tracked internal error code. All decoding functions
 * set the internal error except QCBORDecode_GetNext() and
 * QCBORDecode_PeekNext().
 *
 * For many protocols it is only necessary to check the return code
 * from QCBORDecode_Finish() at the end of all the decoding.  It is
 * unnecessary to call this.
 *
 * For some protocols, the decoding sequence depends on the types,
 * values or labels of data items. If so, this must be called before
 * using decoded values to know the decode was a success and the
 * type, value and label is valid.
 *
 * Some errors, like integer conversion overflow, date string format
 * may not affect the flow of a protocol. The protocol decoder may
 * wish to proceed even if they occur. In that case
 * QCBORDecode_GetAndResetError() may be called after these data items
 * are fetched.
 */
static QCBORError
QCBORDecode_GetError(QCBORDecodeContext *pCtx);


/**
 * @brief Get and reset the decoding error.
 *
 * @param[in] pCtx    The decoder context.
 * @returns The decoding error.
 *
 * This returns the same as QCBORDecode_GetError() and also resets the
 * error state to @ref QCBOR_SUCCESS.
 */
static QCBORError
QCBORDecode_GetAndResetError(QCBORDecodeContext *pCtx);


/**
 * @brief Whether an error indicates non-well-formed CBOR.
 *
 * @param[in] uErr    The decoder context.
 * @return @c true if the error code indicates non-well-formed CBOR.
 */
static bool
QCBORDecode_IsNotWellFormedError(QCBORError uErr);


/**
 * @brief Whether a decoding error is recoverable.
 *
 * @param[in] uErr    The decoder context.
 * @return @c true if the error code indicates and uncrecoverable error.
 *
 * When an error is unrecoverable, no further decoding of the input is
 * possible.  CBOR is a compact format with almost no redundancy so
 * errors like incorrect lengths or array counts are
 * unrecoverable. Unrecoverable errors also occur when implementation
 * limits such as the limit on array and map nesting are encountered.
 * When the built-in decoding of a tag like an epoch date encounters
 * an error such as a data item of an unexpected type, this is also an
 * unrecoverable error because the internal decoding doesn't try to
 * decode everything in the tag.
 *
 * The unrecoverable errors are a range of the errors in
 * @ref QCBORError.
 */
static bool
QCBORDecode_IsUnrecoverableError(QCBORError uErr);




/**
 * @brief Convert int64_t to smaller integers safely.
 *
 * @param [in]  src   An @c int64_t.
 * @param [out] dest  A smaller sized integer to convert to.
 *
 * @return 0 on success -1 if not
 *
 * When decoding an integer, the CBOR decoder will return the value as
 * an int64_t unless the integer is in the range of @c INT64_MAX and @c
 * UINT64_MAX. That is, unless the value is so large that it can only be
 * represented as a @c uint64_t, it will be an @c int64_t.
 *
 * CBOR itself doesn't size the individual integers it carries at
 * all. The only limits it puts on the major integer types is that they
 * are 8 bytes or less in length. Then encoders like this one use the
 * smallest number of 1, 2, 4 or 8 bytes to represent the integer based
 * on its value. There is thus no notion that one data item in CBOR is
 * a 1-byte integer and another is a 4-byte integer.
 *
 * The interface to this CBOR encoder only uses 64-bit integers. Some
 * CBOR protocols or implementations of CBOR protocols may not want to
 * work with something smaller than a 64-bit integer.  Perhaps an array
 * of 1,000 integers needs to be sent and none has a value larger than
 * 50,000 and are represented as @c uint16_t.
 *
 * The sending / encoding side is easy. Integers are temporarily widened
 * to 64-bits as a parameter passing through QCBOREncode_AddInt64() and
 * encoded in the smallest way possible for their value, possibly in
 * less than an @c uint16_t.
 *
 * On the decoding side the integers will be returned at @c int64_t even if
 * they are small and were represented by only 1 or 2 bytes in the
 * encoded CBOR. The functions here will convert integers to a small
 * representation with an overflow check.
 *
 * (The decoder could have support 8 different integer types and
 * represented the integer with the smallest type automatically, but
 * this would have made the decoder more complex and code calling the
 * decoder more complex in most use cases.  In most use cases on 64-bit
 * machines it is no burden to carry around even small integers as
 * 64-bit values).
 */
static inline int
QCBOR_Int64ToInt32(int64_t src, int32_t *dest)
{
   if(src > INT32_MAX || src < INT32_MIN) {
      return -1;
   } else {
      *dest = (int32_t) src;
   }
   return 0;
}

static inline int
QCBOR_Int64ToInt16(int64_t src, int16_t *dest)
{
   if(src > INT16_MAX || src < INT16_MIN) {
      return -1;
   } else {
      *dest = (int16_t) src;
   }
   return 0;
}

static inline int
QCBOR_Int64ToInt8(int64_t src, int8_t *dest)
{
   if(src > INT8_MAX || src < INT8_MIN) {
      return -1;
   } else {
      *dest = (int8_t) src;
   }
   return 0;
}

static inline int
QCBOR_Int64ToUInt32(int64_t src, uint32_t *dest)
{
   if(src > UINT32_MAX || src < 0) {
      return -1;
   } else {
      *dest = (uint32_t) src;
   }
   return 0;
}

static inline int
QCBOR_Int64UToInt16(int64_t src, uint16_t *dest)
{
   if(src > UINT16_MAX || src < 0) {
      return -1;
   } else {
      *dest = (uint16_t) src;
   }
   return 0;
}

static inline int
QCBOR_Int64ToUInt8(int64_t src, uint8_t *dest)
{
   if(src > UINT8_MAX || src < 0) {
      return -1;
   } else {
      *dest = (uint8_t) src;
   }
   return 0;
}

static inline int
QCBOR_Int64ToUInt64(int64_t src, uint64_t *dest)
{
   if(src < 0) {
      return -1;
   } else {
      *dest = (uint64_t) src;
   }
   return 0;
}




/* ------------------------------------------------------------------------
 * Deprecated functions retained for backwards compatibility. Their use is
 * not recommended.
 * ---- */


/**
 * Deprecated -- Tag handling has been revised and this is no longer
 * used. See QCBORDecode_GetNthTag() for new tag handling.
 */
typedef struct {
   uint8_t         uNumTags;
   const uint64_t *puTags;
} QCBORTagListIn;


/**
 * Deprecated -- this is retained only for backwards compatibility.
 * Use QCBORDecode_GetNthTag() instead.
 *
 * This is for QCBORDecode_GetNextWithTags() to be able to return the
 * full list of tags on an item.
 *
 * On input, @c puTags points to a buffer to be filled in and
 * uNumAllocated is the number of @c uint64_t values in the buffer.
 *
 * On output the buffer contains the tags for the item.  @c uNumUsed
 * tells how many there are.
 */
typedef struct {
   uint8_t   uNumUsed;
   uint8_t   uNumAllocated;
   uint64_t *puTags;
} QCBORTagListOut;


/**
 * @brief Deprecated -- Configure list of caller-selected tags to be recognized.
 *
 * @param[in] pCtx       The decode context.
 * @param[out] pTagList  Structure holding the list of tags to configure.
 *
 * Tag handling has been revised and it is no longer ncessary to use
 * this.  See QCBORDecode_GetNthTag().
 */
void
QCBORDecode_SetCallerConfiguredTagList(QCBORDecodeContext   *pCtx,
                                       const QCBORTagListIn *pTagList);


/**
 * @brief Deprecated -- Determine if a CBOR item is a particular tag.
 *
 * @param[in] pCtx    The decoder context.
 * @param[in] pItem   The CBOR item to check.
 * @param[in] uTag    The tag to check, one of @c CBOR_TAG_XXX,
 *                   for example, @ref CBOR_TAG_DATE_STRING.
 *
 * @return true if it was tagged, false if not.
 *
 * See QCBORDecode_GetNext() for the main description of tag
 * handling. For tags that are not fully decoded a bit corresponding
 * to the tag is set in in @c uTagBits in the @ref QCBORItem. The
 * particular bit depends on an internal mapping table. This function
 * checks for set bits against the mapping table.
 *
 * Typically, a protocol implementation just wants to know if a
 * particular tag is present. That is what this provides. To get the
 * full list of tags on a data item, see
 * QCBORDecode_GetNextWithTags().
 *
 * Also see QCBORDecode_SetCallerConfiguredTagList() for the means to
 * add new tags to the internal list so they can be checked for with
 * this function.
 */
bool
QCBORDecode_IsTagged(QCBORDecodeContext *pCtx,
                     const QCBORItem    *pItem,
                     uint64_t            uTag);


/**
 * @brief Deprecated -- Gets the next item including full list of tags for item.
 *
 * @param[in]  pCtx          The decoder context.
 * @param[out] pDecodedItem  Holds the CBOR item just decoded.
 * @param[in,out] pTagList   On input array to put tags in; on output
 * the tags on this item. See
 * @ref QCBORTagListOut.
 *
 * @return See return values for QCBORDecode_GetNext().
 *
 * @retval QCBOR_ERR_TOO_MANY_TAGS  The size of @c pTagList is too small.
 *
 * This is retained for backwards compatibility. It is replaced by
 * QCBORDecode_GetNthTag() which also returns all the tags that have
 * been decoded.
 *
 * This is not backwards compatibile in two ways. First, it is limited
 * to \ref QCBOR_MAX_TAGS_PER_ITEM items whereas previously it was
 * unlimited. Second, it will not inlucde the tags that QCBOR decodes
 * internally.
 *
 * This works the same as QCBORDecode_GetNext() except that it also
 * returns the list of tags for the data item in \c pTagList.
 *
 * The 0th tag returned here is the one furthest from the data
 * item. This is opposite the order for QCBORDecode_GetNthTag().
 *
 * CBOR has no upper bound or limit on the number of tags that can be
 * associated with a data item but in practice the number of tags on
 * an item will usually be small. This will return @ref
 * QCBOR_ERR_TOO_MANY_TAGS if the array in @c pTagList is too small to
 * hold all the tags for the item.
 */
QCBORError
QCBORDecode_GetNextWithTags(QCBORDecodeContext *pCtx,
                            QCBORItem          *pDecodedItem,
                            QCBORTagListOut    *pTagList);




/* ------------------------------------------------------------------------
 * Inline implementations of public functions defined above.
 * ---- */

static inline QCBORError
QCBORDecode_GetError(QCBORDecodeContext *pMe)
{
    return (QCBORError)pMe->uLastError;
}

static inline QCBORError
QCBORDecode_GetAndResetError(QCBORDecodeContext *pMe)
{
    const QCBORError uReturn = (QCBORError)pMe->uLastError;
    pMe->uLastError = QCBOR_SUCCESS;
    return uReturn;
}

static inline bool
QCBORDecode_IsNotWellFormedError(const QCBORError uErr)
{
   if(uErr >= QCBOR_START_OF_NOT_WELL_FORMED_ERRORS &&
      uErr <= QCBOR_END_OF_NOT_WELL_FORMED_ERRORS) {
      return true;
   } else {
      return false;
   }
}

static inline bool
QCBORDecode_IsUnrecoverableError(const QCBORError uErr)
{
   if(uErr >= QCBOR_START_OF_UNRECOVERABLE_DECODE_ERRORS &&
      uErr <= QCBOR_END_OF_UNRECOVERABLE_DECODE_ERRORS) {
      return true;
   } else {
      return false;
   }
}

/* A few cross checks on size constants and special value lengths */
#if  QCBOR_MAP_OFFSET_CACHE_INVALID < QCBOR_MAX_DECODE_INPUT_SIZE
#error QCBOR_MAP_OFFSET_CACHE_INVALID is too large
#endif

#if QCBOR_NON_BOUNDED_OFFSET < QCBOR_MAX_DECODE_INPUT_SIZE
#error QCBOR_NON_BOUNDED_OFFSET is too large
#endif

#ifdef __cplusplus
}
#endif

#endif /* qcbor_decode_h */<|MERGE_RESOLUTION|>--- conflicted
+++ resolved
@@ -247,14 +247,10 @@
 #define QCBOR_TYPE_NEGBIGNUM     10
 
 /** Type for [RFC 3339] (https://tools.ietf.org/html/rfc3339) date
-<<<<<<< HEAD
- *  string, possibly with time zone. Data is in @c val.string . */
-=======
  *  string, possibly with time zone. Data is in @c val.string . Note this
  *  was previously in @c val.dateString, however this is the same as
  *  val.string being the same type in same union. val.dateString will
  *  be deprecated.. */
->>>>>>> 3758add0
 #define QCBOR_TYPE_DATE_STRING   11
 
 /** Type for integer seconds since Jan 1970 + floating-point
@@ -474,13 +470,7 @@
       /** The value for @c uDataType @ref QCBOR_TYPE_DAYS_EPOCH -- the
        *  number of days before or after Jan 1, 1970. */
       int64_t     epochDays;
-<<<<<<< HEAD
-
-=======
-      /** No longer used. Was the value for @ref QCBOR_TYPE_DATE_STRING,
-       * but now that value is in @c string. This will be removed in QCBOR 2.0. */
-      UsefulBufC  dateString;
->>>>>>> 3758add0
+
       /** The value for @c uDataType @ref QCBOR_TYPE_POSBIGNUM and
        * @ref QCBOR_TYPE_NEGBIGNUM.  */
       UsefulBufC  bigNum;
