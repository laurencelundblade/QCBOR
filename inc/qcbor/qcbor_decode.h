/* ===========================================================================
 * Copyright (c) 2016-2018, The Linux Foundation.
 * Copyright (c) 2018-2024, Laurence Lundblade.
 * Copyright (c) 2021, Arm Limited.
 * All rights reserved.
 *
 * Redistribution and use in source and binary forms, with or without
 * modification, are permitted provided that the following conditions are
 * met:
 *     * Redistributions of source code must retain the above copyright
 *       notice, this list of conditions and the following disclaimer.
 *     * Redistributions in binary form must reproduce the above
 *       copyright notice, this list of conditions and the following
 *       disclaimer in the documentation and/or other materials provided
 *       with the distribution.
 *     * Neither the name of The Linux Foundation nor the names of its
 *       contributors, nor the name "Laurence Lundblade" may be used to
 *       endorse or promote products derived from this software without
 *       specific prior written permission.
 *
 * THIS SOFTWARE IS PROVIDED "AS IS" AND ANY EXPRESS OR IMPLIED
 * WARRANTIES, INCLUDING, BUT NOT LIMITED TO, THE IMPLIED WARRANTIES OF
 * MERCHANTABILITY, FITNESS FOR A PARTICULAR PURPOSE AND NON-INFRINGEMENT
 * ARE DISCLAIMED.  IN NO EVENT SHALL THE COPYRIGHT OWNER OR CONTRIBUTORS
 * BE LIABLE FOR ANY DIRECT, INDIRECT, INCIDENTAL, SPECIAL, EXEMPLARY, OR
 * CONSEQUENTIAL DAMAGES (INCLUDING, BUT NOT LIMITED TO, PROCUREMENT OF
 * SUBSTITUTE GOODS OR SERVICES; LOSS OF USE, DATA, OR PROFITS; OR
 * BUSINESS INTERRUPTION) HOWEVER CAUSED AND ON ANY THEORY OF LIABILITY,
 * WHETHER IN CONTRACT, STRICT LIABILITY, OR TORT (INCLUDING NEGLIGENCE
 * OR OTHERWISE) ARISING IN ANY WAY OUT OF THE USE OF THIS SOFTWARE, EVEN
 * IF ADVISED OF THE POSSIBILITY OF SUCH DAMAGE.
 * ========================================================================= */


#ifndef qcbor_decode_h
#define qcbor_decode_h


#include "qcbor/qcbor_common.h"
#include "qcbor/qcbor_private.h"
#include <stdbool.h>


#ifdef __cplusplus
extern "C" {
#if 0
} /* Keep editor indention formatting happy */
#endif
#endif


/**
 * @file qcbor_decode.h
 *
 * @anchor BasicDecode
 * # QCBOR Basic Decode
 *
 * This section discusses decoding assuming familiarity with the
 * general description of this encoder-decoder in section @ref
 * Overview.
 *
 * Encoded CBOR has a tree structure where the leaf nodes are
 * non-aggregate types like integers and strings and the intermediate
 * nodes are either arrays or maps. Fundamentally, CBOR decoding is a
 * pre-order traversal of this tree with CBOR sequences a minor
 * exception. Calling QCBORDecode_GetNext() repeatedly will perform
 * this. QCBOR maintains an internal traversal cursor. It is possible
 * to decode any CBOR by only calling QCBORDecode_GetNext(), though
 * this doesn't take advantage of many QCBOR features.
 *
 * QCBORDecode_GetNext() returns a 56 byte structure called
 * @ref QCBORItem that describes the decoded item including:
 * - The data itself, integer, string, floating-point number...
 * - The label if present
 * - Unprocessed tags
 * - Nesting level
 * - Allocation type (primarily of interest for indefinite length strings)
 *
 * For strings, this structure contains a pointer and length back into
 * the original data.
 *
 * Most of the tags that QCBOR supports directly are decoded into a
 * representation in @ref QCBORItem.
 *
 * A string allocator must be used when decoding indefinite length
 * strings. See QCBORDecode_SetMemPool() or
 * QCBORDecode_SetUpAllocator(). @ref QCBORItem indicates if a string
 * was allocated with the string allocator.
 *
 * This pre-order traversal gives natural decoding of arrays where the
 * array members are taken in order. Maps can be decoded this way too,
 * but the @ref SpiffyDecode APIs that allow searching maps by label
 * are often more convenient.
 *
 * @anchor Decode-Errors-Overview
 * # Decode Errors Overview
 *
 * The simplest way to handle decoding errors is to make use of the
 * internal error tracking. The only error code check necessary is
 * at the end when QCBORDecode_Finish() is called. To do this:
 *
 * - Use QCBORDecode_VGetNext(), QCBORDecode_VPeekNext()
 *  and any or all of the functions in qcbor_spiffy_decode.h. Don't use
 *  QCBORDecode_GetNext() or QCBORDecode_PeekNext().
 * - Call QCBORDecode_Finish() and check its return code.
 * - Do not reference any decoded data until after
 *    QCBORDecode_Finish() returns success.
 *
 * Once an encoding error has been encountered, the error state is
 * entered and further decoding function calls will do nothing.  It is
 * safe to continue calling decoding functions after an error. No
 * error checking is necessary making the code to decode a protocol
 * simpler.  The two exceptions are QCBORDecode_GetNext() and
 * QCBORDecode_PeekNext() which will try to decode even if the decoder
 * is in the error state. Use QCBORDecode_VGetNext() and
 * QCBORDecode_VPeekNext() instead.
 *
 * While some protocols are simple enough to be decoded this way, many
 * aren’t because the data items earlier in the protocol determine how
 * later data items are to be decoded. In that case it is necessary to
 * call QCBORDecode_GetError() to know the earlier items were
 * successfully decoded before examining their value or type.
 *
 * The internal decode error state can be reset by reinitializing the
 * decoder or calling QCBORDecode_GetErrorAndReset(). Code calling
 * QCBOR may take advantage of the internal error state to halt
 * futher decoding and propagate errors it detects using
 * QCBORDecode_SetError().
 *
 * It is only useful to reset the error state by calling
 * QCBORDecode_GetErrorAndReset() on recoverable errors. Examples of
 * recoverable errors are a map entry not being found or integer
 * overflow or underflow during conversion. Examples of unrecoverable
 * errors are hitting the end of the input and array or map nesting
 * beyond the limits of the implementation. See
 * QCBORDecode_IsUnrecoverableError().Trying to reset and decode after
 * an unrecoverable error will usually just lead to another error.
 *
 * It is possible to use QCBORDecode_GetNext() and
 * QCBORDecode_PeekNext() to decode an entire protocol. However, that is
 * usually more work, more code and less convenient than using spiffy
 * decode functions.
 *
 * It is also possible to mix the use of QCBORDecode_GetNext() with
 * QCBORDecode_VGetNext() and the spiffy decode functions, but
 * QCBORDecode_GetError() must be called and return QCBOR_SUCCESS before
 * QCBORDecode_GetNext() is called.
 *
 * The effect of a decoding error on the traversal cursor position
 * varies by the decoding method called. It is unaffected by spiffy
 * decode methods that get items by map label.
 * QCBORDecode_GetInt64InMapN() is an example of this. The traversal
 * cursor will be advanced by most other decode methods even when
 * there is a decode error, often leaving it in an indeterminate
 * position. If it is necessary to continue to decoding after an
 * error, QCBORDecode_Rewind() can be used to reset it to a known-good
 * position.
 *
 * When using spiffy decode methods to get an item by label from a map
 * the whole map is internally traversed including nested arrays and
 * maps. If there is any unrecoverable error during that traversal,
 * the retrieval by label will fail. The unrecoverable error will be
 * returned even if it is not because the item being sought is in
 * error. Recoverable errors will be ignored unless they are on the
 * item being sought, in which case the unrecoverable error will be
 * returned. Unrecoverable errors are those indicated by
 * QCBORDecode_IsUnrecoverableError().
 *
 * @anchor Disabilng-Tag-Decoding
 * # Disabilng Tag Decoding
 *
 * If QCBOR_DISABLE_TAGS is defined, all code for decoding tags will
 * be omitted reducing the core decoder, QCBORDecode_VGetNext(), by
 * about 400 bytes. If a tag number is encountered in the decoder
 * input the unrecoverable error @ref QCBOR_ERR_TAGS_DISABLED will be
 * returned.  No input with tags can be decoded.
 *
 * Decode functions like QCBORDecode_GetEpochDate() and
 * QCBORDecode_GetDecimalFraction() that can decode the tag content
 * even if the tag number is absent are still available.  Typically
 * they won't be linked in because of dead stripping. The
 * @c uTagRequirement parameter has no effect, but if it is
 * @ref QCBOR_TAG_REQUIREMENT_TAG, @ref QCBOR_ERR_TAGS_DISABLED
 * will be set.
 */

/**
 * The decode mode options.
 */
typedef enum {
   /** See QCBORDecode_Init() */
   QCBOR_DECODE_MODE_NORMAL = 0,
   /** See QCBORDecode_Init() */
   QCBOR_DECODE_MODE_MAP_STRINGS_ONLY = 1,
   /** See QCBORDecode_Init() */
   QCBOR_DECODE_MODE_MAP_AS_ARRAY = 2,
   /**
    * This checks that the input is encoded with preferred
    * serialization. The checking is performed as each item is
    * decoded. If no QCBORDecode_GetXxx() is called for an item,
    * there's no check on that item. Preferred serialization was first
    * defined in section 4.1 of RFC 8949, but is more sharply in
    * draft-ietf-cbor-cde. Summarizing, the requirements are: the use
    * of definite-length encoding only, integers, including string
    * lengths and tags, must be in shortest form, and floating-point
    * numbers must be reduced to shortest form all the way to
    * half-precision. */
   QCBOR_DECODE_MODE_PREFERRED = 3,

   /** This checks that maps in the input are sorted by label as
    * described in RFC 8949 section 4.2.1.  This also performs
    * duplicate label checking.  This mode adds considerable CPU-time
    * expense to decoding, though it is probably only of consequence
    * for large inputs on slow CPUs.
    *
    * This also performs all the checks that
    * QCBOR_DECODE_MODE_PREFERRED does. */
   QCBOR_DECODE_MODE_CDE = 4,
   
   /** This requires integer-float unification. It performs all the checks that
    * QCBOR_DECODE_MODE_CDE does. */
   QCBOR_DECODE_MODE_DCBOR = 5,

   /** Makes QCBOR v2 compatible with v1. The error @ref QCBOR_ERR_UNPROCESSED_TAG_NUMBER is not returned.
    * This can be or'd with the above modes. */
   QCBOR_DECODE_UNPROCESSED_TAG_NUMBERS = 8,

   /* This is stored in uint8_t in places; never add values > 255 */
} QCBORDecodeMode;

#define QCBOR_DECODE_MODE_MASK 0x07


/**
 * The maximum size of input to the decoder. Slightly less than
 * @c UINT32_MAX to make room for some special indicator values.
 */
#define QCBOR_MAX_DECODE_INPUT_SIZE (UINT32_MAX - 2)

/**
 * The maximum number of tags that may occur on an individual nested
 * item. Typically 4.
 */
#define QCBOR_MAX_TAGS_PER_ITEM QCBOR_MAX_TAGS_PER_ITEM1



/* Do not renumber these. Code depends on some of these values. */
/** The data type is unknown, unset or invalid. */
#define QCBOR_TYPE_NONE           0

/** Never used in QCBORItem. Used by functions that match QCBOR types. */
#define QCBOR_TYPE_ANY            1

/** Type for an integer that decoded either between @c INT64_MIN and
 *  @c INT32_MIN or @c INT32_MAX and @c INT64_MAX. Data is in member
 *  @c val.int64. See also \ref QCBOR_TYPE_65BIT_NEG_INT */
#define QCBOR_TYPE_INT64          2

/** Type for an integer that decoded to a more than @c INT64_MAX and
 *  @c UINT64_MAX.  Data is in member @c val.uint64. */
#define QCBOR_TYPE_UINT64         3

/** Type for an array. See comments on @c val.uCount. */
#define QCBOR_TYPE_ARRAY          4

/** Type for a map. See comments on @c val.uCount. */
#define QCBOR_TYPE_MAP            5

/** Type for a buffer full of bytes. Data is in @c val.string. */
#define QCBOR_TYPE_BYTE_STRING    6

/** Type for a UTF-8 string. It is not NULL-terminated. See
 *  QCBOREncode_AddText() for a discussion of line endings in CBOR. Data
 *  is in @c val.string.  */
#define QCBOR_TYPE_TEXT_STRING    7

/** Type for a positive big number. Data is in @c val.bignum, a
 *  pointer and a length. See QCBORDecode_ProcessBigNumber(). */
#define QCBOR_TYPE_POSBIGNUM      9

/** Type for a negative big number. Data is in @c val.bignum, a
 *  pointer and a length. Type 1 integers in the range of [-2^64,
 *  -2^63 - 1] are returned in this type.  1 MUST be subtracted from
 *  what is returned to get the actual value. This is because of the
 *  way CBOR negative numbers are represented. QCBOR doesn't do this
 *  because it can't be done without storage allocation and QCBOR
 *  avoids storage allocation for the most part.  For example, if 1 is
 *  subtraced from a negative big number that is the two bytes 0xff
 *  0xff, the result would be 0x01 0x00 0x00, one byte longer than
 *  what was received. See QCBORDecode_ProcessBigNumber(). */
#define QCBOR_TYPE_NEGBIGNUM     10

/** Type for [RFC 3339] (https://tools.ietf.org/html/rfc3339) date
 *  string, possibly with time zone. Data is in @c val.string . Note this
 *  was previously in @c val.dateString, however this is the same as
 *  val.string being the same type in same union. val.dateString will
 *  be deprecated.. */
#define QCBOR_TYPE_DATE_STRING   11

/** Type for integer seconds since Jan 1970 + floating-point
 *  fraction. Data is in @c val.epochDate */
#define QCBOR_TYPE_DATE_EPOCH    12

/** The CBOR major type "simple" has a small integer value indicating
 *  what it is. The standard CBOR simples are true, false, null, undef
 *  (values 20-23) and float-point numbers (values 25-27).  The values
 *  0-19 and 32-255 are unassigned and may be used if registered with
 *  in the IANA Simple Values Registry.  If these unassigned simple
 *  values occur in the input they will be decoded as this.  The value
 *  is in @c val.uSimple. */
#define QCBOR_TYPE_UKNOWN_SIMPLE 13

/** A decimal fraction made of decimal exponent and integer mantissa.
 *  See @ref expAndMantissa and QCBOREncode_AddTDecimalFraction(). */
#define QCBOR_TYPE_DECIMAL_FRACTION            14

/** A decimal fraction made of decimal exponent and positive big
 *  number mantissa. See @ref expAndMantissa and
<<<<<<< HEAD
 *  QCBOREncode_AddTDecimalFractionBigMantissa(). */
=======
 *  QCBOREncode_AddTDecimalFractionBigNum(). */
>>>>>>> 88ba5667
#define QCBOR_TYPE_DECIMAL_FRACTION_POS_BIGNUM 15

/** A decimal fraction made of decimal exponent and negative big
 *  number mantissa. See @ref expAndMantissa and
<<<<<<< HEAD
 *  QCBOREncode_AddTDecimalFractionBigMantissa(). */
=======
 *  QCBOREncode_AddTDecimalFractionBigNum(). */
>>>>>>> 88ba5667
#define QCBOR_TYPE_DECIMAL_FRACTION_NEG_BIGNUM 16

/** A decimal fraction made of decimal exponent and positive
 * uint64_t . See QCBOREncode_AddTDecimalFractionBigMantissa(). */
#define QCBOR_TYPE_DECIMAL_FRACTION_POS_U64    79

/** A decimal fraction made of decimal exponent and negative big
 *  number mantissa. See @ref expAndMantissa and
 *  QCBOREncode_AddTDecimalFractionBigMantissa(). */
#define QCBOR_TYPE_DECIMAL_FRACTION_NEG_U64    80

/** A floating-point number made of base-2 exponent and integer
 *  mantissa.  See @ref expAndMantissa and
 *  QCBOREncode_AddTBigFloat(). */
#define QCBOR_TYPE_BIGFLOAT                    17

/** A floating-point number made of base-2 exponent and positive big
 *  number mantissa.  See @ref expAndMantissa and
<<<<<<< HEAD
 *  QCBOREncode_AddTBigFloatBigMantissa(). */
// TODO: rename to BIGMANTISSA?
=======
 *  QCBOREncode_AddTBigFloatBigNum(). */
>>>>>>> 88ba5667
#define QCBOR_TYPE_BIGFLOAT_POS_BIGNUM         18

/** A floating-point number made of base-2 exponent and negative big
 *  number mantissa.  See @ref expAndMantissa and
<<<<<<< HEAD
 *  QCBOREncode_AddTBigFloatBigMantissa(). */
=======
 *  QCBOREncode_AddTBigFloatBigNum(). */
>>>>>>> 88ba5667
#define QCBOR_TYPE_BIGFLOAT_NEG_BIGNUM         19

/** A floating-point number made of base-2 exponent and positive big
 *  number mantissa.  See @ref expAndMantissa and
 *  QCBOREncode_AddTBigFloatBigMantissa(). */
// TODO: rename to U64MANTISSA
#define QCBOR_TYPE_BIGFLOAT_POS_U64            82

/** A floating-point number made of base-2 exponent and negative big
 *  number mantissa.  See @ref expAndMantissa and
 *  QCBOREncode_AddTBigFloatBigMantissa(). */
#define QCBOR_TYPE_BIGFLOAT_NEG_U64            83

/** Type for the simple value false. */
#define QCBOR_TYPE_FALSE         20

/** Type for the simple value true. */
#define QCBOR_TYPE_TRUE          21

/** Type for the simple value null. */
#define QCBOR_TYPE_NULL          22

/** Type for the simple value undef. */
#define QCBOR_TYPE_UNDEF         23

/** Type for a floating-point number. Data is in @c val.fnum. */
#define QCBOR_TYPE_FLOAT         26

/** Type for a double floating-point number. Data is in @c val.dfnum. */
#define QCBOR_TYPE_DOUBLE        27

/** Special type for integers between -2^63 - 1 to -2^64 that
 * can't be returned as @ref QCBOR_TYPE_INT64 because they don't fit
 * in an int64_t. The value is returned in @c val.uint64, but this
 * isn't the number transmitted. Do this arithmatic (carefully to
 * avoid over/underflow) to get the value transmitted: - val.uint64 - 1.
 * See QCBOREncode_AddNegativeUInt64() for a longer explanation
 * and warning. */
#define QCBOR_TYPE_65BIT_NEG_INT 28

#define QCBOR_TYPE_BREAK         31 /* Used internally; never returned */

/** For @ref QCBOR_DECODE_MODE_MAP_AS_ARRAY decode mode, a map that is
 *  being traversed as an array. See QCBORDecode_Init() */
#define QCBOR_TYPE_MAP_AS_ARRAY  32

/** Encoded CBOR that is wrapped in a byte string. Often used when the
 *  CBOR is to be hashed for signing or HMAC. See also @ref
 *  QBCOR_TYPE_WRAPPED_CBOR_SEQUENCE. Data is in @c val.string. */
#define QBCOR_TYPE_WRAPPED_CBOR  36

/** A URI as defined in RFC 3986.  Data is in @c val.string. */
#define QCBOR_TYPE_URI           44

/** Text is base64 URL encoded in RFC 4648.  The base64 encoding is
 *  NOT removed. Data is in @c val.string. */
#define QCBOR_TYPE_BASE64URL     45

/** Text is base64 encoded in RFC 4648.  The base64 encoding is NOT
 *  removed. Data is in @c val.string. */
#define QCBOR_TYPE_BASE64        46

/** PERL-compatible regular expression. Data is in @c val.string. */
#define QCBOR_TYPE_REGEX         47

/** Non-binary MIME per RFC 2045.  See also @ref
 *  QCBOR_TYPE_BINARY_MIME. Data is in @c val.string. */
#define QCBOR_TYPE_MIME          48

/** Binary UUID per RFC 4122.  Data is in @c val.string. */
#define QCBOR_TYPE_UUID          49

/** A CBOR sequence per RFC 8742. See also @ ref
 *  QBCOR_TYPE_WRAPPED_CBOR.  Data is in @c val.string. */
#define QBCOR_TYPE_WRAPPED_CBOR_SEQUENCE  75

/** Binary MIME per RFC 2045. See also @ref QCBOR_TYPE_MIME. Data is
 *  in @c val.string. */
#define QCBOR_TYPE_BINARY_MIME   76

/** Type for [RFC 8943](https://tools.ietf.org/html/rfc8943) date
 *  string, a date with no time or time zone info. Data is in
 *  @c val.string */
#define QCBOR_TYPE_DAYS_STRING   77

/** Type for integer days since Jan 1 1970 described in
 *  [RFC 8943](https://tools.ietf.org/html/rfc8943). Data is in
 *  @c val.epochDays */
#define QCBOR_TYPE_DAYS_EPOCH    78

/* 79, 80, 82, 83 is used above for decimal fraction and big float */


#define QCBOR_TYPE_TAG_NUMBER 127 /* Used internally; never returned */

/** Start of user-defined data types. The range is mainly for user-defined tag content
 * decoders. See QCBORTagContentCallBack */
#define QCBOR_TYPE_START_USER_DEFINED 128

/** End of user-defined data types. */
#define QCBOR_TYPE_END_USER_DEFINED 255


/**
 * The largest value in @c utags that is unmapped and can be used without
 * mapping it through QCBORDecode_GetNthTagNumber().
 */
#define QCBOR_LAST_UNMAPPED_TAG (CBOR_TAG_INVALID16 - QCBOR_NUM_MAPPED_TAGS - 1)


/**
 * @anchor expAndMantissa
 *
 * This holds the value for big floats and decimal fractions, as an
 * exponent and mantissa.  For big floats the base for exponentiation
 * is 2. For decimal fractions it is 10. Whether an instance is a big
 * float or decimal fraction is known by context, usually by @c uDataType
 * in @ref QCBORItem which might be @ref QCBOR_TYPE_DECIMAL_FRACTION,
 * @ref QCBOR_TYPE_BIGFLOAT, ...
 *
 * The mantissa may be an @c int64_t or a big number. This is again
 * determined by context, usually @c uDataType in @ref QCBORItem which
 * might be @ref QCBOR_TYPE_DECIMAL_FRACTION,
 * @ref QCBOR_TYPE_DECIMAL_FRACTION_POS_BIGNUM, ...  The sign of the
 * big number also comes from the context
 * (@ref QCBOR_TYPE_DECIMAL_FRACTION_POS_BIGNUM,
 * @ref QCBOR_TYPE_DECIMAL_FRACTION_NEG_BIGNUM,...).
 *
 * @c bigNum is big endian or network byte order. The most significant
 * byte is first.
 *
 * When @c Mantissa is @c int64_t, it represents the true value of the
 * mantissa with the offset of 1 for CBOR negative values
 * applied. When it is a negative big number
 * (@ref QCBOR_TYPE_DECIMAL_FRACTION_NEG_BIGNUM or
 * @ref QCBOR_TYPE_BIGFLOAT_NEG_BIGNUM), the offset of 1 has NOT been
 * applied (doing so requires somewhat complex big number arithmetic
 * and may increase the length of the big number). To get the correct
 * value @c bigNum must be incremented by one before use.
 *
 * Also see QCBOREncode_AddTDecimalFraction(),
 * QCBOREncode_AddTBigFloat(), QCBOREncode_AddTDecimalFractionBigNum()
 * and QCBOREncode_AddTBigFloatBigNum().
 */
typedef struct  {
   int64_t nExponent;
   union {
      int64_t    nInt;
<<<<<<< HEAD
      uint64_t   uInt;
=======
>>>>>>> 88ba5667
      UsefulBufC bigNum;
   } Mantissa;
} QCBORExpAndMantissa;


/**
 * This holds a decoded data item. It is returned by the
 * QCBORDecode_GetNext(), the principle decoding function.
 * It holds the type, value, label, tags and other details
 * of the decoded data item.
 *
 * This is typically 56 bytes on 64-bit CPUs and 52 bytes on 32-bit
 * CPUs (the CPU and the system's ABI determine this size).
 */
typedef struct _QCBORItem {
   /** Tells what element of the @c val union to use. One of @ref
    *  QCBOR_TYPE_INT64, @ref QCBOR_TYPE_ARRAY, ...*/
   uint8_t  uDataType;

   /** Tells what element of the @c label union to use. One of
    *  @ref QCBOR_TYPE_INT64, @ref QCBOR_TYPE_BYTE_STRING, ...*/
   uint8_t  uLabelType;

   /** Holds the nesting depth for arrays and map. 0 is the top level
    *  with no arrays or maps entered. */
   uint8_t  uNestingLevel;

   /** Holds the nesting level of the next item after this one.  If
    *  less than @c uNestingLevel, this item was the last one in an
    *  arry or map and it closed out at least one nesting level. */
   uint8_t  uNextNestLevel;

   /** 1 if a @c val that is a string is allocated with string
    * allocator, 0 if not. Always 0 unless an allocator has been set
    * up by calling QCBORDecode_SetMemPool() or
    * QCBORDecode_SetUpAllocator(). */
   uint8_t  uDataAlloc;

   /** 1 if a @c label that is a string is allocated with string
    * allocator, 0 if not. Always 0 unless an allocator has been set
    * up by calling QCBORDecode_SetMemPool() or
    * QCBORDecode_SetUpAllocator(). */
   uint8_t  uLabelAlloc;

   /** The union holding the item's value. Select union member based
    *  on @c uDataType. */
   union {
      /** The value for @c uDataType @ref QCBOR_TYPE_INT64. */
      int64_t     int64;
      /** The value for @c uDataType @ref QCBOR_TYPE_UINT64. */
      uint64_t    uint64;
      /** The value for @c uDataType @ref QCBOR_TYPE_BYTE_STRING and
       *  @ref QCBOR_TYPE_TEXT_STRING. Also
       *  for many tags whose content is a string such @ref QCBOR_TYPE_DAYS_STRING
       *  and @ref QCBOR_TYPE_URI. */
      UsefulBufC  string;
      /** The "value" for @c uDataType @ref QCBOR_TYPE_ARRAY or @ref
       *  QCBOR_TYPE_MAP, the number of items in the array or map.  It
       *  is @c UINT16_MAX when decoding indefinite-lengths maps and
       *  arrays. Detection of the end of a map or array is best done
       *  with @c uNestLevel and @c uNextNestLevel so as to work for
       *  both definite and indefinite length maps and arrays. */
      uint16_t    uCount;
#ifndef USEFULBUF_DISABLE_ALL_FLOAT
      /** The value for @c uDataType @ref QCBOR_TYPE_DOUBLE. */
      double      dfnum;
      /** The value for @c uDataType @ref QCBOR_TYPE_FLOAT. */
      float       fnum;
#endif /* USEFULBUF_DISABLE_ALL_FLOAT */
      /** The value for @c uDataType @ref QCBOR_TYPE_DATE_EPOCH, the
       *  number of seconds after or before Jan 1, 1970. This has a
       *  range of 500 billion years. Floating-point dates are
       *  converted to this integer + fractional value. If the input
       *  value is beyond the 500 billion-year range (e.g., +/i
       *  infinity, large floating point values, NaN)
       *  @ref QCBOR_ERR_DATE_OVERFLOW will be returned. If the input
       *  is floating-point and QCBOR has been compiled with
       *  floating-point disabled, one of the various floating-point
       *  disabled errors will be returned. */
      struct {
         int64_t  nSeconds;
#ifndef USEFULBUF_DISABLE_ALL_FLOAT
         double   fSecondsFraction;
#endif /* USEFULBUF_DISABLE_ALL_FLOAT */
      } epochDate;

      /** The value for @c uDataType @ref QCBOR_TYPE_DAYS_EPOCH -- the
       *  number of days before or after Jan 1, 1970. */
      int64_t     epochDays;

      /** The value for @c uDataType @ref QCBOR_TYPE_POSBIGNUM and
       * @ref QCBOR_TYPE_NEGBIGNUM.  */
      UsefulBufC  bigNum;

      /** See @ref QCBOR_TYPE_UKNOWN_SIMPLE */
      uint8_t     uSimple;
#ifndef QCBOR_DISABLE_EXP_AND_MANTISSA
      QCBORExpAndMantissa expAndMantissa;
#endif /* ! QCBOR_DISABLE_EXP_AND_MANTISSA */
<<<<<<< HEAD
      uint64_t    uTagNumber;
=======
      uint64_t    uTagV;  /* Used internally during decoding */
>>>>>>> 88ba5667

      /* For use by user-defined tag content handlers */
      uint8_t     userDefined[24];
   } val;

   /** Union holding the different label types selected based on @c uLabelType */
   union {
      /** The label for @c uLabelType for @ref QCBOR_TYPE_INT64 */
      int64_t     int64;
#ifndef QCBOR_DISABLE_NON_INTEGER_LABELS
      /** The label for @c uLabelType for @ref QCBOR_TYPE_UINT64 */
      uint64_t    uint64;
      /** The label for @c uLabelType @ref QCBOR_TYPE_BYTE_STRING and
       *  @ref QCBOR_TYPE_TEXT_STRING */
      UsefulBufC  string;
#endif /* ! QCBOR_DISABLE_NON_INTEGER_LABELS */
   } label;

#ifndef QCBOR_DISABLE_TAGS
   /**
    * PRIVATE MEMBER
    * Use  QCBORDecode_GetNthTagNumber() to retrieve tag numbers on an item.
    * Also see @ref Tags-Overview.
    *
    * In QCBOR v1 this was named uTags and was in the reverse order.
    * It wasn't explicitly described as private, but was implicitly private.
    */
   QCBORMappedTagNumbers auTagNumbers;
#endif
} QCBORItem;

/**
 * An array or map's length is indefinite when it has this value.
 */
#define QCBOR_COUNT_INDICATES_INDEFINITE_LENGTH UINT16_MAX




/**
 * @brief Prototype for the implementation of a string allocator.
 *
 * @param[in] pAllocateCxt Pointer to context for the particular
 *                         allocator implementation. Its contents
 *                         depend on how a particular string allocator
 *                         works. Typically, it will contain a pointer
 *                         to the memory pool and some booking keeping
 *                         data.
 *
 * @param[in] pOldMem      Points to some memory previously allocated
 *                         that is either to be freed or to be
 *                         reallocated to be larger. It is @c NULL for
 *                         new allocations and when called as the
 *                         destructor.
 *
 * @param[in] uNewSize     Size of memory to be allocated or new size
 *                         for a chunk being reallocated. Zero when
 *                         called to free memory or when called as the
 *                         destructor.
 *
 * @return Either the allocated buffer is returned, or
 *         @ref NULLUsefulBufC. @ref NULLUsefulBufC is returned on a
 *         failed allocation and in the two cases where there is
 *         nothing to return.
 *
 * This function must be implemented for a custom string
 * allocator. See QCBORDecode_SetUpAllocator().
 *
 * This is not needed if the built-in string allocator available
 * through QCBORDecode_SetMemPool() is used.
 *
 * After being set up by a call to QCBORDecode_SetUpAllocator(),
 * this is called back in four modes:
 *
 * - allocate: @c uNewSize is the amount to allocate. @c pOldMem is
 *  @c NULL.
 *
 * - free: @c uNewSize is 0. @c pOldMem points to the memory to be
 * freed.  When the decoder calls this, it will always be for the most
 * recent block that was either allocated or reallocated.
 *
 * - reallocate: @c pOldMem is the block to reallocate. @c uNewSize is
 * its new size.  When the decoder calls this, it will always be for the
 * most recent block that was either allocated or reallocated.
 *
 * - destruct: @c pOldMem is @c NULL and @c uNewSize is 0. This is
 * called when the decoding is complete by
 * QCBORDecode_Finish(). Usually, the strings allocated by a string
 * allocator are in use after the decoding is completed so this
 * usually will not free those strings. Many string allocators will
 * not need to do anything in this mode.
 *
 * The strings allocated by this will have @c uDataAlloc set to true
 * in the @ref QCBORItem when they are returned. The user of the
 * strings will have to free them. How they free them, depends on the
 * design of the string allocator.
 */
typedef UsefulBuf (* QCBORStringAllocate)(void   *pAllocateCxt,
                                          void   *pOldMem,
                                          size_t  uNewSize);


/**
 * For the built-in string allocator available via
 * QCBORDecode_SetMemPool(), this is the size overhead needed
 * internally.  The amount of memory available for decoded strings is
 * the size of the buffer given to QCBORDecode_SetMemPool() less this
 * amount.
 *
 * This doesn't apply to custom string allocators, only to the one
 * available via QCBORDecode_SetMemPool().
 */
#define QCBOR_DECODE_MIN_MEM_POOL_SIZE 8




/**
 * QCBORDecodeContext holds the context for decoding CBOR.  It is
 * about 300 bytes, so it can go on the stack.  The contents are
 * opaque, and the caller should not access any internal items.  A
 * context may be re-used serially as long as it is re initialized.
 */
typedef struct _QCBORDecodeContext QCBORDecodeContext;


/**
 * Initialize the CBOR decoder context.
 *
 * @param[in] pCtx         The context to initialize.
 * @param[in] EncodedCBOR  The buffer with CBOR encoded bytes to be decoded.
 * @param[in] nMode        See below and @ref QCBORDecodeMode.
 *
 * Initialize context for a pre-order traversal of the encoded CBOR
 * tree.
 *
 * Most CBOR decoding can be completed by calling this function to
 * start and QCBORDecode_GetNext() in a loop.
 *
 * If indefinite-length strings are to be decoded, then
 * QCBORDecode_SetMemPool() or QCBORDecode_SetUpAllocator() must be
 * called to set up a string allocator.
 *
 * Three decoding modes are supported.  In normal mode, @ref
 * QCBOR_DECODE_MODE_NORMAL, maps are decoded and strings and integers
 * are accepted as map labels. If a label is other than these, the
 * error @ref QCBOR_ERR_MAP_LABEL_TYPE is returned by
 * QCBORDecode_GetNext().
 *
 * TODO: get rid of QCBOR_DECODE_MODE_MAP_STRINGS_ONLY in v2?
 * In strings-only mode, @ref QCBOR_DECODE_MODE_MAP_STRINGS_ONLY, only
 * text strings are accepted for map labels.  This lines up with CBOR
 * that converts to JSON. The error @ref QCBOR_ERR_MAP_LABEL_TYPE is
 * returned by QCBORDecode_GetNext() if anything but a text string
 * label is encountered.
 *
 * In @ref QCBOR_DECODE_MODE_MAP_AS_ARRAY maps are treated as special
 * arrays.  They will be returned with special @c uDataType @ref
 * QCBOR_TYPE_MAP_AS_ARRAY and @c uCount, the number of items, will be
 * double what it would be for a normal map because the labels are
 * also counted. This mode is useful for decoding CBOR that has labels
 * that are not integers or text strings, but the caller must manage
 * much of the map decoding.
 */
void
QCBORDecode_Init(QCBORDecodeContext *pCtx, UsefulBufC EncodedCBOR, QCBORDecodeMode nMode);


/**
 * @brief Set up the MemPool string allocator for indefinite-length strings.
 *
 * @param[in] pCtx         The decode context.
 * @param[in] MemPool      The pointer and length of the memory pool.
 * @param[in] bAllStrings  If true, all strings, even of definite
 *                         length, will be allocated with the string
 *                         allocator.
 *
 * @return Error if the MemPool was greater than @c UINT32_MAX
 *         or less than @ref QCBOR_DECODE_MIN_MEM_POOL_SIZE.
 *
 * Indefinite-length strings (text and byte) cannot be decoded unless
 * there is a string allocator configured. MemPool is a simple
 * built-in string allocator that allocates bytes from a memory pool
 * handed to it by calling this function.  The memory pool is just a
 * pointer and length for some block of memory that is to be used for
 * string allocation. It can come from the stack, heap or other.
 *
 * The memory pool must be @ref QCBOR_DECODE_MIN_MEM_POOL_SIZE plus
 * space for all the strings allocated.  There is no overhead per
 * string allocated. A conservative way to size this buffer is to make
 * it the same size as the CBOR being decoded plus @ref
 * QCBOR_DECODE_MIN_MEM_POOL_SIZE.
 *
 * This memory pool is used for all indefinite-length strings that are
 * text strings or byte strings, including strings used as labels.
 *
 * The pointers to strings in @ref QCBORItem will point into the
 * memory pool set here. They do not need to be individually
 * freed. Just discard the buffer when they are no longer needed.
 *
 * If @c bAllStrings is set, then the size will be the overhead plus
 * the space to hold **all** strings, definite and indefinite-length,
 * value or label. The advantage of this is that after the decode is
 * complete, the original memory holding the encoded CBOR does not
 * need to remain valid.
 *
 * This simple allocator is not hard linked to the QCBOR decoder.
 * Assuming dead-stripping of unused symbols is being performed, this
 * simple allocator will not be linked in unless
 * QCBORDecode_SetMemPool() is called.
 *
 * See also QCBORDecode_SetUpAllocator() to set up a custom allocator
 * if this one isn't sufficient.
 */
QCBORError
QCBORDecode_SetMemPool(QCBORDecodeContext *pCtx,
                       UsefulBuf           MemPool,
                       bool                bAllStrings);


/**
 * @brief Sets up a custom string allocator for indefinite-length strings
 *
 * @param[in] pCtx                 The decoder context to set up an
 *                                 allocator for.
 * @param[in] pfAllocateFunction   Pointer to function that will be
 *                                 called by QCBOR for allocations and
 *                                 frees.
 * @param[in] pAllocateContext     Context passed to @c
 *                                 pfAllocateFunction.
 * @param[in] bAllStrings          If true, all strings, even of definite
 *                                 length, will be allocated with the
 *                                 string allocator.
 *
 * Indefinite-length strings (text and byte) cannot be decoded unless
 * a string allocator is configured. QCBORDecode_SetUpAllocator()
 * allows the caller to configure an external string allocator
 * implementation if the internal string allocator is
 * unsuitable. See QCBORDecode_SetMemPool() to configure the internal
 * allocator.
 *
 * The string allocator configured here is a custom one designed
 * and implemented by the caller.  See @ref QCBORStringAllocate for
 * the requirements for a string allocator implementation.
 *
 * A malloc-based string external allocator can be obtained by calling
 * @c QCBORDecode_MakeMallocStringAllocator(). It will return a
 * function and pointer that can be given here as @c pAllocatorFunction
 * and @c pAllocatorContext. It uses standard @c malloc() so @c free()
 * must be called on all strings marked by @c uDataAlloc @c == @c 1 or
 * @c uLabelAlloc @c == @c 1 in @ref QCBORItem. Note this is in a
 * separate GitHub repository.
 */
void
QCBORDecode_SetUpAllocator(QCBORDecodeContext *pCtx,
                           QCBORStringAllocate pfAllocateFunction,
                           void               *pAllocateContext,
                           bool                bAllStrings);


/**
 * @brief Get the next item (integer, byte string, array...) in the
 * preorder traversal of the CBOR tree.
 *
 * @param[in]  pCtx          The decoder context.
 * @param[out] pDecodedItem  The decoded CBOR item.
 *
 * @c pDecodedItem is filled from the decoded item. Generally, the
 * following data is returned in the structure:
 *
 * - @c uDataType which indicates which member of the @c val union the
 *   data is in. This decoder figures out the type based on the CBOR
 *   major type, the CBOR "additionalInfo", the CBOR optional tags and
 *   the value of the integer.
 *
 * - The value of the item, which might be an integer, a pointer and a
 *   length, the count of items in an array, a floating-point number or
 *   other.
 *
 * - The nesting level for maps and arrays.
 *
 * - The label for an item in a map, which may be a text or byte string
 *   or an integer.
 *
 * - The unprocessed tag numbers for which the item is the tag content.
 *
 * See @ref QCBORItem for all the details about what is returned.
 *
 * This function handles arrays and maps. When an array or map is
 * first encountered a @ref QCBORItem will be returned with major type
 * @ref QCBOR_TYPE_ARRAY or @ref QCBOR_TYPE_MAP.  @c
 * QCBORItem.val.uNestLevel gives the nesting level of the opening of
 * the array or map. When the next item is fetched, it will be the
 * first one in the array or map and its @c QCBORItem.val.uNestLevel
 * will be one more than that of the opening of the array or map.
 *
 * Nesting level 0 is the top-most nesting level. The first item
 * decoded always has nesting level 0. A map or array at the top level
 * has nesting level 0 and the members of the array or map have
 * nesting level 1.
 *
 * Here is an example of how the nesting level is reported for a CBOR
 * sequence with no arrays or maps at all.
 *
 * @code
 * Data Item           Nesting Level
 * integer                     0
 * byte string                 0
 * @endcode
 *
 * Here is an example of how the nesting level is reported for a CBOR
 * sequence with a simple array and some top-level items.
 *
 * @code
 * Data Item           Nesting Level
 * integer                     0
 * array with 2 items          0
 *    byte string              1
 *    byte string              1
 * integer                     0
 * @endcode
 *
 * Here's a more complex example that is not a CBOR sequence
 *
 * @code
 * Data Item           Nesting Level
 * map with 4 items            0
 *    text string              1
 *    array with 3 integers    1
 *       integer               2
 *       integer               2
 *       integer               2
 *    text string              1
 *    byte string              1
 * @endcode
 *
 * In @ref QCBORItem, @c uNextNestLevel is the nesting level for the
 * next call to QCBORDecode_VGetNext(). It indicates if any maps or
 * arrays were closed out during the processing of the just-fetched
 * @ref QCBORItem. This processing includes a look-ahead for any
 * breaks that close out indefinite-length arrays or maps. This value
 * is needed to be able to understand the hierarchical structure. If
 * @c uNextNestLevel is not equal to @c uNestLevel the end of the
 * current map or array has been encountered. This works for both
 * definite and indefinite-length arrays so it is the best way to find the
 * end of a map or array. Alternatively, for definite-length arrays,
 * @c QCBORItem.val.uCount contains the number of items in the
 * array. For indefinite-length arrays, @c QCBORItem.val.uCount
 * is @c UINT16_MAX.
 *
 * See extensive discussion in @ref Tag-Decoding.
 *
 * See [Decode Error Overview](#Decode-Errors-Overview).
 *
 * If a decoding error occurs or previously occured, @c uDataType and
 * @c uLabelType will be set to @ref QCBOR_TYPE_NONE. If there is no
 * need to know the specific error, it is sufficient to check for @ref
 * QCBOR_TYPE_NONE.
 *
 * Errors fall in several categories:
 *
 * - Not well-formed errors are those where there is something
 *   syntactically and fundamentally wrong with the CBOR being
 *   decoded. Decoding should stop completely.
 *
 * - Invalid CBOR is well-formed, but still not correct. It is
 *   probably best to stop decoding, but not necessary.
 *
 * - This implementation has some size limits. They should rarely be
 *   encountered. If they are it may because something is wrong with
 *   the CBOR, for example an array size is incorrect.
 *
 * - There are a few CBOR constructs that are not handled without some
 *   extra configuration. These are indefinite length strings and maps
 *   with labels that are not strings or integers. See
 *   QCBORDecode_Init().  Also, the QCBOR library may have been
 *   compiled with some features disabled to reduce code size and this
 *   can result in some errors.
 *
 * - Resource exhaustion. This only occurs when a string allocator is
 *   configured to handle indefinite-length strings as other than
 *   that, this implementation does no dynamic memory allocation.
 *
 * | Error | Description |
 * | ---- | ---- |
 * | __Not well-formed errors__  ||
 * | @ref QCBOR_ERR_HIT_END                 | Partial data item; need more input bytes to complete decoding |
 * | @ref QCBOR_ERR_UNSUPPORTED             | Input contains CBOR with reserved additional info values |
 * | @ref QCBOR_ERR_BAD_TYPE_7              | Simple value encoded as two-byte integer rather than one |
 * | @ref QCBOR_ERR_BAD_BREAK               | Break occured outside an indefinite-length map or such |
 * | @ref QCBOR_ERR_BAD_INT                 | Length of integer is bad |
 * | @ref QCBOR_ERR_INDEFINITE_STRING_CHUNK | One of the chunks in indefinite-length string is the wrong type |
 * | __Invalid CBOR__  ||
 * | @ref QCBOR_ERR_NO_MORE_ITEMS        | Need more input data items to decode |
 * | @ref QCBOR_ERR_BAD_EXP_AND_MANTISSA | The structure of a big float or big number is invalid |
 * | @ref QCBOR_ERR_UNRECOVERABLE_TAG_CONTENT | The content of a tag is of the wrong type |
 * | __Implementation Limits__  ||
 * | @ref QCBOR_ERR_INT_OVERFLOW                  | Input integer smaller than INT64_MIN |
 * | @ref QCBOR_ERR_ARRAY_DECODE_TOO_LONG         | Array or map has more elements than can be handled |
 * | @ref QCBOR_ERR_DATE_OVERFLOW                 | Date larger than can be handled |
 * | @ref QCBOR_ERR_ARRAY_DECODE_NESTING_TOO_DEEP | Nesting deeper than can be handled |
 * | @ref QCBOR_ERR_STRING_TOO_LONG               | Encountered a string longer than size_t can hold less 4 bytes |
 * | @ref QCBOR_ERR_TOO_MANY_TAGS                 | Tag nesting deeper than limit, typically 4 |
 * | __Configuration errors__  ||
 * | @ref QCBOR_ERR_NO_STRING_ALLOCATOR        | Encountered indefinite-length string with no allocator configured |
 * | @ref QCBOR_ERR_MAP_LABEL_TYPE             | A map label that is not a string on an integer |
 * | @ref QCBOR_ERR_HALF_PRECISION_DISABLED    | Half-precision input, but disabled in QCBOR library |
 * | @ref QCBOR_ERR_INDEF_LEN_ARRAYS_DISABLED  | Indefinite-length input, but disabled in QCBOR library |
 * | @ref QCBOR_ERR_INDEF_LEN_STRINGS_DISABLED | Indefinite-length input, but disabled in QCBOR library |
 * | @ref QCBOR_ERR_ALL_FLOAT_DISABLED             | Library compiled with floating-point support turned off. |
 * | __Resource exhaustion errors__  ||
 * | @ref QCBOR_ERR_STRING_ALLOCATE | The string allocator is unable to allocate more memory |
 */
void
QCBORDecode_VGetNext(QCBORDecodeContext *pCtx, QCBORItem *pDecodedItem);


/**
 * @brief Preorder traversal like QCBORDecode_VGetNext() without use
 * of internal error state.
 *
 * @param[in]  pCtx          The decoder context.
 * @param[out] pDecodedItem  The decoded CBOR item.
 *
 * @return See error table of decoding errors set by QCBORDecode_VGetNext().
 *
 * This is the same as QCBORDecode_VGetNext() except it
 * doesn't set the internal decoding error and will attempt to decode
 * even if the decoder is in the error state.
 */
QCBORError
QCBORDecode_GetNext(QCBORDecodeContext *pCtx, QCBORItem *pDecodedItem);


/**
 * @brief Get the next item, fully consuming it if it is a map or array.
 *
 * @param[in]  pCtx          The decoder context.
 * @param[out] pDecodedItem  The decoded CBOR item.
 *
 * @c pItem returned is the same as QCBORDecode_VGetNext(). If the
 * item is an array or map, the entire contents of the array or map
 * will be consumed leaving the cursor after the array or map.
 *
 * If an array or map is being consumed by this, an error will occur
 * if any of the items in the array or map are in error.
 *
 * If the item is a tag the contents of which is an array or map, like
 * a big float, @c pItem will identify it as such and the contents
 * will be consumed, but the validity of the tag won't be checked
 * other than for being well-formed.
 *
 * In order to go back to decode the contents of an array or map
 * consumed by this, the decoder must be rewound using
 * QCBORDecode_Rewind().
 */
void
QCBORDecode_VGetNextConsume(QCBORDecodeContext *pCtx, QCBORItem *pDecodedItem);


/**
 * @brief Get the next data item without consuming it.
 *
 * @param[in]  pCtx          The decoder context.
 * @param[out] pDecodedItem  The decoded CBOR item.
 *
 * This is the same as QCBORDecode_VGetNext() but does not consume the
 * data item. This only looks ahead one item. Calling it repeatedly
 * will just return the same item over and over.
 *
 * This uses about 200 bytes of stack, far more than anything else
 * here in qcbor_decode.h because it saves a copy of most of the
 * decode context temporarily.
 *
 * This is useful for looking ahead to determine the type of a data
 * item to know which type-specific spiffy decode function to call or
 * decoding protocols where the types of later data items
 * depending on type of earlier ones.
 *
 * The error must be retrieved with QCBORDecode_GetError() and checked
 * to know the peek was successful before referencing the contents of
 * @c pDecodedItem.
 */
void
QCBORDecode_VPeekNext(QCBORDecodeContext *pCtx, QCBORItem *pDecodedItem);


/**
 * @brief Get the next data item without consuming it without use
 * of internal error state.
 *
 * @param[in]  pCtx          The decoder context.
 * @param[out] pDecodedItem  The decoded CBOR item.
 *
 * This is the same as QCBORDecode_VPeekNext() except it doesn't set
 * the internal decoding error and will attempt to decode even if the
 * decoder is in the error state.
 */
QCBORError
QCBORDecode_PeekNext(QCBORDecodeContext *pCtx, QCBORItem *pDecodedItem);


/**
 * @brief Get the current traversal cursort offset in the input CBOR.
 *
 * @param[in]  pCtx   The decoder context.
 *
 * @returns The traversal cursor offset or @c UINT32_MAX.

 * The position returned is always the start of the next item that
 * would be next decoded with QCBORDecode_VGetNext(). The cursor
 * returned may be at the end of the input in which case the next call
 * to QCBORDecode_VGetNext() will result in the @ref
 * QCBOR_ERR_NO_MORE_ITEMS. See also QCBORDecode_AtEnd().
 *
 * If the decoder is in error state from previous decoding,
 * @c UINT32_MAX is returned.
 *
 * When decoding map items, the position returned is always of the
 * label, never the value.
 *
 * For indefinite-length arrays and maps, the break byte is consumed
 * when the last item in the array or map is consumed so the cursor is
 * at the next item to be decoded as expected.
 *
 * There are some special rules for the traversal cursor when fetching
 * map items by label. See the description of @SpiffyDecode.
 *
 * When traversal is bounded because an array or map has been entered
 * (e.g., QCBORDecode_EnterMap()) and all items in the array or map
 * have been consumed, the position returned will be of the item
 * outside of the array or map. The array or map must be exited before
 * QCBORDecode_VGetNext() will decode it.
 *
 * In many cases the position returned will be in the middle of
 * an array or map. It will not be possible to start decoding at
 * that location with another instance of the decoder and go to
 * the end. It is not valid CBOR. If the input is a CBOR sequence
 * and the position is not in the moddle of an array or map
 * then it is possible to decode to the end.
 *
 * There is no corresponding seek method because it is too complicated
 * to restore the internal decoder state that tracks nesting.
 */
static uint32_t
QCBORDecode_Tell(QCBORDecodeContext *pCtx);


/**
 * @brief Tell whether cursor is at end of the input.
 *
 * @param[in] pCtx   The decoder context.
 *
 * @returns Error code possibly indicating end of input.
 *
 * This returns the same as QCBORDecode_GetError() except that @ref
 * QCBOR_ERR_NO_MORE_ITEMS is returned if the travseral cursor is at
 * the end of the CBOR input bytes (not the end of an entered array or
 * map).
 */
QCBORError
QCBORDecode_EndCheck(QCBORDecodeContext *pCtx);


#ifndef QCBOR_DISABLE_TAGS
/**
 * @brief Returns the tag numbers for an item.
 *
 * @param[in] pCtx    The decoder context.
 * @param[out] puTagNumber  The returned tag number.
 *
 * In QCBOR v2, all tag numbers on an item MUST be fetched with this
 * method. If not, @ref QCBOR_ERR_UNPROCESSED_TAG_NUMBER will
 * occur. This is a major change from QCBORv1. The QCBOR v1 behavior
 * is too lax for proper CBOR decoding. When a tag number occurs it
 * indicates the item is a new data type (except for a few tag numbers
 * that are hints).  Note also that in RFC 7049, tag numbers were
 * incorrectly characterized as optional implying they could be
 * ignored.
 *
 * In typical item decoding, tag numbers are not used, not present and
 * not expected. There's no need to call this.
 *
 * When the protocol being decoded does use a tag number then this
 * must be called for the items were the tag numbers occur before the
 * items themselves are decoded. Making this call prevents the
 * @ref QCBOR_ERR_UNPROCESSED_TAG_NUMBER error, but the caller still has to
 * check that the tag number is the right one. Probably the tag number
 * will be used to switch the flow of the decoder.
 *
 * It's possible that an item might use the presence/absence of a tag
 * number to switch the flow of decoding. If there's a possibility of
 * a tag number then this must be called.
 *
 * If this is called and there is no tag number, then this will return
 * @ref QCBOR_SUCCESS and the tag number returned will be
 * @ref CBOR_TAG_INVALID64.
 *
 * Usually there is only one tag number per item, but CBOR allows
 * more. That it allows nesting of tags where the content of one tag
 * is another tag. If there are multiple tag numbers, this must be
 * called multiple times. This only returns one tag number at a time,
 * because tag numbers are typically processed one at a time.
 *
 * If there is an error decoding the tag or the item it is on, the
 * error code will be set and the tag number @ref CBOR_TAG_INVALID64
 * will be returned. That is, @ref CBOR_TAG_INVALID64 will be returned if
 * there is a decode error or there is no tag number.
 */
void
QCBORDecode_VGetNextTagNumber(QCBORDecodeContext *pCtx, uint64_t *puTagNumber);


/**
 * @brief Returns the tag numbers for an item.
 *
 * @param[in] pCtx    The decoder context.
 * @param[out] puTagNumber  The returned tag number.
 *
 * @return See error table of decoding errors set by QCBORDecode_VGetNext().
 *
 * Like QCBORDecode_VGetNextTagNumber(), but returns the
 * error rather than set last error.
 */
QCBORError
QCBORDecode_GetNextTagNumber(QCBORDecodeContext *pCtx, uint64_t *puTagNumber);



/**
 * @brief Returns the tag numbers for a decoded item.
 *
 * @param[in] pCtx    The decoder context.
 * @param[in] pItem The CBOR item to get the tag for.
 * @param[in] uIndex The index of the tag to get.
 *
 * @returns The nth tag number or @ref CBOR_TAG_INVALID64.
 *
 * Typically, this is only used with @ref QCBOR_DECODE_CONFIG_UNPROCESSED_TAG_NUMBERS.
 * Normally, tag numbers are processed QCBORDecode_VGetNextTagNumber() or
 * QCBORTagContentCallBack.
 *
 * When QCBOR decodes an item that is a tag, it will fully decode tags
 * it is able to. Tags that it is unable to process are put in a list
 * in the QCBORItem.
 *
 * Tags nest. Here the tag with index 0 is the outermost, the one
 * furthest form the data item that is the tag content. This is
 * the opposite order of QCBORDecode_GetNthTag(), but more
 * useful.
 *
 * Deep tag nesting is rare so this implementation imposes a limit of
 * @ref QCBOR_MAX_TAGS_PER_ITEM on nesting and returns @ref
 * QCBOR_ERR_TOO_MANY_TAGS if there are more. This is a limit of this
 * implementation, not of CBOR. (To be able to handle deeper nesting,
 * the constant can be increased and the library recompiled. It will
 * use more memory).
 *
 * See also @ref Tag-Decoding @ref CBORTags, @ref Tag-Usage and @ref Tags-Overview.
 *
 * To reduce memory used by a @ref QCBORItem, tag numbers larger than
 * @c UINT16_MAX are mapped so the tag numbers in @c uTags should be
 * accessed with this function rather than directly.
 *
 * This returns @ref CBOR_TAG_INVALID64 if any error occurred when
 * getting the item. This is also returned if there are no tags on the
 * item or no tag at @c uIndex.
 */
uint64_t
QCBORDecode_GetNthTagNumber(const QCBORDecodeContext *pCtx, const QCBORItem *pItem, uint8_t uIndex);


/**
 * @brief Returns the tag numbers for last-decoded item.
 *
 * @param[in] pCtx    The decoder context.
 * @param[in] uIndex The index of the tag to get.
 *
 * @returns The nth tag number or @ref CBOR_TAG_INVALID64.
 *
 * This returns tags of the most recently decoded item. See
 * QCBORDecode_GetNthTagNumber(). This is particularly of use for spiffy
 * decode functions that don't return a @ref QCBORItem.
 *
 * This does not work for QCBORDecode_GetNext(),
 * QCBORDecode_PeekNext(), QCBORDecode_VPeekNext() or
 * QCBORDecode_VGetNextConsume() but these all return a
 * @ref QCBORItem, so it is not necessary.
 *
 * If a decoding error is set, then this returns @ref CBOR_TAG_INVALID64.
 */
uint64_t
QCBORDecode_GetNthTagNumberOfLast(QCBORDecodeContext *pCtx, uint8_t uIndex);


#endif /* ! QCBOR_DISABLE_TAGS */

/**
 * @brief Check that a decode completed successfully.
 *
 * @param[in]  pCtx  The context to check.
 *
 * @returns The internal tracked decode error or @ref QCBOR_SUCCESS.
 *
 * Please see @ref Decode-Errors-Overview "Decode Errors Overview".
 *
 * This should always be called at the end of a decode to determine if
 * it completed successfully.  For some protocols, checking the return
 * value here may be the only error check necessary.
 *
 * This returns the internal tracked error if the decoder is in the
 * error state, the same one returned by QCBORDecode_GetError().  This
 * performs final checks at the end of the decode, and may also return
 * @ref QCBOR_ERR_ARRAY_OR_MAP_STILL_OPEN
 * or @ref QCBOR_ERR_EXTRA_BYTES.
 *
 * This calls the destructor for the string allocator, if one is in
 * use. Because of this, It can't be called multiple times like
 * QCBORDecode_PartialFinish().
 *
 * Some CBOR protocols use a CBOR sequence defined in [RFC 8742]
 * (https://tools.ietf.org/html/rfc8742). A CBOR sequence typically
 * doesn't start out with a map or an array. The end of the CBOR is
 * determined in some other way, perhaps by external framing, or by
 * the occurrence of some particular CBOR data item or such. The
 * buffer given to decode must start out with valid CBOR, but it can
 * have extra bytes at the end that are not CBOR or CBOR that is to be
 * ignored.
 *
 * QCBORDecode_Finish() should still be called when decoding CBOR
 * sequences to check that the input decoded was well-formed. If the
 * input was well-formed and there are extra bytes at the end @ref
 * QCBOR_ERR_EXTRA_BYTES will be returned.  This can be considered a
 * successful decode.  See also QCBORDecode_PartialFinish().
 */
QCBORError
QCBORDecode_Finish(QCBORDecodeContext *pCtx);


/**
 * @brief Return number of bytes consumed so far.
 *
 * @param[in]  pCtx        The context to check.
 * @param[out] puConsumed  The number of bytes consumed so far.
 *                          May be @c NULL.
 *
 * @returns The same as QCBORDecode_Finish();
 *
 * This is primarily for partially decoding CBOR sequences. It is the
 * same as QCBORDecode_Finish() except it returns the number of bytes
 * consumed and doesn't call the destructor for the string allocator
 * (See @ref QCBORDecode_SetMemPool()).
 *
 * When this is called before all input bytes are consumed, @ref
 * QCBOR_ERR_EXTRA_BYTES will be returned as QCBORDecode_Finish()
 * does. For typical use of this, that particular error is disregarded.
 *
 * Decoding with the same @ref QCBORDecodeContext can continue after
 * calling this and this may be called many times.
 *
 * Another way to resume decoding is to call QCBORDecode_Init() with the
 * bytes not decoded, but this only works on CBOR sequences when the
 * decoding stopped with no open arrays, maps or byte strings.
 */
QCBORError
QCBORDecode_PartialFinish(QCBORDecodeContext *pCtx, size_t *puConsumed);


/**
 * @brief  Retrieve the undecoded input buffer.
 *
 * @param[in]  pCtx  The decode context.
 *
 * @return The input that was given to QCBORDecode_Init().
 *
 * A simple convenience method, should it be useful to get the original input back.
 */
static UsefulBufC
QCBORDecode_RetrieveUndecodedInput(QCBORDecodeContext *pCtx);


/**
 * @brief Get the decoding error.
 *
 * @param[in] pCtx    The decoder context.
 * @return            The decoding error.
 *
 * Please see @ref Decode-Errors-Overview "Decode Errors Overview".
 *
 * The returns the tracked internal error code. All decoding functions
 * set the internal error except QCBORDecode_GetNext() and
 * QCBORDecode_PeekNext().
 *
 * For many protocols it is only necessary to check the return code
 * from QCBORDecode_Finish() at the end of all the decoding.  It is
 * unnecessary to call this.
 *
 * For some protocols, the decoding sequence depends on the types,
 * values or labels of data items. If so, this must be called before
 * using decoded values to know the decode was a success and the
 * type, value and label is valid.
 *
 * Some errors, like integer conversion overflow, date string format
 * may not affect the flow of a protocol. The protocol decoder may
 * wish to proceed even if they occur. In that case
 * QCBORDecode_GetAndResetError() may be called after these data items
 * are fetched.
 */
static QCBORError
QCBORDecode_GetError(QCBORDecodeContext *pCtx);


/**
 * @brief Get and reset the decoding error.
 *
 * @param[in] pCtx    The decoder context.
 * @returns The decoding error.
 *
 * This returns the same as QCBORDecode_GetError() and also resets the
 * error state to @ref QCBOR_SUCCESS.
 */
static QCBORError
QCBORDecode_GetAndResetError(QCBORDecodeContext *pCtx);


/**
 * @brief Whether an error indicates non-well-formed CBOR.
 *
 * @param[in] uErr    The QCBOR error code.
 * @return @c true if the error code indicates non-well-formed CBOR.
 */
static bool
QCBORDecode_IsNotWellFormedError(QCBORError uErr);


/**
 * @brief Whether a decoding error is recoverable.
 *
 * @param[in] uErr    The QCBOR error code.
 * @return @c true if the error code indicates and uncrecoverable error.
 *
 * When an error is unrecoverable, no further decoding of the input is
 * possible.  CBOR is a compact format with almost no redundancy so
 * errors like incorrect lengths or array counts are
 * unrecoverable. Unrecoverable errors also occur when implementation
 * limits such as the limit on array and map nesting are encountered.
 * When the built-in decoding of a tag like an epoch date encounters
 * an error such as a data item of an unexpected type, this is also an
 * unrecoverable error because the internal decoding doesn't try to
 * decode everything in the tag.
 *
 * The unrecoverable errors are a range of the errors in
 * @ref QCBORError.
 */
static bool
QCBORDecode_IsUnrecoverableError(QCBORError uErr);


/**
 * @brief Manually set error condition, or set user-defined error.
 *
 * @param[in] pCtx    The decoder context.
 * @param[in] uError  The error code to set.
 *
 * Once set, none of the QCBORDecode methods will do anything and the
 * error code set will stay until cleared with
 * QCBORDecode_GetAndResetError().  A user-defined error can be set
 * deep in some decoding layers to short-circuit further decoding
 * and propagate up.
 *
 * When the error condition is set, QCBORDecode_VGetNext() will always
 * return an item with data and label type as @ref QCBOR_TYPE_NONE.
 *
 * The main intent of this is to set a user-defined error code in the
 * range of @ref QCBOR_ERR_FIRST_USER_DEFINED to
 * @ref QCBOR_ERR_LAST_USER_DEFINED, but it is OK to set QCBOR-defined
 * error codes too.
 */
static void
QCBORDecode_SetError(QCBORDecodeContext *pCtx, QCBORError uError);


/**
 * @brief Decode a preferred serialization big number.
 *
 * @param[in] Item    The number to process.
 * @param[in] BigNumberBuf  The buffer to output to.
 * @param[out] pBigNumber   The resulting big number.
 * @param[in,out] pbIsNegative  The sign of the resulting big number.
 *
 * This exists to process an item that is expected to be a big number
 * encoded with preferred serialization.  This processing is not part
 * of the main decoding because of the number of CBOR types it
 * involves, because it needs a buffer to output to, and to keep code
 * size of the core decoding small.
 *
 * This can also be used to do the subtraction of 1 for negative big
 * numbers even if preferred serialization of big numbers is not in
 * use.
 *
 * This works on all CBOR type 0 and 1 integers and all tag 2 and 3
 * big numbers.  In terms of QCBOR types, this works on
 * \ref QCBOR_TYPE_INT64, \ref QCBOR_TYPE_UINT64,
 * \ref QCBOR_TYPE_65BIT_NEG, \ref QCBOR_TYPE_POSBIGNUM and
 * \ref QCBOR_TYPE_NEGBIGNUM. This also works on
 * \ref QCBOR_TYPE_BYTES in which case pIsNegative
 * becomes an in parameter indicating the sign.
 *
 * This always returns the result as a big number. The integer types 0
 * and 1 are converted. Leading zeros are removed. The value 0 is
 * always returned as a one-byte big number with the value 0x00.
 *
 * If \c BigNumberBuf is too small, \c pBigNum.ptr will be \c NULL and \c
 * pBigNum.len reports the required length. The size of \c BigNumberBuf
 * might have to be one larger than the size of the tag 2 or 3 being
 * decode because of two cases. In CBOR the value of a tag 3 big
 * number is -n - 1. The subtraction of one might have a carry.  For
 * example, an encoded tag 3 that is 0xff, is returned here as 0x01
 * 0x00.  The other case is a empty tag 2 which is returned as a
 * one-byte big number with the value 0x00.  (This is the only place
 * in all of RFC 8949 except for indefinite length strings where the
 * encoded buffer off the wire can't be returned directly, the only
 * place some storage allocation is required.)
 *
 * This is the decode-side implementation of preferred serialization
 * of big numbers described in section 3.4.3 of RFC 8949. It
 * implements the decode-side unification of big numbers and regular
 * integers.
 *
 * This can also be used if you happen to want type 0 and type 1
 * integers converted to big numbers.
 *
 * See also QCBORDecode_ProcessBigNumberNoPreferred().
 *
 * If QCBOR is being used in an environment with a full big number
 * library, it may be better (less object code) to use the big number
 * library than this, particularly to subtract one for tag 3.
 *
 * Finally, the object code for this function is suprisingly large,
 * almost 1KB. This is due to the number of CBOR data types, and the
 * big number math required to subtract one and the buffer sizing
 * issue it brings.
 */
QCBORError
QCBORDecode_ProcessBigNumber(const QCBORItem Item,
                             UsefulBuf       BigNumberBuf,
                             UsefulBufC     *pBigNumber,
                             bool           *pbIsNegative);


/**
 * @brief Decode a big number.
 *
 * @param[in] Item    The number to process.
 * @param[in] BigNumberBuf  The buffer to output to.
 * @param[out] pBigNumber   The resulting big number.
 * @param[out] pbIsNegative  The sign of the resulting big number.
 *
 * This is the same as QCBORDecode_ProcessBigNumber(), but doesn't
 * allow type 0 and 1 integers. It only works on tag 2 and 3 big numbers.
 * The main work this does is handle the offset of 1 for negative big
 * number decoding.
 */
QCBORError
QCBORDecode_ProcessBigNumberNoPreferred(const QCBORItem Item,
                                        UsefulBuf       BigNumberBuf,
                                        UsefulBufC     *pBigNumber,
                                        bool           *pbIsNegative);



/**
 * @brief Convert int64_t to smaller integers safely.
 *
 * @param [in]  src   An @c int64_t.
 * @param [out] dest  A smaller sized integer to convert to.
 *
 * @return 0 on success -1 if not
 *
 * When decoding an integer, the CBOR decoder will return the value as
 * an int64_t unless the integer is in the range of @c INT64_MAX and
 * @c UINT64_MAX. That is, unless the value is so large that it can only be
 * represented as a @c uint64_t, it will be an @c int64_t.
 *
 * CBOR itself doesn't size the individual integers it carries at
 * all. The only limits it puts on the major integer types is that they
 * are 8 bytes or less in length. Then encoders like this one use the
 * smallest number of 1, 2, 4 or 8 bytes to represent the integer based
 * on its value. There is thus no notion that one data item in CBOR is
 * a 1-byte integer and another is a 4-byte integer.
 *
 * The interface to this CBOR encoder only uses 64-bit integers. Some
 * CBOR protocols or implementations of CBOR protocols may not want to
 * work with something smaller than a 64-bit integer.  Perhaps an array
 * of 1,000 integers needs to be sent and none has a value larger than
 * 50,000 and are represented as @c uint16_t.
 *
 * The sending / encoding side is easy. Integers are temporarily widened
 * to 64-bits as a parameter passing through QCBOREncode_AddInt64() and
 * encoded in the smallest way possible for their value, possibly in
 * less than an @c uint16_t.
 *
 * On the decoding side the integers will be returned at @c int64_t even if
 * they are small and were represented by only 1 or 2 bytes in the
 * encoded CBOR. The functions here will convert integers to a small
 * representation with an overflow check.
 *
 * (The decoder could have support 8 different integer types and
 * represented the integer with the smallest type automatically, but
 * this would have made the decoder more complex and code calling the
 * decoder more complex in most use cases.  In most use cases on 64-bit
 * machines it is no burden to carry around even small integers as
 * 64-bit values).
 */
static inline int
QCBOR_Int64ToInt32(int64_t src, int32_t *dest)
{
   if(src > INT32_MAX || src < INT32_MIN) {
      return -1;
   } else {
      *dest = (int32_t) src;
   }
   return 0;
}

static inline int
QCBOR_Int64ToInt16(int64_t src, int16_t *dest)
{
   if(src > INT16_MAX || src < INT16_MIN) {
      return -1;
   } else {
      *dest = (int16_t) src;
   }
   return 0;
}

static inline int
QCBOR_Int64ToInt8(int64_t src, int8_t *dest)
{
   if(src > INT8_MAX || src < INT8_MIN) {
      return -1;
   } else {
      *dest = (int8_t) src;
   }
   return 0;
}

static inline int
QCBOR_Int64ToUInt32(int64_t src, uint32_t *dest)
{
   if(src > UINT32_MAX || src < 0) {
      return -1;
   } else {
      *dest = (uint32_t) src;
   }
   return 0;
}

/**
 * https://github.com/laurencelundblade/QCBOR/pull/243
 * For backwards compatibility
 */
#define QCBOR_Int64UToInt16 QCBOR_Int64ToUInt16

static inline int
QCBOR_Int64ToUInt16(int64_t src, uint16_t *dest)
{
   if(src > UINT16_MAX || src < 0) {
      return -1;
   } else {
      *dest = (uint16_t) src;
   }
   return 0;
}

static inline int
QCBOR_Int64ToUInt8(int64_t src, uint8_t *dest)
{
   if(src > UINT8_MAX || src < 0) {
      return -1;
   } else {
      *dest = (uint8_t) src;
   }
   return 0;
}

static inline int
QCBOR_Int64ToUInt64(int64_t src, uint64_t *dest)
{
   if(src < 0) {
      return -1;
   } else {
      *dest = (uint64_t) src;
   }
   return 0;
}




<<<<<<< HEAD
/* ------------------------------------------------------------------------
 * Deprecated functions retained for backwards compatibility. Their use is
 * not recommended.
 * ---- */
=======
/* ========================================================================= *
 *    BEGINNING OF DEPRECATED FUNCTIONS                                      *
 *                                                                           *
 *    There is no plan to remove these in future versions.                   *
 *    They just have been replaced by something better.                      *
 * ========================================================================= */

/**
 * Deprecated -- Tag handling has been revised and this is no longer
 * used. See QCBORDecode_GetNthTag() for new tag handling.
 */
typedef struct {
   uint8_t         uNumTags;
   const uint64_t *puTags;
} QCBORTagListIn;

>>>>>>> 88ba5667

/**
 * TODO: Initialize the CBOR decoder context with QCBOR v1 compatibility (deprecated).
 *
 * @param[in] pCtx         The context to initialize.
 *
 * This is listed as deprecated even though it is new in QCBOR v2 because
 * it recommended that v1 mode not be used because the tag number processing
 * is too loose.
 *
 * This links in a fair bit of object code for all the tag handlers that were
 * always present in v1. If you don't care about them, use pass XXX to init().
 *
 * This is the same as QCBORDecode_Init() except it changes the
 * tag number decoding behavior in two ways:
 *
 * First, it sets @ref QCBOR_DECODE_CONFIG_UNPROCESSED_TAG_NUMBERS which
 * causes no error to be returned when un processed tag numbers are encountered.
 *
 * Second, it installs all the same tag handlers that v1 had hardwwired.
 *    QCBORDecode_InstallTagDecoders(pMe, QCBORDecode_TagDecoderTablev1, NULL);
 */
void
QCBORDecode_CompatibilityV1(QCBORDecodeContext *pCtx);



#ifndef QCBOR_DISABLE_TAGS

/**
 * @brief Returns the tag numbers for an item. (deprecated).
 *
 * @param[in] pCtx    The decoder context.
 * @param[in] uIndex The index of the tag to get.
 *
 * This is the same as QCBORDecode_GetNthTagNumber() but the order is
 * opposite when there are multiple tags. @c uIndex 0 is the tag
 * number closest to the tag content. QCBORDecode_GetNthTagNumber() is
 * more useful for checking the next tag number and switching the
 * decode flow.
 */
uint64_t
QCBORDecode_GetNthTag(QCBORDecodeContext *pCtx, const QCBORItem *pItem, uint32_t uIndex);


/**
 * @brief Returns the tag numbers for last-decoded item (deprecated).
 *
<<<<<<< HEAD
 * @param[in] pCtx    The decoder context.
 * @param[in] uIndex The index of the tag to get.
=======
 * @param[in]  pCtx          The decoder context.
 * @param[out] pDecodedItem  Holds the CBOR item just decoded.
 * @param[in,out] pTagList   On input array to put tags in; on output
 * the tags on this item. See
 * @ref QCBORTagListOut.
 *
 * @return See return values for QCBORDecode_GetNext().
 *
 * @retval QCBOR_ERR_TOO_MANY_TAGS  The size of @c pTagList is too small.
 *
 * This is retained for backwards compatibility. It is replaced by
 * QCBORDecode_GetNthTag() which also returns all the tags that have
 * been decoded.
 *
 * This is not backwards compatibile in two ways. First, it is limited
 * to @ref QCBOR_MAX_TAGS_PER_ITEM items whereas previously it was
 * unlimited. Second, it will not inlucde the tags that QCBOR decodes
 * internally.
 *
 * This works the same as QCBORDecode_GetNext() except that it also
 * returns the list of tags for the data item in @c pTagList.
>>>>>>> 88ba5667
 *
 * @returns The nth tag number or CBOR_TAG_INVALID64.
 *
 * This is the same as QCBORDecode_GetNthTagNumberOfLast() but the
 * order is opposite when there are multiple tags. @c uIndex 0 is the
 * tag number closest to the tag content.
 * QCBORDecode_GetNthTagNumber() is more useful for checking
 * the next tag number and switching the decode flow.
 */
uint64_t
QCBORDecode_GetNthTagOfLast(const QCBORDecodeContext *pCtx, uint32_t uIndex);

<<<<<<< HEAD
#endif /* ! QCBOR_DISABLE_TAGS */
=======
/* ========================================================================= *
 *    END OF DEPRECATED FUNCTIONS                                            *
 * ========================================================================= */


>>>>>>> 88ba5667


/* ========================================================================= *
 *    BEGINNING OF PRIVATE INLINE IMPLEMENTATION                             *
 * ========================================================================= */

static inline uint32_t
QCBORDecode_Tell(QCBORDecodeContext *pMe)
{
   if(pMe->uLastError) {
      return UINT32_MAX;
   }

   /* Cast is safe because decoder input size is restricted. */
   return (uint32_t)UsefulInputBuf_Tell(&(pMe->InBuf));
}

static inline UsefulBufC
QCBORDecode_RetrieveUndecodedInput(QCBORDecodeContext *pMe)
{
   return UsefulInputBuf_RetrieveUndecodedInput(&(pMe->InBuf));
}

static inline QCBORError
QCBORDecode_GetError(QCBORDecodeContext *pMe)
{
    return (QCBORError)pMe->uLastError;
}

static inline QCBORError
QCBORDecode_GetAndResetError(QCBORDecodeContext *pMe)
{
    const QCBORError uReturn = (QCBORError)pMe->uLastError;
    pMe->uLastError = QCBOR_SUCCESS;
    return uReturn;
}

static inline bool
QCBORDecode_IsNotWellFormedError(const QCBORError uErr)
{
   if(uErr >= QCBOR_START_OF_NOT_WELL_FORMED_ERRORS &&
      uErr <= QCBOR_END_OF_NOT_WELL_FORMED_ERRORS) {
      return true;
   } else {
      return false;
   }
}

static inline bool
QCBORDecode_IsUnrecoverableError(const QCBORError uErr)
{
   if(uErr >= QCBOR_START_OF_UNRECOVERABLE_DECODE_ERRORS &&
      uErr <= QCBOR_END_OF_UNRECOVERABLE_DECODE_ERRORS) {
      return true;
   } else {
      return false;
   }
}


static inline void
QCBORDecode_SetError(QCBORDecodeContext *pMe, QCBORError uError)
{
   pMe->uLastError = (uint8_t)uError;
}

/* ======================================================================== *
 *    END OF PRIVATE INLINE IMPLEMENTATION                                  *
 * ======================================================================== */


/* A few cross checks on size constants and special value lengths */
#if  QCBOR_MAP_OFFSET_CACHE_INVALID < QCBOR_MAX_DECODE_INPUT_SIZE
#error QCBOR_MAP_OFFSET_CACHE_INVALID is too large
#endif

#if QCBOR_NON_BOUNDED_OFFSET < QCBOR_MAX_DECODE_INPUT_SIZE
#error QCBOR_NON_BOUNDED_OFFSET is too large
#endif

#ifdef __cplusplus
}
#endif

#endif /* qcbor_decode_h */<|MERGE_RESOLUTION|>--- conflicted
+++ resolved
@@ -317,20 +317,12 @@
 
 /** A decimal fraction made of decimal exponent and positive big
  *  number mantissa. See @ref expAndMantissa and
-<<<<<<< HEAD
  *  QCBOREncode_AddTDecimalFractionBigMantissa(). */
-=======
- *  QCBOREncode_AddTDecimalFractionBigNum(). */
->>>>>>> 88ba5667
 #define QCBOR_TYPE_DECIMAL_FRACTION_POS_BIGNUM 15
 
 /** A decimal fraction made of decimal exponent and negative big
  *  number mantissa. See @ref expAndMantissa and
-<<<<<<< HEAD
  *  QCBOREncode_AddTDecimalFractionBigMantissa(). */
-=======
- *  QCBOREncode_AddTDecimalFractionBigNum(). */
->>>>>>> 88ba5667
 #define QCBOR_TYPE_DECIMAL_FRACTION_NEG_BIGNUM 16
 
 /** A decimal fraction made of decimal exponent and positive
@@ -349,21 +341,13 @@
 
 /** A floating-point number made of base-2 exponent and positive big
  *  number mantissa.  See @ref expAndMantissa and
-<<<<<<< HEAD
  *  QCBOREncode_AddTBigFloatBigMantissa(). */
 // TODO: rename to BIGMANTISSA?
-=======
- *  QCBOREncode_AddTBigFloatBigNum(). */
->>>>>>> 88ba5667
 #define QCBOR_TYPE_BIGFLOAT_POS_BIGNUM         18
 
 /** A floating-point number made of base-2 exponent and negative big
  *  number mantissa.  See @ref expAndMantissa and
-<<<<<<< HEAD
  *  QCBOREncode_AddTBigFloatBigMantissa(). */
-=======
- *  QCBOREncode_AddTBigFloatBigNum(). */
->>>>>>> 88ba5667
 #define QCBOR_TYPE_BIGFLOAT_NEG_BIGNUM         19
 
 /** A floating-point number made of base-2 exponent and positive big
@@ -512,10 +496,7 @@
    int64_t nExponent;
    union {
       int64_t    nInt;
-<<<<<<< HEAD
       uint64_t   uInt;
-=======
->>>>>>> 88ba5667
       UsefulBufC bigNum;
    } Mantissa;
 } QCBORExpAndMantissa;
@@ -615,11 +596,7 @@
 #ifndef QCBOR_DISABLE_EXP_AND_MANTISSA
       QCBORExpAndMantissa expAndMantissa;
 #endif /* ! QCBOR_DISABLE_EXP_AND_MANTISSA */
-<<<<<<< HEAD
-      uint64_t    uTagNumber;
-=======
-      uint64_t    uTagV;  /* Used internally during decoding */
->>>>>>> 88ba5667
+      uint64_t    uTagNumber; /* Used internally during decoding */
 
       /* For use by user-defined tag content handlers */
       uint8_t     userDefined[24];
@@ -1720,12 +1697,7 @@
 
 
 
-<<<<<<< HEAD
-/* ------------------------------------------------------------------------
- * Deprecated functions retained for backwards compatibility. Their use is
- * not recommended.
- * ---- */
-=======
+
 /* ========================================================================= *
  *    BEGINNING OF DEPRECATED FUNCTIONS                                      *
  *                                                                           *
@@ -1734,17 +1706,6 @@
  * ========================================================================= */
 
 /**
- * Deprecated -- Tag handling has been revised and this is no longer
- * used. See QCBORDecode_GetNthTag() for new tag handling.
- */
-typedef struct {
-   uint8_t         uNumTags;
-   const uint64_t *puTags;
-} QCBORTagListIn;
-
->>>>>>> 88ba5667
-
-/**
  * TODO: Initialize the CBOR decoder context with QCBOR v1 compatibility (deprecated).
  *
  * @param[in] pCtx         The context to initialize.
@@ -1791,32 +1752,8 @@
 /**
  * @brief Returns the tag numbers for last-decoded item (deprecated).
  *
-<<<<<<< HEAD
  * @param[in] pCtx    The decoder context.
  * @param[in] uIndex The index of the tag to get.
-=======
- * @param[in]  pCtx          The decoder context.
- * @param[out] pDecodedItem  Holds the CBOR item just decoded.
- * @param[in,out] pTagList   On input array to put tags in; on output
- * the tags on this item. See
- * @ref QCBORTagListOut.
- *
- * @return See return values for QCBORDecode_GetNext().
- *
- * @retval QCBOR_ERR_TOO_MANY_TAGS  The size of @c pTagList is too small.
- *
- * This is retained for backwards compatibility. It is replaced by
- * QCBORDecode_GetNthTag() which also returns all the tags that have
- * been decoded.
- *
- * This is not backwards compatibile in two ways. First, it is limited
- * to @ref QCBOR_MAX_TAGS_PER_ITEM items whereas previously it was
- * unlimited. Second, it will not inlucde the tags that QCBOR decodes
- * internally.
- *
- * This works the same as QCBORDecode_GetNext() except that it also
- * returns the list of tags for the data item in @c pTagList.
->>>>>>> 88ba5667
  *
  * @returns The nth tag number or CBOR_TAG_INVALID64.
  *
@@ -1829,15 +1766,12 @@
 uint64_t
 QCBORDecode_GetNthTagOfLast(const QCBORDecodeContext *pCtx, uint32_t uIndex);
 
-<<<<<<< HEAD
 #endif /* ! QCBOR_DISABLE_TAGS */
-=======
 /* ========================================================================= *
  *    END OF DEPRECATED FUNCTIONS                                            *
  * ========================================================================= */
 
 
->>>>>>> 88ba5667
 
 
 /* ========================================================================= *
