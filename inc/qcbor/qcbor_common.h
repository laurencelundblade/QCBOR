--- conflicted
+++ resolved
@@ -524,7 +524,6 @@
     * (to save object code). */
    QCBOR_ERR_RECOVERABLE_BAD_TAG_CONTENT = 78,
 
-<<<<<<< HEAD
    /** Attempt to output non-preferred, non-CDE or non-dCBOR when not
     * allowed by mode. See QCBOREncode_SerializationPreferred(),
     * QCBOREncode_SerializationCDE(),
@@ -536,12 +535,10 @@
     * negative integer) without allowing it by calling
     * QCBOREncode_Allow() */
    QCBOR_ERR_NOT_ALLOWED = 80,
-=======
    /** QCBORDecode_EnterBstrWrapped() cannot be used on
     * indefinite-length strings because they exist in memory pool for
     * a @ref QCBORStringAllocate. */
-   QCBOR_ERR_CANNOT_ENTER_ALLOCATED_STRING = 79,
->>>>>>> a29f45ac
+   QCBOR_ERR_CANNOT_ENTER_ALLOCATED_STRING = 81,
 
    /** A range of error codes that can be made use of by the
     * caller. QCBOR internally does nothing with these except notice
