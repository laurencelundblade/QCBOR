/*==============================================================================
 Copyright (c) 2016-2018, The Linux Foundation.
 Copyright (c) 2018-2022, Laurence Lundblade.
 Copyright (c) 2021, Arm Limited.
 All rights reserved.

Redistribution and use in source and binary forms, with or without
modification, are permitted provided that the following conditions are
met:
    * Redistributions of source code must retain the above copyright
      notice, this list of conditions and the following disclaimer.
    * Redistributions in binary form must reproduce the above
      copyright notice, this list of conditions and the following
      disclaimer in the documentation and/or other materials provided
      with the distribution.
    * Neither the name of The Linux Foundation nor the names of its
      contributors, nor the name "Laurence Lundblade" may be used to
      endorse or promote products derived from this software without
      specific prior written permission.

THIS SOFTWARE IS PROVIDED "AS IS" AND ANY EXPRESS OR IMPLIED
WARRANTIES, INCLUDING, BUT NOT LIMITED TO, THE IMPLIED WARRANTIES OF
MERCHANTABILITY, FITNESS FOR A PARTICULAR PURPOSE AND NON-INFRINGEMENT
ARE DISCLAIMED.  IN NO EVENT SHALL THE COPYRIGHT OWNER OR CONTRIBUTORS
BE LIABLE FOR ANY DIRECT, INDIRECT, INCIDENTAL, SPECIAL, EXEMPLARY, OR
CONSEQUENTIAL DAMAGES (INCLUDING, BUT NOT LIMITED TO, PROCUREMENT OF
SUBSTITUTE GOODS OR SERVICES; LOSS OF USE, DATA, OR PROFITS; OR
BUSINESS INTERRUPTION) HOWEVER CAUSED AND ON ANY THEORY OF LIABILITY,
WHETHER IN CONTRACT, STRICT LIABILITY, OR TORT (INCLUDING NEGLIGENCE
OR OTHERWISE) ARISING IN ANY WAY OUT OF THE USE OF THIS SOFTWARE, EVEN
IF ADVISED OF THE POSSIBILITY OF SUCH DAMAGE.
 =============================================================================*/


#ifndef qcbor_common_h
#define qcbor_common_h


#ifdef __cplusplus
extern "C" {
#if 0
} // Keep editor indention formatting happy
#endif
#endif


/**
<<<<<<< HEAD
 * @file qcbor_common.h
=======
 @file qcbor_common.h

 Types and defines common to QCBOR encoding and decoding.
*/


/**
 * Semantic versioning for QCBOR x.y.z from 1.3.0 on
 *
 * Note:
 *   - QCBOR 1.2 is indicated by the #define QCBOR_1_2
 *   - QCBOR 1.1 is indicated by the #define QCBOR_1_1
 *   - QCBOR 1.0 is indicated by the absence of all the above
 */
#define QCBOR_VERSION_MAJOR 1
#define QCBOR_VERSION_MINOR 3
#define QCBOR_VERSION_PATCH 0


/**
 * This define indicates a version of QCBOR that supports spiffy
 * decode, the decode functions found in qcbor_spiffy_decode.h.
 *
 * Versions of QCBOR that support spiffy decode are backwards
 * compatible with previous versions, but there are a few minor
 * exceptions such as some aspects of tag handling that are
 * different. This define can be used to handle these variances.
 */
#define QCBOR_SPIFFY_DECODE


/* It was originally defined as QCBOR_CONFIG_DISABLE_EXP_AND_MANTISSA,
 * but this is incosistent with all the other QCBOR_DISABLE_
 * #defines, so the name was changed and this was added for backwards
 * compatibility
 */
#ifdef QCBOR_CONFIG_DISABLE_EXP_AND_MANTISSA
#define QCBOR_DISABLE_EXP_AND_MANTISSA
#endif

/* If USEFULBUF_DISABLE_ALL_FLOATis defined then define
 * QCBOR_DISABLE_FLOAT_HW_USE and QCBOR_DISABLE_PREFERRED_FLOAT
 */
#ifdef USEFULBUF_DISABLE_ALL_FLOAT
#ifndef QCBOR_DISABLE_FLOAT_HW_USE
#define QCBOR_DISABLE_FLOAT_HW_USE
#endif /* QCBOR_DISABLE_FLOAT_HW_USE */
#ifndef QCBOR_DISABLE_PREFERRED_FLOAT
#define QCBOR_DISABLE_PREFERRED_FLOAT
#endif /* QCBOR_DISABLE_PREFERRED_FLOAT */
#endif /* USEFULBUF_DISABLE_ALL_FLOAT */

/* Standard CBOR Major type for positive integers of various lengths */
#define CBOR_MAJOR_TYPE_POSITIVE_INT 0

/* Standard CBOR Major type for negative integer of various lengths */
#define CBOR_MAJOR_TYPE_NEGATIVE_INT 1

/* Standard CBOR Major type for an array of arbitrary 8-bit bytes. */
#define CBOR_MAJOR_TYPE_BYTE_STRING  2

/* Standard CBOR Major type for a UTF-8 string. Note this is true 8-bit UTF8
 with no encoding and no NULL termination */
#define CBOR_MAJOR_TYPE_TEXT_STRING  3

/* Standard CBOR Major type for an ordered array of other CBOR data items */
#define CBOR_MAJOR_TYPE_ARRAY        4

/* Standard CBOR Major type for CBOR MAP. Maps an array of pairs. The
 first item in the pair is the "label" (key, name or identfier) and the second
 item is the value.  */
#define CBOR_MAJOR_TYPE_MAP          5

/* Standard CBOR major type for a tag number. This creates a CBOR "tag" that
 * is the tag number and a data item that follows as the tag content.
>>>>>>> 9b969b58
 *
 * Constant values for types, error codes and such that are common to
 * encoding and decoding.
 */


/**
 * This define indicates a version of QCBOR that supports spiffy
 * decode, the decode functions found in qcbor_spiffy_decode.h.

 * Versions of QCBOR that support spiffy decode are backwards
 * compatible with previous versions, but there are a few minor
 * exceptions such as some aspects of tag handling that are
 * different. This define can be used handle these variances.
*/
#define QCBOR_SPIFFY_DECODE


/*
 Tags that are used with CBOR_MAJOR_TYPE_OPTIONAL. These
 are types defined in RFC 8949 and some additional ones
 in the IANA CBOR tags registry.
 */
/** See QCBOREncode_AddDateString(). */
#define CBOR_TAG_DATE_STRING    0
/** See QCBOREncode_AddDateEpoch(). */
#define CBOR_TAG_DATE_EPOCH     1
/** See QCBOREncode_AddPositiveBignum(). */
#define CBOR_TAG_POS_BIGNUM     2
/** See QCBOREncode_AddNegativeBignum(). */
#define CBOR_TAG_NEG_BIGNUM     3
/** CBOR tag for a two-element array representing a fraction with a
 *  mantissa and base-10 scaling factor. See
 *  QCBOREncode_AddDecimalFraction() and @ref expAndMantissa. */
#define CBOR_TAG_DECIMAL_FRACTION  4
/** CBOR tag for a two-element array representing a fraction with a
 *  mantissa and base-2 scaling factor. See QCBOREncode_AddBigFloat()
 *  and @ref expAndMantissa. */
#define CBOR_TAG_BIGFLOAT       5
<<<<<<< HEAD
/** Not Decoded by QCBOR. Tag for COSE format encryption with no
 *  recipient identification. See [RFC 8152, COSE]
 *  (https://tools.ietf.org/html/rfc8152). No API is provided for this
 *  tag. */
=======
/** Not Decoded by QCBOR. Tag for COSE format encryption with no recipient
    identification. See [RFC 8152, COSE]
    (https://tools.ietf.org/html/rfc8152). No API is provided for this
    tag. */
#define CBOR_TAG_COSE_ENCRYPT0 16
>>>>>>> 9b969b58
#define CBOR_TAG_COSE_ENCRYPTO 16
/** Not Decoded by QCBOR. Tag for COSE format MAC'd data with no
 *  recipient identification. See [RFC 8152, COSE]
 *  (https://tools.ietf.org/html/rfc8152). No API is provided for this
 *  tag. */
#define CBOR_TAG_COSE_MAC0     17
/** Tag for COSE format single signature signing. No API is provided
 *  for this tag. See [RFC 8152, COSE]
 *  (https://tools.ietf.org/html/rfc8152). */
#define CBOR_TAG_COSE_SIGN1    18
/** A hint that the following byte string should be encoded in
 *  Base64URL when converting to JSON or similar text-based
 *  representations. Call @c
 *  QCBOREncode_AddTag(pCtx,CBOR_TAG_ENC_AS_B64URL) before the call to
 *  QCBOREncode_AddBytes(). */
#define CBOR_TAG_ENC_AS_B64URL 21
/** A hint that the following byte string should be encoded in Base64
 *  when converting to JSON or similar text-based
 *  representations. Call @c
 *  QCBOREncode_AddTag(pCtx,CBOR_TAG_ENC_AS_B64) before the call to
 *  QCBOREncode_AddBytes(). */
#define CBOR_TAG_ENC_AS_B64    22
/** A hint that the following byte string should be encoded in base-16
 *  format per [RFC 4648] (https://tools.ietf.org/html/rfc4648) when
 *  converting to JSON or similar text-based
 *  representations. Essentially, Base-16 encoding is the standard
 *  case- insensitive hex encoding and may be referred to as
 *  "hex". Call @c QCBOREncode_AddTag(pCtx,CBOR_TAG_ENC_AS_B16) before
 *  the call to QCBOREncode_AddBytes(). */
#define CBOR_TAG_ENC_AS_B16    23
/** See QCBORDecode_EnterBstrWrapped()). */
#define CBOR_TAG_CBOR          24
/** See QCBOREncode_AddURI(). */
#define CBOR_TAG_URI           32
/** See QCBOREncode_AddB64URLText(). */
#define CBOR_TAG_B64URL        33
/** See QCBOREncode_AddB64Text(). */
#define CBOR_TAG_B64           34
/** See QCBOREncode_AddRegex(). */
#define CBOR_TAG_REGEX         35
/** See QCBOREncode_AddMIMEData(). */
#define CBOR_TAG_MIME          36
/** See QCBOREncode_AddBinaryUUID(). */
#define CBOR_TAG_BIN_UUID      37
/** The data is a CBOR Web Token per [RFC 8392]
 *  (https://tools.ietf.org/html/rfc8932). No API is provided for this
 *  tag. */
#define CBOR_TAG_CWT           61
/** Tag for COSE format encryption. See [RFC 8152, COSE]
 *  (https://tools.ietf.org/html/rfc8152). No API is provided for this
 *  tag. */
#define CBOR_TAG_CBOR_SEQUENCE 63
<<<<<<< HEAD
/** Not Decoded by QCBOR. Tag for COSE format encrypt. See [RFC 8152, COSE]
 *  (https://tools.ietf.org/html/rfc8152). No API is provided for this
 *  tag. */
#define CBOR_TAG_ENCRYPT       96
/** Not Decoded by QCBOR. Tag for COSE format MAC. See [RFC 8152, COSE]
 *  (https://tools.ietf.org/html/rfc8152). No API is provided for this
 *  tag. */
#define CBOR_TAG_MAC           97
/** Not Decoded by QCBOR. Tag for COSE format signed data. See [RFC 8152, COSE]
 *  (https://tools.ietf.org/html/rfc8152). No API is provided for this
 *  tag. */
=======
/** Not Decoded by QCBOR. Tag for COSE format encryption with recipient
    identification. See [RFC 8152, COSE]
    (https://tools.ietf.org/html/rfc8152). No API is provided for this
    tag. */
#define CBOR_TAG_COSE_ENCRYPT  96
#define CBOR_TAG_ENCRYPT       96
/** Not Decoded by QCBOR. Tag for COSE format MAC. See [RFC 8152, COSE]
    (https://tools.ietf.org/html/rfc8152). No API is provided for this
    tag. */
#define CBOR_TAG_COSE_MAC      97
#define CBOR_TAG_MAC           97
/** Not Decoded by QCBOR. Tag for COSE format signed data. See [RFC 8152, COSE]
    (https://tools.ietf.org/html/rfc8152). No API is provided for this
    tag. */
#define CBOR_TAG_COSE_SIGN     98
>>>>>>> 9b969b58
#define CBOR_TAG_SIGN          98
/** Tag for date counted by days from Jan 1 1970 per [RFC 8943]
 *  (https://tools.ietf.org/html/rfc8943). See
 *  QCBOREncode_AddTDaysEpoch(). */
#define CBOR_TAG_DAYS_EPOCH    100
/** Not Decoded by QCBOR. World geographic coordinates. See ISO 6709, [RFC 5870]
 *  (https://tools.ietf.org/html/rfc5870) and WGS-84. No API is
 *  provided for this tag. */
#define CBOR_TAG_GEO_COORD     103
/** Binary MIME.*/
#define CBOR_TAG_BINARY_MIME   257
/** Tag for date string without time or time zone per [RFC 8943]
 *  (https://tools.ietf.org/html/rfc8943). See
 *  QCBOREncode_AddTDaysString(). */
#define CBOR_TAG_DAYS_STRING   1004
/** The magic number, self-described CBOR. No API is provided for this
 * tag. */
#define CBOR_TAG_CBOR_MAGIC    55799

/** The 16-bit invalid tag from the CBOR tags registry */
#define CBOR_TAG_INVALID16 0xffff
/** The 32-bit invalid tag from the CBOR tags registry */
#define CBOR_TAG_INVALID32 0xffffffff
/** The 64-bit invalid tag from the CBOR tags registry */
#define CBOR_TAG_INVALID64 0xffffffffffffffff




/**
 * Error codes returned by QCBOR Encoder and Decoder.
<<<<<<< HEAD
 * Encode errors are 1..8
 * Decode errors are 9..43
 *     Not well-formed errors are 9..16
 *     Unrecoverable decode errors are 15..24
 *        (partial overlap with not well-formed errors)
 *   Other decode errors are 25..43
 *
 * The errors are ordered and grouped intentionally to keep the code size
 * of QCBORDecode_IsNotWellFormedError() and
 * QCBORDecode_IsUnrecoverableError() minimal. Error renumbering may
 * occur in the future when new error codes are added for new QCBOR
 * features.
=======
 *
 * The errors are grouped to keep the code size of
 * QCBORDecode_IsNotWellFormedError() and
 * QCBORDecode_IsUnrecoverableError() minimal.
 *
 *    1..19: Encode errors
 *    20..: Decode errors
 *    20-39: QCBORDecode_IsNotWellFormedError()
 *    30..59: QCBORDecode_IsUnrecoverableError()
 *    60..: Other decode errors
 *
 * Error renumbering may occur in the future when new error codes are
 * added for new QCBOR features.
>>>>>>> 9b969b58
 */
typedef enum {
   /** The encode or decode completely correctly. */
   QCBOR_SUCCESS = 0,

   /** The buffer provided for the encoded output when doing encoding
    *   was too small and the encoded output will not fit. */
   QCBOR_ERR_BUFFER_TOO_SMALL = 1,

   /** During encoding, an attempt to create simple value between 24
    *  and 31. */
   QCBOR_ERR_ENCODE_UNSUPPORTED = 2,

   /** During encoding, the length of the encoded CBOR exceeded
    *  QCBOR_MAX_ARRAY_OFFSET, which is slightly less than
    *  @c UINT32_MAX. */
   QCBOR_ERR_BUFFER_TOO_LARGE = 3,

   /** During encoding, the array or map nesting was deeper than this
    *  implementation can handle. Note that in the interest of code
    *  size and memory use, this implementation has a hard limit on
    *  array nesting. The limit is defined as the constant @ref
    *  QCBOR_MAX_ARRAY_NESTING. */
   QCBOR_ERR_ARRAY_NESTING_TOO_DEEP = 4,

   /** During encoding, @c QCBOREncode_CloseXxx() called with a
    *  different type than is currently open.  */
   QCBOR_ERR_CLOSE_MISMATCH = 5,

   /** During encoding, the array or map had too many items in it.
    *  This limit @ref QCBOR_MAX_ITEMS_IN_ARRAY, typically 65,535. */
   QCBOR_ERR_ARRAY_TOO_LONG = 6,

   /** During encoding, more arrays or maps were closed than
    *  opened. This is a coding error on the part of the caller of the
    *  encoder. */
   QCBOR_ERR_TOO_MANY_CLOSES = 7,

   /** During encoding the number of array or map opens was not
<<<<<<< HEAD
    *  matched by the number of closes. */
=======
       matched by the number of closes. Also occurs with opened
       byte strings that are not closed. */
>>>>>>> 9b969b58
   QCBOR_ERR_ARRAY_OR_MAP_STILL_OPEN = 8,

   /** During encode, opening a byte string while a byte string is open
       is not allowed. . */
   QCBOR_ERR_OPEN_BYTE_STRING = 9,

   /** Trying to cancel a byte string wrapping after items have been
       added to it. */
   QCBOR_ERR_CANNOT_CANCEL = 10,

#define QCBOR_START_OF_NOT_WELL_FORMED_ERRORS 20

   /** During decoding, the CBOR is not well-formed because a simple
<<<<<<< HEAD
    *  value between 0 and 31 is encoded in a two-byte integer rather
    *  than one. */
   QCBOR_ERR_BAD_TYPE_7 = 9,

   /** During decoding, returned by QCBORDecode_Finish() if all the
    *  inputs bytes have not been consumed. This is considered not
    *  well-formed. */
   QCBOR_ERR_EXTRA_BYTES = 10,

   /** During decoding, some CBOR construct was encountered that this
    *  decoder doesn't support, primarily this is the reserved
    *  additional info values, 28 through 30. The CBOR is not
    *  well-formed.*/
   QCBOR_ERR_UNSUPPORTED = 11,

   /** During decoding, the an array or map was not fully consumed.
    *  Returned by QCBORDecode_Finish(). The CBOR is not
    *  well-formed. */
   QCBOR_ERR_ARRAY_OR_MAP_UNCONSUMED = 12,

   /** During decoding, an integer type is encoded with a bad length
    *  (that of an indefinite length string). The CBOR is not-well
    *  formed. */
   QCBOR_ERR_BAD_INT = 13,
=======
       value between 0 and 31 is encoded in a two-byte integer rather
       than one. */
   QCBOR_ERR_BAD_TYPE_7 = 20,

   /** During decoding, returned by QCBORDecode_Finish() if all the
       inputs bytes have not been consumed. This is considered not
       well-formed. */
   QCBOR_ERR_EXTRA_BYTES = 21,

   /** During decoding, some CBOR construct was encountered that this
       decoder doesn't support, primarily this is the reserved
       additional info values, 28 through 30. The CBOR is not
       well-formed.*/
   QCBOR_ERR_UNSUPPORTED = 22,

   /** During decoding, the an array or map was not fully consumed.
       Returned by QCBORDecode_Finish(). The CBOR is not
       well-formed. */
   QCBOR_ERR_ARRAY_OR_MAP_UNCONSUMED = 23,

   /** During decoding, an integer type is encoded with a bad length
       (that of an indefinite length string). The CBOR is not-well
       formed. */
   QCBOR_ERR_BAD_INT = 24,
>>>>>>> 9b969b58

#define QCBOR_START_OF_UNRECOVERABLE_DECODE_ERRORS 30

   /** During decoding, one of the chunks in an indefinite-length
<<<<<<< HEAD
    *  string is not of the type of the start of the string.  The CBOR
    *  is not well-formed.  This error makes no further decoding
    *  possible. */
   QCBOR_ERR_INDEFINITE_STRING_CHUNK = 14,

   /** During decoding, hit the end of the given data to decode. For
    *  example, a byte string of 100 bytes was expected, but the end
    *  of the input was hit before finding those 100 bytes.  Corrupted
    *  CBOR input will often result in this error. See also @ref
    *  QCBOR_ERR_NO_MORE_ITEMS. The CBOR is not well-formed.  This
    *  error makes no further decoding possible. */
   QCBOR_ERR_HIT_END = 15,

   /** During decoding, a break occurred outside an indefinite-length
    *  item. The CBOR is not well-formed. This error makes no further
    *  decoding possible. */
   QCBOR_ERR_BAD_BREAK = 16,
=======
       string is not of the type of the start of the string.  The CBOR
       is not well-formed.  This error makes no further decoding
       possible. */
   QCBOR_ERR_INDEFINITE_STRING_CHUNK = 30,

   /** During decoding, hit the end of the given data to decode. For
       example, a byte string of 100 bytes was expected, but the end
       of the input was hit before finding those 100 bytes.  Corrupted
       CBOR input will often result in this error. See also @ref
       QCBOR_ERR_NO_MORE_ITEMS. The CBOR is not well-formed.  This
       error makes no further decoding possible. */
   QCBOR_ERR_HIT_END = 31,

   /** During decoding, a break occurred outside an indefinite-length
       item. The CBOR is not well-formed. This error makes no further
       decoding possible. */
   QCBOR_ERR_BAD_BREAK = 32,
>>>>>>> 9b969b58

#define QCBOR_END_OF_NOT_WELL_FORMED_ERRORS 39

   /** During decoding, the input is too large. It is greater than
<<<<<<< HEAD
    *  QCBOR_MAX_DECODE_INPUT_SIZE. This is an implementation limit.
    *  This error makes no further decoding possible. */
   QCBOR_ERR_INPUT_TOO_LARGE = 17,

   /** During decoding, the array or map nesting was deeper than this
    *  implementation can handle. Note that in the interest of code
    *  size and memory use, this implementation has a hard limit on
    *  array nesting. The limit is defined as the constant @ref
    *  QCBOR_MAX_ARRAY_NESTING. This error makes no further decoding
    *  possible. */
   QCBOR_ERR_ARRAY_DECODE_NESTING_TOO_DEEP = 18,

   /** During decoding, the array or map had too many items in it.
    *  This limit @ref QCBOR_MAX_ITEMS_IN_ARRAY, typically 65,534,
    *  UINT16_MAX - 1. This error makes no further decoding
    *  possible. */
   QCBOR_ERR_ARRAY_DECODE_TOO_LONG = 19,

   /** When decoding, a string's size is greater than what a size_t
    *  can hold less 4. In all but some very strange situations this
    *  is because of corrupt input CBOR and should be treated as
    *  such. The strange situation is a CPU with a very small size_t
    *  (e.g., a 16-bit CPU) and a large string (e.g., > 65KB). This
    *  error makes no further decoding possible. */
   QCBOR_ERR_STRING_TOO_LONG = 20,

   /** Something is wrong with a decimal fraction or bigfloat such as
    *  it not consisting of an array with two integers. This error
    *  makes no further decoding possible. */
   QCBOR_ERR_BAD_EXP_AND_MANTISSA = 21,

   /** Unable to decode an indefinite-length string because no string
    *  allocator was configured. See QCBORDecode_SetMemPool() or
    *  QCBORDecode_SetUpAllocator().  This error makes no further
    *  decoding possible.*/
   QCBOR_ERR_NO_STRING_ALLOCATOR = 22,

   /** Error allocating space for a string, usually for an
    *  indefinite-length string. This error makes no further decoding
    *  possible. */
   QCBOR_ERR_STRING_ALLOCATE = 23,
=======
       QCBOR_MAX_DECODE_INPUT_SIZE. This is an implementation limit.
       This error makes no further decoding possible. */
   QCBOR_ERR_INPUT_TOO_LARGE = 40,

   /** During decoding, the array or map nesting was deeper than this
       implementation can handle. Note that in the interest of code
       size and memory use, this implementation has a hard limit on
       array nesting. The limit is defined as the constant @ref
       QCBOR_MAX_ARRAY_NESTING. This error makes no further decoding
       possible. */
   QCBOR_ERR_ARRAY_DECODE_NESTING_TOO_DEEP = 41,

   /** During decoding, the array or map had too many items in it.
       This limit @ref QCBOR_MAX_ITEMS_IN_ARRAY, typically 65,534,
       UINT16_MAX - 1. This error makes no further decoding
       possible. */
   QCBOR_ERR_ARRAY_DECODE_TOO_LONG = 42,

   /** When decoding, a string's size is greater than what a size_t
       can hold less 4. In all but some very strange situations this
       is because of corrupt input CBOR and should be treated as
       such. The strange situation is a CPU with a very small size_t
       (e.g., a 16-bit CPU) and a large string (e.g., > 65KB). This
       error makes no further decoding possible. */
   QCBOR_ERR_STRING_TOO_LONG = 43,

   /** Something is wrong with a decimal fraction or bigfloat such as
       it not consisting of an array with two integers. This error
       makes no further decoding possible. */
   QCBOR_ERR_BAD_EXP_AND_MANTISSA = 44,

   /** Unable to decode an indefinite-length string because no string
       allocator was configured. See QCBORDecode_SetMemPool() or
       QCBORDecode_SetUpAllocator().  This error makes no further
       decoding possible. */
   QCBOR_ERR_NO_STRING_ALLOCATOR = 45,

   /** Error allocating space for a string, usually for an
       indefinite-length string. This error makes no further decoding
       possible. */
   QCBOR_ERR_STRING_ALLOCATE = 46,

   /** During decoding, the type of the label for a map entry is not
       one that can be handled in the current decoding mode. Typically
       this is because a label is not an intger or a string. This is
       an implemation limit. */
   QCBOR_ERR_MAP_LABEL_TYPE = 47,

   /** When the built-in tag decoding encounters an unexpected type,
       this error is returned. This error is unrecoverable because the
       built-in tag decoding doesn't try to consume the unexpected
       type. In previous versions of QCBOR this was considered a
       recoverable error hence QCBOR_ERR_BAD_TAG_CONTENT. Going back
       further, RFC 7049 use the name "optional tags". That name is no
       longer used because "optional" was causing confusion. See
       also @ref QCBOR_ERR_RECOVERABLE_BAD_TAG_CONTENT. */
   QCBOR_ERR_UNRECOVERABLE_TAG_CONTENT = 48,
   QCBOR_ERR_BAD_TAG_CONTENT = 48,
   QCBOR_ERR_BAD_OPT_TAG = 48,
>>>>>>> 9b969b58

   /** Indefinite length string handling is disabled and there is an
       indefinite length string in the input CBOR. */
   QCBOR_ERR_INDEF_LEN_STRINGS_DISABLED = 49,

<<<<<<< HEAD
   /** More than @ref QCBOR_MAX_TAGS_PER_ITEM tags encounterd for a
    *  CBOR ITEM.  @ref QCBOR_MAX_TAGS_PER_ITEM is a limit of this
    *  implementation.  During decoding, too many tags in the
    *  caller-configured tag list, or not enough space in @ref
    *  QCBORTagListOut. This error makes no further decoding
    *  possible.  */
   QCBOR_ERR_TOO_MANY_TAGS = 24,

   /** During decoding, the type of the label for a map entry is not
    *  one that can be handled in the current decoding mode. Typically
    *  this is because a label is not an intger or a string. This is
    *  an implemation limit. */
   QCBOR_ERR_MAP_LABEL_TYPE = 25,

   /** When decodeing for a specific type, the type was not was
    *  expected.  */
   QCBOR_ERR_UNEXPECTED_TYPE = 26,

   /** This occurs when decoding one of the tags that QCBOR processed
    *  internally.  The content of a tag was of the wrong type. (They
    *  were known as "Optional Tags" in RFC 7049, but "optional" is
    *  misleading. The old error name is retained for backwards
    *  compatibility. */
   QCBOR_ERR_BAD_TAG_CONTENT = 27,
   QCBOR_ERR_BAD_OPT_TAG = 27,
=======
   /** Indefinite length arrays and maps handling are disabled and there is an
       indefinite length map or array in the input CBOR. */
   QCBOR_ERR_INDEF_LEN_ARRAYS_DISABLED = 50,

   /** All decoding of tags (major type 6) has been disabled and a tag
       occurred in the decode input. */
   QCBOR_ERR_TAGS_DISABLED = 51,

#define QCBOR_END_OF_UNRECOVERABLE_DECODE_ERRORS 59

   /** More than @ref QCBOR_MAX_TAGS_PER_ITEM tags encountered for a
       CBOR ITEM.  @ref QCBOR_MAX_TAGS_PER_ITEM is a limit of this
       implementation.  During decoding, too many tags in the
       caller-configured tag list, or not enough space in @ref
       QCBORTagListOut. This error makes no further decoding
       possible.  */
   QCBOR_ERR_TOO_MANY_TAGS = 60,

   /** When decoding for a specific type, the type was not was
       expected.  */
   QCBOR_ERR_UNEXPECTED_TYPE = 61,
>>>>>>> 9b969b58

   /** Duplicate label in map detected. */
   QCBOR_ERR_DUPLICATE_LABEL = 62,

   /** During decoding, the buffer given to QCBORDecode_SetMemPool()
<<<<<<< HEAD
    *  is either too small, smaller than
    *  QCBOR_DECODE_MIN_MEM_POOL_SIZE or too large, larger than
    *  UINT32_MAX. */
   QCBOR_ERR_MEM_POOL_SIZE = 29,

   /** During decoding, an integer smaller than INT64_MIN was received
    *  (CBOR can represent integers smaller than INT64_MIN, but C
    *  cannot). */
   QCBOR_ERR_INT_OVERFLOW = 30,

   /** During decoding, a date greater than +- 292 billion years from
    *  Jan 1 1970 encountered during parsing. This is an
    *  implementation limit. */
   QCBOR_ERR_DATE_OVERFLOW = 31,

   /** During decoding, @c QCBORDecode_ExitXxx() was called for a
    *  different type than @c QCBORDecode_EnterXxx(). */
   QCBOR_ERR_EXIT_MISMATCH = 32,

   /** All well-formed data items have been consumed and there are no
    *  more. If parsing a CBOR stream this indicates the non-error end
    *  of the stream. If not parsing a CBOR stream / sequence, this
    *  probably indicates that some data items expected are not
    *  present.  See also @ref QCBOR_ERR_HIT_END. */
   QCBOR_ERR_NO_MORE_ITEMS = 33,

   /** When finding an item by lablel, an item with the requested label
    *  was not found. */
   QCBOR_ERR_LABEL_NOT_FOUND = 34,

   /** Number conversion failed because of sign. For example a
    *  negative int64_t can't be converted to a uint64_t */
   QCBOR_ERR_NUMBER_SIGN_CONVERSION = 35,

   /** When converting a decoded number, the value is too large or to
    *  small for the conversion target */
   QCBOR_ERR_CONVERSION_UNDER_OVER_FLOW = 36,

   /** Trying to get an item by label when a map has not been
    *  entered. */
   QCBOR_ERR_MAP_NOT_ENTERED = 37,

   /** A callback indicates processing should not continue for some
    *  non-CBOR reason */
   QCBOR_ERR_CALLBACK_FAIL = 38,

   /** This error code is deprecated. Instead, 
    *  \ref QCBOR_ERR_HALF_PRECISION_DISABLED,
    *  \ref QCBOR_ERR_HW_FLOAT_DISABLED or \ref QCBOR_ERR_ALL_FLOAT_DISABLED
    *  is returned depending on the specific floating-point functionality
    *  that is disabled and the type of floating-point input. */
   QCBOR_ERR_FLOAT_DATE_DISABLED = 39,
=======
       is either too small, smaller than
       QCBOR_DECODE_MIN_MEM_POOL_SIZE or too large, larger than
       UINT32_MAX. */
   QCBOR_ERR_MEM_POOL_SIZE = 63,

   /** During decoding, an integer smaller than INT64_MIN was received
       (CBOR can represent integers smaller than INT64_MIN, but C
       cannot). */
   QCBOR_ERR_INT_OVERFLOW = 64,

   /** During decoding, a date greater than +- 292 billion years from
       Jan 1 1970 encountered during parsing. This is an
       implementation limit. */
   QCBOR_ERR_DATE_OVERFLOW = 65,

   /** During decoding, @c QCBORDecode_ExitXxx() was called for a
       different type than @c QCBORDecode_EnterXxx(). */
   QCBOR_ERR_EXIT_MISMATCH = 66,

   /** All well-formed data items have been consumed and there are no
       more. If parsing a CBOR stream this indicates the non-error end
       of the stream. If not parsing a CBOR stream / sequence, this
       probably indicates that some data items expected are not
       present.  See also @ref QCBOR_ERR_HIT_END. */
   QCBOR_ERR_NO_MORE_ITEMS = 67,

   /** When finding an item by label, an item with the requested label
       was not found. */
   QCBOR_ERR_LABEL_NOT_FOUND = 68,

   /** Number conversion failed because of sign. For example a
       negative int64_t can't be converted to a uint64_t */
   QCBOR_ERR_NUMBER_SIGN_CONVERSION = 69,

   /** When converting a decoded number, the value is too large or to
       small for the conversion target */
   QCBOR_ERR_CONVERSION_UNDER_OVER_FLOW = 70,

   /** Trying to get an item by label when a map has not been
       entered. */
   QCBOR_ERR_MAP_NOT_ENTERED = 71,

   /** A @ref QCBORItemCallback callback indicates processing should not
       continue for some  non-CBOR reason. */
   QCBOR_ERR_CALLBACK_FAIL = 72,

   /** This error code is deprecated. Instead,
       @ref QCBOR_ERR_HALF_PRECISION_DISABLED,
       @ref QCBOR_ERR_HW_FLOAT_DISABLED or @ref QCBOR_ERR_ALL_FLOAT_DISABLED
       is returned depending on the specific floating-point functionality
       that is disabled and the type of floating-point input. */
   QCBOR_ERR_FLOAT_DATE_DISABLED = 73,
>>>>>>> 9b969b58

   /** Support for half-precision float decoding is disabled. */
   QCBOR_ERR_HALF_PRECISION_DISABLED = 74,

   /** Use of floating-point HW is disabled. This affects all type
<<<<<<< HEAD
    *  conversions to and from double and float types. */
   QCBOR_ERR_HW_FLOAT_DISABLED = 41,

   /** Unable to complete operation because a floating-point value
    *  that is a NaN (not a number), that is too large, too small,
    *  infinity or -infinity was encountered in encoded CBOR. Usually
    *  this because conversion of the float-point value was being
    *  attempted. */
   QCBOR_ERR_FLOAT_EXCEPTION = 42,

   /** Indefinite length string handling is disabled and there is an
    *  indefinite length string in the input CBOR. */
   QCBOR_ERR_INDEF_LEN_STRINGS_DISABLED = 43,

   /** Indefinite length arrays and maps handling are disabled and there is an
    *  indefinite length map or array in the input CBOR. */
   QCBOR_ERR_INDEF_LEN_ARRAYS_DISABLED = 44,

   /** Trying to cancel a byte string wrapping after items have been
    *  added to it. */
   QCBOR_ERR_CANNOT_CANCEL = 45,

   /** Floating point support is completely turned off, encoding/decoding
    *  floating point numbers is not possible. */
   QCBOR_ERR_ALL_FLOAT_DISABLED = 46
=======
       conversions to and from double and float types. */
   QCBOR_ERR_HW_FLOAT_DISABLED = 75,

   /** Unable to complete operation because a floating-point value
       that is a NaN (not a number), that is too large, too small,
       infinity or -infinity was encountered in encoded CBOR. Usually
       this because conversion of the float-point value was being
       attempted. */
   QCBOR_ERR_FLOAT_EXCEPTION = 76,

   /** Floating point support is completely turned off, encoding/decoding
       floating point numbers is not possible. */
   QCBOR_ERR_ALL_FLOAT_DISABLED = 77,

   /** Like @ref QCBOR_ERR_UNRECOVERABLE_TAG_CONTENT, but recoverable.
       If an implementation decodes a tag and can and does consume the
       whole tag contents when it is not the correct tag content, this
       error can be returned. None of the built-in tag decoders do
       this (to save object code). */
   QCBOR_ERR_RECOVERABLE_BAD_TAG_CONTENT = 78
>>>>>>> 9b969b58

   /* This is stored in uint8_t; never add values > 255 */
} QCBORError;


/**
 * @brief Get string describing an error code.
 *
 * @param[in] err   The error code.
 *
 * @return  NULL-terimated string describing error or "Unidentified
 *          error" if the error is not known.
 */
const char *qcbor_err_to_str(QCBORError err);




/**
 * The maximum nesting of arrays and maps when encoding or
 * decoding. The error @ref QCBOR_ERR_ARRAY_NESTING_TOO_DEEP will be
 * returned on encoding or QCBOR_ERR_ARRAY_DECODE_NESTING_TOO_DEEP on
 * decoding if it is exceeded.
 */
#define QCBOR_MAX_ARRAY_NESTING  QCBOR_MAX_ARRAY_NESTING1


/**
<<<<<<< HEAD
 * The maximum number of items in a single array or map when encoding of
 * decoding.
 */
#define QCBOR_MAX_ITEMS_IN_ARRAY (UINT16_MAX-1) /* -1 is because the
                                                 * value UINT16_MAX is
                                                 * used to indicate
                                                 * indefinite-length.
                                                 */
=======
 * The maximum number of items in a single array or map when encoding of decoding.
 */
/* -1 because the value UINT16_MAX is used to track indefinite-length arrays */
#define QCBOR_MAX_ITEMS_IN_ARRAY (UINT16_MAX-1)
>>>>>>> 9b969b58


/**
 * This is deprecated. See QCBORDecode_GetNthTag() and
 * QCBORDecode_GetNthTagOfLast() for tag handling.
 *
 * The maximum number of tags that can be in @ref QCBORTagListIn and
 * passed to QCBORDecode_SetCallerConfiguredTagList()
 */
#define QCBOR_MAX_CUSTOM_TAGS    16


#ifdef __cplusplus
}
#endif

#endif /* qcbor_common_h */<|MERGE_RESOLUTION|>--- conflicted
+++ resolved
@@ -45,13 +45,11 @@
 
 
 /**
-<<<<<<< HEAD
  * @file qcbor_common.h
-=======
- @file qcbor_common.h
-
- Types and defines common to QCBOR encoding and decoding.
-*/
+ *
+ * Constant values for types, error codes and such that are common to
+ * encoding and decoding.
+ */
 
 
 /**
@@ -79,26 +77,6 @@
 #define QCBOR_SPIFFY_DECODE
 
 
-/* It was originally defined as QCBOR_CONFIG_DISABLE_EXP_AND_MANTISSA,
- * but this is incosistent with all the other QCBOR_DISABLE_
- * #defines, so the name was changed and this was added for backwards
- * compatibility
- */
-#ifdef QCBOR_CONFIG_DISABLE_EXP_AND_MANTISSA
-#define QCBOR_DISABLE_EXP_AND_MANTISSA
-#endif
-
-/* If USEFULBUF_DISABLE_ALL_FLOATis defined then define
- * QCBOR_DISABLE_FLOAT_HW_USE and QCBOR_DISABLE_PREFERRED_FLOAT
- */
-#ifdef USEFULBUF_DISABLE_ALL_FLOAT
-#ifndef QCBOR_DISABLE_FLOAT_HW_USE
-#define QCBOR_DISABLE_FLOAT_HW_USE
-#endif /* QCBOR_DISABLE_FLOAT_HW_USE */
-#ifndef QCBOR_DISABLE_PREFERRED_FLOAT
-#define QCBOR_DISABLE_PREFERRED_FLOAT
-#endif /* QCBOR_DISABLE_PREFERRED_FLOAT */
-#endif /* USEFULBUF_DISABLE_ALL_FLOAT */
 
 /* Standard CBOR Major type for positive integers of various lengths */
 #define CBOR_MAJOR_TYPE_POSITIVE_INT 0
@@ -123,23 +101,18 @@
 
 /* Standard CBOR major type for a tag number. This creates a CBOR "tag" that
  * is the tag number and a data item that follows as the tag content.
->>>>>>> 9b969b58
- *
- * Constant values for types, error codes and such that are common to
- * encoding and decoding.
- */
-
-
-/**
- * This define indicates a version of QCBOR that supports spiffy
- * decode, the decode functions found in qcbor_spiffy_decode.h.
-
- * Versions of QCBOR that support spiffy decode are backwards
- * compatible with previous versions, but there are a few minor
- * exceptions such as some aspects of tag handling that are
- * different. This define can be used handle these variances.
-*/
-#define QCBOR_SPIFFY_DECODE
+ *
+ * Note that this was called an optional tag in RFC 7049, but there's
+ * not really anything optional about it. It was misleading. It is
+ * renamed in RFC 8949.
+ */
+#define CBOR_MAJOR_TYPE_TAG          6
+#define CBOR_MAJOR_TYPE_OPTIONAL     6
+
+/* Standard CBOR extra simple types like floats and the values true and false */
+#define CBOR_MAJOR_TYPE_SIMPLE       7
+
+
 
 
 /*
@@ -163,18 +136,11 @@
  *  mantissa and base-2 scaling factor. See QCBOREncode_AddBigFloat()
  *  and @ref expAndMantissa. */
 #define CBOR_TAG_BIGFLOAT       5
-<<<<<<< HEAD
 /** Not Decoded by QCBOR. Tag for COSE format encryption with no
  *  recipient identification. See [RFC 8152, COSE]
  *  (https://tools.ietf.org/html/rfc8152). No API is provided for this
  *  tag. */
-=======
-/** Not Decoded by QCBOR. Tag for COSE format encryption with no recipient
-    identification. See [RFC 8152, COSE]
-    (https://tools.ietf.org/html/rfc8152). No API is provided for this
-    tag. */
 #define CBOR_TAG_COSE_ENCRYPT0 16
->>>>>>> 9b969b58
 #define CBOR_TAG_COSE_ENCRYPTO 16
 /** Not Decoded by QCBOR. Tag for COSE format MAC'd data with no
  *  recipient identification. See [RFC 8152, COSE]
@@ -227,23 +193,9 @@
  *  (https://tools.ietf.org/html/rfc8152). No API is provided for this
  *  tag. */
 #define CBOR_TAG_CBOR_SEQUENCE 63
-<<<<<<< HEAD
 /** Not Decoded by QCBOR. Tag for COSE format encrypt. See [RFC 8152, COSE]
  *  (https://tools.ietf.org/html/rfc8152). No API is provided for this
  *  tag. */
-#define CBOR_TAG_ENCRYPT       96
-/** Not Decoded by QCBOR. Tag for COSE format MAC. See [RFC 8152, COSE]
- *  (https://tools.ietf.org/html/rfc8152). No API is provided for this
- *  tag. */
-#define CBOR_TAG_MAC           97
-/** Not Decoded by QCBOR. Tag for COSE format signed data. See [RFC 8152, COSE]
- *  (https://tools.ietf.org/html/rfc8152). No API is provided for this
- *  tag. */
-=======
-/** Not Decoded by QCBOR. Tag for COSE format encryption with recipient
-    identification. See [RFC 8152, COSE]
-    (https://tools.ietf.org/html/rfc8152). No API is provided for this
-    tag. */
 #define CBOR_TAG_COSE_ENCRYPT  96
 #define CBOR_TAG_ENCRYPT       96
 /** Not Decoded by QCBOR. Tag for COSE format MAC. See [RFC 8152, COSE]
@@ -255,7 +207,6 @@
     (https://tools.ietf.org/html/rfc8152). No API is provided for this
     tag. */
 #define CBOR_TAG_COSE_SIGN     98
->>>>>>> 9b969b58
 #define CBOR_TAG_SIGN          98
 /** Tag for date counted by days from Jan 1 1970 per [RFC 8943]
  *  (https://tools.ietf.org/html/rfc8943). See
@@ -287,20 +238,6 @@
 
 /**
  * Error codes returned by QCBOR Encoder and Decoder.
-<<<<<<< HEAD
- * Encode errors are 1..8
- * Decode errors are 9..43
- *     Not well-formed errors are 9..16
- *     Unrecoverable decode errors are 15..24
- *        (partial overlap with not well-formed errors)
- *   Other decode errors are 25..43
- *
- * The errors are ordered and grouped intentionally to keep the code size
- * of QCBORDecode_IsNotWellFormedError() and
- * QCBORDecode_IsUnrecoverableError() minimal. Error renumbering may
- * occur in the future when new error codes are added for new QCBOR
- * features.
-=======
  *
  * The errors are grouped to keep the code size of
  * QCBORDecode_IsNotWellFormedError() and
@@ -314,7 +251,6 @@
  *
  * Error renumbering may occur in the future when new error codes are
  * added for new QCBOR features.
->>>>>>> 9b969b58
  */
 typedef enum {
    /** The encode or decode completely correctly. */
@@ -354,12 +290,8 @@
    QCBOR_ERR_TOO_MANY_CLOSES = 7,
 
    /** During encoding the number of array or map opens was not
-<<<<<<< HEAD
-    *  matched by the number of closes. */
-=======
        matched by the number of closes. Also occurs with opened
        byte strings that are not closed. */
->>>>>>> 9b969b58
    QCBOR_ERR_ARRAY_OR_MAP_STILL_OPEN = 8,
 
    /** During encode, opening a byte string while a byte string is open
@@ -367,72 +299,45 @@
    QCBOR_ERR_OPEN_BYTE_STRING = 9,
 
    /** Trying to cancel a byte string wrapping after items have been
-       added to it. */
+    *  added to it. */
    QCBOR_ERR_CANNOT_CANCEL = 10,
 
 #define QCBOR_START_OF_NOT_WELL_FORMED_ERRORS 20
 
    /** During decoding, the CBOR is not well-formed because a simple
-<<<<<<< HEAD
-    *  value between 0 and 31 is encoded in a two-byte integer rather
-    *  than one. */
-   QCBOR_ERR_BAD_TYPE_7 = 9,
+    *   value between 0 and 31 is encoded in a two-byte integer rather
+    *   than one. */
+   QCBOR_ERR_BAD_TYPE_7 = 20,
 
    /** During decoding, returned by QCBORDecode_Finish() if all the
     *  inputs bytes have not been consumed. This is considered not
     *  well-formed. */
-   QCBOR_ERR_EXTRA_BYTES = 10,
+   QCBOR_ERR_EXTRA_BYTES = 21,
 
    /** During decoding, some CBOR construct was encountered that this
     *  decoder doesn't support, primarily this is the reserved
     *  additional info values, 28 through 30. The CBOR is not
-    *  well-formed.*/
-   QCBOR_ERR_UNSUPPORTED = 11,
+    *  well-formed.
+    */
+   QCBOR_ERR_UNSUPPORTED = 22,
 
    /** During decoding, the an array or map was not fully consumed.
     *  Returned by QCBORDecode_Finish(). The CBOR is not
     *  well-formed. */
-   QCBOR_ERR_ARRAY_OR_MAP_UNCONSUMED = 12,
+   QCBOR_ERR_ARRAY_OR_MAP_UNCONSUMED = 23,
 
    /** During decoding, an integer type is encoded with a bad length
     *  (that of an indefinite length string). The CBOR is not-well
     *  formed. */
-   QCBOR_ERR_BAD_INT = 13,
-=======
-       value between 0 and 31 is encoded in a two-byte integer rather
-       than one. */
-   QCBOR_ERR_BAD_TYPE_7 = 20,
-
-   /** During decoding, returned by QCBORDecode_Finish() if all the
-       inputs bytes have not been consumed. This is considered not
-       well-formed. */
-   QCBOR_ERR_EXTRA_BYTES = 21,
-
-   /** During decoding, some CBOR construct was encountered that this
-       decoder doesn't support, primarily this is the reserved
-       additional info values, 28 through 30. The CBOR is not
-       well-formed.*/
-   QCBOR_ERR_UNSUPPORTED = 22,
-
-   /** During decoding, the an array or map was not fully consumed.
-       Returned by QCBORDecode_Finish(). The CBOR is not
-       well-formed. */
-   QCBOR_ERR_ARRAY_OR_MAP_UNCONSUMED = 23,
-
-   /** During decoding, an integer type is encoded with a bad length
-       (that of an indefinite length string). The CBOR is not-well
-       formed. */
    QCBOR_ERR_BAD_INT = 24,
->>>>>>> 9b969b58
 
 #define QCBOR_START_OF_UNRECOVERABLE_DECODE_ERRORS 30
 
    /** During decoding, one of the chunks in an indefinite-length
-<<<<<<< HEAD
     *  string is not of the type of the start of the string.  The CBOR
     *  is not well-formed.  This error makes no further decoding
     *  possible. */
-   QCBOR_ERR_INDEFINITE_STRING_CHUNK = 14,
+   QCBOR_ERR_INDEFINITE_STRING_CHUNK = 30,
 
    /** During decoding, hit the end of the given data to decode. For
     *  example, a byte string of 100 bytes was expected, but the end
@@ -440,39 +345,19 @@
     *  CBOR input will often result in this error. See also @ref
     *  QCBOR_ERR_NO_MORE_ITEMS. The CBOR is not well-formed.  This
     *  error makes no further decoding possible. */
-   QCBOR_ERR_HIT_END = 15,
+   QCBOR_ERR_HIT_END = 31,
 
    /** During decoding, a break occurred outside an indefinite-length
     *  item. The CBOR is not well-formed. This error makes no further
     *  decoding possible. */
-   QCBOR_ERR_BAD_BREAK = 16,
-=======
-       string is not of the type of the start of the string.  The CBOR
-       is not well-formed.  This error makes no further decoding
-       possible. */
-   QCBOR_ERR_INDEFINITE_STRING_CHUNK = 30,
-
-   /** During decoding, hit the end of the given data to decode. For
-       example, a byte string of 100 bytes was expected, but the end
-       of the input was hit before finding those 100 bytes.  Corrupted
-       CBOR input will often result in this error. See also @ref
-       QCBOR_ERR_NO_MORE_ITEMS. The CBOR is not well-formed.  This
-       error makes no further decoding possible. */
-   QCBOR_ERR_HIT_END = 31,
-
-   /** During decoding, a break occurred outside an indefinite-length
-       item. The CBOR is not well-formed. This error makes no further
-       decoding possible. */
    QCBOR_ERR_BAD_BREAK = 32,
->>>>>>> 9b969b58
 
 #define QCBOR_END_OF_NOT_WELL_FORMED_ERRORS 39
 
    /** During decoding, the input is too large. It is greater than
-<<<<<<< HEAD
     *  QCBOR_MAX_DECODE_INPUT_SIZE. This is an implementation limit.
     *  This error makes no further decoding possible. */
-   QCBOR_ERR_INPUT_TOO_LARGE = 17,
+   QCBOR_ERR_INPUT_TOO_LARGE = 40,
 
    /** During decoding, the array or map nesting was deeper than this
     *  implementation can handle. Note that in the interest of code
@@ -480,13 +365,13 @@
     *  array nesting. The limit is defined as the constant @ref
     *  QCBOR_MAX_ARRAY_NESTING. This error makes no further decoding
     *  possible. */
-   QCBOR_ERR_ARRAY_DECODE_NESTING_TOO_DEEP = 18,
+   QCBOR_ERR_ARRAY_DECODE_NESTING_TOO_DEEP = 41,
 
    /** During decoding, the array or map had too many items in it.
     *  This limit @ref QCBOR_MAX_ITEMS_IN_ARRAY, typically 65,534,
     *  UINT16_MAX - 1. This error makes no further decoding
     *  possible. */
-   QCBOR_ERR_ARRAY_DECODE_TOO_LONG = 19,
+   QCBOR_ERR_ARRAY_DECODE_TOO_LONG = 42,
 
    /** When decoding, a string's size is greater than what a size_t
     *  can hold less 4. In all but some very strange situations this
@@ -494,303 +379,149 @@
     *  such. The strange situation is a CPU with a very small size_t
     *  (e.g., a 16-bit CPU) and a large string (e.g., > 65KB). This
     *  error makes no further decoding possible. */
-   QCBOR_ERR_STRING_TOO_LONG = 20,
+   QCBOR_ERR_STRING_TOO_LONG = 43,
 
    /** Something is wrong with a decimal fraction or bigfloat such as
     *  it not consisting of an array with two integers. This error
     *  makes no further decoding possible. */
-   QCBOR_ERR_BAD_EXP_AND_MANTISSA = 21,
+   QCBOR_ERR_BAD_EXP_AND_MANTISSA = 44,
 
    /** Unable to decode an indefinite-length string because no string
     *  allocator was configured. See QCBORDecode_SetMemPool() or
     *  QCBORDecode_SetUpAllocator().  This error makes no further
     *  decoding possible.*/
-   QCBOR_ERR_NO_STRING_ALLOCATOR = 22,
+   QCBOR_ERR_NO_STRING_ALLOCATOR = 45,
 
    /** Error allocating space for a string, usually for an
     *  indefinite-length string. This error makes no further decoding
     *  possible. */
-   QCBOR_ERR_STRING_ALLOCATE = 23,
-=======
-       QCBOR_MAX_DECODE_INPUT_SIZE. This is an implementation limit.
-       This error makes no further decoding possible. */
-   QCBOR_ERR_INPUT_TOO_LARGE = 40,
-
-   /** During decoding, the array or map nesting was deeper than this
-       implementation can handle. Note that in the interest of code
-       size and memory use, this implementation has a hard limit on
-       array nesting. The limit is defined as the constant @ref
-       QCBOR_MAX_ARRAY_NESTING. This error makes no further decoding
-       possible. */
-   QCBOR_ERR_ARRAY_DECODE_NESTING_TOO_DEEP = 41,
-
-   /** During decoding, the array or map had too many items in it.
-       This limit @ref QCBOR_MAX_ITEMS_IN_ARRAY, typically 65,534,
-       UINT16_MAX - 1. This error makes no further decoding
-       possible. */
-   QCBOR_ERR_ARRAY_DECODE_TOO_LONG = 42,
-
-   /** When decoding, a string's size is greater than what a size_t
-       can hold less 4. In all but some very strange situations this
-       is because of corrupt input CBOR and should be treated as
-       such. The strange situation is a CPU with a very small size_t
-       (e.g., a 16-bit CPU) and a large string (e.g., > 65KB). This
-       error makes no further decoding possible. */
-   QCBOR_ERR_STRING_TOO_LONG = 43,
-
-   /** Something is wrong with a decimal fraction or bigfloat such as
-       it not consisting of an array with two integers. This error
-       makes no further decoding possible. */
-   QCBOR_ERR_BAD_EXP_AND_MANTISSA = 44,
-
-   /** Unable to decode an indefinite-length string because no string
-       allocator was configured. See QCBORDecode_SetMemPool() or
-       QCBORDecode_SetUpAllocator().  This error makes no further
-       decoding possible. */
-   QCBOR_ERR_NO_STRING_ALLOCATOR = 45,
-
-   /** Error allocating space for a string, usually for an
-       indefinite-length string. This error makes no further decoding
-       possible. */
    QCBOR_ERR_STRING_ALLOCATE = 46,
 
    /** During decoding, the type of the label for a map entry is not
-       one that can be handled in the current decoding mode. Typically
-       this is because a label is not an intger or a string. This is
-       an implemation limit. */
+    *  one that can be handled in the current decoding mode. Typically
+    *  this is because a label is not an intger or a string. This is
+    *  an implemation limit. */
    QCBOR_ERR_MAP_LABEL_TYPE = 47,
 
    /** When the built-in tag decoding encounters an unexpected type,
-       this error is returned. This error is unrecoverable because the
-       built-in tag decoding doesn't try to consume the unexpected
-       type. In previous versions of QCBOR this was considered a
-       recoverable error hence QCBOR_ERR_BAD_TAG_CONTENT. Going back
-       further, RFC 7049 use the name "optional tags". That name is no
-       longer used because "optional" was causing confusion. See
-       also @ref QCBOR_ERR_RECOVERABLE_BAD_TAG_CONTENT. */
+    *  this error is returned. This error is unrecoverable because the
+    *  built-in tag decoding doesn't try to consume the unexpected
+    *  type. In previous versions of QCBOR this was considered a
+    *  recoverable error hence QCBOR_ERR_BAD_TAG_CONTENT. Going back
+    *  further, RFC 7049 use the name "optional tags". That name is no
+    *  longer used because "optional" was causing confusion. See
+    *  also @ref QCBOR_ERR_RECOVERABLE_BAD_TAG_CONTENT. */
    QCBOR_ERR_UNRECOVERABLE_TAG_CONTENT = 48,
    QCBOR_ERR_BAD_TAG_CONTENT = 48,
    QCBOR_ERR_BAD_OPT_TAG = 48,
->>>>>>> 9b969b58
 
    /** Indefinite length string handling is disabled and there is an
-       indefinite length string in the input CBOR. */
+    *  indefinite length string in the input CBOR. */
    QCBOR_ERR_INDEF_LEN_STRINGS_DISABLED = 49,
 
-<<<<<<< HEAD
+   /** Indefinite length arrays and maps handling are disabled and there is an
+    *  indefinite length map or array in the input CBOR. */
+   QCBOR_ERR_INDEF_LEN_ARRAYS_DISABLED = 50,
+
+   /** All decoding of tags (major type 6) has been disabled and a tag
+       occurred in the decode input. */
+   QCBOR_ERR_TAGS_DISABLED = 51,
+
+#define QCBOR_END_OF_UNRECOVERABLE_DECODE_ERRORS 59
+
    /** More than @ref QCBOR_MAX_TAGS_PER_ITEM tags encounterd for a
     *  CBOR ITEM.  @ref QCBOR_MAX_TAGS_PER_ITEM is a limit of this
     *  implementation.  During decoding, too many tags in the
     *  caller-configured tag list, or not enough space in @ref
     *  QCBORTagListOut. This error makes no further decoding
     *  possible.  */
-   QCBOR_ERR_TOO_MANY_TAGS = 24,
-
-   /** During decoding, the type of the label for a map entry is not
-    *  one that can be handled in the current decoding mode. Typically
-    *  this is because a label is not an intger or a string. This is
-    *  an implemation limit. */
-   QCBOR_ERR_MAP_LABEL_TYPE = 25,
+   QCBOR_ERR_TOO_MANY_TAGS = 60,
 
    /** When decodeing for a specific type, the type was not was
     *  expected.  */
-   QCBOR_ERR_UNEXPECTED_TYPE = 26,
-
-   /** This occurs when decoding one of the tags that QCBOR processed
-    *  internally.  The content of a tag was of the wrong type. (They
-    *  were known as "Optional Tags" in RFC 7049, but "optional" is
-    *  misleading. The old error name is retained for backwards
-    *  compatibility. */
-   QCBOR_ERR_BAD_TAG_CONTENT = 27,
-   QCBOR_ERR_BAD_OPT_TAG = 27,
-=======
-   /** Indefinite length arrays and maps handling are disabled and there is an
-       indefinite length map or array in the input CBOR. */
-   QCBOR_ERR_INDEF_LEN_ARRAYS_DISABLED = 50,
-
-   /** All decoding of tags (major type 6) has been disabled and a tag
-       occurred in the decode input. */
-   QCBOR_ERR_TAGS_DISABLED = 51,
-
-#define QCBOR_END_OF_UNRECOVERABLE_DECODE_ERRORS 59
-
-   /** More than @ref QCBOR_MAX_TAGS_PER_ITEM tags encountered for a
-       CBOR ITEM.  @ref QCBOR_MAX_TAGS_PER_ITEM is a limit of this
-       implementation.  During decoding, too many tags in the
-       caller-configured tag list, or not enough space in @ref
-       QCBORTagListOut. This error makes no further decoding
-       possible.  */
-   QCBOR_ERR_TOO_MANY_TAGS = 60,
-
-   /** When decoding for a specific type, the type was not was
-       expected.  */
    QCBOR_ERR_UNEXPECTED_TYPE = 61,
->>>>>>> 9b969b58
 
    /** Duplicate label in map detected. */
    QCBOR_ERR_DUPLICATE_LABEL = 62,
 
    /** During decoding, the buffer given to QCBORDecode_SetMemPool()
-<<<<<<< HEAD
     *  is either too small, smaller than
     *  QCBOR_DECODE_MIN_MEM_POOL_SIZE or too large, larger than
     *  UINT32_MAX. */
-   QCBOR_ERR_MEM_POOL_SIZE = 29,
+   QCBOR_ERR_MEM_POOL_SIZE = 63,
 
    /** During decoding, an integer smaller than INT64_MIN was received
     *  (CBOR can represent integers smaller than INT64_MIN, but C
     *  cannot). */
-   QCBOR_ERR_INT_OVERFLOW = 30,
+   QCBOR_ERR_INT_OVERFLOW = 64,
 
    /** During decoding, a date greater than +- 292 billion years from
     *  Jan 1 1970 encountered during parsing. This is an
     *  implementation limit. */
-   QCBOR_ERR_DATE_OVERFLOW = 31,
+   QCBOR_ERR_DATE_OVERFLOW = 65,
 
    /** During decoding, @c QCBORDecode_ExitXxx() was called for a
     *  different type than @c QCBORDecode_EnterXxx(). */
-   QCBOR_ERR_EXIT_MISMATCH = 32,
+   QCBOR_ERR_EXIT_MISMATCH = 66,
 
    /** All well-formed data items have been consumed and there are no
     *  more. If parsing a CBOR stream this indicates the non-error end
     *  of the stream. If not parsing a CBOR stream / sequence, this
     *  probably indicates that some data items expected are not
     *  present.  See also @ref QCBOR_ERR_HIT_END. */
-   QCBOR_ERR_NO_MORE_ITEMS = 33,
+   QCBOR_ERR_NO_MORE_ITEMS = 67,
 
    /** When finding an item by lablel, an item with the requested label
     *  was not found. */
-   QCBOR_ERR_LABEL_NOT_FOUND = 34,
+   QCBOR_ERR_LABEL_NOT_FOUND = 68,
 
    /** Number conversion failed because of sign. For example a
     *  negative int64_t can't be converted to a uint64_t */
-   QCBOR_ERR_NUMBER_SIGN_CONVERSION = 35,
+   QCBOR_ERR_NUMBER_SIGN_CONVERSION = 69,
 
    /** When converting a decoded number, the value is too large or to
     *  small for the conversion target */
-   QCBOR_ERR_CONVERSION_UNDER_OVER_FLOW = 36,
+   QCBOR_ERR_CONVERSION_UNDER_OVER_FLOW = 70,
 
    /** Trying to get an item by label when a map has not been
     *  entered. */
-   QCBOR_ERR_MAP_NOT_ENTERED = 37,
+   QCBOR_ERR_MAP_NOT_ENTERED = 71,
 
    /** A callback indicates processing should not continue for some
     *  non-CBOR reason */
-   QCBOR_ERR_CALLBACK_FAIL = 38,
-
-   /** This error code is deprecated. Instead, 
+   QCBOR_ERR_CALLBACK_FAIL = 72,
+
+   /** This error code is deprecated. Instead,
     *  \ref QCBOR_ERR_HALF_PRECISION_DISABLED,
     *  \ref QCBOR_ERR_HW_FLOAT_DISABLED or \ref QCBOR_ERR_ALL_FLOAT_DISABLED
     *  is returned depending on the specific floating-point functionality
     *  that is disabled and the type of floating-point input. */
-   QCBOR_ERR_FLOAT_DATE_DISABLED = 39,
-=======
-       is either too small, smaller than
-       QCBOR_DECODE_MIN_MEM_POOL_SIZE or too large, larger than
-       UINT32_MAX. */
-   QCBOR_ERR_MEM_POOL_SIZE = 63,
-
-   /** During decoding, an integer smaller than INT64_MIN was received
-       (CBOR can represent integers smaller than INT64_MIN, but C
-       cannot). */
-   QCBOR_ERR_INT_OVERFLOW = 64,
-
-   /** During decoding, a date greater than +- 292 billion years from
-       Jan 1 1970 encountered during parsing. This is an
-       implementation limit. */
-   QCBOR_ERR_DATE_OVERFLOW = 65,
-
-   /** During decoding, @c QCBORDecode_ExitXxx() was called for a
-       different type than @c QCBORDecode_EnterXxx(). */
-   QCBOR_ERR_EXIT_MISMATCH = 66,
-
-   /** All well-formed data items have been consumed and there are no
-       more. If parsing a CBOR stream this indicates the non-error end
-       of the stream. If not parsing a CBOR stream / sequence, this
-       probably indicates that some data items expected are not
-       present.  See also @ref QCBOR_ERR_HIT_END. */
-   QCBOR_ERR_NO_MORE_ITEMS = 67,
-
-   /** When finding an item by label, an item with the requested label
-       was not found. */
-   QCBOR_ERR_LABEL_NOT_FOUND = 68,
-
-   /** Number conversion failed because of sign. For example a
-       negative int64_t can't be converted to a uint64_t */
-   QCBOR_ERR_NUMBER_SIGN_CONVERSION = 69,
-
-   /** When converting a decoded number, the value is too large or to
-       small for the conversion target */
-   QCBOR_ERR_CONVERSION_UNDER_OVER_FLOW = 70,
-
-   /** Trying to get an item by label when a map has not been
-       entered. */
-   QCBOR_ERR_MAP_NOT_ENTERED = 71,
-
-   /** A @ref QCBORItemCallback callback indicates processing should not
-       continue for some  non-CBOR reason. */
-   QCBOR_ERR_CALLBACK_FAIL = 72,
-
-   /** This error code is deprecated. Instead,
-       @ref QCBOR_ERR_HALF_PRECISION_DISABLED,
-       @ref QCBOR_ERR_HW_FLOAT_DISABLED or @ref QCBOR_ERR_ALL_FLOAT_DISABLED
-       is returned depending on the specific floating-point functionality
-       that is disabled and the type of floating-point input. */
    QCBOR_ERR_FLOAT_DATE_DISABLED = 73,
->>>>>>> 9b969b58
 
    /** Support for half-precision float decoding is disabled. */
    QCBOR_ERR_HALF_PRECISION_DISABLED = 74,
 
    /** Use of floating-point HW is disabled. This affects all type
-<<<<<<< HEAD
     *  conversions to and from double and float types. */
-   QCBOR_ERR_HW_FLOAT_DISABLED = 41,
+   QCBOR_ERR_HW_FLOAT_DISABLED = 75,
 
    /** Unable to complete operation because a floating-point value
     *  that is a NaN (not a number), that is too large, too small,
     *  infinity or -infinity was encountered in encoded CBOR. Usually
     *  this because conversion of the float-point value was being
     *  attempted. */
-   QCBOR_ERR_FLOAT_EXCEPTION = 42,
-
-   /** Indefinite length string handling is disabled and there is an
-    *  indefinite length string in the input CBOR. */
-   QCBOR_ERR_INDEF_LEN_STRINGS_DISABLED = 43,
-
-   /** Indefinite length arrays and maps handling are disabled and there is an
-    *  indefinite length map or array in the input CBOR. */
-   QCBOR_ERR_INDEF_LEN_ARRAYS_DISABLED = 44,
-
-   /** Trying to cancel a byte string wrapping after items have been
-    *  added to it. */
-   QCBOR_ERR_CANNOT_CANCEL = 45,
+   QCBOR_ERR_FLOAT_EXCEPTION = 76,
 
    /** Floating point support is completely turned off, encoding/decoding
     *  floating point numbers is not possible. */
-   QCBOR_ERR_ALL_FLOAT_DISABLED = 46
-=======
-       conversions to and from double and float types. */
-   QCBOR_ERR_HW_FLOAT_DISABLED = 75,
-
-   /** Unable to complete operation because a floating-point value
-       that is a NaN (not a number), that is too large, too small,
-       infinity or -infinity was encountered in encoded CBOR. Usually
-       this because conversion of the float-point value was being
-       attempted. */
-   QCBOR_ERR_FLOAT_EXCEPTION = 76,
-
-   /** Floating point support is completely turned off, encoding/decoding
-       floating point numbers is not possible. */
    QCBOR_ERR_ALL_FLOAT_DISABLED = 77,
 
    /** Like @ref QCBOR_ERR_UNRECOVERABLE_TAG_CONTENT, but recoverable.
-       If an implementation decodes a tag and can and does consume the
-       whole tag contents when it is not the correct tag content, this
-       error can be returned. None of the built-in tag decoders do
-       this (to save object code). */
+    * If an implementation decodes a tag and can and does consume the
+    * whole tag contents when it is not the correct tag content, this
+    * error can be returned. None of the built-in tag decoders do
+    * this (to save object code). */
    QCBOR_ERR_RECOVERABLE_BAD_TAG_CONTENT = 78
->>>>>>> 9b969b58
 
    /* This is stored in uint8_t; never add values > 255 */
 } QCBORError;
@@ -819,8 +550,7 @@
 
 
 /**
-<<<<<<< HEAD
- * The maximum number of items in a single array or map when encoding of
+ * The maximum number of items in a single array or map when encoding or
  * decoding.
  */
 #define QCBOR_MAX_ITEMS_IN_ARRAY (UINT16_MAX-1) /* -1 is because the
@@ -828,12 +558,6 @@
                                                  * used to indicate
                                                  * indefinite-length.
                                                  */
-=======
- * The maximum number of items in a single array or map when encoding of decoding.
- */
-/* -1 because the value UINT16_MAX is used to track indefinite-length arrays */
-#define QCBOR_MAX_ITEMS_IN_ARRAY (UINT16_MAX-1)
->>>>>>> 9b969b58
 
 
 /**
