--- conflicted
+++ resolved
@@ -60,13 +60,8 @@
  *   - QCBOR 1.1 is indicated by the #define QCBOR_1_1
  *   - QCBOR 1.0 is indicated by the absence of all the above
  */
-<<<<<<< HEAD
 #define QCBOR_VERSION_MAJOR 2
 #define QCBOR_VERSION_MINOR 0
-=======
-#define QCBOR_VERSION_MAJOR 1
-#define QCBOR_VERSION_MINOR 3
->>>>>>> 3e0b2309
 #define QCBOR_VERSION_PATCH 0
 
 
