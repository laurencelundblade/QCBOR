--- conflicted
+++ resolved
@@ -536,10 +536,9 @@
     * QCBOREncode_Allow() */
    QCBOR_ERR_NOT_ALLOWED = 80,
 
-<<<<<<< HEAD
    /* The CBOR head's argument is not encoded in shortest form. */
-   QCBOR_ERR_NOT_PREFERRED_ARG = 81
-=======
+   QCBOR_ERR_NOT_PREFERRED_ARG = 81,
+
    /** A range of error codes that can be made use of by the
     * caller. QCBOR internally does nothing with these except notice
     * that they are not QCBOR_SUCCESS. See QCBORDecode_SetError(). */
@@ -547,7 +546,6 @@
 
    /** See \ref QCBOR_ERR_FIRST_USER_DEFINED */
    QCBOR_ERR_LAST_USER_DEFINED = 255
->>>>>>> 5c79a490
 
    /* This is stored in uint8_t; never add values > 255 */
 } QCBORError;
