--- conflicted
+++ resolved
@@ -33,11 +33,8 @@
 #ifndef qcbor_common_h
 #define qcbor_common_h
 
-<<<<<<< HEAD
 //TODO: get rid of  QCBOR_DISABLE_EXP_AND_MANTISSA and uncommon tags
 
-=======
->>>>>>> 88ba5667
 #ifdef __cplusplus
 extern "C" {
 #if 0
