--- conflicted
+++ resolved
@@ -534,11 +534,6 @@
     * QCBOREncode_Allow() */
    QCBOR_ERR_NOT_ALLOWED = 80,
 
-<<<<<<< HEAD
-   /* Can't output a negative zero big num */
-   QCBOR_ERR_NO_NEGATIVE_ZERO = 81,
-
-=======
    /** QCBORDecode_EnterBstrWrapped() cannot be used on
     * indefinite-length strings because they exist in the memory pool for
     * a @ref QCBORStringAllocate. */
@@ -560,7 +555,9 @@
 
    /** Conformance checking requested, preferred serialization disabled, float in the input. */
    QCBOR_ERR_CANT_CHECK_FLOAT_CONFORMANCE = 86,
->>>>>>> 9b2ae8ae
+
+   /* Can't output a negative zero big num */
+   QCBOR_ERR_NO_NEGATIVE_ZERO = 87,
 
    /** A range of error codes that can be made use of by the
     * caller. QCBOR internally does nothing with these except notice
