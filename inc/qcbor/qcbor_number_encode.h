--- conflicted
+++ resolved
@@ -131,11 +131,7 @@
 #define QCBOR_HEAD_BUFFER_SIZE  (sizeof(uint64_t) + 2)
 
 
-<<<<<<< HEAD
-
-
-=======
->>>>>>> c8a693e2
+
 
 /**
  * @brief  Add a signed 64-bit integer to the encoded output.
