--- conflicted
+++ resolved
@@ -30,1283 +30,6 @@
  IF ADVISED OF THE POSSIBILITY OF SUCH DAMAGE.
  =============================================================================*/
 
-<<<<<<< HEAD
-#ifndef __QCBOR__qcbor__
-#define __QCBOR__qcbor__
-
-
-/* ===========================================================================
-   BEGINNING OF PRIVATE PART OF THIS FILE
-
-   Caller of QCBOR should not reference any of the details below up until
-   the start of the public part.
-   ========================================================================== */
-
-/*
- Standard integer types are used in the interface to be precise about
- sizes to be better at preventing underflow/overflow errors.
- */
-#include <stdint.h>
-#include <stdbool.h>
-#include "UsefulBuf.h"
-
-#ifdef __cplusplus
-extern "C" {
-#ifdef 0
-} // Keep editor indention formatting happy
-#endif
-#endif
-
-/*
- The maxium nesting of arrays and maps when encoding or decoding.
- (Further down in the file there is a definition that refers to this
- that is public. This is done this way so there can be a nice
- separation of public and private parts in this file.
-*/
-#define QCBOR_MAX_ARRAY_NESTING1 15 // Do not increase this over 255
-
-
-/* The largest offset to the start of an array or map. It is slightly
- less than UINT32_MAX so the error condition can be tests on 32-bit machines.
- UINT32_MAX comes from uStart in QCBORTrackNesting being a uin32_t.
-
- This will cause trouble on a machine where size_t is less than 32-bits.
- */
-#define QCBOR_MAX_ARRAY_OFFSET  (UINT32_MAX - 100)
-
-/*
- PRIVATE DATA STRUCTURE
-
- Holds the data for tracking array and map nesting during encoding. Pairs up
- with the Nesting_xxx functions to make an "object" to handle nesting encoding.
-
- uStart is a uint32_t instead of a size_t to keep the size of this
- struct down so it can be on the stack without any concern.  It would be about
- double if size_t was used instead.
-
- Size approximation (varies with CPU/compiler):
-    64-bit machine: (15 + 1) * (4 + 2 + 1 + 1 pad) + 8 = 136 bytes
-    32-bit machine: (15 + 1) * (4 + 2 + 1 + 1 pad) + 4 = 132 bytes
-*/
-typedef struct __QCBORTrackNesting {
-   // PRIVATE DATA STRUCTURE
-   struct {
-      // See function QCBOREncode_OpenMapOrArray() for details on how this works
-      uint32_t  uStart;   // uStart is the byte position where the array starts
-      uint16_t  uCount;   // Number of items in the arrary or map; counts items
-                          // in a map, not pairs of items
-      uint8_t   uMajorType; // Indicates if item is a map or an array
-   } pArrays[QCBOR_MAX_ARRAY_NESTING1+1], // stored state for the nesting levels
-   *pCurrentNesting; // the current nesting level
-} QCBORTrackNesting;
-
-
-/*
- PRIVATE DATA STRUCTURE
-
- Context / data object for encoding some CBOR. Used by all encode functions to
- form a public "object" that does the job of encdoing.
-
- Size approximation (varies with CPU/compiler):
-   64-bit machine: 27 + 1 (+ 4 padding) + 136 = 32 + 136 = 168 bytes
-   32-bit machine: 15 + 1 + 132 = 148 bytes
-*/
-struct _QCBOREncodeContext {
-   // PRIVATE DATA STRUCTURE
-   UsefulOutBuf      OutBuf;  // Pointer to output buffer, its length and
-                              // position in it
-   uint8_t           uError;  // Error state, always from QCBORError enum
-   QCBORTrackNesting nesting; // Keep track of array and map nesting
-};
-
-
-/*
- PRIVATE DATA STRUCTURE
-
- Holds the data for array and map nesting for decoding work. This structure
- and the DecodeNesting_xxx functions form an "object" that does the work
- for arrays and maps.
-
- Size approximation (varies with CPU/compiler):
-   64-bit machine: 4 * 16 + 8 = 72
-   32-bit machine: 4 * 16 + 4 = 68
- */
-typedef struct __QCBORDecodeNesting  {
-  // PRIVATE DATA STRUCTURE
-   struct {
-      uint16_t uCount;
-      uint8_t  uMajorType;
-   } pMapsAndArrays[QCBOR_MAX_ARRAY_NESTING1+1],
-   *pCurrent;
-} QCBORDecodeNesting;
-
-
-typedef struct  {
-   // PRIVATE DATA STRUCTURE
-   void *pAllocateCxt;
-   UsefulBuf (* pfAllocator)(void *pAllocateCxt, void *pOldMem, size_t uNewSize);
-} QCORInternalAllocator;
-
-
-/*
- PRIVATE DATA STRUCTURE
-
- The decode context. This data structure plus the public QCBORDecode_xxx
- functions form an "object" that does CBOR decoding.
-
- Size approximation (varies with CPU/compiler):
-   64-bit machine: 32 + 1 + 1 + 6 bytes padding + 72 + 16 + 8 + 8 = 144 bytes
-   32-bit machine: 16 + 1 + 1 + 2 bytes padding + 68 +  8 + 8 + 4 = 108 bytes
- */
-struct _QCBORDecodeContext {
-   // PRIVATE DATA STRUCTURE
-   UsefulInputBuf InBuf;
-
-   uint8_t        uDecodeMode;
-   uint8_t        bStringAllocateAll;
-
-   QCBORDecodeNesting nesting;
-
-   // If a string allocator is configured for indefinite-length
-   // strings, it is configured here.
-   QCORInternalAllocator StringAllocator;
-
-   // These are special for the internal MemPool allocator.
-   // They are not used otherwise. We tried packing these
-   // in the MemPool itself, but there are issues
-   // with memory alignment.
-   uint32_t uMemPoolSize;
-   uint32_t uMemPoolFreeOffset;
-
-   // This is NULL or points to QCBORTagList.
-   // It is type void for the same reason as above.
-   const void *pCallerConfiguredTagList;
-};
-
-// Used internally in the impementation here
-// Must not conflict with any of the official CBOR types
-#define CBOR_MAJOR_NONE_TYPE_RAW  9
-#define CBOR_MAJOR_NONE_TAG_LABEL_REORDER 10
-#define CBOR_MAJOR_NONE_TYPE_BSTR_LEN_ONLY 11
-#define CBOR_MAJOR_NONE_TYPE_ARRAY_INDEFINITE_LEN 12
-#define CBOR_MAJOR_NONE_TYPE_MAP_INDEFINITE_LEN 13
-
-
-/* ==========================================================================
-   END OF PRIVATE PART OF THIS FILE
-
-   BEGINNING OF PUBLIC PART OF THIS FILE
-   ========================================================================== */
-
-
-
-/* ==========================================================================
-   BEGINNING OF CONSTANTS THAT COME FROM THE CBOR STANDARD, RFC 7049
-
-   It is not necessary to use these directly when encoding or decoding
-   CBOR with this implementation.
-   ========================================================================== */
-
-/* Standard CBOR Major type for positive integers of various lengths */
-#define CBOR_MAJOR_TYPE_POSITIVE_INT 0
-
-/* Standard CBOR Major type for negative integer of various lengths */
-#define CBOR_MAJOR_TYPE_NEGATIVE_INT 1
-
-/* Standard CBOR Major type for an array of arbitrary 8-bit bytes. */
-#define CBOR_MAJOR_TYPE_BYTE_STRING  2
-
-/* Standard CBOR Major type for a UTF-8 string. Note this is true 8-bit UTF8
- with no encoding and no NULL termination */
-#define CBOR_MAJOR_TYPE_TEXT_STRING  3
-
-/* Standard CBOR Major type for an ordered array of other CBOR data items */
-#define CBOR_MAJOR_TYPE_ARRAY        4
-
-/* Standard CBOR Major type for CBOR MAP. Maps an array of pairs. The
- first item in the pair is the "label" (key, name or identfier) and the second
- item is the value.  */
-#define CBOR_MAJOR_TYPE_MAP          5
-
-/* Standard CBOR optional tagging. This tags things like dates and URLs */
-#define CBOR_MAJOR_TYPE_OPTIONAL     6
-
-/* Standard CBOR extra simple types like floats and the values true and false */
-#define CBOR_MAJOR_TYPE_SIMPLE       7
-
-
-/*
- These are special values for the AdditionalInfo bits that are part of
- the first byte.  Mostly they encode the length of the data item.
- */
-#define LEN_IS_ONE_BYTE    24
-#define LEN_IS_TWO_BYTES   25
-#define LEN_IS_FOUR_BYTES  26
-#define LEN_IS_EIGHT_BYTES 27
-#define ADDINFO_RESERVED1  28
-#define ADDINFO_RESERVED2  29
-#define ADDINFO_RESERVED3  30
-#define LEN_IS_INDEFINITE  31
-
-
-/*
- 24 is a special number for CBOR. Integers and lengths
- less than it are encoded in the same byte as the major type.
- */
-#define CBOR_TWENTY_FOUR   24
-
-
-/*
- Tags that are used with CBOR_MAJOR_TYPE_OPTIONAL. These
- are types defined in RFC 7049 and some additional ones
- in the IANA CBOR tags registry.
- */
-/** See QCBOREncode_AddDateString(). */
-#define CBOR_TAG_DATE_STRING    0
-/** See QCBOREncode_AddDateEpoch(). */
-#define CBOR_TAG_DATE_EPOCH     1
-/** See QCBOREncode_AddPositiveBignum(). */
-#define CBOR_TAG_POS_BIGNUM     2
-/** See QCBOREncode_AddNegativeBignum(). */
-#define CBOR_TAG_NEG_BIGNUM     3
-/** CBOR tag for a two-element array representing a fraction with a
-    mantissa and base-10 scaling factor. See QCBOREncode_AddDecimalFraction()
-    and @ref expAndMantissa.
-  */
-#define CBOR_TAG_DECIMAL_FRACTION  4
-/** CBOR tag for a two-element array representing a fraction with a
-    mantissa and base-2 scaling factor. See QCBOREncode_AddBigFloat()
-    and @ref expAndMantissa. */
-#define CBOR_TAG_BIGFLOAT       5
-/** Tag for COSE format encryption with no recipient
-    identification. See [RFC 8152, COSE]
-    (https://tools.ietf.org/html/rfc8152). No API is provided for this
-    tag. */
-#define CBOR_TAG_COSE_ENCRYPTO 16
-/** Tag for COSE format MAC'd data with no recipient
-    identification. See [RFC 8152, COSE]
-    (https://tools.ietf.org/html/rfc8152). No API is provided for this
-    tag.*/
-#define CBOR_TAG_COSE_MAC0     17
-/** Tag for COSE format single signature signing. No API is provided
-    for this tag. See [RFC 8152, COSE]
-    (https://tools.ietf.org/html/rfc8152). */
-#define CBOR_TAG_COSE_SIGN1    18
-/** A hint that the following byte string should be encoded in
-    Base64URL when converting to JSON or similar text-based
-    representations. Call @c
-    QCBOREncode_AddTag(pCtx,CBOR_TAG_ENC_AS_B64URL) before the call to
-    QCBOREncode_AddBytes(). */
-#define CBOR_TAG_ENC_AS_B64URL 21
-/** A hint that the following byte string should be encoded in Base64
-    when converting to JSON or similar text-based
-    representations. Call @c
-    QCBOREncode_AddTag(pCtx,CBOR_TAG_ENC_AS_B64) before the call to
-    QCBOREncode_AddBytes(). */
-#define CBOR_TAG_ENC_AS_B64    22
-/** A hint that the following byte string should be encoded in base-16
-    format per [RFC 4648] (https://tools.ietf.org/html/rfc4648) when
-    converting to JSON or similar text-based
-    representations. Essentially, Base-16 encoding is the standard
-    case- insensitive hex encoding and may be referred to as
-    "hex". Call @c QCBOREncode_AddTag(pCtx,CBOR_TAG_ENC_AS_B16) before
-    the call to QCBOREncode_AddBytes(). */
-#define CBOR_TAG_ENC_AS_B16    23
-/** Tag to indicate a byte string contains encoded CBOR. No API is
-    provided for this tag. */
-#define CBOR_TAG_CBOR          24
-/** See QCBOREncode_AddURI(). */
-#define CBOR_TAG_URI           32
-/** See QCBOREncode_AddB64URLText(). */
-#define CBOR_TAG_B64URL        33
-/** See QCBOREncode_AddB64Text(). */
-#define CBOR_TAG_B64           34
-/** See QCBOREncode_AddRegex(). */
-#define CBOR_TAG_REGEX         35
-/** See QCBOREncode_AddMIMEData(). */
-#define CBOR_TAG_MIME          36
-/** See QCBOREncode_AddBinaryUUID(). */
-#define CBOR_TAG_BIN_UUID      37
-/** The data is a CBOR Web Token per [RFC 8392]
-    (https://tools.ietf.org/html/rfc8932). No API is provided for this
-    tag. */
-#define CBOR_TAG_CWT           61
-/** Tag for COSE format encryption. See [RFC 8152, COSE]
-    (https://tools.ietf.org/html/rfc8152). No API is provided for this
-    tag. */
-#define CBOR_TAG_ENCRYPT       96
-/** Tag for COSE format MAC. See [RFC 8152, COSE]
-    (https://tools.ietf.org/html/rfc8152). No API is provided for this
-    tag. */
-#define CBOR_TAG_MAC           97
-/** Tag for COSE format signed data. See [RFC 8152, COSE]
-    (https://tools.ietf.org/html/rfc8152). No API is provided for this
-    tag. */
-#define CBOR_TAG_SIGN          98
-/** World geographic coordinates. See ISO 6709, [RFC 5870]
-    (https://tools.ietf.org/html/rfc5870) and WGS-84. No API is
-    provided for this tag. */
-#define CBOR_TAG_GEO_COORD    103
-/** The magic number, self-described CBOR. No API is provided for this
-    tag. */
-#define CBOR_TAG_CBOR_MAGIC 55799
-
-#define CBOR_TAG_NONE  UINT64_MAX
-
-
-/*
- Values for the 5 bits for items of major type 7
- */
-#define CBOR_SIMPLEV_FALSE   20
-#define CBOR_SIMPLEV_TRUE    21
-#define CBOR_SIMPLEV_NULL    22
-#define CBOR_SIMPLEV_UNDEF   23
-#define CBOR_SIMPLEV_ONEBYTE 24
-#define HALF_PREC_FLOAT      25
-#define SINGLE_PREC_FLOAT    26
-#define DOUBLE_PREC_FLOAT    27
-#define CBOR_SIMPLE_BREAK    31
-#define CBOR_SIMPLEV_RESERVED_START  CBOR_SIMPLEV_ONEBYTE
-#define CBOR_SIMPLEV_RESERVED_END    CBOR_SIMPLE_BREAK
-
-
-
-/* ===========================================================================
-
- END OF CONSTANTS THAT COME FROM THE CBOR STANDARD, RFC 7049
-
- BEGINNING OF PUBLIC INTERFACE FOR QCBOR ENCODER / DECODER
-
- =========================================================================== */
-
-/**
-
- @file qcbor.h
-
- Q C B O R   E n c o d e / D e c o d e
-
- This implements CBOR -- Concise Binary Object Representation as
- defined in [RFC 7049] (https://tools.ietf.org/html/rfc7049). More
- info is at http://cbor.io.  This is a near-complete implementation of
- the specification. Limitations are listed further down.
-
- CBOR is intentionally designed to be translatable to JSON, but not
- all CBOR can convert to JSON. See RFC 7049 for more info on how to
- construct CBOR that is the most JSON friendly.
-
- The memory model for encoding and decoding is that encoded CBOR must
- be in a contiguous buffer in memory.  During encoding the caller must
- supply an output buffer and if the encoding would go off the end of
- the buffer an error is returned.  During decoding the caller supplies
- the encoded CBOR in a contiguous buffer and the decoder returns
- pointers and lengths into that buffer for strings.
-
- This implementation does not require malloc. All data structures
- passed in/out of the APIs can fit on the stack.
-
- Decoding of indefinite-length strings is a special case that requires
- a "string allocator" to allocate memory into which the segments of
- the string are coalesced. Without this, decoding will error out if an
- indefinite-length string is encountered (indefinite-length maps and
- arrays do not require the string allocator). A simple string
- allocator called MemPool is built-in and will work if supplied with a
- block of memory to allocate. The string allocator can optionally use
- malloc() or some other custom scheme.
-
- Here are some terms and definitions:
-
- - "Item", "Data Item": An integer or string or such. The basic "thing" that
- CBOR is about. An array is an item itself that contains some items.
-
- - "Array": An ordered sequence of items, the same as JSON.
-
- - "Map": A collection of label/value pairs. Each pair is a data
- item. A JSON "object" is the same as a CBOR "map".
-
- - "Label": The data item in a pair in a map that names or identifies
- the pair, not the value. This implementation refers to it as a
- "label".  JSON refers to it as the "name". The CBOR RFC refers to it
- this as a "key".  This implementation chooses label instead because
- key is too easily confused with a cryptographic key. The COSE
- standard, which uses CBOR, has also chosen to use the term "label"
- rather than "key" for this same reason.
-
- - "Key": See "Label" above.
-
- - "Tag": Optional integer that can be added before each data item
- usually to indicate it is new or more specific data type. For
- example, a tag can indicate an integer is a date, or that a map is to
- be considered a type (analogous to a typedef in C).
-
- - "Initial Byte": The first byte of an encoded item. Encoding and
- decoding of this byte is taken care of by the implementation.
-
- - "Additional Info": In addition to the major type, all data items
- have some other info. This is usually the length of the data but can
- be several other things. Encoding and decoding of this is taken care
- of by the implementation.
-
- CBOR has two mechanisms for tagging and labeling the data values like
- integers and strings. For example, an integer that represents
- someone's birthday in epoch seconds since Jan 1, 1970 could be
- encoded like this:
-
- - First it is CBOR_MAJOR_TYPE_POSITIVE_INT (@ref QCBOR_TYPE_INT64),
- the primitive positive integer.
-
- - Next it has a "tag" @ref CBOR_TAG_DATE_EPOCH indicating the integer
- represents a date in the form of the number of seconds since Jan 1,
- 1970.
-
- - Last it has a string "label" like "BirthDate" indicating the
- meaning of the data.
-
- The encoded binary looks like this:
-
-      a1                      # Map of 1 item
-         69                   # Indicates text string of 9 bytes
-           426972746844617465 # The text "BirthDate"
-        c1                    # Tags next integer as epoch date
-           1a                 # Indicates a 4-byte integer
-               580d4172       # unsigned integer date 1477263730
-
- Implementors using this API will primarily work with
- labels. Generally, tags are only needed for making up new data
- types. This implementation covers most of the data types defined in
- the RFC using tags. It also, allows for the use of custom tags if
- necessary.
-
- This implementation explicitly supports labels that are text strings
- and integers. Text strings translate nicely into JSON objects and are
- very readable.  Integer labels are much less readable but can be very
- compact. If they are in the range of 0 to 23, they take up only one
- byte.
-
- CBOR allows a label to be any type of data including an array or a
- map. It is possible to use this API to construct and parse such
- labels, but it is not explicitly supported.
-
- A common encoding usage mode is to invoke the encoding twice. First
- with no output buffer to compute the length of the needed output
- buffer. Then the correct sized output buffer is allocated. Last the
- encoder is invoked again, this time with the output buffer.
-
- The double invocation is not required if the maximum output buffer
- size can be predicted. This is usually possible for simple CBOR
- structures.  If the double invocation is implemented, it can be in a
- loop or function as in the example code so that the code doesn't have
- to actually be written twice, saving code size.
-
- If a buffer too small to hold the encoded output is given, the error
- @ref QCBOR_ERR_BUFFER_TOO_SMALL will be returned. Data will never be
- written off the end of the output buffer no matter which functions
- here are called or what parameters are passed to them.
-
- The encoding error handling is simple. The only possible errors are
- trying to encode structures that are too large or too complex. There
- are no internal malloc calls so there will be no failures for out of
- memory.  The error state is tracked internally, so there is no need
- to check for errors when encoding. Only the return code from
- QCBOREncode_Finish() need be checked as once an error happens, the
- encoder goes into an error state and calls to it to add more data
- will do nothing. An error check is not needed after every data item
- is added.
-
- Encoding generally proceeds by calling QCBOREncode_Init(), calling
- lots of @c QCBOREncode_AddXxx() functions and calling
- QCBOREncode_Finish(). There are many @c QCBOREncode_AddXxx()
- functions for various data types. The input buffers need only to be
- valid during the @c QCBOREncode_AddXxx() calls as the data is copied
- into the output buffer.
-
- There are three `Add` functions for each data type. The first / main
- one for the type is for adding the data item to an array.  The second
- one's name ends in `ToMap`, is used for adding data items to maps and
- takes a string argument that is its label in the map. The third one
- ends in `ToMapN`, is also used for adding data items to maps, and
- takes an integer argument that is its label in the map.
-
- The simplest aggregate type is an array, which is a simple ordered
- set of items without labels the same as JSON arrays. Call
- QCBOREncode_OpenArray() to open a new array, then various @c
- QCBOREncode_AddXxx() functions to put items in the array and then
- QCBOREncode_CloseArray(). Nesting to the limit @ref
- QCBOR_MAX_ARRAY_NESTING is allowed.  All opens must be matched by
- closes or an encoding error will be returned.
-
- The other aggregate type is a map which does use labels. The `Add`
- functions that end in `ToMap` and `ToMapN` are convenient ways to add
- labeled data items to a map. You can also call any type of `Add`
- function once to add a label of any time and then call any type of
- `Add` again to add its value.
-
- Note that when you nest arrays or maps in a map, the nested array or
- map has a label.
-
- @anchor Tags-Overview
- Any CBOR data item can be tagged to add semantics, define a new data
- type or such. Some tags are fully standardized and some are just
- registered. Others are not registered and used in a proprietary way.
-
- Encoding and decoding of many of the registered tags is fully
- implemented by QCBOR. It is also possible to encode and decode tags
- that are not directly supported.  For many use cases the built-in tag
- support should be adequate.
-
- For example, the registered epoch date tag is supported in encoding
- by QCBOREncode_AddDateEpoch() and in decoding by @ref
- QCBOR_TYPE_DATE_EPOCH and the @c epochDate member of @ref
- QCBORItem. This is typical of the built-in tag support. There is an
- API to encode data for it and a @c QCBOR_TYPE_XXX when it is decoded.
-
- Tags are registered in the [IANA CBOR Tags Registry]
- (https://www.iana.org/assignments/cbor-tags/cbor-tags.xhtml). There
- are roughly three options to create a new tag. First, a public
- specification can be created and the new tag registered with IANA.
- This is the most formal. Second, the new tag can be registered with
- IANA with just a short description rather than a full specification.
- These tags must be greater than 256. Third, a tag can be used without
- any IANA registration, though the registry should be checked to see
- that the new value doesn't collide with one that is registered. The
- value of these tags must be 256 or larger.
-
- The encoding side of tags not built-in is handled by
- QCBOREncode_AddTag() and is relatively simple. Tag decoding is more
- complex and mainly handled by QCBORDecode_GetNext(). Decoding of the
- structure of tagged data not built-in (if there is any) has to be
- implemented by the caller.
- 
- By default full IEEE 754 floating-point support is enabled including
- preferred serialization of floating-point numbers as per section 4
- of the CBOR RFC (TODO: fix this) . With preferred
- serialization, the decoder outputs the smallest representation
- of the double or float that preserves precision. Zero,
- NaN and infinity are always output as a half-precision, each taking
- just 2 bytes. This reduces the number of bytes needed to
- encode doubles and floats, especially if a zero, NaN and
- infinity are frequently used. On the decode side, half-precision and single-precision
- floats are always returned as doubles.
- 
- Preferred floating point serialization does NOT depend on
- the CPU having floating-point HW or the compiler
- bringing a (sometimes large) library to compensate for
- lack of CPU support.
- 
- If preferred floating point serialization is disabled, then
- floats and doubles may still be encoded, but they will
- be encoded as their normal size and returned as a
- float or double during decoding. There is no way to
- encode half-precision and when
- a half-precision data item is encountered during decoding, an
- error will be returned.
- 
-  QCBOR can always encode and decode floats and doubles
- even if the CPU HW doesn't support them, even if
- preferred serialization is disabled and doesn't need SW-based
- floating-point to be brought in by the compiler.
- 
- TODO: should there be a runtime option to disable preferred float serialization as some protocols will not want half-precision support.  Maybe a mode? Maybe an API?
- TODO: a way to explicitly encode half-precision?
- 
- In order to process floating-point epoch dates, QCBOR needs
- floating point arithmetic. On CPUs that have no floating-point
- hardware, QCBOR may be set up to not using floating-point
- aritthmetic, in which case floating-point epoch date values
- will be considered and error when encoding. QCBOR never
- generates floating-point values when encoding dates.
- 
-
- 
- 
- . For environments with
- no floating point HW, or to save some object code , some floating
- point features may be disabled. In this limited mode  float and double values may still be encoded
- and decoded, but there will be no preferred encoding of them.
-When decoding half-precison values and floating-point format
- dates will be treated as an error. In this limited mode no
- floating point operations like conversion in size or to integers
-  are used so in environments with no floating point HW, the
- compiler will not have to add in support with SW.
- 
- -----
-  Default full float support
- 
-   Disable: preferred float encoding / decoding. Savs 300 bytes during
- decoding and 300 bytes during encodeing. Can still encode / decode
-  float and double values.  This need not be disabled on devices
- with no floating point HW because preferred encoding / decoding
- is all done internally with shifts and masks.
- 
-  QCBOR_DISABLE_FLOAT_HW_USE. Disable use of floating point HW. Saves a very small amount of
- code on devices with no floating point HW and a lot of code on
- devices without floating point HW. The compiler won't bring in
-  the floating point SW that emulates the HW. When this is done
-   floating point dates are not supported. When this is disabled,
- the following is not available: handling of floating-point epoch dates.
- 
- 
- QCBOR_DISABLE_FLOAT_PREFERRED_SERIALIZATION.  This disables
- preferred serialization of floating-point values. It also
- disables all support for half-precision floating-point. The main
- reason to disable this is to reduce object code in the decoder
-  by a few hundred bytes. It is not as necessary to
- disable this to reduce size of the encoder, because avoiding
- calls to the floating-point encode functions has the same effect.
- 
- Even when this is disabled, QCBOR
- can encode and decode float and double values. What is
- unavailable is the reduction in size of encoded floats and
- the ability to decode half-precision.
- 
- Preferred serialization encoding and decoding
- does not use floating-point HW, so it is not necessary to
- disable this on CPUs without floating-point support.  However,
- if a CPU doesn't support floating point, then use of floating
- point is usually very expensive and slow because the compiler
- must bring in large SW libraries. For that reason some may
- choose to disable floating-point preferred serialization because it is
- unlikely to be needed.
- 
- QCBOR_DISABLE_FLOAT_HW_USE. This disables
- all use of CPU floating-point HW and the
- often large and slow SW libraries the compiler substitutes if
- there is no floating-point HW.
- The only effect on QCBOR features
- is that floating-point epoch date formats will result in a decoding error. Disabling
- this reduces QCBOR in size by very little, but reduces
- the overall executable size a lot on CPUs with no floating-point
- HW by avoiding the compiler-supplied SW libraries. Since
- floaing-point dates are not a very necessary feature, it
- is advisable to define this on CPUs with no floating-point HW.
-
- 
- 
- If you are running on a CPU with no floating point HW and you
- don't need floating point date support, definitely disable XXX. If
- you don't the compiler is likely to bring in large SW libraries
- to provide the functions the HW does not.
- 
- If you want to save object ocde by disabling preferred encoding
- of floats turn off QCBOR_DISABLE_PREFERRED_FLOAT. Note that this doesn't use floating point
- HW so it is OK to leave enabled on CPUs with no floating
- point support if you don't mind the extra 300 bytes of object
- code on the decode side. On the encode side the floating
- point code will be dead-stripped if not used.
- 
- Float features
-  - preferred encoding, encode side
- - preferred encoding, decode side
- - floating-point dates
- 
- 
- Two modes?
- 
- disable use of preferred encoding / decoding and half precision support? This still
- needs no floating point HW or SW.
- 
- 
- -----
-
- Summary Limits of this implementation:
- - The entire encoded CBOR must fit into contiguous memory.
- - Max size of encoded / decoded CBOR data is @c UINT32_MAX (4GB).
- - Max array / map nesting level when encoding / decoding is
-   @ref QCBOR_MAX_ARRAY_NESTING (this is typically 15).
- - Max items in an array or map when encoding / decoding is
-   @ref QCBOR_MAX_ITEMS_IN_ARRAY (typically 65,536).
- - Does not directly support labels in maps other than text strings & integers.
- - Does not directly support integer labels greater than @c INT64_MAX.
- - Epoch dates limited to @c INT64_MAX (+/- 292 billion years).
- - Exponents for bigfloats and decimal integers are limited to @c INT64_MAX.
- - Tags on labels are ignored during decoding.
- - There is no duplicate detection of map labels (but duplicates are passed on).
- - Works only on 32- and 64-bit CPUs (modifications could make it work
-   on 16-bit CPUs).
-
- The public interface uses @c size_t for all lengths. Internally the
- implementation uses 32-bit lengths by design to use less memory and
- fit structures on the stack. This limits the encoded CBOR it can work
- with to size @c UINT32_MAX (4GB) which should be enough.
-
- This implementation assumes two's compliment integer machines. @c
- <stdint.h> also requires this. It is possible to modify this
- implementation for another integer representation, but all modern
- machines seem to be two's compliment.
-
- */
-
-
-/**
- The maximum number of items in a single array or map when encoding of
- decoding.
-*/
-// -1 is because the value UINT16_MAX is used to track indefinite-length arrays
-#define QCBOR_MAX_ITEMS_IN_ARRAY (UINT16_MAX-1)
-
-/**
- The maximum nesting of arrays and maps when encoding or decoding. The
- error @ref QCBOR_ERR_ARRAY_NESTING_TOO_DEEP will be returned on
- encoding of decoding if it is exceeded.
-*/
-#define QCBOR_MAX_ARRAY_NESTING  QCBOR_MAX_ARRAY_NESTING1
-
-/**
- The maximum number of tags that can be in @ref QCBORTagListIn and passed to
- QCBORDecode_SetCallerConfiguredTagList()
- */
-#define QCBOR_MAX_CUSTOM_TAGS    16
-
-/*
- The size of the buffer to be passed to QCBOREncode_EncodeHead(). It is one
- byte larger than sizeof(uint64_t) + 1, the actual maximum size of the
- head of a CBOR data item. because QCBOREncode_EncodeHead() needs
- one extra byte to work.
- */
-#define QCBOR_HEAD_BUFFER_SIZE  (sizeof(uint64_t) + 2)
-
-/**
- Error codes returned by QCBOR Encoder and Decoder.
- */
-typedef enum {
-   /** The encode or decode completely correctly. */
-   QCBOR_SUCCESS = 0,
-
-   /** The buffer provided for the encoded output when doing encoding
-       was too small and the encoded output will not fit. Also, when
-       the buffer given to QCBORDecode_SetMemPool() is too small. */
-   QCBOR_ERR_BUFFER_TOO_SMALL = 1,
-
-   /** During encoding or decoding, the array or map nesting was
-       deeper than this implementation can handle. Note that in the
-       interest of code size and memory use, this implementation has a
-       hard limit on array nesting. The limit is defined as the
-       constant @ref QCBOR_MAX_ARRAY_NESTING. */
-   QCBOR_ERR_ARRAY_NESTING_TOO_DEEP = 2,
-
-   /** During decoding or encoding, the array or map had too many
-       items in it.  This limit @ref QCBOR_MAX_ITEMS_IN_ARRAY,
-       typically 65,535. */
-   QCBOR_ERR_ARRAY_TOO_LONG = 3,
-
-   /** During encoding, more arrays or maps were closed than
-       opened. This is a coding error on the part of the caller of the
-       encoder. */
-   QCBOR_ERR_TOO_MANY_CLOSES = 4,
-
-   /** During decoding, some CBOR construct was encountered that this
-       decoder doesn't support, primarily this is the reserved
-       additional info values, 28 through 30. During encoding,
-       an attempt to create simple value between 24 and 31. */
-   QCBOR_ERR_UNSUPPORTED = 5,
-
-   /** During decoding, hit the end of the given data to decode. For
-       example, a byte string of 100 bytes was expected, but the end
-       of the input was hit before finding those 100 bytes.  Corrupted
-       CBOR input will often result in this error. See also @ref
-       QCBOR_ERR_NO_MORE_ITEMS.
-     */
-   QCBOR_ERR_HIT_END = 6,
-
-   /** During encoding, the length of the encoded CBOR exceeded @c
-       UINT32_MAX. */
-   QCBOR_ERR_BUFFER_TOO_LARGE = 7,
-
-   /** During decoding, an integer smaller than INT64_MIN was received
-       (CBOR can represent integers smaller than INT64_MIN, but C
-       cannot). */
-   QCBOR_ERR_INT_OVERFLOW = 8,
-
-   /** During decoding, the label for a map entry is bad. What causes
-       this error depends on the decoding mode. */
-   QCBOR_ERR_MAP_LABEL_TYPE = 9,
-
-   /** During encoding or decoding, the number of array or map opens
-       was not matched by the number of closes. */
-   QCBOR_ERR_ARRAY_OR_MAP_STILL_OPEN = 10,
-
-   /** During decoding, a date greater than +- 292 billion years from
-       Jan 1 1970 encountered during parsing. */
-   QCBOR_ERR_DATE_OVERFLOW = 11,
-
-   /** During decoding, the CBOR is not valid, primarily a simple type
-      is encoded in a prohibited way. */
-   QCBOR_ERR_BAD_TYPE_7 = 12,
-
-   /** Optional tagging that doesn't make sense (an integer is tagged
-       as a date string) or can't be handled. */
-   QCBOR_ERR_BAD_OPT_TAG = 13,
-
-   /** Returned by QCBORDecode_Finish() if all the inputs bytes have
-       not been consumed. */
-   QCBOR_ERR_EXTRA_BYTES = 14,
-
-   /** During encoding, @c QCBOREncode_CloseXxx() called with a
-       different type than is currently open. */
-   QCBOR_ERR_CLOSE_MISMATCH = 15,
-
-   /** Unable to decode an indefinite-length string because no string
-       allocator was configured. See QCBORDecode_SetMemPool() or
-       QCBORDecode_SetUpAllocator(). */
-   QCBOR_ERR_NO_STRING_ALLOCATOR = 16,
-
-   /** One of the chunks in an indefinite-length string is not of the
-       type of the start of the string. */
-   QCBOR_ERR_INDEFINITE_STRING_CHUNK = 17,
-
-   /** Error allocating space for a string, usually for an
-       indefinite-length string. */
-   QCBOR_ERR_STRING_ALLOCATE = 18,
-
-   /** During decoding, a break occurred outside an indefinite-length
-       item. */
-   QCBOR_ERR_BAD_BREAK = 19,
-
-   /** During decoding, too many tags in the caller-configured tag
-       list, or not enough space in @ref QCBORTagListOut. */
-   QCBOR_ERR_TOO_MANY_TAGS = 20,
-
-   /** An integer type is encoded with a bad length (an indefinite length) */
-   QCBOR_ERR_BAD_INT = 21,
-
-   /** All well-formed data items have been consumed and there are no
-       more. If parsing a CBOR stream this indicates the non-error
-       end of the stream. If parsing a CBOR stream / sequence, this
-       probably indicates that some data items expected are not present.
-       See also @ref QCBOR_ERR_HIT_END. */
-   QCBOR_ERR_NO_MORE_ITEMS = 22,
-
-   /** Something is wrong with a decimal fraction or bigfloat such as
-    it not consisting of an array with two integers */
-   QCBOR_ERR_BAD_EXP_AND_MANTISSA = 23,
-
-   /** When decoding, a string's size is greater than size_t. In all but some
-    very strange situations this is because of corrupt input CBOR and
-    should be treated as such. The strange situation is a CPU with a very
-    small size_t (e.g., a 16-bit CPU) and a large string (e.g., > 65KB).
-    */
-    QCBOR_ERR_STRING_TOO_LONG = 24,
-   
-   /** Decoding of floating-point epoch dates is unsupported and a
-    floating-point date was encountered by the decoder. */
-   QCBOR_ERR_FLOAT_DATE_UNSUPPORTED = 25,
-
-} QCBORError;
-
-
-/**
- The decode mode options.
- */
-typedef enum {
-   /** See QCBORDecode_Init() */
-   QCBOR_DECODE_MODE_NORMAL = 0,
-   /** See QCBORDecode_Init() */
-   QCBOR_DECODE_MODE_MAP_STRINGS_ONLY = 1,
-   /** See QCBORDecode_Init() */
-   QCBOR_DECODE_MODE_MAP_AS_ARRAY = 2
-} QCBORDecodeMode;
-
-
-
-
-
-/* Do not renumber these. Code depends on some of these values. */
-/** The data type is unknown, unset or invalid. */
-#define QCBOR_TYPE_NONE           0
-/** Type for an integer that decoded either between @c INT64_MIN and
-    @c INT32_MIN or @c INT32_MAX and @c INT64_MAX. Data is in member
-    @c val.int64. */
-#define QCBOR_TYPE_INT64          2
-/** Type for an integer that decoded to a more than @c INT64_MAX and
-     @c UINT64_MAX.  Data is in member @c val.uint64. */
-#define QCBOR_TYPE_UINT64         3
-/** Type for an array. The number of items in the array is in @c
-    val.uCount. */
-#define QCBOR_TYPE_ARRAY          4
-/** Type for a map; number of items in map is in @c val.uCount. */
-#define QCBOR_TYPE_MAP            5
-/** Type for a buffer full of bytes. Data is in @c val.string. */
-#define QCBOR_TYPE_BYTE_STRING    6
-/** Type for a UTF-8 string. It is not NULL-terminated. Data is in @c
-    val.string.  */
-#define QCBOR_TYPE_TEXT_STRING    7
-/** Type for a positive big number. Data is in @c val.bignum, a
-    pointer and a length. */
-#define QCBOR_TYPE_POSBIGNUM      9
-/** Type for a negative big number. Data is in @c val.bignum, a
-    pointer and a length. */
-#define QCBOR_TYPE_NEGBIGNUM     10
-/** Type for [RFC 3339] (https://tools.ietf.org/html/rfc3339) date
-    string, possibly with time zone. Data is in @c val.dateString */
-#define QCBOR_TYPE_DATE_STRING   11
-/** Type for integer seconds since Jan 1970 + floating-point
-    fraction. Data is in @c val.epochDate */
-#define QCBOR_TYPE_DATE_EPOCH    12
-/** A simple type that this CBOR implementation doesn't know about;
-    Type is in @c val.uSimple. */
-#define QCBOR_TYPE_UKNOWN_SIMPLE 13
-
-/** A decimal fraction made of decimal exponent and integer mantissa.
-    See @ref expAndMantissa and QCBOREncode_AddDecimalFraction(). */
-#define QCBOR_TYPE_DECIMAL_FRACTION            14
-
-/** A decimal fraction made of decimal exponent and positive big
-    number mantissa. See @ref expAndMantissa and
-    QCBOREncode_AddDecimalFractionBigNum(). */
-#define QCBOR_TYPE_DECIMAL_FRACTION_POS_BIGNUM 15
-
-/** A decimal fraction made of decimal exponent and negative big
-    number mantissa. See @ref expAndMantissa and
-    QCBOREncode_AddDecimalFractionBigNum(). */
-#define QCBOR_TYPE_DECIMAL_FRACTION_NEG_BIGNUM 16
-
-/** A floating-point number made of base-2 exponent and integer
-    mantissa.  See @ref expAndMantissa and
-    QCBOREncode_AddBigFloat(). */
-#define QCBOR_TYPE_BIGFLOAT      17
-
-/** A floating-point number made of base-2 exponent and positive big
-    number mantissa.  See @ref expAndMantissa and
-    QCBOREncode_AddBigFloatBigNum(). */
-#define QCBOR_TYPE_BIGFLOAT_POS_BIGNUM      18
-
-/** A floating-point number made of base-2 exponent and negative big
-    number mantissa.  See @ref expAndMantissa and
-    QCBOREncode_AddBigFloatBigNum(). */
-#define QCBOR_TYPE_BIGFLOAT_NEG_BIGNUM      19
-
-/** Type for the value false. */
-#define QCBOR_TYPE_FALSE         20
-/** Type for the value true. */
-#define QCBOR_TYPE_TRUE          21
-/** Type for the value null. */
-#define QCBOR_TYPE_NULL          22
-/** Type for the value undef. */
-#define QCBOR_TYPE_UNDEF         23
-/** Type for a floating-point number. Data is in @c val.float. */
-#define QCBOR_TYPE_FLOAT         26
-/** Type for a double floating-point number. Data is in @c val.double. */
-#define QCBOR_TYPE_DOUBLE        27
-/** For @ref QCBOR_DECODE_MODE_MAP_AS_ARRAY decode mode, a map that is
-     being traversed as an array. See QCBORDecode_Init() */
-#define QCBOR_TYPE_MAP_AS_ARRAY  32
-
-#define QCBOR_TYPE_BREAK         31 // Used internally; never returned
-
-#define QCBOR_TYPE_OPTTAG       254 // Used internally; never returned
-
-
-
-/*
- Approx Size of this:
-   8 + 8 + 1 + 1 + 1 + (1 padding) + (4 padding) = 24 for first part
-                                                  (20 on a 32-bit machine)
-   16 bytes for the val union
-   16 bytes for label union
-   total = 56 bytes (52 bytes on 32-bit machine)
- */
-
-/**
- The main data structure that holds the type, value and other info for
- a decoded item returned by QCBORDecode_GetNext() and
- QCBORDecode_GetNextWithTags().
- */
-typedef struct _QCBORItem {
-   /** Tells what element of the @c val union to use. One of @c
-       QCBOR_TYPE_XXXX */
-   uint8_t  uDataType;
-   /** How deep the nesting from arrays and maps are. 0 is the top
-       level with no arrays or maps entered. */
-   uint8_t  uNestingLevel;
-    /** Tells what element of the label union to use. */
-   uint8_t  uLabelType;
-   /** 1 if allocated with string allocator, 0 if not. See
-       QCBORDecode_SetMemPool() or QCBORDecode_SetUpAllocator() */
-   uint8_t  uDataAlloc;
-   /** Like @c uDataAlloc, but for label. */
-   uint8_t  uLabelAlloc;
-   /** If not equal to @c uNestingLevel, this item closed out at least
-       one map/array */
-   uint8_t  uNextNestLevel;
-
-   /** The union holding the item's value. Select union member based
-       on @c uDataType */
-   union {
-      /** The value for @c uDataType @ref QCBOR_TYPE_INT64. */
-      int64_t     int64;
-      /** The value for uDataType @ref QCBOR_TYPE_UINT64. */
-      uint64_t    uint64;
-      /** The value for @c uDataType @ref QCBOR_TYPE_BYTE_STRING and
-          @ref QCBOR_TYPE_TEXT_STRING. */
-      UsefulBufC  string;
-      /** The "value" for @c uDataType @ref QCBOR_TYPE_ARRAY or @ref
-          QCBOR_TYPE_MAP -- the number of items in the array or map.
-          It is @c UINT16_MAX when decoding indefinite-lengths maps
-          and arrays. */
-      uint16_t    uCount;
-      /** The value for @c uDataType @ref QCBOR_TYPE_FLOAT. */
-      double      fnum;
-      /** The value for @c uDataType @ref QCBOR_TYPE_DOUBLE. */
-      double      dfnum;
-      /** The value for @c uDataType @ref QCBOR_TYPE_DATE_EPOCH. */
-      struct {
-         int64_t  nSeconds;
-         double   fSecondsFraction;
-      } epochDate;
-      /** The value for @c uDataType @ref QCBOR_TYPE_DATE_STRING. */
-      UsefulBufC  dateString;
-      /** The value for @c uDataType @ref QCBOR_TYPE_POSBIGNUM and
-           @ref QCBOR_TYPE_NEGBIGNUM. */
-      UsefulBufC  bigNum;
-      /** The integer value for unknown simple types. */
-      uint8_t     uSimple;
-#ifndef QCBOR_CONFIG_DISABLE_EXP_AND_MANTISSA
-      /** @anchor expAndMantissa
-
-          The value for bigfloats and decimal fractions.  The use of the
-          fields in this structure depend on @c uDataType.
-
-          When @c uDataType is a @c DECIMAL_FRACTION, the exponent is
-          base-10. When it is a @c BIG_FLOAT it is base-2.
-
-          When @c uDataType is a @c POS_BIGNUM or a @c NEG_BIGNUM then the
-          @c bigNum part of @c Mantissa is valid. Otherwise the
-          @c nInt part of @c Mantissa is valid.
-
-          See @ref QCBOR_TYPE_DECIMAL_FRACTION,
-          @ref QCBOR_TYPE_DECIMAL_FRACTION_POS_BIGNUM,
-          @ref QCBOR_TYPE_DECIMAL_FRACTION_NEG_BIGNUM,
-          @ref QCBOR_TYPE_BIGFLOAT, @ref QCBOR_TYPE_BIGFLOAT_POS_BIGNUM,
-          and @ref QCBOR_TYPE_BIGFLOAT_NEG_BIGNUM.
-
-          Also see QCBOREncode_AddDecimalFraction(), QCBOREncode_AddBigFloat(),
-          QCBOREncode_AddDecimalFractionBigNum() and
-          QCBOREncode_AddBigFloatBigNum().
-       */
-      struct {
-         int64_t nExponent;
-         union {
-            int64_t    nInt;
-            UsefulBufC bigNum;
-         } Mantissa;
-      } expAndMantissa;
-#endif
-      uint64_t    uTagV;  // Used internally during decoding
-   } val;
-
-   /** Union holding the different label types selected based on @c
-       uLabelType */
-   union {
-      /** The label for @c uLabelType @ref QCBOR_TYPE_BYTE_STRING and
-          @ref QCBOR_TYPE_TEXT_STRING */
-      UsefulBufC  string;
-      /** The label for @c uLabelType for @ref QCBOR_TYPE_INT64 */
-      int64_t     int64;
-      /** The label for @c uLabelType for @ref QCBOR_TYPE_UINT64 */
-      uint64_t    uint64;
-   } label;
-
-   /** Bit indicating which tags (major type 6) on this item. See
-       QCBORDecode_IsTagged().  */
-   uint64_t uTagBits;
-
-} QCBORItem;
-
-
-
-/**
-  @brief The type defining what a string allocator function must do.
-
-  @param[in] pAllocateCxt  Pointer to context for the particular
-                            allocator implementation What is in the
-                            context is dependent on how a particular
-                            string allocator works. Typically, it
-                            will contain a pointer to the memory pool
-                            and some booking keeping data.
- @param[in] pOldMem         Points to some memory allocated by the
-                            allocator that is either to be freed or
-                            to be reallocated to be larger. It is
-                            @c NULL for new allocations and when called as
-                            a destructor to clean up the whole
-                            allocation.
- @param[in] uNewSize        Size of memory to be allocated or new
-                            size of chunk to be reallocated. Zero for
-                            a new allocation or when called as a
-                            destructor.
-
- @return   Either the allocated buffer is returned, or @ref
-           NULLUsefulBufC. @ref NULLUsefulBufC is returned on a failed
-           allocation and in the two cases where there is nothing to
-           return.
-
- This is called in one of four modes:
-
- Allocate -- @c uNewSize is the amount to allocate. @c pOldMem is @c
- NULL.
-
- Free -- @c uNewSize is 0. @c pOldMem points to the memory to be
- freed.  When the decoder calls this, it will always be the most
- recent block that was either allocated or reallocated.
-
- Reallocate -- @c pOldMem is the block to reallocate. @c uNewSize is
- its new size.  When the decoder calls this, it will always be the
- most recent block that was either allocated or reallocated.
-
- Destruct -- @c pOldMem is @c NULL and @c uNewSize is 0. This is called
- when the decoding is complete by QCBORDecode_Finish(). Usually the
- strings allocated by a string allocator are in use after the decoding
- is completed so this usually will not free those strings. Many string
- allocators will not need to do anything in this mode.
-
- The strings allocated by this will have @c uDataAlloc set to true in
- the @ref QCBORItem when they are returned. The user of the strings
- will have to free them. How they free them, depends on the string
- allocator.
-
- If QCBORDecode_SetMemPool() is called, the internal MemPool will be
- used. It has its own internal implementation of this function, so
- one does not need to be implemented.
- */
-typedef UsefulBuf (* QCBORStringAllocate)(void *pAllocateCxt, void *pOldMem, size_t uNewSize);
-
-
-/**
- This only matters if you use the built-in string allocator by setting
- it up with QCBORDecode_SetMemPool(). This is the size of the overhead
- needed by QCBORDecode_SetMemPool(). The amount of memory available
- for decoded strings will be the size of the buffer given to
- QCBORDecode_SetMemPool() less this amount.
-
- If you write your own string allocator or use the separately
- available malloc based string allocator, this size will not apply.
- */
-#define QCBOR_DECODE_MIN_MEM_POOL_SIZE 8
-
-
-/**
- This is used by QCBORDecode_SetCallerConfiguredTagList() to set a
- list of tags beyond the built-in ones.
-
- See also QCBORDecode_GetNext() for general description of tag
- decoding.
- */
-typedef struct {
-   /** The number of tags in the @c puTags. The maximum size is @ref
-       QCBOR_MAX_CUSTOM_TAGS. */
-   uint8_t uNumTags;
-   /** An array of tags to add to recognize in addition to the
-       built-in ones. */
-   const uint64_t *puTags;
-} QCBORTagListIn;
-
-
-/**
- This is for QCBORDecode_GetNextWithTags() to be able to return the
- full list of tags on an item. It is not needed for most CBOR protocol
- implementations. Its primary use is for pretty-printing CBOR or
- protocol conversion to another format.
-
- On input, @c puTags points to a buffer to be filled in and
- uNumAllocated is the number of @c uint64_t values in the buffer.
-
- On output the buffer contains the tags for the item.  @c uNumUsed
- tells how many there are.
- */
-typedef struct {
-   uint8_t uNumUsed;
-   uint8_t uNumAllocated;
-   uint64_t *puTags;
-} QCBORTagListOut;
-
-
-/**
- QCBOREncodeContext is the data type that holds context for all the
- encoding functions. It is less than 200 bytes, so it can go on the
- stack. The contents are opaque, and the caller should not access
- internal members.  A context may be re used serially as long as it is
- re initialized.
- */
-typedef struct _QCBOREncodeContext QCBOREncodeContext;
-
-
-/**
- Initialize the encoder to prepare to encode some CBOR.
-
- @param[in,out]  pCtx     The encoder context to initialize.
- @param[in]      Storage  The buffer into which this encoded result
-                          will be placed.
-
- Call this once at the start of an encoding of a CBOR structure. Then
- call the various @c QCBOREncode_AddXxx() functions to add the data
- items. Then call QCBOREncode_Finish().
-
- The maximum output buffer is @c UINT32_MAX (4GB). This is not a
- practical limit in any way and reduces the memory needed by the
- implementation.  The error @ref QCBOR_ERR_BUFFER_TOO_LARGE will be
- returned by QCBOREncode_Finish() if a larger buffer length is passed
- in.
-
- If this is called with @c Storage.ptr as @c NULL and @c Storage.len a
- large value like @c UINT32_MAX, all the QCBOREncode_AddXxx()
- functions and QCBOREncode_Finish() can still be called. No data will
- be encoded, but the length of what would be encoded will be
- calculated. The length of the encoded structure will be handed back
- in the call to QCBOREncode_Finish(). You can then allocate a buffer
- of that size and call all the encoding again, this time to fill in
- the buffer.
-
- A @ref QCBOREncodeContext can be reused over and over as long as
- QCBOREncode_Init() is called.
- */
-void QCBOREncode_Init(QCBOREncodeContext *pCtx, UsefulBuf Storage);
-
-
-/**
- @brief  Add a signed 64-bit integer to the encoded output.
-
- @param[in] pCtx   The encoding context to add the integer to.
- @param[in] nNum   The integer to add.
-
- The integer will be encoded and added to the CBOR output.
-
- This function figures out the size and the sign and encodes in the
- correct minimal CBOR. Specifically, it will select CBOR major type 0
- or 1 based on sign and will encode to 1, 2, 4 or 8 bytes depending on
- the value of the integer. Values less than 24 effectively encode to
- one byte because they are encoded in with the CBOR major type.  This
- is a neat and efficient characteristic of CBOR that can be taken
- advantage of when designing CBOR-based protocols. If integers like
- tags can be kept between -23 and 23 they will be encoded in one byte
- including the major type.
-
- If you pass a smaller int, say an @c int16_t or a small value, say
- 100, the encoding will still be CBOR's most compact that can
- represent the value.  For example, CBOR always encodes the value 0 as
- one byte, 0x00. The representation as 0x00 includes identification of
- the type as an integer too as the major type for an integer is 0. See
- [RFC 7049] (https://tools.ietf.org/html/rfc7049) Appendix A for more
- examples of CBOR encoding. This compact encoding is also canonical
- CBOR as per section 3.9 in RFC 7049.
-
- There are no functions to add @c int16_t or @c int32_t because they
- are not necessary because this always encodes to the smallest number
- of bytes based on the value (If this code is running on a 32-bit
- machine having a way to add 32-bit integers would reduce code size
- some).
-
- If the encoding context is in an error state, this will do
- nothing. If an error occurs when adding this integer, the internal
- error flag will be set, and the error will be returned when
- QCBOREncode_Finish() is called.
-
- See also QCBOREncode_AddUInt64().
-=======
-/**
- * @file qcbor.h
- *
- * Backwards compatibility for includers of qcbor.h (which has been split
- * into four include files).
->>>>>>> e15326f5
- */
 
 #include "qcbor/qcbor_encode.h"
 #include "qcbor/qcbor_decode.h"