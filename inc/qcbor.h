/*==============================================================================
 Copyright (c) 2016-2018, The Linux Foundation.
 Copyright (c) 2018-2019, Laurence Lundblade.
 All rights reserved.

Redistribution and use in source and binary forms, with or without
modification, are permitted provided that the following conditions are
met:
    * Redistributions of source code must retain the above copyright
      notice, this list of conditions and the following disclaimer.
    * Redistributions in binary form must reproduce the above
      copyright notice, this list of conditions and the following
      disclaimer in the documentation and/or other materials provided
      with the distribution.
    * Neither the name of The Linux Foundation nor the names of its
      contributors, nor the name "Laurence Lundblade" may be used to
      endorse or promote products derived from this software without
      specific prior written permission.

THIS SOFTWARE IS PROVIDED "AS IS" AND ANY EXPRESS OR IMPLIED
WARRANTIES, INCLUDING, BUT NOT LIMITED TO, THE IMPLIED WARRANTIES OF
MERCHANTABILITY, FITNESS FOR A PARTICULAR PURPOSE AND NON-INFRINGEMENT
ARE DISCLAIMED.  IN NO EVENT SHALL THE COPYRIGHT OWNER OR CONTRIBUTORS
BE LIABLE FOR ANY DIRECT, INDIRECT, INCIDENTAL, SPECIAL, EXEMPLARY, OR
CONSEQUENTIAL DAMAGES (INCLUDING, BUT NOT LIMITED TO, PROCUREMENT OF
SUBSTITUTE GOODS OR SERVICES; LOSS OF USE, DATA, OR PROFITS; OR
BUSINESS INTERRUPTION) HOWEVER CAUSED AND ON ANY THEORY OF LIABILITY,
WHETHER IN CONTRACT, STRICT LIABILITY, OR TORT (INCLUDING NEGLIGENCE
OR OTHERWISE) ARISING IN ANY WAY OUT OF THE USE OF THIS SOFTWARE, EVEN
IF ADVISED OF THE POSSIBILITY OF SUCH DAMAGE.
 ==============================================================================*/


/*===================================================================================
 FILE:  qcbor.h

 DESCRIPTION:  This is the full public API and data structures for QCBOR

 EDIT HISTORY FOR FILE:

 This section contains comments describing changes made to the module.
 Notice that changes are listed in reverse chronological order.

 when       who             what, where, why
 --------   ----            ---------------------------------------------------
 08/7/19    llundblade      Better handling of not well-formed encode and decode.
 07/31/19   llundblade      New error code for better end of data handling.
 7/25/19    janjongboom     Add indefinite length encoding for maps and arrays.
 05/26/19   llundblade      Add QCBOREncode_GetErrorState() and _IsBufferNULL().
 04/26/19   llundblade      Big documentation & style update. No interface change.
 02/16/19   llundblade      Redesign MemPool to fix memory access alignment bug.
 12/18/18   llundblade      Move decode malloc optional code to separate repository.
 12/13/18   llundblade      Documentatation improvements.
 11/29/18   llundblade      Rework to simpler handling of tags and labels.
 11/9/18    llundblade      Error codes are now enums.
 11/1/18    llundblade      Floating support.
 10/31/18   llundblade      Switch to one license that is almost BSD-3.
 10/15/18   llundblade      indefinite-length maps and arrays supported
 10/8/18    llundblade      indefinite-length strings supported
 09/28/18   llundblade      Added bstr wrapping feature for COSE implementation.
 07/05/17   llundbla        Add bstr wrapping of maps/arrays for COSE.
 03/01/17   llundbla        More data types; decoding improvements and fixes.
 11/13/16   llundbla        Integrate most TZ changes back into github version.
 09/30/16   gkanike         Porting to TZ.
 03/15/16   llundbla        Initial Version.

 =====================================================================================*/

#ifndef __QCBOR__qcbor__
#define __QCBOR__qcbor__


/* ===========================================================================
   BEGINNING OF PRIVATE PART OF THIS FILE

   Caller of QCBOR should not reference any of the details below up until
   the start of the public part.
   =========================================================================== */

/*
 Standard integer types are used in the interface to be precise about
 sizes to be better at preventing underflow/overflow errors.
 */
#include <stdint.h>
#include <stdbool.h>
#include "UsefulBuf.h"

#ifdef __cplusplus
extern "C" {
#endif

/*
 The maxium nesting of arrays and maps when encoding or decoding.
 (Further down in the file there is a definition that refers to this
 that is public. This is done this way so there can be a nice
 separation of public and private parts in this file.
*/
#define QCBOR_MAX_ARRAY_NESTING1 15 // Do not increase this over 255


/* The largest offset to the start of an array or map. It is slightly
 less than UINT32_MAX so the error condition can be tests on 32-bit machines.
 UINT32_MAX comes from uStart in QCBORTrackNesting being a uin32_t.

 This will cause trouble on a machine where size_t is less than 32-bits.
 */
#define QCBOR_MAX_ARRAY_OFFSET  (UINT32_MAX - 100)

/*
 PRIVATE DATA STRUCTURE

 Holds the data for tracking array and map nesting during encoding. Pairs up with
 the Nesting_xxx functions to make an "object" to handle nesting encoding.

 uStart is a uint32_t instead of a size_t to keep the size of this
 struct down so it can be on the stack without any concern.  It would be about
 double if size_t was used instead.

 Size approximation (varies with CPU/compiler):
    64-bit machine: (15 + 1) * (4 + 2 + 1 + 1 pad) + 8 = 136 bytes
    32-bit machine: (15 + 1) * (4 + 2 + 1 + 1 pad) + 4 = 132 bytes
*/
typedef struct __QCBORTrackNesting {
   // PRIVATE DATA STRUCTURE
   struct {
      // See function OpenArrayInternal() for detailed comments on how this works
      uint32_t  uStart;     // uStart is the byte position where the array starts
      uint16_t  uCount;     // Number of items in the arrary or map; counts items
                            // in a map, not pairs of items
      uint8_t   uMajorType; // Indicates if item is a map or an array
   } pArrays[QCBOR_MAX_ARRAY_NESTING1+1], // stored state for the nesting levels
   *pCurrentNesting; // the current nesting level
} QCBORTrackNesting;


/*
 PRIVATE DATA STRUCTURE

 Context / data object for encoding some CBOR. Used by all encode functions to
 form a public "object" that does the job of encdoing.

 Size approximation (varies with CPU/compiler):
   64-bit machine: 27 + 1 (+ 4 padding) + 136 = 32 + 136 = 168 bytes
   32-bit machine: 15 + 1 + 132 = 148 bytes
*/
struct _QCBOREncodeContext {
   // PRIVATE DATA STRUCTURE
   UsefulOutBuf      OutBuf;  // Pointer to output buffer, its length and
                              // position in it
   uint8_t           uError;  // Error state, always from QCBORError enum
   QCBORTrackNesting nesting; // Keep track of array and map nesting
};


/*
 PRIVATE DATA STRUCTURE

 Holds the data for array and map nesting for decoding work. This structure
 and the DecodeNesting_xxx functions form an "object" that does the work
 for arrays and maps.

 Size approximation (varies with CPU/compiler):
   64-bit machine: 4 * 16 + 8 = 72
   32-bit machine: 4 * 16 + 4 = 68
 */
typedef struct __QCBORDecodeNesting  {
  // PRIVATE DATA STRUCTURE
   struct {
      uint16_t uCount;
      uint8_t  uMajorType;
   } pMapsAndArrays[QCBOR_MAX_ARRAY_NESTING1+1],
   *pCurrent;
} QCBORDecodeNesting;


typedef struct  {
   // PRIVATE DATA STRUCTURE
   void *pAllocateCxt;
   UsefulBuf (* pfAllocator)(void *pAllocateCxt, void *pOldMem, size_t uNewSize);
} QCORInternalAllocator;


/*
 PRIVATE DATA STRUCTURE

 The decode context. This data structure plus the public QCBORDecode_xxx
 functions form an "object" that does CBOR decoding.

 Size approximation (varies with CPU/compiler):
   64-bit machine: 32 + 1 + 1 + 6 bytes padding + 72 + 16 + 8 + 8 = 144 bytes
   32-bit machine: 16 + 1 + 1 + 2 bytes padding + 68 +  8 + 8 + 4 = 108 bytes
 */
struct _QCBORDecodeContext {
   // PRIVATE DATA STRUCTURE
   UsefulInputBuf InBuf;

   uint8_t        uDecodeMode;
   uint8_t        bStringAllocateAll;

   QCBORDecodeNesting nesting;

   // If a string allocator is configured for indefinite-length
   // strings, it is configured here.
   QCORInternalAllocator StringAllocator;

   // These are special for the internal MemPool allocator.
   // They are not used otherwise. We tried packing these
   // in the MemPool itself, but there are issues
   // with memory alignment.
   uint32_t uMemPoolSize;
   uint32_t uMemPoolFreeOffset;

   // This is NULL or points to QCBORTagList.
   // It is type void for the same reason as above.
   const void *pCallerConfiguredTagList;
};

// Used internally in the impementation here
// Must not conflict with any of the official CBOR types
#define CBOR_MAJOR_NONE_TYPE_RAW  9
#define CBOR_MAJOR_NONE_TAG_LABEL_REORDER 10
#define CBOR_MAJOR_NONE_TYPE_BSTR_LEN_ONLY 11
#define CBOR_MAJOR_NONE_TYPE_ARRAY_INDEFINITE_LEN 12
#define CBOR_MAJOR_NONE_TYPE_MAP_INDEFINITE_LEN 13


/* ===========================================================================
   END OF PRIVATE PART OF THIS FILE

   BEGINNING OF PUBLIC PART OF THIS FILE
   =========================================================================== */



/* ===========================================================================
   BEGINNING OF CONSTANTS THAT COME FROM THE CBOR STANDARD, RFC 7049

   It is not necessary to use these directly when encoding or decoding
   CBOR with this implementation.
   =========================================================================== */

/* Standard CBOR Major type for positive integers of various lengths */
#define CBOR_MAJOR_TYPE_POSITIVE_INT 0

/* Standard CBOR Major type for negative integer of various lengths */
#define CBOR_MAJOR_TYPE_NEGATIVE_INT 1

/* Standard CBOR Major type for an array of arbitrary 8-bit bytes. */
#define CBOR_MAJOR_TYPE_BYTE_STRING  2

/* Standard CBOR Major type for a UTF-8 string. Note this is true 8-bit UTF8
 with no encoding and no NULL termination */
#define CBOR_MAJOR_TYPE_TEXT_STRING  3

/* Standard CBOR Major type for an ordered array of other CBOR data items */
#define CBOR_MAJOR_TYPE_ARRAY        4

/* Standard CBOR Major type for CBOR MAP. Maps an array of pairs. The
 first item in the pair is the "label" (key, name or identfier) and the second
 item is the value.  */
#define CBOR_MAJOR_TYPE_MAP          5

/* Standard CBOR optional tagging. This tags things like dates and URLs */
#define CBOR_MAJOR_TYPE_OPTIONAL     6

/* Standard CBOR extra simple types like floats and the values true and false */
#define CBOR_MAJOR_TYPE_SIMPLE       7


/*
 These are special values for the AdditionalInfo bits that are part of
 the first byte.  Mostly they encode the length of the data item.
 */
#define LEN_IS_ONE_BYTE    24
#define LEN_IS_TWO_BYTES   25
#define LEN_IS_FOUR_BYTES  26
#define LEN_IS_EIGHT_BYTES 27
#define ADDINFO_RESERVED1  28
#define ADDINFO_RESERVED2  29
#define ADDINFO_RESERVED3  30
#define LEN_IS_INDEFINITE  31


/*
 24 is a special number for CBOR. Integers and lengths
 less than it are encoded in the same byte as the major type.
 */
#define CBOR_TWENTY_FOUR   24


/*
 Tags that are used with CBOR_MAJOR_TYPE_OPTIONAL. These
 are types defined in RFC 7049 and some additional ones
 in the IANA CBOR tags registry.
 */
/** See QCBOREncode_AddDateString(). */
#define CBOR_TAG_DATE_STRING    0
/** See QCBOREncode_AddDateEpoch(). */
#define CBOR_TAG_DATE_EPOCH     1
/** See QCBOREncode_AddPositiveBignum(). */
#define CBOR_TAG_POS_BIGNUM     2
/** See QCBOREncode_AddNegativeBignum(). */
#define CBOR_TAG_NEG_BIGNUM     3
/** CBOR tag for a two-element array representing a fraction with a
    mantissa and base-10 scaling factor.
  */
#define CBOR_TAG_DECIMAL_FRACTION  4
/** CBOR tag for a two-element array representing a fraction with a
    mantissa and base-2 scaling factor.  */
#define CBOR_TAG_BIGFLOAT       5
/** Tag for COSE format encryption with no recipient
    identification. See [RFC 8152, COSE]
    (https://tools.ietf.org/html/rfc8152). No API is provided for this
    tag. */
#define CBOR_TAG_COSE_ENCRYPTO 16
/** Tag for COSE format MAC'd data with no recipient
    identification. See [RFC 8152, COSE]
    (https://tools.ietf.org/html/rfc8152). No API is provided for this
    tag.*/
#define CBOR_TAG_COSE_MAC0     17
/** Tag for COSE format single signature signing. No API is provided
    for this tag. See [RFC 8152, COSE]
    (https://tools.ietf.org/html/rfc8152). */
#define CBOR_TAG_COSE_SIGN1    18
/** A hint that the following byte string should be encoded in
    Base64URL when converting to JSON or similar text-based
    representations. Call @c
    QCBOREncode_AddTag(pCtx,CBOR_TAG_ENC_AS_B64URL) before the call to
    QCBOREncode_AddBytes(). */
#define CBOR_TAG_ENC_AS_B64URL 21
/** A hint that the following byte string should be encoded in Base64
    when converting to JSON or similar text-based
    representations. Call @c
    QCBOREncode_AddTag(pCtx,CBOR_TAG_ENC_AS_B64) before the call to
    QCBOREncode_AddBytes(). */
#define CBOR_TAG_ENC_AS_B64    22
/** A hint that the following byte string should be encoded in base-16
    format per [RFC 4648] (https://tools.ietf.org/html/rfc4648) when
    converting to JSON or similar text-based
    representations. Essentially, Base-16 encoding is the standard
    case- insensitive hex encoding and may be referred to as
    "hex". Call @c QCBOREncode_AddTag(pCtx,CBOR_TAG_ENC_AS_B16) before
    the call to QCBOREncode_AddBytes(). */
#define CBOR_TAG_ENC_AS_B16    23
/** Tag to indicate a byte string contains encoded CBOR. No API is
    provided for this tag. */
#define CBOR_TAG_CBOR          24
/** See QCBOREncode_AddURI(). */
#define CBOR_TAG_URI           32
/** See QCBOREncode_AddB64URLText(). */
#define CBOR_TAG_B64URL        33
/** See QCBOREncode_AddB64Text(). */
#define CBOR_TAG_B64           34
/** See QCBOREncode_AddRegex(). */
#define CBOR_TAG_REGEX         35
/** See QCBOREncode_AddMIMEData(). */
#define CBOR_TAG_MIME          36
/** See QCBOREncode_AddBinaryUUID(). */
#define CBOR_TAG_BIN_UUID      37
/** The data is a CBOR Web Token per [RFC 8392]
    (https://tools.ietf.org/html/rfc8932). No API is provided for this
    tag. */
#define CBOR_TAG_CWT           61
/** Tag for COSE format encryption. See [RFC 8152, COSE]
    (https://tools.ietf.org/html/rfc8152). No API is provided for this
    tag. */
#define CBOR_TAG_ENCRYPT       96
/** Tag for COSE format MAC. See [RFC 8152, COSE]
    (https://tools.ietf.org/html/rfc8152). No API is provided for this
    tag. */
#define CBOR_TAG_MAC           97
/** Tag for COSE format signed data. See [RFC 8152, COSE]
    (https://tools.ietf.org/html/rfc8152). No API is provided for this
    tag. */
#define CBOR_TAG_SIGN          98
/** World geographic coordinates. See ISO 6709, [RFC 5870]
    (https://tools.ietf.org/html/rfc5870) and WGS-84. No API is
    provided for this tag. */
#define CBOR_TAG_GEO_COORD    103
/** The magic number, self-described CBOR. No API is provided for this
    tag. */
#define CBOR_TAG_CBOR_MAGIC 55799

#define CBOR_TAG_NONE  UINT64_MAX


/*
 Values for the 5 bits for items of major type 7
 */
#define CBOR_SIMPLEV_FALSE   20
#define CBOR_SIMPLEV_TRUE    21
#define CBOR_SIMPLEV_NULL    22
#define CBOR_SIMPLEV_UNDEF   23
#define CBOR_SIMPLEV_ONEBYTE 24
#define HALF_PREC_FLOAT      25
#define SINGLE_PREC_FLOAT    26
#define DOUBLE_PREC_FLOAT    27
#define CBOR_SIMPLE_BREAK    31
#define CBOR_SIMPLEV_RESERVED_START  CBOR_SIMPLEV_ONEBYTE
#define CBOR_SIMPLEV_RESERVED_END    CBOR_SIMPLE_BREAK



/* ===========================================================================

 END OF CONSTANTS THAT COME FROM THE CBOR STANDARD, RFC 7049

 BEGINNING OF PUBLIC INTERFACE FOR QCBOR ENCODER / DECODER

 =========================================================================== */

/**

 @file qcbor.h

 Q C B O R   E n c o d e / D e c o d e

 This implements CBOR -- Concise Binary Object Representation as
 defined in [RFC 7049] (https://tools.ietf.org/html/rfc7049). More
 info is at http://cbor.io.  This is a near-complete implementation of
 the specification. Limitations are listed further down.

 CBOR is intentionally designed to be translatable to JSON, but not
 all CBOR can convert to JSON. See RFC 7049 for more info on how to
 construct CBOR that is the most JSON friendly.

 The memory model for encoding and decoding is that encoded CBOR must
 be in a contiguous buffer in memory.  During encoding the caller must
 supply an output buffer and if the encoding would go off the end of
 the buffer an error is returned.  During decoding the caller supplies
 the encoded CBOR in a contiguous buffer and the decoder returns
 pointers and lengths into that buffer for strings.

 This implementation does not require malloc. All data structures
 passed in/out of the APIs can fit on the stack.

 Decoding of indefinite-length strings is a special case that requires
 a "string allocator" to allocate memory into which the segments of
 the string are coalesced. Without this, decoding will error out if an
 indefinite-length string is encountered (indefinite-length maps and
 arrays do not require the string allocator). A simple string
 allocator called MemPool is built-in and will work if supplied with a
 block of memory to allocate. The string allocator can optionally use
 malloc() or some other custom scheme.

 Here are some terms and definitions:

 - "Item", "Data Item": An integer or string or such. The basic "thing" that
 CBOR is about. An array is an item itself that contains some items.

 - "Array": An ordered sequence of items, the same as JSON.

 - "Map": A collection of label/value pairs. Each pair is a data
 item. A JSON "object" is the same as a CBOR "map".

 - "Label": The data item in a pair in a map that names or identifies
 the pair, not the value. This implementation refers to it as a
 "label".  JSON refers to it as the "name". The CBOR RFC refers to it
 this as a "key".  This implementation chooses label instead because
 key is too easily confused with a cryptographic key. The COSE
 standard, which uses CBOR, has also chosen to use the term "label"
 rather than "key" for this same reason.

 - "Key": See "Label" above.

 - "Tag": Optional integer that can be added before each data item
 usually to indicate it is new or more specific data type. For
 example, a tag can indicate an integer is a date, or that a map is to
 be considered a type (analogous to a typedef in C).

 - "Initial Byte": The first byte of an encoded item. Encoding and
 decoding of this byte is taken care of by the implementation.

 - "Additional Info": In addition to the major type, all data items
 have some other info. This is usually the length of the data but can
 be several other things. Encoding and decoding of this is taken care
 of by the implementation.

 CBOR has two mechanisms for tagging and labeling the data values like
 integers and strings. For example, an integer that represents
 someone's birthday in epoch seconds since Jan 1, 1970 could be
 encoded like this:

 - First it is CBOR_MAJOR_TYPE_POSITIVE_INT (@ref QCBOR_TYPE_INT64),
 the primitive positive integer.

 - Next it has a "tag" @ref CBOR_TAG_DATE_EPOCH indicating the integer
 represents a date in the form of the number of seconds since Jan 1,
 1970.

 - Last it has a string "label" like "BirthDate" indicating the
 meaning of the data.

 The encoded binary looks like this:

      a1                      # Map of 1 item
         69                   # Indicates text string of 9 bytes
           426972746844617465 # The text "BirthDate"
        c1                    # Tags next integer as epoch date
           1a                 # Indicates a 4-byte integer
               580d4172       # unsigned integer date 1477263730

 Implementors using this API will primarily work with
 labels. Generally, tags are only needed for making up new data
 types. This implementation covers most of the data types defined in
 the RFC using tags. It also, allows for the use of custom tags if
 necessary.

 This implementation explicitly supports labels that are text strings
 and integers. Text strings translate nicely into JSON objects and are
 very readable.  Integer labels are much less readable but can be very
 compact. If they are in the range of 0 to 23, they take up only one
 byte.

 CBOR allows a label to be any type of data including an array or a
 map. It is possible to use this API to construct and parse such
 labels, but it is not explicitly supported.

 A common encoding usage mode is to invoke the encoding twice. First
 with no output buffer to compute the length of the needed output
 buffer. Then the correct sized output buffer is allocated. Last the
 encoder is invoked again, this time with the output buffer.

 The double invocation is not required if the maximum output buffer
 size can be predicted. This is usually possible for simple CBOR
 structures.  If the double invocation is implemented, it can be in a
 loop or function as in the example code so that the code doesn't have
 to actually be written twice, saving code size.

 If a buffer too small to hold the encoded output is given, the error
 @ref QCBOR_ERR_BUFFER_TOO_SMALL will be returned. Data will never be
 written off the end of the output buffer no matter which functions
 here are called or what parameters are passed to them.

 The encoding error handling is simple. The only possible errors are
 trying to encode structures that are too large or too complex. There
 are no internal malloc calls so there will be no failures for out of
 memory.  The error state is tracked internally, so there is no need
 to check for errors when encoding. Only the return code from
 QCBOREncode_Finish() need be checked as once an error happens, the
 encoder goes into an error state and calls to it to add more data
 will do nothing. An error check is not needed after every data item
 is added.

 Encoding generally proceeds by calling QCBOREncode_Init(), calling
 lots of @c QCBOREncode_AddXxx() functions and calling
 QCBOREncode_Finish(). There are many @c QCBOREncode_AddXxx()
 functions for various data types. The input buffers need only to be
 valid during the @c QCBOREncode_AddXxx() calls as the data is copied
 into the output buffer.

 There are three `Add` functions for each data type. The first / main
 one for the type is for adding the data item to an array.  The second
 one's name ends in `ToMap`, is used for adding data items to maps and
 takes a string argument that is its label in the map. The third one
 ends in `ToMapN`, is also used for adding data items to maps, and
 takes an integer argument that is its label in the map.

 The simplest aggregate type is an array, which is a simple ordered
 set of items without labels the same as JSON arrays. Call
 QCBOREncode_OpenArray() to open a new array, then various @c
 QCBOREncode_AddXxx() functions to put items in the array and then
 QCBOREncode_CloseArray(). Nesting to the limit @ref
 QCBOR_MAX_ARRAY_NESTING is allowed.  All opens must be matched by
 closes or an encoding error will be returned.

 The other aggregate type is a map which does use labels. The `Add`
 functions that end in `ToMap` and `ToMapN` are convenient ways to add
 labeled data items to a map. You can also call any type of `Add`
 function once to add a label of any time and then call any type of
 `Add` again to add its value.

 Note that when you nest arrays or maps in a map, the nested array or
 map has a label.

 @anchor Tags-Overview
 Any CBOR data item can be tagged to add semantics, define a new data
 type or such. Some tags are fully standardized and some are just
 registered. Others are not registered and used in a proprietary way.

 Encoding and decoding of many of the registered tags is fully
 implemented by QCBOR. It is also possible to encode and decode tags
 that are not directly supported.  For many use cases the built-in tag
 support should be adequate.

 For example, the registered epoch date tag is supported in encoding
 by QCBOREncode_AddDateEpoch() and in decoding by @ref
 QCBOR_TYPE_DATE_EPOCH and the @c epochDate member of @ref
 QCBORItem. This is typical of the built-in tag support. There is an
 API to encode data for it and a @c QCBOR_TYPE_XXX when it is decoded.

 Tags are registered in the [IANA CBOR Tags Registry]
 (https://www.iana.org/assignments/cbor-tags/cbor-tags.xhtml). There
 are roughly three options to create a new tag. First, a public
 specification can be created and the new tag registered with IANA.
 This is the most formal. Second, the new tag can be registered with
 IANA with just a short description rather than a full specification.
 These tags must be greater than 256. Third, a tag can be used without
 any IANA registration, though the registry should be checked to see
 that the new value doesn't collide with one that is registered. The
 value of these tags must be 256 or larger.

 The encoding side of tags not built-in is handled by
 QCBOREncode_AddTag() and is relatively simple. Tag decoding is more
 complex and mainly handled by QCBORDecode_GetNext(). Decoding of the
 structure of tagged data not built-in (if there is any) has to be
 implemented by the caller.

 Summary Limits of this implementation:
 - The entire encoded CBOR must fit into contiguous memory.
 - Max size of encoded / decoded CBOR data is @c UINT32_MAX (4GB).
 - Max array / map nesting level when encoding / decoding is
   @ref QCBOR_MAX_ARRAY_NESTING (this is typically 15).
 - Max items in an array or map when encoding / decoding is
   @ref QCBOR_MAX_ITEMS_IN_ARRAY (typically 65,536).
 - Does not directly support some tagged types: decimal fractions, big floats
 - Does not directly support labels in maps other than text strings and integers.
 - Does not directly support integer labels greater than @c INT64_MAX.
 - Epoch dates limited to @c INT64_MAX (+/- 292 billion years).
 - Tags on labels are ignored during decoding.
 - Works only on 32- and 64-bit CPUs (modifications could make it work
   on 16-bit CPUs).

 The public interface uses @c size_t for all lengths. Internally the
 implementation uses 32-bit lengths by design to use less memory and
 fit structures on the stack. This limits the encoded CBOR it can work
 with to size @c UINT32_MAX (4GB) which should be enough.

 This implementation assumes two's compliment integer machines. @c
 <stdint.h> also requires this. It is possible to modify this
 implementation for another integer representation, but all modern
 machines seem to be two's compliment.

 */


/**
 The maximum number of items in a single array or map when encoding of
 decoding.
*/
// -1 is because the value UINT16_MAX is used to track indefinite-length arrays
#define QCBOR_MAX_ITEMS_IN_ARRAY (UINT16_MAX-1)

/**
 The maximum nesting of arrays and maps when encoding or decoding. The
 error @ref QCBOR_ERR_ARRAY_NESTING_TOO_DEEP will be returned on
 encoding of decoding if it is exceeded.
*/
#define QCBOR_MAX_ARRAY_NESTING  QCBOR_MAX_ARRAY_NESTING1

/**
 The maximum number of tags that can be in @ref QCBORTagListIn and passed to
 QCBORDecode_SetCallerConfiguredTagList()
 */
#define QCBOR_MAX_CUSTOM_TAGS    16


/**
 Error codes returned by QCBOR Encoder and Decoder.
 */
typedef enum {
   /** The encode or decode completely correctly. */
   QCBOR_SUCCESS = 0,

   /** The buffer provided for the encoded output when doing encoding
       was too small and the encoded output will not fit. Also, when
       the buffer given to QCBORDecode_SetMemPool() is too small. */
   QCBOR_ERR_BUFFER_TOO_SMALL = 1,

   /** During encoding or decoding, the array or map nesting was
       deeper than this implementation can handle. Note that in the
       interest of code size and memory use, this implementation has a
       hard limit on array nesting. The limit is defined as the
       constant @ref QCBOR_MAX_ARRAY_NESTING. */
   QCBOR_ERR_ARRAY_NESTING_TOO_DEEP = 2,

   /** During decoding or encoding, the array or map had too many
       items in it.  This limit @ref QCBOR_MAX_ITEMS_IN_ARRAY,
       typically 65,535. */
   QCBOR_ERR_ARRAY_TOO_LONG = 3,

   /** During encoding, more arrays or maps were closed than
       opened. This is a coding error on the part of the caller of the
       encoder. */
   QCBOR_ERR_TOO_MANY_CLOSES = 4,

   /** During decoding, some CBOR construct was encountered that this
       decoder doesn't support, primarily this is the reserved
       additional info values, 28 through 30. During encoding,
       an attempt to create simple value between 24 and 31. */
   QCBOR_ERR_UNSUPPORTED = 5,

   /** During decoding, hit the end of the given data to decode. For
       example, a byte string of 100 bytes was expected, but the end
       of the input was hit before finding those 100 bytes.  Corrupted
       CBOR input will often result in this error. See also @ref
       QCBOR_ERR_NO_MORE_ITEMS.
     */
   QCBOR_ERR_HIT_END = 6,

   /** During encoding, the length of the encoded CBOR exceeded @c
       UINT32_MAX. */
   QCBOR_ERR_BUFFER_TOO_LARGE = 7,

   /** During decoding, an integer smaller than INT64_MIN was received
       (CBOR can represent integers smaller than INT64_MIN, but C
       cannot). */
   QCBOR_ERR_INT_OVERFLOW = 8,

   /** During decoding, the label for a map entry is bad. What causes
       this error depends on the decoding mode. */
   QCBOR_ERR_MAP_LABEL_TYPE = 9,

   /** During encoding or decoding, the number of array or map opens
       was not matched by the number of closes. */
   QCBOR_ERR_ARRAY_OR_MAP_STILL_OPEN = 10,

   /** During decoding, a date greater than +- 292 billion years from
       Jan 1 1970 encountered during parsing. */
   QCBOR_ERR_DATE_OVERFLOW = 11,

   /** During decoding, the CBOR is not valid, primarily a simple type
      is encoded in a prohibited way. */
   QCBOR_ERR_BAD_TYPE_7 = 12,

   /** Optional tagging that doesn't make sense (an integer is tagged
       as a date string) or can't be handled. */
   QCBOR_ERR_BAD_OPT_TAG = 13,

   /** Returned by QCBORDecode_Finish() if all the inputs bytes have
       not been consumed. */
   QCBOR_ERR_EXTRA_BYTES = 14,

   /** During encoding, @c QCBOREncode_CloseXxx() called with a
       different type than is currently open. */
   QCBOR_ERR_CLOSE_MISMATCH = 15,

   /** Unable to decode an indefinite-length string because no string
       allocator was configured. See QCBORDecode_SetMemPool() or
       QCBORDecode_SetUpAllocator(). */
   QCBOR_ERR_NO_STRING_ALLOCATOR = 16,

   /** One of the chunks in an indefinite-length string is not of the
       type of the start of the string. */
   QCBOR_ERR_INDEFINITE_STRING_CHUNK = 17,

   /** Error allocating space for a string, usually for an
       indefinite-length string. */
   QCBOR_ERR_STRING_ALLOCATE = 18,

   /** During decoding, a break occurred outside an indefinite-length
       item. */
   QCBOR_ERR_BAD_BREAK = 19,

   /** During decoding, too many tags in the caller-configured tag
       list, or not enough space in @ref QCBORTagListOut. */
   QCBOR_ERR_TOO_MANY_TAGS = 20,

<<<<<<< HEAD
   /** Something is wrong with a decimal fraction or big float such as
       it not consisting of an array with two integers */
   QCBOR_ERR_BAD_EXP_AND_MANTISSA = 21
=======
   /** An integer type is encoded with a bad length (an indefinite length) */
   QCBOR_ERR_BAD_INT = 21,

   /** All well-formed data items have been consumed and there are no
       more. If parsing a CBOR stream this indicates the non-error
       end of the stream. If parsing a CBOR stream / sequence, this
       probably indicates that some data items expected are not present.
       See also @ref QCBOR_ERR_HIT_END. */
   QCBOR_ERR_NO_MORE_ITEMS = 22
>>>>>>> 61209746

} QCBORError;


/**
 The decode mode options.
 */
typedef enum {
   /** See QCBORDecode_Init() */
   QCBOR_DECODE_MODE_NORMAL = 0,
   /** See QCBORDecode_Init() */
   QCBOR_DECODE_MODE_MAP_STRINGS_ONLY = 1,
   /** See QCBORDecode_Init() */
   QCBOR_DECODE_MODE_MAP_AS_ARRAY = 2
} QCBORDecodeMode;





/* Do not renumber these. Code depends on some of these values. */
/** The data type is unknown, unset or invalid. */
#define QCBOR_TYPE_NONE           0
/** Type for an integer that decoded either between @c INT64_MIN and
    @c INT32_MIN or @c INT32_MAX and @c INT64_MAX. Data is in member
    @c val.int64. */
#define QCBOR_TYPE_INT64          2
/** Type for an integer that decoded to a more than @c INT64_MAX and
     @c UINT64_MAX.  Data is in member @c val.uint64. */
#define QCBOR_TYPE_UINT64         3
/** Type for an array. The number of items in the array is in @c
    val.uCount. */
#define QCBOR_TYPE_ARRAY          4
/** Type for a map; number of items in map is in @c val.uCount. */
#define QCBOR_TYPE_MAP            5
/** Type for a buffer full of bytes. Data is in @c val.string. */
#define QCBOR_TYPE_BYTE_STRING    6
/** Type for a UTF-8 string. It is not NULL-terminated. Data is in @c
    val.string.  */
#define QCBOR_TYPE_TEXT_STRING    7
/** Type for a positive big number. Data is in @c val.bignum, a
    pointer and a length. */
#define QCBOR_TYPE_POSBIGNUM      9
/** Type for a negative big number. Data is in @c val.bignum, a
    pointer and a length. */
#define QCBOR_TYPE_NEGBIGNUM     10
/** Type for [RFC 3339] (https://tools.ietf.org/html/rfc3339) date
    string, possibly with time zone. Data is in @c val.dateString */
#define QCBOR_TYPE_DATE_STRING   11
/** Type for integer seconds since Jan 1970 + floating point
    fraction. Data is in @c val.epochDate */
#define QCBOR_TYPE_DATE_EPOCH    12
/** A simple type that this CBOR implementation doesn't know about;
    Type is in @c val.uSimple. */
#define QCBOR_TYPE_UKNOWN_SIMPLE 13

/** A decimal fraction made of decimal exponent and integer mantissa.
    See QCBOREncode_AddDecimalFraction(). */
#define QCBOR_TYPE_DECIMAL_FRACTION            14

/** A decimal fraction made of decimal exponent and positive big number mantissa.
    See QCBOREncode_AddDecimalFractionBigNum(). */
#define QCBOR_TYPE_DECIMAL_FRACTION_POS_BIGNUM 15

/** A decimal fraction made of decimal exponent and negative big number mantissa.
    See QCBOREncode_AddDecimalFractionBigNum(). */
#define QCBOR_TYPE_DECIMAL_FRACTION_NEG_BIGNUM 16

/** A floating point number made of base 2 exponent and integer mantissa.
    See QCBOREncode_AddBigFloat(). */
#define QCBOR_TYPE_BIGFLOAT      17

/** A floating point number made of base 2 exponent and positive big number mantissa.
    See QCBOREncode_AddBigFloatBigNum(). */
#define QCBOR_TYPE_BIGFLOAT_POS_BIGNUM      18

/** A floating point number made of base 2 exponent and negative big number mantissa.
    See QCBOREncode_AddBigFloatBigNum(). */
#define QCBOR_TYPE_BIGFLOAT_NEG_BIGNUM      19

/** Type for the value false. */
#define QCBOR_TYPE_FALSE         20
/** Type for the value true. */
#define QCBOR_TYPE_TRUE          21
/** Type for the value null. */
#define QCBOR_TYPE_NULL          22
/** Type for the value undef. */
#define QCBOR_TYPE_UNDEF         23
/** Type for a floating-point number. Data is in @c val.float. */
#define QCBOR_TYPE_FLOAT         26
/** Type for a double floating-point number. Data is in @c val.double. */
#define QCBOR_TYPE_DOUBLE        27
/** For @ref QCBOR_DECODE_MODE_MAP_AS_ARRAY decode mode, a map that is
     being traversed as an array. See QCBORDecode_Init() */
#define QCBOR_TYPE_MAP_AS_ARRAY  32

#define QCBOR_TYPE_BREAK         31 // Used internally; never returned

#define QCBOR_TYPE_OPTTAG       254 // Used internally; never returned



/*
 Approx Size of this:
   8 + 8 + 1 + 1 + 1 + (1 padding) + (4 padding) = 24 for first part
                                                  (20 on a 32-bit machine)
   16 bytes for the val union
   16 bytes for label union
   total = 56 bytes (52 bytes on 32-bit machine)
 */

/**
 The main data structure that holds the type, value and other info for
 a decoded item returned by QCBORDecode_GetNext() and
 QCBORDecode_GetNextWithTags().
 */
typedef struct _QCBORItem {
   /** Tells what element of the @c val union to use. One of @c
       QCBOR_TYPE_XXXX */
   uint8_t  uDataType;
   /** How deep the nesting from arrays and maps are. 0 is the top
       level with no arrays or maps entered. */
   uint8_t  uNestingLevel;
    /** Tells what element of the label union to use. */
   uint8_t  uLabelType;
   /** 1 if allocated with string allocator, 0 if not. See
       QCBORDecode_SetMemPool() or QCBORDecode_SetUpAllocator() */
   uint8_t  uDataAlloc;
   /** Like @c uDataAlloc, but for label. */
   uint8_t  uLabelAlloc;
   /** If not equal to @c uNestingLevel, this item closed out at least
       one map/array */
   uint8_t  uNextNestLevel;

   /** The union holding the item's value. Select union member based
       on @c uDataType */
   union {
      /** The value for @c uDataType @ref QCBOR_TYPE_INT64. */
      int64_t     int64;
      /** The value for uDataType @ref QCBOR_TYPE_UINT64. */
      uint64_t    uint64;
      /** The value for @c uDataType @ref QCBOR_TYPE_BYTE_STRING and
          @ref QCBOR_TYPE_TEXT_STRING. */
      UsefulBufC  string;
      /** The "value" for @c uDataType @ref QCBOR_TYPE_ARRAY or @ref
          QCBOR_TYPE_MAP -- the number of items in the array or map.
          It is @c UINT16_MAX when decoding indefinite-lengths maps
          and arrays. */
      uint16_t    uCount;
      /** The value for @c uDataType @ref QCBOR_TYPE_DOUBLE. */
      double      dfnum;
      /** The value for @c uDataType @ref QCBOR_TYPE_DATE_EPOCH. */
      struct {
         int64_t  nSeconds;
         double   fSecondsFraction;
      } epochDate;
      /** The value for @c uDataType @ref QCBOR_TYPE_DATE_STRING. */
      UsefulBufC  dateString;
      /** The value for @c uDataType @ref QCBOR_TYPE_POSBIGNUM and
           @ref QCBOR_TYPE_NEGBIGNUM. */
      UsefulBufC  bigNum;
      /** The integer value for unknown simple types. */
      uint8_t     uSimple;
#ifndef QCBOR_CONFIG_DISABLE_EXP_AND_MANTISSA
      /** The value for @c uDataType \ref QCBOR_TYPE_DECIMAL_FRACTION,
          \ref QCBOR_TYPE_DECIMAL_FRACTION_POS_BIGNUM,
          \ref QCBOR_TYPE_DECIMAL_FRACTION_NEG_BIGNUM,
          \ref QCBOR_TYPE_BIG_FLOAT, \ref QCBOR_TYPE_BIGFLOAT_POS_BIGNUM,
          \ref and QCBOR_TYPE_BIGFLOAT_NEG_BIGNUM
       */
      struct {
         /** Base 10 for QCBOR_TYPE_DECIMAL_FRACTION_XXX,
             Base 2 for QCBOR_TYPE_BIG_FLOAT_XXX
          */
         int64_t nExponent;
         union {
            int64_t    nInt;
            UsefulBufC bigNum;
         } Mantissa;
      } expAndMantissa;
#endif
      uint64_t    uTagV;  // Used internally during decoding
   } val;

   /** Union holding the different label types selected based on @c
       uLabelType */
   union {
      /** The label for @c uLabelType @ref QCBOR_TYPE_BYTE_STRING and
          @ref QCBOR_TYPE_TEXT_STRING */
      UsefulBufC  string;
      /** The label for @c uLabelType for @ref QCBOR_TYPE_INT64 */
      int64_t     int64;
      /** The label for @c uLabelType for @ref QCBOR_TYPE_UINT64 */
      uint64_t    uint64;
   } label;

   /** Bit indicating which tags (major type 6) on this item. See
       QCBORDecode_IsTagged().  */
   uint64_t uTagBits;

} QCBORItem;



/**
  @brief The type defining what a string allocator function must do.

  @param[in] pAllocateCxt  Pointer to context for the particular
                            allocator implementation What is in the
                            context is dependent on how a particular
                            string allocator works. Typically, it
                            will contain a pointer to the memory pool
                            and some booking keeping data.
 @param[in] pOldMem         Points to some memory allocated by the
                            allocator that is either to be freed or
                            to be reallocated to be larger. It is
                            @c NULL for new allocations and when called as
                            a destructor to clean up the whole
                            allocation.
 @param[in] uNewSize        Size of memory to be allocated or new
                            size of chunk to be reallocated. Zero for
                            a new allocation or when called as a
                            destructor.

 @return   Either the allocated buffer is returned, or @ref
           NULLUsefulBufC. @ref NULLUsefulBufC is returned on a failed
           allocation and in the two cases where there is nothing to
           return.

 This is called in one of four modes:

 Allocate -- @c uNewSize is the amount to allocate. @c pOldMem is @c
 NULL.

 Free -- @c uNewSize is 0. @c pOldMem points to the memory to be
 freed.  When the decoder calls this, it will always be the most
 recent block that was either allocated or reallocated.

 Reallocate -- @c pOldMem is the block to reallocate. @c uNewSize is
 its new size.  When the decoder calls this, it will always be the
 most recent block that was either allocated or reallocated.

 Destruct -- @c pOldMem is @c NULL and @c uNewSize is 0. This is called
 when the decoding is complete by QCBORDecode_Finish(). Usually the
 strings allocated by a string allocator are in use after the decoding
 is completed so this usually will not free those strings. Many string
 allocators will not need to do anything in this mode.

 The strings allocated by this will have @c uDataAlloc set to true in
 the @ref QCBORItem when they are returned. The user of the strings
 will have to free them. How they free them, depends on the string
 allocator.

 If QCBORDecode_SetMemPool() is called, the internal MemPool will be
 used. It has its own internal implementation of this function, so
 one does not need to be implemented.
 */
typedef UsefulBuf (* QCBORStringAllocate)(void *pAllocateCxt, void *pOldMem, size_t uNewSize);


/**
 This only matters if you use the built-in string allocator by setting
 it up with QCBORDecode_SetMemPool(). This is the size of the overhead
 needed by QCBORDecode_SetMemPool(). The amount of memory available
 for decoded strings will be the size of the buffer given to
 QCBORDecode_SetMemPool() less this amount.

 If you write your own string allocator or use the separately
 available malloc based string allocator, this size will not apply.
 */
#define QCBOR_DECODE_MIN_MEM_POOL_SIZE 8


/**
 This is used by QCBORDecode_SetCallerConfiguredTagList() to set a
 list of tags beyond the built-in ones.

 See also QCBORDecode_GetNext() for general description of tag
 decoding.
 */
typedef struct {
   /** The number of tags in the @c puTags. The maximum size is @ref
       QCBOR_MAX_CUSTOM_TAGS. */
   uint8_t uNumTags;
   /** An array of tags to add to recognize in addition to the
       built-in ones. */
   const uint64_t *puTags;
} QCBORTagListIn;


/**
 This is for QCBORDecode_GetNextWithTags() to be able to return the
 full list of tags on an item. It is not needed for most CBOR protocol
 implementations. Its primary use is for pretty-printing CBOR or
 protocol conversion to another format.

 On input, @c puTags points to a buffer to be filled in and
 uNumAllocated is the number of @c uint64_t values in the buffer.

 On output the buffer contains the tags for the item.  @c uNumUsed
 tells how many there are.
 */
typedef struct {
   uint8_t uNumUsed;
   uint8_t uNumAllocated;
   uint64_t *puTags;
} QCBORTagListOut;


/**
 QCBOREncodeContext is the data type that holds context for all the
 encoding functions. It is less than 200 bytes, so it can go on the
 stack. The contents are opaque, and the caller should not access
 internal members.  A context may be re used serially as long as it is
 re initialized.
 */
typedef struct _QCBOREncodeContext QCBOREncodeContext;


/**
 Initialize the encoder to prepare to encode some CBOR.

 @param[in,out]  pCtx     The encoder context to initialize.
 @param[in]      Storage  The buffer into which this encoded result
                          will be placed.

 Call this once at the start of an encoding of a CBOR structure. Then
 call the various @c QCBOREncode_AddXxx() functions to add the data
 items. Then call QCBOREncode_Finish().

 The maximum output buffer is @c UINT32_MAX (4GB). This is not a
 practical limit in any way and reduces the memory needed by the
 implementation.  The error @ref QCBOR_ERR_BUFFER_TOO_LARGE will be
 returned by QCBOREncode_Finish() if a larger buffer length is passed
 in.

 If this is called with @c Storage.ptr as @c NULL and @c Storage.len a
 large value like @c UINT32_MAX, all the QCBOREncode_AddXxx()
 functions and QCBOREncode_Finish() can still be called. No data will
 be encoded, but the length of what would be encoded will be
 calculated. The length of the encoded structure will be handed back
 in the call to QCBOREncode_Finish(). You can then allocate a buffer
 of that size and call all the encoding again, this time to fill in
 the buffer.

 A @ref QCBOREncodeContext can be reused over and over as long as
 QCBOREncode_Init() is called.
 */
void QCBOREncode_Init(QCBOREncodeContext *pCtx, UsefulBuf Storage);


/**
 @brief  Add a signed 64-bit integer to the encoded output.

 @param[in] pCtx   The encoding context to add the integer to.
 @param[in] nNum   The integer to add.

 The integer will be encoded and added to the CBOR output.

 This function figures out the size and the sign and encodes in the
 correct minimal CBOR. Specifically, it will select CBOR major type 0
 or 1 based on sign and will encode to 1, 2, 4 or 8 bytes depending on
 the value of the integer. Values less than 24 effectively encode to
 one byte because they are encoded in with the CBOR major type.  This
 is a neat and efficient characteristic of CBOR that can be taken
 advantage of when designing CBOR-based protocols. If integers like
 tags can be kept between -23 and 23 they will be encoded in one byte
 including the major type.

 If you pass a smaller int, say an @c int16_t or a small value, say
 100, the encoding will still be CBOR's most compact that can
 represent the value.  For example, CBOR always encodes the value 0 as
 one byte, 0x00. The representation as 0x00 includes identification of
 the type as an integer too as the major type for an integer is 0. See
 [RFC 7049] (https://tools.ietf.org/html/rfc7049) Appendix A for more
 examples of CBOR encoding. This compact encoding is also canonical
 CBOR as per section 3.9 in RFC 7049.

 There are no functions to add @c int16_t or @c int32_t because they
 are not necessary because this always encodes to the smallest number
 of bytes based on the value (If this code is running on a 32-bit
 machine having a way to add 32-bit integers would reduce code size
 some).

 If the encoding context is in an error state, this will do
 nothing. If an error occurs when adding this integer, the internal
 error flag will be set, and the error will be returned when
 QCBOREncode_Finish() is called.

 See also QCBOREncode_AddUInt64().
 */
void QCBOREncode_AddInt64(QCBOREncodeContext *pCtx, int64_t nNum);

static void QCBOREncode_AddInt64ToMap(QCBOREncodeContext *pCtx, const char *szLabel, int64_t uNum);

static void QCBOREncode_AddInt64ToMapN(QCBOREncodeContext *pCtx, int64_t nLabel, int64_t uNum);


/**
 @brief  Add an unsigned 64-bit integer to the encoded output.

 @param[in] pCtx  The encoding context to add the integer to.
 @param[in] uNum  The integer to add.

 The integer will be encoded and added to the CBOR output.

 The only reason so use this function is for integers larger than @c
 INT64_MAX and smaller than @c UINT64_MAX. Otherwise
 QCBOREncode_AddInt64() will work fine.

 Error handling is the same as for QCBOREncode_AddInt64().
 */
void QCBOREncode_AddUInt64(QCBOREncodeContext *pCtx, uint64_t uNum);

static void QCBOREncode_AddUInt64ToMap(QCBOREncodeContext *pCtx, const char *szLabel, uint64_t uNum);

static void QCBOREncode_AddUInt64ToMapN(QCBOREncodeContext *pCtx, int64_t nLabel, uint64_t uNum);


/**
 @brief  Add a UTF-8 text string to the encoded output.

 @param[in] pCtx   The context to initialize.
 @param[in] Text   Pointer and length of text to add.

 The text passed in must be unencoded UTF-8 according to [RFC 3629]
 (https://tools.ietf.org/html/rfc3629). There is no NULL
 termination. The text is added as CBOR major type 3.

 If called with @c nBytesLen equal to 0, an empty string will be
 added. When @c nBytesLen is 0, @c pBytes may be @c NULL.

 Note that the restriction of the buffer length to a @c uint32_t is
 entirely intentional as this encoder is not capable of encoding
 lengths greater. This limit to 4GB for a text string should not be a
 problem.

 Error handling is the same as QCBOREncode_AddInt64().
 */
static void QCBOREncode_AddText(QCBOREncodeContext *pCtx, UsefulBufC Text);

static void QCBOREncode_AddTextToMap(QCBOREncodeContext *pCtx, const char *szLabel, UsefulBufC Text);

static void QCBOREncode_AddTextToMapN(QCBOREncodeContext *pCtx, int64_t nLabel, UsefulBufC Text);


/**
 @brief  Add a UTF-8 text string to the encoded output.

 @param[in] pCtx      The context to initialize.
 @param[in] szString  Null-terminated text to add.

 This works the same as QCBOREncode_AddText().
 */
static void QCBOREncode_AddSZString(QCBOREncodeContext *pCtx, const char *szString);

static void QCBOREncode_AddSZStringToMap(QCBOREncodeContext *pCtx, const char *szLabel, const char *szString);

static void QCBOREncode_AddSZStringToMapN(QCBOREncodeContext *pCtx, int64_t nLabel, const char *szString);


/**
 @brief  Add a floating-point number to the encoded output.

 @param[in] pCtx  The encoding context to add the float to.
 @param[in] dNum  The double precision number to add.

 This outputs a floating-point number with CBOR major type 7.

 This will selectively encode the double-precision floating-point
 number as either double-precision, single-precision or
 half-precision. It will always encode infinity, NaN and 0 has half
 precision. If no precision will be lost in the conversion to
 half-precision, then it will be converted and encoded. If not and no
 precision will be lost in conversion to single-precision, then it
 will be converted and encoded. If not, then no conversion is
 performed, and it encoded as a double.

 Half-precision floating-point numbers take up 2 bytes, half that of
 single-precision, one quarter of double-precision

 This automatically reduces the size of encoded messages a lot, maybe
 even by four if most of values are 0, infinity or NaN.

 On decode, these will always be returned as a double.

 Error handling is the same as QCBOREncode_AddInt64().
 */
void QCBOREncode_AddDouble(QCBOREncodeContext *pCtx, double dNum);

static void QCBOREncode_AddDoubleToMap(QCBOREncodeContext *pCtx, const char *szLabel, double dNum);

static void QCBOREncode_AddDoubleToMapN(QCBOREncodeContext *pCtx, int64_t nLabel, double dNum);


/**
 @brief Add an optional tag.

 @param[in] pCtx  The encoding context to add the integer to.
 @param[in] uTag  The tag to add

 This outputs a CBOR major type 6 item that tags the next data item
 that is output usually to indicate it is some new data type.

 For many of the common standard tags, a function to encode data using
 it is provided and this is not needed. For example,
 QCBOREncode_AddDateEpoch() already exists to output integers
 representing dates with the right tag.

 The tag is applied to the next data item added to the encoded
 output. That data item that is to be tagged can be of any major CBOR
 type. Any number of tags can be added to a data item by calling this
 multiple times before the data item is added.

 See @ref Tags-Overview for discussion of creating new non-standard
 tags. See QCBORDecode_GetNext() for discussion of decoding custom
 tags.
*/
void QCBOREncode_AddTag(QCBOREncodeContext *pCtx,uint64_t uTag);


/**
 @brief  Add an epoch-based date.

 @param[in] pCtx  The encoding context to add the simple value to.
 @param[in] date  Number of seconds since 1970-01-01T00:00Z in UTC time.

 As per RFC 7049 this is similar to UNIX/Linux/POSIX dates. This is
 the most compact way to specify a date and time in CBOR. Note that
 this is always UTC and does not include the time zone.  Use
 QCBOREncode_AddDateString() if you want to include the time zone.

 The integer encoding rules apply here so the date will be encoded in
 a minimal number of bytes. Until about the year 2106 these dates will
 encode in 6 bytes -- one byte for the tag, one byte for the type and
 4 bytes for the integer. After that it will encode to 10 bytes.

 Negative values are supported for dates before 1970.

 If you care about leap-seconds and that level of accuracy, make sure
 the system you are running this code on does it correctly. This code
 just takes the value passed in.

 This implementation cannot encode fractional seconds using float or
 double even though that is allowed by CBOR, but you can encode them
 if you want to by calling QCBOREncode_AddDouble() and
 QCBOREncode_AddTag().

 Error handling is the same as QCBOREncode_AddInt64().
 */
static void QCBOREncode_AddDateEpoch(QCBOREncodeContext *pCtx, int64_t date);

static void QCBOREncode_AddDateEpochToMap(QCBOREncodeContext *pCtx, const char *szLabel, int64_t date);

static  void QCBOREncode_AddDateEpochToMapN(QCBOREncodeContext *pCtx, int64_t nLabel, int64_t date);


/**
 @brief Add a byte string to the encoded output.

 @param[in] pCtx   The context to initialize.
 @param[in] Bytes  Pointer and length of the input data.

 Simply adds the bytes to the encoded output as CBOR major type 2.

 If called with @c Bytes.len equal to 0, an empty string will be
 added. When @c Bytes.len is 0, @c Bytes.ptr may be @c NULL.

 Error handling is the same as QCBOREncode_AddInt64().
 */
static void QCBOREncode_AddBytes(QCBOREncodeContext *pCtx, UsefulBufC Bytes);

static void QCBOREncode_AddBytesToMap(QCBOREncodeContext *pCtx, const char *szLabel, UsefulBufC Bytes);

static void QCBOREncode_AddBytesToMapN(QCBOREncodeContext *pCtx, int64_t nLabel, UsefulBufC Bytes);



/**
 @brief Add a binary UUID to the encoded output.

 @param[in] pCtx   The context to initialize.
 @param[in] Bytes  Pointer and length of the binary UUID.

 A binary UUID as defined in [RFC 4122]
 (https://tools.ietf.org/html/rfc4122) is added to the output.

 It is output as CBOR major type 2, a binary string, with tag @ref
 CBOR_TAG_BIN_UUID indicating the binary string is a UUID.
 */
static void QCBOREncode_AddBinaryUUID(QCBOREncodeContext *pCtx, UsefulBufC Bytes);

static void QCBOREncode_AddBinaryUUIDToMap(QCBOREncodeContext *pCtx, const char *szLabel, UsefulBufC Bytes);

static void QCBOREncode_AddBinaryUUIDToMapN(QCBOREncodeContext *pCtx, int64_t nLabel, UsefulBufC Bytes);


/**
 @brief Add a positive big number to the encoded output.

 @param[in] pCtx   The context to initialize.
 @param[in] Bytes  Pointer and length of the big number.

 Big numbers are integers larger than 64-bits. Their format is
 described in [RFC 7049] (https://tools.ietf.org/html/rfc7049).

 It is output as CBOR major type 2, a binary string, with tag @ref
 CBOR_TAG_POS_BIGNUM indicating the binary string is a positive big
 number.

 Often big numbers are used to represent cryptographic keys, however,
 COSE which defines representations for keys chose not to use this
 particular type.
 */
static void QCBOREncode_AddPositiveBignum(QCBOREncodeContext *pCtx, UsefulBufC Bytes);

static void QCBOREncode_AddPositiveBignumToMap(QCBOREncodeContext *pCtx, const char *szLabel, UsefulBufC Bytes);

static void QCBOREncode_AddPositiveBignumToMapN(QCBOREncodeContext *pCtx, int64_t nLabel, UsefulBufC Bytes);


/**
 @brief Add a negative big number to the encoded output.

 @param[in] pCtx   The context to initialize.
 @param[in] Bytes  Pointer and length of the big number.

 Big numbers are integers larger than 64-bits. Their format is
 described in [RFC 7049] (https://tools.ietf.org/html/rfc7049).

 It is output as CBOR major type 2, a binary string, with tag @ref
 CBOR_TAG_NEG_BIGNUM indicating the binary string is a negative big
 number.

 Often big numbers are used to represent cryptographic keys, however,
 COSE which defines representations for keys chose not to use this
 particular type.
 */
static void QCBOREncode_AddNegativeBignum(QCBOREncodeContext *pCtx, UsefulBufC Bytes);

static void QCBOREncode_AddNegativeBignumToMap(QCBOREncodeContext *pCtx, const char *szLabel, UsefulBufC Bytes);

static void QCBOREncode_AddNegativeBignumToMapN(QCBOREncodeContext *pCtx, int64_t nLabel, UsefulBufC Bytes);


#ifndef QCBOR_CONFIG_DISABLE_EXP_AND_MANTISSA
/**
 @brief Add a decimal fraction to the encoded output.

 @param[in] pCtx             The encoding context to add the decimal fraction to.
 @param[in] nMantissa        The mantissa.
 @param[in] nBase10Exponent  The exponent.

 The value is nMantissa * 10 ^ nBase10Exponent.

 This is good for exact representation of decimal fraction that
 can't be represented exactly with floating point numbers.

 For example 1.1, would be represented by a mantissa of 11
 and an exponent of -1.
 */
static void QCBOREncode_AddDecimalFraction(QCBOREncodeContext *pCtx,
                                           int64_t             nMantissa,
                                           int64_t             nBase10Exponent);

static void QCBOREncode_AddDecimalFractionToMap(QCBOREncodeContext *pCtx,
                                                const char         *szLabel,
                                                int64_t             nMantissa,
                                                int64_t             nBase10Exponent);

static void QCBOREncode_AddDecimalFractionToMapN(QCBOREncodeContext *pCtx,
                                                 int64_t             nLabel,
                                                 int64_t             nMantissa,
                                                 int64_t             nBase10Exponent);

/**
 @brief Add a decimal fraction with a big number mantissa to the encoded output.

 @param[in] pCtx             The encoding context to add the decimal fraction to.
 @param[in] Mantissa         The mantissa.
 @param[in] bIsNegative      false if mantissa is positive, true if it is negative.
 @param[in] nBase10Exponent  The exponent.

 This is the same as QCBOREncode_AddDecimalFraction() except the
 mantissa is a big number allowing for arbitrary precision.
 */
static void QCBOREncode_AddDecimalFractionBigNum(QCBOREncodeContext *pCtx,
                                                 UsefulBufC          Mantissa,
                                                 bool                bIsNegative,
                                                 int64_t             nBase10Exponent);

static void QCBOREncode_AddDecimalFractionBigNumToMap(QCBOREncodeContext *pCtx,
                                                      const char         *szLabel,
                                                      UsefulBufC          Mantissa,
                                                      bool                bIsNegative,
                                                      int64_t             nBase10Exponent);

static void QCBOREncode_AddDecimalFractionBigNumToMapN(QCBOREncodeContext *pCtx,
                                                       int64_t             nLabel,
                                                       UsefulBufC          Mantissa,
                                                       bool                bIsNegative,
                                                       int64_t             nBase10Exponent);

/**
 @brief Add a big floating point number to the encoded output.

 @param[in] pCtx             The encoding context to add the decimal fraction to.
 @param[in] nMantissa        The mantissa.
 @param[in] nBase2Exponent   The exponent.

 The value is nMantissa * 2 ^ nBase2Exponent.

 This can represent floating point numbers that have
 a larger range and/or a higher precision than standard IEEE
 754 floating point numbers.

 This can also be used to represent floating point numbers
 in environments that don't support IEEE 754.

 For example 1.5 would be represented by a mantissa of 3
 and an exponent of -1.
 */
static void QCBOREncode_AddBigFloat(QCBOREncodeContext *pCtx,
                                    int64_t             nMantissa,
                                    int64_t             nBase2Exponent);

static void QCBOREncode_AddBigFloatToMap(QCBOREncodeContext *pCtx,
                                         const char         *szLabel,
                                         int64_t             nMantissa,
                                         int64_t             nBase2Exponent);

static void QCBOREncode_AddBigFloatToMapN(QCBOREncodeContext *pCtx,
                                          int64_t             nLabel,
                                          int64_t             nMantissa,
                                          int64_t             nBase2Exponent);


/**
 @brief Add a big floating point number with a big number mantissa to the encoded output.

 @param[in] pCtx             The encoding context to add the decimal fraction to.
 @param[in] Mantissa         The mantissa.
 @param[in] bIsNegative      false if mantissa is positive, true if it is negative.
 @param[in] nBase2Exponent   The exponent.

 This is the same as QCBOREncode_AddBigFloat() except the
 mantissa is a big number allowing for arbitrary precision.
 */
static void QCBOREncode_AddBigFloatBigNum(QCBOREncodeContext *pCtx,
                                          UsefulBufC          Mantissa,
                                          bool                bIsNegative,
                                          int64_t             nBase2Exponent);

static void QCBOREncode_AddBigFloatBigNumToMap(QCBOREncodeContext *pCtx,
                                               const char         *szLabel,
                                               UsefulBufC          Mantissa,
                                               bool                bIsNegative,
                                               int64_t             nBase2Exponent);

static void QCBOREncode_AddBigFloatBigNumToMapN(QCBOREncodeContext *pCtx,
                                                int64_t             nLabel,
                                                UsefulBufC          Mantissa,
                                                bool                bIsNegative,
                                                int64_t             nBase2Exponent);
#endif /* QCBOR_CONFIG_DISABLE_EXP_AND_MANTISSA */


/**
 @brief Add a text URI to the encoded output.

 @param[in] pCtx  The context to initialize.
 @param[in] URI   Pointer and length of the URI.

 The format of URI must be per [RFC 3986]
 (https://tools.ietf.org/html/rfc3986).

 It is output as CBOR major type 3, a text string, with tag @ref
 CBOR_TAG_URI indicating the text string is a URI.

 A URI in a NULL-terminated string, @c szURI, can be easily added with
 this code:

      QCBOREncode_AddURI(pCtx, UsefulBuf_FromSZ(szURI));
 */
static void QCBOREncode_AddURI(QCBOREncodeContext *pCtx, UsefulBufC URI);

static void QCBOREncode_AddURIToMap(QCBOREncodeContext *pCtx, const char *szLabel, UsefulBufC URI);

static void QCBOREncode_AddURIToMapN(QCBOREncodeContext *pCtx, int64_t nLabel, UsefulBufC URI);


/**
 @brief Add Base64-encoded text to encoded output.

 @param[in] pCtx     The context to initialize.
 @param[in] B64Text  Pointer and length of the base-64 encoded text.

 The text content is Base64 encoded data per [RFC 4648]
 (https://tools.ietf.org/html/rfc4648).

 It is output as CBOR major type 3, a text string, with tag @ref
 CBOR_TAG_B64 indicating the text string is Base64 encoded.
 */
static void QCBOREncode_AddB64Text(QCBOREncodeContext *pCtx, UsefulBufC B64Text);

static void QCBOREncode_AddB64TextToMap(QCBOREncodeContext *pCtx, const char *szLabel, UsefulBufC B64Text);

static void QCBOREncode_AddB64TextToMapN(QCBOREncodeContext *pCtx, int64_t nLabel, UsefulBufC B64Text);


/**
 @brief Add base64url encoded data to encoded output.

 @param[in] pCtx     The context to initialize.
 @param[in] B64Text  Pointer and length of the base64url encoded text.

 The text content is base64URL encoded text as per [RFC 4648]
 (https://tools.ietf.org/html/rfc4648).

 It is output as CBOR major type 3, a text string, with tag @ref
 CBOR_TAG_B64URL indicating the text string is a Base64url encoded.
 */
static void QCBOREncode_AddB64URLText(QCBOREncodeContext *pCtx, UsefulBufC B64Text);

static void QCBOREncode_AddB64URLTextToMap(QCBOREncodeContext *pCtx, const char *szLabel, UsefulBufC B64Text);

static void QCBOREncode_AddB64URLTextToMapN(QCBOREncodeContext *pCtx, int64_t nLabel, UsefulBufC B64Text);


/**
 @brief Add Perl Compatible Regular Expression.

 @param[in] pCtx    The context to initialize.
 @param[in] Regex   Pointer and length of the regular expression.

 The text content is Perl Compatible Regular
 Expressions (PCRE) / JavaScript syntax [ECMA262].

 It is output as CBOR major type 3, a text string, with tag @ref
 CBOR_TAG_REGEX indicating the text string is a regular expression.
 */
static void QCBOREncode_AddRegex(QCBOREncodeContext *pCtx, UsefulBufC Regex);

static void QCBOREncode_AddRegexToMap(QCBOREncodeContext *pCtx, const char *szLabel, UsefulBufC Regex);

static void QCBOREncode_AddRegexToMapN(QCBOREncodeContext *pCtx, int64_t nLabel, UsefulBufC Regex);


/**
 @brief MIME encoded text to the encoded output.

 @param[in] pCtx      The context to initialize.
 @param[in] MIMEData  Pointer and length of the regular expression.

 The text content is in MIME format per [RFC 2045]
 (https://tools.ietf.org/html/rfc2045) including the headers. Note
 that this only supports text-format MIME. Binary MIME is not
 supported.

 It is output as CBOR major type 3, a text string, with tag
 @ref CBOR_TAG_MIME indicating the text string is MIME data.
 */
static void QCBOREncode_AddMIMEData(QCBOREncodeContext *pCtx, UsefulBufC MIMEData);

static void QCBOREncode_AddMIMEDataToMap(QCBOREncodeContext *pCtx, const char *szLabel, UsefulBufC MIMEData);

static void QCBOREncode_AddMIMEDataToMapN(QCBOREncodeContext *pCtx, int64_t nLabel, UsefulBufC MIMEData);


/**
 @brief  Add an RFC 3339 date string

 @param[in] pCtx    The encoding context to add the simple value to.
 @param[in] szDate  Null-terminated string with date to add.

 The string szDate should be in the form of [RFC 3339]
 (https://tools.ietf.org/html/rfc3339) as defined by section 3.3 in
 [RFC 4287] (https://tools.ietf.org/html/rfc4287). This is as
 described in section 2.4.1 in [RFC 7049]
 (https://tools.ietf.org/html/rfc7049).

 Note that this function doesn't validate the format of the date string
 at all. If you add an incorrect format date string, the generated
 CBOR will be incorrect and the receiver may not be able to handle it.

 Error handling is the same as QCBOREncode_AddInt64().
 */
static void QCBOREncode_AddDateString(QCBOREncodeContext *pCtx, const char *szDate);

static void QCBOREncode_AddDateStringToMap(QCBOREncodeContext *pCtx, const char *szLabel, const char *szDate);

static void QCBOREncode_AddDateStringToMapN(QCBOREncodeContext *pCtx, int64_t nLabel, const char *szDate);


/**
 @brief  Add a standard Boolean.

 @param[in] pCtx   The encoding context to add the simple value to.
 @param[in] b      true or false from @c <stdbool.h>. Anything will result in an error.

 Adds a Boolean value as CBOR major type 7.

 Error handling is the same as QCBOREncode_AddInt64().
 */
static void QCBOREncode_AddBool(QCBOREncodeContext *pCtx, bool b);

static void QCBOREncode_AddBoolToMap(QCBOREncodeContext *pCtx, const char *szLabel, bool b);

static void QCBOREncode_AddBoolToMapN(QCBOREncodeContext *pCtx, int64_t nLabel, bool b);



/**
 @brief  Add a NULL to the encoded output.

 @param[in] pCtx  The encoding context to add the simple value to.

 Adds the NULL value as CBOR major type 7.

 This NULL doesn't have any special meaning in CBOR such as a
 terminating value for a string or an empty value.

 Error handling is the same as QCBOREncode_AddInt64().
 */
static void QCBOREncode_AddNULL(QCBOREncodeContext *pCtx);

static void QCBOREncode_AddNULLToMap(QCBOREncodeContext *pCtx, const char *szLabel);

static void QCBOREncode_AddNULLToMapN(QCBOREncodeContext *pCtx, int64_t nLabel);


/**
 @brief  Add an "undef" to the encoded output.

 @param[in] pCtx  The encoding context to add the simple value to.

 Adds the undef value as CBOR major type 7.

 Note that this value will not translate to JSON.

 This Undef doesn't have any special meaning in CBOR such as a
 terminating value for a string or an empty value.

 Error handling is the same as QCBOREncode_AddInt64().
 */
static void QCBOREncode_AddUndef(QCBOREncodeContext *pCtx);

static void QCBOREncode_AddUndefToMap(QCBOREncodeContext *pCtx, const char *szLabel);

static void QCBOREncode_AddUndefToMapN(QCBOREncodeContext *pCtx, int64_t nLabel);


/**
 @brief  Indicates that the next items added are in an array.

 @param[in] pCtx The encoding context to open the array in.

 Arrays are the basic CBOR aggregate or structure type. Call this
 function to start or open an array. Then call the various @c
 QCBOREncode_AddXxx() functions to add the items that go into the
 array. Then call QCBOREncode_CloseArray() when all items have been
 added. The data items in the array can be of any type and can be of
 mixed types.

 Nesting of arrays and maps is allowed and supported just by calling
 QCBOREncode_OpenArray() again before calling
 QCBOREncode_CloseArray().  While CBOR has no limit on nesting, this
 implementation does in order to keep it smaller and simpler.  The
 limit is @ref QCBOR_MAX_ARRAY_NESTING. This is the max number of
 times this can be called without calling
 QCBOREncode_CloseArray(). QCBOREncode_Finish() will return @ref
 QCBOR_ERR_ARRAY_NESTING_TOO_DEEP when it is called as this function
 just sets an error state and returns no value when this occurs.

 If you try to add more than @ref QCBOR_MAX_ITEMS_IN_ARRAY items to a
 single array or map, @ref QCBOR_ERR_ARRAY_TOO_LONG will be returned
 when QCBOREncode_Finish() is called.

 An array itself must have a label if it is being added to a map.
 Note that array elements do not have labels (but map elements do).

 An array itself may be tagged by calling QCBOREncode_AddTag() before this call.
 */
static void QCBOREncode_OpenArray(QCBOREncodeContext *pCtx);

static void QCBOREncode_OpenArrayInMap(QCBOREncodeContext *pCtx, const char *szLabel);

static void QCBOREncode_OpenArrayInMapN(QCBOREncodeContext *pCtx,  int64_t nLabel);


/**
 @brief Close an open array.

 @param[in] pCtx The context to add to.

 The closes an array opened by QCBOREncode_OpenArray(). It reduces
 nesting level by one. All arrays (and maps) must be closed before
 calling QCBOREncode_Finish().

 When an error occurs as a result of this call, the encoder records
 the error and enters the error state. The error will be returned when
 QCBOREncode_Finish() is called.

 If this has been called more times than QCBOREncode_OpenArray(), then
 @ref QCBOR_ERR_TOO_MANY_CLOSES will be returned when QCBOREncode_Finish()
 is called.

 If this is called and it is not an array that is currently open, @ref
 QCBOR_ERR_CLOSE_MISMATCH will be returned when QCBOREncode_Finish()
 is called.
 */
static void QCBOREncode_CloseArray(QCBOREncodeContext *pCtx);


/**
 @brief  Indicates that the next items added are in a map.

 @param[in] pCtx The context to add to.

 See QCBOREncode_OpenArray() for more information, particularly error
 handling.

 CBOR maps are an aggregate type where each item in the map consists
 of a label and a value. They are similar to JSON objects.

 The value can be any CBOR type including another map.

 The label can also be any CBOR type, but in practice they are
 typically, integers as this gives the most compact output. They might
 also be text strings which gives readability and translation to JSON.

 Every @c QCBOREncode_AddXxx() call has one version that ends with @c
 InMap for adding items to maps with string labels and one that ends
 with @c InMapN that is for adding with integer labels.

 RFC 7049 uses the term "key" instead of "label".

 If you wish to use map labels that are neither integer labels nor
 text strings, then just call the QCBOREncode_AddXxx() function
 explicitly to add the label. Then call it again to add the value.

 See the [RFC 7049] (https://tools.ietf.org/html/rfc7049) for a lot
 more information on creating maps.
 */
static void QCBOREncode_OpenMap(QCBOREncodeContext *pCtx);

static void QCBOREncode_OpenMapInMap(QCBOREncodeContext *pCtx, const char *szLabel);

static void QCBOREncode_OpenMapInMapN(QCBOREncodeContext *pCtx, int64_t nLabel);



/**
 @brief Close an open map.

 @param[in] pCtx The context to add to.

 This closes a map opened by QCBOREncode_OpenMap(). It reduces nesting
 level by one.

 When an error occurs as a result of this call, the encoder records
 the error and enters the error state. The error will be returned when
 QCBOREncode_Finish() is called.

 If this has been called more times than QCBOREncode_OpenMap(),
 then @ref QCBOR_ERR_TOO_MANY_CLOSES will be returned when
 QCBOREncode_Finish() is called.

 If this is called and it is not a map that is currently open, @ref
 QCBOR_ERR_CLOSE_MISMATCH will be returned when QCBOREncode_Finish()
 is called.
 */
static void QCBOREncode_CloseMap(QCBOREncodeContext *pCtx);


/**
 @brief Indicate start of encoded CBOR to be wrapped in a bstr.

 @param[in] pCtx The context to add to.

 All added encoded items between this call and a call to
 QCBOREncode_CloseBstrWrap() will be wrapped in a bstr. They will
 appear in the final output as a byte string.  That byte string will
 contain encoded CBOR.

 The typical use case is for encoded CBOR that is to be
 cryptographically hashed, as part of a [RFC 8152, COSE]
 (https://tools.ietf.org/html/rfc8152) implementation. This avoids
 having to encode the items first in one buffer (e.g., the COSE
 payload) and then add that buffer as a bstr to another encoding
 (e.g. the COSE to-be-signed bytes, the @c Sig_structure) potentially
 saving a lot of memory.

 When constructing cryptographically signed CBOR objects, maps or
 arrays, they typically are encoded normally and then wrapped as a
 byte string. The COSE standard for example does this. The wrapping is
 simply treating the encoded CBOR map as a byte string.

 The stated purpose of this wrapping is to prevent code relaying the
 signed data but not verifying it from tampering with the signed data
 thus making the signature unverifiable. It is also quite beneficial
 for the signature verification code. Standard CBOR parsers usually do
 not give access to partially parsed CBOR as would be need to check
 the signature of some CBOR. With this wrapping, standard CBOR parsers
 can be used to get to all the data needed for a signature
 verification.
 */
static void QCBOREncode_BstrWrap(QCBOREncodeContext *pCtx);

static void QCBOREncode_BstrWrapInMap(QCBOREncodeContext *pCtx, const char *szLabel);

static void QCBOREncode_BstrWrapInMapN(QCBOREncodeContext *pCtx, int64_t nLabel);


/**
 @brief Close a wrapping bstr.

 @param[in] pCtx           The context to add to.
 @param[out] pWrappedCBOR  A @ref UsefulBufC containing wrapped bytes.

 The closes a wrapping bstr opened by QCBOREncode_CloseBstrWrap(). It reduces
 nesting level by one.

 A pointer and length of the enclosed encoded CBOR is returned in @c
 *pWrappedCBOR if it is not @c NULL. The main purpose of this is so
 this data can be hashed (e.g., with SHA-256) as part of a [RFC 8152,
 COSE] (https://tools.ietf.org/html/rfc8152)
 implementation. **WARNING**, this pointer and length should be used
 right away before any other calls to @c QCBOREncode_Xxx() as they
 will move data around and the pointer and length will no longer be to
 the correct encoded CBOR.

 When an error occurs as a result of this call, the encoder records
 the error and enters the error state. The error will be returned when
 QCBOREncode_Finish() is called.

 If this has been called more times than QCBOREncode_BstrWrap(),
 then @ref QCBOR_ERR_TOO_MANY_CLOSES will be returned when
 QCBOREncode_Finish() is called.

 If this is called and it is not a wrapping bstr that is currently
 open, @ref QCBOR_ERR_CLOSE_MISMATCH will be returned when
 QCBOREncode_Finish() is called.
 */
static void QCBOREncode_CloseBstrWrap(QCBOREncodeContext *pCtx, UsefulBufC *pWrappedCBOR);


/**
 @brief Add some already-encoded CBOR bytes.

 @param[in] pCtx     The context to add to.
 @param[in] Encoded  The already-encoded CBOR to add to the context.

 The encoded CBOR being added must be fully conforming CBOR. It must
 be complete with no arrays or maps that are incomplete. While this
 encoder doesn't ever produce indefinite lengths, it is OK for the
 raw CBOR added here to have indefinite lengths.

 The raw CBOR added here is not checked in anyway. If it is not
 conforming or has open arrays or such, the final encoded CBOR
 will probably be wrong or not what was intended.

 If the encoded CBOR being added here contains multiple items, they
 must be enclosed in a map or array. At the top level the raw
 CBOR must be a single data item.
 */
static void QCBOREncode_AddEncoded(QCBOREncodeContext *pCtx, UsefulBufC Encoded);

static void QCBOREncode_AddEncodedToMap(QCBOREncodeContext *pCtx, const char *szLabel, UsefulBufC Encoded);

static void QCBOREncode_AddEncodedToMapN(QCBOREncodeContext *pCtx, int64_t nLabel, UsefulBufC Encoded);


/**
 @brief Get the encoded result.

 @param[in] pCtx           The context to finish encoding with.
 @param[out] pEncodedCBOR  Pointer and length of encoded CBOR.

 @retval QCBOR_ERR_TOO_MANY_CLOSES         Nesting error

 @retval QCBOR_ERR_CLOSE_MISMATCH          Nesting error

 @retval QCBOR_ERR_ARRAY_OR_MAP_STILL_OPEN Nesting error

 @retval QCBOR_ERR_BUFFER_TOO_LARGE        Encoded output buffer size

 @retval QCBOR_ERR_BUFFER_TOO_SMALL        Encoded output buffer size

 @retval QCBOR_ERR_ARRAY_NESTING_TOO_DEEP  Implementation limit

 @retval QCBOR_ERR_ARRAY_TOO_LONG          Implementation limit

 If this returns success @ref QCBOR_SUCCESS the encoding was a success
 and the return length is correct and complete.

 If no buffer was passed to QCBOREncode_Init(), then only the length
 was computed. If a buffer was passed, then the encoded CBOR is in the
 buffer.

 Encoding errors primarily manifest here as most other encoding function
 do no return an error. They just set the error state in the encode
 context after which no encoding function does anything.

 Three types of errors manifest here. The first type are nesting
 errors where the number of @c QCBOREncode_OpenXxx() calls do not
 match the number @c QCBOREncode_CloseXxx() calls. The solution is to
 fix the calling code.

 The second type of error is because the buffer given is either too
 small or too large. The remedy is to give a correctly sized buffer.

 The third type are due to limits in this implementation.  @ref
 QCBOR_ERR_ARRAY_NESTING_TOO_DEEP can be worked around by encoding the
 CBOR in two (or more) phases and adding the CBOR from the first phase
 to the second with @c QCBOREncode_AddEncoded().

 If an error is returned, the buffer may have partially encoded
 incorrect CBOR in it and it should not be used. Likewise, the length
 may be incorrect and should not be used.

 Note that the error could have occurred in one of the many @c
 QCBOREncode_AddXxx() calls long before QCBOREncode_Finish() was
 called. This error handling reduces the CBOR implementation size but
 makes debugging harder.

 This may be called multiple times. It will always return the same. It
 can also be interleaved with calls to QCBOREncode_FinishGetSize().

 QCBOREncode_GetErrorState() can be called to get the current
 error state and abort encoding early as an optimization, but is
 is never required.
 */
QCBORError QCBOREncode_Finish(QCBOREncodeContext *pCtx, UsefulBufC *pEncodedCBOR);


/**
 @brief Get the encoded CBOR and error status.

 @param[in] pCtx          The context to finish encoding with.
 @param[out] uEncodedLen  The length of the encoded or potentially
                          encoded CBOR in bytes.

 @return The same errors as QCBOREncode_Finish().

 This functions the same as QCBOREncode_Finish(), but only returns the
 size of the encoded output.
 */
QCBORError QCBOREncode_FinishGetSize(QCBOREncodeContext *pCtx, size_t *uEncodedLen);


/**
 @brief Indicate whether output buffer is NULL or not.

 @param[in] pCtx  The encoding ontext.

 @return 1 if the output buffer is @c NULL.

 Sometimes a @c NULL input buffer is given to QCBOREncode_Init() so
 that the size of the generated CBOR can be calculated without
 allocating a buffer for it. This returns 1 when the output buffer is
 NULL and 0 when it is not.
*/
static int QCBOREncode_IsBufferNULL(QCBOREncodeContext *pCtx);

 /**
 @brief Get the encoding error state.

 @param[in] pCtx  The encoding ontext.

 @return One of \ref QCBORError. See return values from
         QCBOREncode_Finish()

 Normally encoding errors need only be handled at the end of encoding
 when QCBOREncode_Finish() is called. This can be called to get the
 error result before finish should there be a need to halt encoding
 before QCBOREncode_Finish() is called.
*/
static QCBORError QCBOREncode_GetErrorState(QCBOREncodeContext *pCtx);



/**
 QCBORDecodeContext is the data type that holds context decoding the
 data items for some received CBOR.  It is about 100 bytes, so it can
 go on the stack.  The contents are opaque, and the caller should not
 access any internal items.  A context may be re used serially as long
 as it is re initialized.
 */
typedef struct _QCBORDecodeContext QCBORDecodeContext;


/**
 Initialize the CBOR decoder context.

 @param[in] pCtx         The context to initialize.
 @param[in] EncodedCBOR  The buffer with CBOR encoded bytes to be decoded.
 @param[in] nMode        See below and @ref QCBORDecodeMode.

 Initialize context for a pre-order traversal of the encoded CBOR
 tree.

 Most CBOR decoding can be completed by calling this function to start
 and QCBORDecode_GetNext() in a loop.

 If indefinite-length strings are to be decoded, then
 QCBORDecode_SetMemPool() or QCBORDecode_SetUpAllocator() must be
 called to set up a string allocator.

 If tags other than built-in tags are to be recognized and recorded in
 @c uTagBits, then QCBORDecode_SetCallerConfiguredTagList() must be
 called. The built-in tags are those for which a macro of the form @c
 CBOR_TAG_XXX is defined.

 Three decoding modes are supported.  In normal mode, @ref
 QCBOR_DECODE_MODE_NORMAL, maps are decoded and strings and integers
 are accepted as map labels. If a label is other than these, the error
 @ref QCBOR_ERR_MAP_LABEL_TYPE is returned by QCBORDecode_GetNext().

 In strings-only mode, @ref QCBOR_DECODE_MODE_MAP_STRINGS_ONLY, only
 text strings are accepted for map labels.  This lines up with CBOR
 that converts to JSON. The error @ref QCBOR_ERR_MAP_LABEL_TYPE is
 returned by QCBORDecode_GetNext() if anything but a text string label
 is encountered.

 In @ref QCBOR_DECODE_MODE_MAP_AS_ARRAY maps are treated as special
 arrays.  They will be return with special @c uDataType @ref
 QCBOR_TYPE_MAP_AS_ARRAY and @c uCount, the number of items, will be
 double what it would be for a normal map because the labels are also
 counted. This mode is useful for decoding CBOR that has labels that
 are not integers or text strings, but the caller must manage much of
 the map decoding.
 */
void QCBORDecode_Init(QCBORDecodeContext *pCtx, UsefulBufC EncodedCBOR, QCBORDecodeMode nMode);


/**
 @brief Set up the MemPool string allocator for indefinite-length strings.

 @param[in] pCtx         The decode context.
 @param[in] MemPool      The pointer and length of the memory pool.
 @param[in] bAllStrings  If true, all strings, even of definite
                         length, will be allocated with the string
                         allocator.

 @return Error if the MemPool was less than @ref QCBOR_DECODE_MIN_MEM_POOL_SIZE.

 indefinite-length strings (text and byte) cannot be decoded unless
 there is a string allocator configured. MemPool is a simple built-in
 string allocator that allocates bytes from a memory pool handed to it
 by calling this function.  The memory pool is just a pointer and
 length for some block of memory that is to be used for string
 allocation. It can come from the stack, heap or other.

 The memory pool must be @ref QCBOR_DECODE_MIN_MEM_POOL_SIZE plus
 space for all the strings allocated.  There is no overhead per string
 allocated. A conservative way to size this buffer is to make it the
 same size as the CBOR being decoded plus @ref
 QCBOR_DECODE_MIN_MEM_POOL_SIZE.

 This memory pool is used for all indefinite-length strings that are
 text strings or byte strings, including strings used as labels.

 The pointers to strings in @ref QCBORItem will point into the memory
 pool set here. They do not need to be individually freed. Just
 discard the buffer when they are no longer needed.

 If @c bAllStrings is set, then the size will be the overhead plus the
 space to hold **all** strings, definite and indefinite-length, value
 or label. The advantage of this is that after the decode is complete,
 the original memory holding the encoded CBOR does not need to remain
 valid.

 If this function is never called because there is no need to support
 indefinite-length strings, the internal MemPool implementation should
 be dead-stripped by the loader and not add to code size.
 */
QCBORError QCBORDecode_SetMemPool(QCBORDecodeContext *pCtx, UsefulBuf MemPool, bool bAllStrings);


/**
 @brief Sets up a custom string allocator for indefinite-length strings

 @param[in] pCtx                 The decoder context to set up an
                                 allocator for.
 @param[in] pfAllocateFunction   Pointer to function that will be
                                 called by QCBOR for allocations and
                                 frees.
 @param[in] pAllocateContext     Context passed to @c
                                 pfAllocateFunction.
 @param[in] bAllStrings          If true, all strings, even of definite
                                 length, will be allocated with the
                                 string allocator.

 indefinite-length strings (text and byte) cannot be decoded unless
 there a string allocator is configured. QCBORDecode_SetUpAllocator()
 allows the caller to configure an external string allocator
 implementation if the internal string allocator is not suitable. See
 QCBORDecode_SetMemPool() to configure the internal allocator. Note
 that the internal allocator is not automatically set up.

 The string allocator configured here can be a custom one designed and
 implemented by the caller.  See @ref QCBORStringAllocate for the
 requirements for a string allocator implementation.

 A malloc-based string external allocator can be obtained by calling
 @c QCBORDecode_MakeMallocStringAllocator(). It will return a function
 and pointer that can be given here as @c pAllocatorFunction and @c
 pAllocatorContext. It uses standard @c malloc() so @c free() must be
 called on all strings marked by @c uDataAlloc @c == @c 1 or @c
 uLabelAlloc @c == @c 1 in @ref QCBORItem.

 Note that an older version of this function took an allocator
 structure, rather than single function and pointer.  The older
 version @c QCBORDecode_MakeMallocStringAllocator() also implemented
 the older interface.
 */
void QCBORDecode_SetUpAllocator(QCBORDecodeContext *pCtx,
                                QCBORStringAllocate pfAllocateFunction,
                                void *pAllocateContext,
                                bool bAllStrings);

/**
 @brief Configure list of caller-selected tags to be recognized.

 @param[in] pCtx       The decode context.
 @param[out] pTagList  Structure holding the list of tags to configure.

 This is used to tell the decoder about tags beyond those that are
 built-in that should be recognized. The built-in tags are those with
 macros of the form @c CBOR_TAG_XXX.

 The list pointed to by @c pTagList must persist during decoding.  No
 copy of it is made.

 The maximum number of tags that can be added is @ref
 QCBOR_MAX_CUSTOM_TAGS.  If a list larger than this is given, the
 error will be returned when QCBORDecode_GetNext() is called, not
 here.

 See description of @ref QCBORTagListIn.
 */
void QCBORDecode_SetCallerConfiguredTagList(QCBORDecodeContext *pCtx, const QCBORTagListIn *pTagList);


/**
 @brief Gets the next item (integer, byte string, array...) in
        preorder traversal of CBOR tree.

 @param[in]  pCtx          The decoder context.
 @param[out] pDecodedItem  Holds the CBOR item just decoded.

 @retval QCBOR_ERR_INDEFINITE_STRING_CHUNK  Not well-formed, one of the
                                            chunks in indefinite-length
                                            string is wrong type.

 @retval QCBOR_ERR_ARRAY_OR_MAP_STILL_OPEN  Not well-formed, array or map
                                            not closed.

 @retval QCBOR_ERR_UNSUPPORTED     Not well-formed, input contains
                                   unsupported CBOR.

 @retval QCBOR_ERR_HIT_END         Not well-formed, unexpectedly ran out
                                   of bytes.

 @retval QCBOR_ERR_BAD_TYPE_7      Not well-formed, bad simple type value.

 @retval QCBOR_ERR_BAD_BREAK       Not well-formed, break occurs where
                                   not allowed.

 @retval QCBOR_ERR_EXTRA_BYTES     Not well-formed, unprocessed bytes at
                                   the end.

 @retval QCBOR_ERR_BAD_INT         Not well-formed, length of integer is
                                   bad.

 @retval QCBOR_ERR_BAD_OPT_TAG     Invalid CBOR, tag on wrong type.

 @retval QCBOR_ERR_ARRAY_TOO_LONG  Implementation limit, array or map
                                   too long.

 @retval QCBOR_ERR_INT_OVERFLOW    Implementation limit, negative
                                   integer too large.

 @retval QCBOR_ERR_DATE_OVERFLOW   Implementation limit, date larger
                                   than can be handled.

 @retval QCBOR_ERR_ARRAY_NESTING_TOO_DEEP  Implementation limit, nesting
                                           too deep.

 @retval QCBOR_ERR_STRING_ALLOCATE Resource exhaustion, string allocator
                                   failed.

 @retval QCBOR_ERR_MAP_LABEL_TYPE  Configuration error / Implementation
                                   limit encountered a map label this is
                                   not a string on an integer.

 @retval QCBOR_ERR_NO_STRING_ALLOCATOR  Configuration error, encountered
                                        indefinite-length string with no
                                        allocator configured.
 @retval QCBOR_ERR_NO_MORE_ITEMS   No more bytes to decode. The previous
                                   item was successfully decoded. This
                                   is usually how the non-error end of
                                   a CBOR stream / sequence is detected.

 @c pDecodedItem is filled in with the value parsed. Generally, the
 following data is returned in the structure:

 - @c uDataType which indicates which member of the @c val union the
   data is in. This decoder figures out the type based on the CBOR
   major type, the CBOR "additionalInfo", the CBOR optional tags and
   the value of the integer.

 - The value of the item, which might be an integer, a pointer and a
   length, the count of items in an array, a floating-point number or
   other.

 - The nesting level for maps and arrays.

 - The label for an item in a map, which may be a text or byte string
   or an integer.

 - The CBOR optional tag or tags.

 See documentation on in the data type @ref _QCBORItem for all the
 details on what is returned.

 This function handles arrays and maps. When first encountered a @ref
 QCBORItem will be returned with major type @ref QCBOR_TYPE_ARRAY or
 @ref QCBOR_TYPE_MAP. @c QCBORItem.val.uCount will indicate the number
 of Items in the array or map.  Typically, an implementation will call
 QCBORDecode_GetNext() in a for loop to fetch them all. When decoding
 indefinite-length maps and arrays, @c QCBORItem.val.uCount is @c
 UINT16_MAX and @c uNextNestLevel must be used to know when the end of
 a map or array is reached.

 Nesting level 0 is the outside top-most nesting level. For example,
 in a CBOR structure with two items, an integer and a byte string
 only, both would be at nesting level 0.  A CBOR structure with an
 array open, an integer and a byte string, would have the integer and
 byte string as nesting level 1.

 Here is an example of how the nesting level is reported with no arrays
 or maps at all.

 @verbatim
 CBOR Structure           Nesting Level
 Integer                    0
 Byte String                0
 @endverbatim

 Here is an example of how the nesting level is reported with a simple
 array and some top-level items.

 @verbatim
 Integer                    0
 Array (with 2 items)       0
 Byte String                1
 Byte string                1
 Integer                    0
 @endverbatim


 Here's a more complex example
 @verbatim

 Map with 2 items           0
 Text string                1
 Array with 3 integers      1
 integer                    2
 integer                    2
 integer                    2
 text string                1
 byte string                1
 @endverbatim

 In @ref _QCBORItem, @c uNextNestLevel is the nesting level for the
 next call to QCBORDecode_GetNext(). It indicates if any maps or
 arrays were closed out during the processing of the just-fetched @ref
 QCBORItem. This processing includes a look-ahead for any breaks that
 close out indefinite-length arrays or maps. This value is needed to
 be able to understand the hierarchical structure. If @c
 uNextNestLevel is not equal to @c uNestLevel the end of the current
 map or array has been encountered. This works the same for both
 definite and indefinite-length arrays.

 This decoder support CBOR type 6 tagging. The decoding of particular
 given tag value may be supported in one of three different ways.

 First, some common tags are fully and transparently supported by
 automatically decoding them and returning them in a @ref QCBORItem.
 These tags have a @c QCBOR_TYPE_XXX associated with them and manifest
 pretty much the same as a standard CBOR type. @ref
 QCBOR_TYPE_DATE_EPOCH and the @c epochDate member of @ref QCBORItem
 is an example.

 Second are tags that are automatically recognized, but not decoded.
 These are tags that have a @c \#define of the form @c CBOR_TAG_XXX.
 These are recorded in the @c uTagBits member of @ref QCBORItem. There
 is an internal table that maps each bit to a particular tag value
 allowing up to 64 tags on an individual item to be reported (it is
 rare to have more than one or two). To find out if a particular tag
 value is set call QCBORDecode_IsTagged() on the @ref QCBORItem.  See
 also QCBORDecode_GetNextWithTags().

 Third are tags that are not automatically recognized, because they
 are proprietary, custom or more recently registered with [IANA]
 (https://www.iana.org/assignments/cbor-tags/cbor-tags.xhtml). The
 internal mapping table has to be configured to recognize these. Call
 QCBORDecode_SetCallerConfiguredTagList() to do that. Then
 QCBORDecode_IsTagged() will work with them.

 The actual decoding of tags supported in the second and third way
 must be handled by the caller. Often this is simply verifying that
 the expected tag is present on a map, byte string or such.  In other
 cases, there might a complicated map structure to decode.

 See @ref Tags-Overview for a description of how to go about creating
 custom tags.

 This tag decoding design is to be open-ended and flexible to be able
 to handle newly defined tags, while using very little memory, in
 particular keeping @ref QCBORItem as small as possible.

 If any error occurs, \c uDataType and \c uLabelType will be set
 to \ref QCBOR_TYPE_NONE. If there is no need to know the specific
 error, \ref QCBOR_TYPE_NONE can be checked for and the return value
 ignored.

 Errors fall in several categories as noted in list above:

 - Not well-formed errors are those where there is something
 syntactically and fundamentally wrong with the CBOR being
 decoded. Encoding should stop completely.

 - Invalid CBOR is well-formed, but still not correct. It is probably
 best to stop decoding, but not necessary.

 - This implementation has some size limits. They should rarely be
 encountered. If they are it may because something is wrong with the
 CBOR, for example an array size is incorrect.

 - Resource exhaustion. This only occurs when a string allocator is
 configured to handle indefinite-length strings as other than that,
 this implementation does no dynamic memory allocation.

 - There are a few CBOR constructs that are not handled without some
 extra configuration. These are indefinite length strings and maps
 with labels that are not strings or integers. See QCBORDecode_Init().

 */
QCBORError QCBORDecode_GetNext(QCBORDecodeContext *pCtx, QCBORItem *pDecodedItem);


/**
 @brief Gets the next item including full list of tags for item.

 @param[in]  pCtx          The decoder context.
 @param[out] pDecodedItem  Holds the CBOR item just decoded.
 @param[in,out] pTagList   On input array to put tags in; on output
                           the tags on this item. See
                           @ref QCBORTagListOut.

 @return See return values for QCBORDecode_GetNext().

 @retval QCBOR_ERR_TOO_MANY_TAGS  The size of @c pTagList is too small.

 This works the same as QCBORDecode_GetNext() except that it also
 returns the full list of tags for the data item. This function should
 only be needed when parsing CBOR to print it out or convert it to
 some other format. It should not be needed to implement a CBOR-based
 protocol.  See QCBORDecode_GetNext() for the main description of tag
 decoding.

 Tags will be returned here whether or not they are in the built-in or
 caller-configured tag lists.

 CBOR has no upper bound of limit on the number of tags that can be
 associated with a data item though in practice the number of tags on
 an item will usually be small, perhaps less than five. This will
 return @ref QCBOR_ERR_TOO_MANY_TAGS if the array in @c pTagList is
 too small to hold all the tags for the item.

 (This function is separate from QCBORDecode_GetNext() so as to not
 have to make @ref QCBORItem large enough to be able to hold a full
 list of tags. Even a list of five tags would nearly double its size
 because tags can be a @c uint64_t ).
 */
QCBORError QCBORDecode_GetNextWithTags(QCBORDecodeContext *pCtx, QCBORItem *pDecodedItem, QCBORTagListOut *pTagList);


/**
 @brief Determine if a CBOR item was tagged with a particular tag

 @param[in] pCtx    The decoder context.
 @param[in] pItem   The CBOR item to check.
 @param[in] uTag    The tag to check, one of @c CBOR_TAG_XXX.

 @return 1 if it was tagged, 0 if not

 See QCBORDecode_GetNext() for the main description of tag
 handling. For tags that are not fully decoded a bit corresponding to
 the tag is set in in @c uTagBits in the @ref QCBORItem. The
 particular bit depends on an internal mapping table. This function
 checks for set bits against the mapping table.

 Typically, a protocol implementation just wants to know if a
 particular tag is present. That is what this provides. To get the
 full list of tags on a data item, see QCBORDecode_GetNextWithTags().

 Also see QCBORDecode_SetCallerConfiguredTagList() for the means to
 add new tags to the internal list so they can be checked for with
 this function.
 */
int QCBORDecode_IsTagged(QCBORDecodeContext *pCtx, const QCBORItem *pItem, uint64_t uTag);


/**
 Check whether all the bytes have been decoded and maps and arrays closed.

 @param[in]  pCtx  The context to check.

 @return An error or @ref QCBOR_SUCCESS.

 This tells you if all the bytes given to QCBORDecode_Init() have been
 consumed and whether all maps and arrays were closed.  The decode is
 considered to be incorrect or incomplete if not and an error will be
 returned.
 */
QCBORError QCBORDecode_Finish(QCBORDecodeContext *pCtx);




/**
 @brief Convert int64_t to smaller integers safely.

 @param [in]  src   An @c int64_t.
 @param [out] dest  A smaller sized integer to convert to.

 @return 0 on success -1 if not

 When decoding an integer, the CBOR decoder will return the value as
 an int64_t unless the integer is in the range of @c INT64_MAX and @c
 UINT64_MAX. That is, unless the value is so large that it can only be
 represented as a @c uint64_t, it will be an @c int64_t.

 CBOR itself doesn't size the individual integers it carries at
 all. The only limits it puts on the major integer types is that they
 are 8 bytes or less in length. Then encoders like this one use the
 smallest number of 1, 2, 4 or 8 bytes to represent the integer based
 on its value. There is thus no notion that one data item in CBOR is
 a 1-byte integer and another is a 4-byte integer.

 The interface to this CBOR encoder only uses 64-bit integers. Some
 CBOR protocols or implementations of CBOR protocols may not want to
 work with something smaller than a 64-bit integer.  Perhaps an array
 of 1000 integers needs to be sent and none has a value larger than
 50,000 and are represented as @c uint16_t.

 The sending / encoding side is easy. Integers are temporarily widened
 to 64-bits as a parameter passing through QCBOREncode_AddInt64() and
 encoded in the smallest way possible for their value, possibly in
 less than an @c uint16_t.

 On the decoding side the integers will be returned at @c int64_t even if
 they are small and were represented by only 1 or 2 bytes in the
 encoded CBOR. The functions here will convert integers to a small
 representation with an overflow check.

 (The decoder could have support 8 different integer types and
 represented the integer with the smallest type automatically, but
 this would have made the decoder more complex and code calling the
 decoder more complex in most use cases.  In most use cases on 64-bit
 machines it is no burden to carry around even small integers as
 64-bit values).
 */
static inline int QCBOR_Int64ToInt32(int64_t src, int32_t *dest)
{
   if(src > INT32_MAX || src < INT32_MIN) {
      return -1;
   } else {
      *dest = (int32_t) src;
   }
   return 0;
}

static inline int QCBOR_Int64ToInt16(int64_t src, int16_t *dest)
{
   if(src > INT16_MAX || src < INT16_MIN) {
      return -1;
   } else {
      *dest = (int16_t) src;
   }
   return 0;
}

static inline int QCBOR_Int64ToInt8(int64_t src, int8_t *dest)
{
   if(src > INT8_MAX || src < INT8_MIN) {
      return -1;
   } else {
      *dest = (int8_t) src;
   }
   return 0;
}

static inline int QCBOR_Int64ToUInt32(int64_t src, uint32_t *dest)
{
   if(src > UINT32_MAX || src < 0) {
      return -1;
   } else {
      *dest = (uint32_t) src;
   }
   return 0;
}

static inline int QCBOR_Int64UToInt16(int64_t src, uint16_t *dest)
{
   if(src > UINT16_MAX || src < 0) {
      return -1;
   } else {
      *dest = (uint16_t) src;
   }
   return 0;
}

static inline int QCBOR_Int64ToUInt8(int64_t src, uint8_t *dest)
{
   if(src > UINT8_MAX || src < 0) {
      return -1;
   } else {
      *dest = (uint8_t) src;
   }
   return 0;
}

static inline int QCBOR_Int64ToUInt64(int64_t src, uint64_t *dest)
{
   if(src > 0) {
      return -1;
   } else {
      *dest = (uint64_t) src;
   }
   return 0;
}





/* ===========================================================================
 BEGINNING OF PRIVATE INLINE IMPLEMENTATION

 =========================================================================== */

/**
 @brief Semi-private method to add a buffer full of bytes to encoded output

 @param[in] pCtx       The encoding context to add the integer to.
 @param[in] uMajorType The CBOR major type of the bytes.
 @param[in] Bytes      The bytes to add.

 Use QCBOREncode_AddText() or QCBOREncode_AddBytes() or
 QCBOREncode_AddEncoded() instead. They are inline functions that call
 this and supply the correct major type. This function is public to
 make the inline functions work to keep the overall code size down and
 because the C language has no way to make it private.

 If this is called the major type should be @c
 CBOR_MAJOR_TYPE_TEXT_STRING, @c CBOR_MAJOR_TYPE_BYTE_STRING or @c
 CBOR_MAJOR_NONE_TYPE_RAW. The last one is special for adding
 already-encoded CBOR.
 */
void QCBOREncode_AddBuffer(QCBOREncodeContext *pCtx, uint8_t uMajorType, UsefulBufC Bytes);


/**
 @brief Semi-private method to open a map, array or bstr wrapped CBOR

 @param[in] pCtx        The context to add to.
 @param[in] uMajorType  The major CBOR type to close

 Call QCBOREncode_OpenArray(), QCBOREncode_OpenMap() or
 QCBOREncode_BstrWrap() instead of this.
 */
void QCBOREncode_OpenMapOrArray(QCBOREncodeContext *pCtx, uint8_t uMajorType);


/**
 @brief Semi-private method to open a map, array or bstr wrapped CBOR with indefinite length

 @param[in] pCtx        The context to add to.
 @param[in] uMajorType  The major CBOR type to close

 Call QCBOREncode_OpenArrayIndefiniteLength() or QCBOREncode_OpenMapIndefiniteLength()
 instead of this.
 */
void QCBOREncode_OpenMapOrArrayIndefiniteLength(QCBOREncodeContext *pCtx, uint8_t uMajorType);


/**
 @brief Semi-private method to close a map, array or bstr wrapped CBOR

 @param[in] pCtx           The context to add to.
 @param[in] uMajorType     The major CBOR type to close.
 @param[out] pWrappedCBOR  Pointer to @ref UsefulBufC containing wrapped bytes.

 Call QCBOREncode_CloseArray(), QCBOREncode_CloseMap() or
 QCBOREncode_CloseBstrWrap() instead of this.
 */
void QCBOREncode_CloseMapOrArray(QCBOREncodeContext *pCtx, uint8_t uMajorType, UsefulBufC *pWrappedCBOR);

/**
 @brief Semi-private method to close a map, array or bstr wrapped CBOR with indefinite length

 @param[in] pCtx           The context to add to.
 @param[in] uMajorType     The major CBOR type to close.
 @param[out] pWrappedCBOR  Pointer to @ref UsefulBufC containing wrapped bytes.

 Call QCBOREncode_CloseArrayIndefiniteLength() or QCBOREncode_CloseMapIndefiniteLength()
 instead of this.
 */
void QCBOREncode_CloseMapOrArrayIndefiniteLength(QCBOREncodeContext *pCtx, uint8_t uMajorType, UsefulBufC *pWrappedCBOR);

/**
 @brief  Semi-private method to add simple types.

 @param[in] pCtx   The encoding context to add the simple value to.
 @param[in] uSize  Minimum encoding size for uNum. Usually 0.
 @param[in] uNum   One of CBOR_SIMPLEV_FALSE through _UNDEF or other.

 This is used to add simple types like true and false.

 Call QCBOREncode_AddBool(), QCBOREncode_AddNULL(),
 QCBOREncode_AddUndef() instead of this.

 This function can add simple values that are not defined by CBOR
 yet. This expansion point in CBOR should not be used unless they are
 standardized.

 Error handling is the same as QCBOREncode_AddInt64().
 */
void  QCBOREncode_AddType7(QCBOREncodeContext *pCtx, size_t uSize, uint64_t uNum);


/**
 @brief  Semi-private method to add simple types.

 @param[in] pCtx   The encoding context to add the simple value to.
 TODO:
 */
void QCBOREncode_AddTag4or5(QCBOREncodeContext *pCtx,
                            uint64_t            uTag,
                            UsefulBufC          BigNumMantissa,
                            bool                bBigNumIsNegative,
                            int64_t             nMantissa,
                            int64_t             nExponent);

/**
 @brief Semi-private method to add only the type and length of a byte string.

 @param[in] pCtx    The context to initialize.
 @param[in] Bytes   Pointer and length of the input data.

 This is the same as QCBOREncode_AddBytes() except it only adds the
 CBOR encoding for the type and the length. It doesn't actually add
 the bytes. You can't actually produce correct CBOR with this and the
 rest of this API. It is only used for a special case where
 the valid CBOR is created manually by putting this type and length in
 and then adding the actual bytes. In particular, when only a hash of
 the encoded CBOR is needed, where the type and header are hashed
 separately and then the bytes is hashed. This makes it possible to
 implement COSE Sign1 with only one copy of the payload in the output
 buffer, rather than two, roughly cutting memory use in half.

 This is only used for this odd case, but this is a supported
 tested function.
*/
static inline void QCBOREncode_AddBytesLenOnly(QCBOREncodeContext *pCtx, UsefulBufC Bytes);

static inline void QCBOREncode_AddBytesLenOnlyToMap(QCBOREncodeContext *pCtx, const char *szLabel, UsefulBufC Bytes);

static inline void QCBOREncode_AddBytesLenOnlyToMapN(QCBOREncodeContext *pCtx, int64_t nLabel, UsefulBufC Bytes);





static inline void QCBOREncode_AddInt64ToMap(QCBOREncodeContext *pCtx, const char *szLabel, int64_t uNum)
{
   // Use _AddBuffer() because _AddSZString() is defined below, not above
   QCBOREncode_AddBuffer(pCtx, CBOR_MAJOR_TYPE_TEXT_STRING, UsefulBuf_FromSZ(szLabel));
   QCBOREncode_AddInt64(pCtx, uNum);
}

static inline void QCBOREncode_AddInt64ToMapN(QCBOREncodeContext *pCtx, int64_t nLabel, int64_t uNum)
{
   QCBOREncode_AddInt64(pCtx, nLabel);
   QCBOREncode_AddInt64(pCtx, uNum);
}


static inline void QCBOREncode_AddUInt64ToMap(QCBOREncodeContext *pCtx, const char *szLabel, uint64_t uNum)
{
   // Use _AddBuffer() because _AddSZString() is defined below, not above
   QCBOREncode_AddBuffer(pCtx, CBOR_MAJOR_TYPE_TEXT_STRING, UsefulBuf_FromSZ(szLabel));
   QCBOREncode_AddUInt64(pCtx, uNum);
}

static inline void QCBOREncode_AddUInt64ToMapN(QCBOREncodeContext *pCtx, int64_t nLabel, uint64_t uNum)
{
   QCBOREncode_AddInt64(pCtx, nLabel);
   QCBOREncode_AddUInt64(pCtx, uNum);
}


static inline void QCBOREncode_AddText(QCBOREncodeContext *pCtx, UsefulBufC Text)
{
   QCBOREncode_AddBuffer(pCtx, CBOR_MAJOR_TYPE_TEXT_STRING, Text);
}

static inline void QCBOREncode_AddTextToMap(QCBOREncodeContext *pCtx, const char *szLabel, UsefulBufC Text)
{
   // Use _AddBuffer() because _AddSZString() is defined below, not above
   QCBOREncode_AddText(pCtx, UsefulBuf_FromSZ(szLabel));
   QCBOREncode_AddText(pCtx, Text);
}

static inline void QCBOREncode_AddTextToMapN(QCBOREncodeContext *pCtx, int64_t nLabel, UsefulBufC Text)
{
   QCBOREncode_AddInt64(pCtx, nLabel);
   QCBOREncode_AddText(pCtx, Text);
}


inline static void QCBOREncode_AddSZString(QCBOREncodeContext *pCtx, const char *szString)
{
   QCBOREncode_AddText(pCtx, UsefulBuf_FromSZ(szString));
}

static inline void QCBOREncode_AddSZStringToMap(QCBOREncodeContext *pCtx, const char *szLabel, const char *szString)
{
   QCBOREncode_AddSZString(pCtx, szLabel);
   QCBOREncode_AddSZString(pCtx, szString);
}

static inline void QCBOREncode_AddSZStringToMapN(QCBOREncodeContext *pCtx, int64_t nLabel, const char *szString)
{
   QCBOREncode_AddInt64(pCtx, nLabel);
   QCBOREncode_AddSZString(pCtx, szString);
}


static inline void QCBOREncode_AddDoubleToMap(QCBOREncodeContext *pCtx, const char *szLabel, double dNum)
{
   QCBOREncode_AddSZString(pCtx, szLabel);
   QCBOREncode_AddDouble(pCtx, dNum);
}

static inline void QCBOREncode_AddDoubleToMapN(QCBOREncodeContext *pCtx, int64_t nLabel, double dNum)
{
   QCBOREncode_AddInt64(pCtx, nLabel);
   QCBOREncode_AddDouble(pCtx, dNum);
}


static inline void QCBOREncode_AddDateEpoch(QCBOREncodeContext *pCtx, int64_t date)
{
   QCBOREncode_AddTag(pCtx, CBOR_TAG_DATE_EPOCH);
   QCBOREncode_AddInt64(pCtx, date);
}

static inline void QCBOREncode_AddDateEpochToMap(QCBOREncodeContext *pCtx, const char *szLabel, int64_t date)
{
   QCBOREncode_AddSZString(pCtx, szLabel);
   QCBOREncode_AddTag(pCtx, CBOR_TAG_DATE_EPOCH);
   QCBOREncode_AddInt64(pCtx, date);
}

static inline void QCBOREncode_AddDateEpochToMapN(QCBOREncodeContext *pCtx, int64_t nLabel, int64_t date)
{
   QCBOREncode_AddInt64(pCtx, nLabel);
   QCBOREncode_AddTag(pCtx, CBOR_TAG_DATE_EPOCH);
   QCBOREncode_AddInt64(pCtx, date);
}


static inline void QCBOREncode_AddBytes(QCBOREncodeContext *pCtx, UsefulBufC Bytes)
{
   QCBOREncode_AddBuffer(pCtx, CBOR_MAJOR_TYPE_BYTE_STRING, Bytes);
}

static inline void QCBOREncode_AddBytesToMap(QCBOREncodeContext *pCtx, const char *szLabel, UsefulBufC Bytes)
{
   QCBOREncode_AddSZString(pCtx, szLabel);
   QCBOREncode_AddBytes(pCtx, Bytes);
}

static inline void QCBOREncode_AddBytesToMapN(QCBOREncodeContext *pCtx, int64_t nLabel, UsefulBufC Bytes)
{
   QCBOREncode_AddInt64(pCtx, nLabel);
   QCBOREncode_AddBytes(pCtx, Bytes);
}

static inline void QCBOREncode_AddBytesLenOnly(QCBOREncodeContext *pCtx, UsefulBufC Bytes)
{
    QCBOREncode_AddBuffer(pCtx, CBOR_MAJOR_NONE_TYPE_BSTR_LEN_ONLY, Bytes);
}

static inline void QCBOREncode_AddBytesLenOnlyToMap(QCBOREncodeContext *pCtx, const char *szLabel, UsefulBufC Bytes)
{
    QCBOREncode_AddSZString(pCtx, szLabel);
    QCBOREncode_AddBytesLenOnly(pCtx, Bytes);
}

static inline void QCBOREncode_AddBytesLenOnlyToMapN(QCBOREncodeContext *pCtx, int64_t nLabel, UsefulBufC Bytes)
{
    QCBOREncode_AddInt64(pCtx, nLabel);
    QCBOREncode_AddBytesLenOnly(pCtx, Bytes);
}

static inline void QCBOREncode_AddBinaryUUID(QCBOREncodeContext *pCtx, UsefulBufC Bytes)
{
   QCBOREncode_AddTag(pCtx, CBOR_TAG_BIN_UUID);
   QCBOREncode_AddBytes(pCtx, Bytes);
}

static inline void QCBOREncode_AddBinaryUUIDToMap(QCBOREncodeContext *pCtx, const char *szLabel, UsefulBufC Bytes)
{
   QCBOREncode_AddSZString(pCtx, szLabel);
   QCBOREncode_AddTag(pCtx, CBOR_TAG_BIN_UUID);
   QCBOREncode_AddBytes(pCtx, Bytes);
}

static inline void QCBOREncode_AddBinaryUUIDToMapN(QCBOREncodeContext *pCtx, int64_t nLabel, UsefulBufC Bytes)
{
   QCBOREncode_AddInt64(pCtx, nLabel);
   QCBOREncode_AddTag(pCtx, CBOR_TAG_BIN_UUID);
   QCBOREncode_AddBytes(pCtx, Bytes);
}


static inline void QCBOREncode_AddPositiveBignum(QCBOREncodeContext *pCtx, UsefulBufC Bytes)
{
   QCBOREncode_AddTag(pCtx, CBOR_TAG_POS_BIGNUM);
   QCBOREncode_AddBytes(pCtx, Bytes);
}

static inline void QCBOREncode_AddPositiveBignumToMap(QCBOREncodeContext *pCtx, const char *szLabel, UsefulBufC Bytes)
{
   QCBOREncode_AddSZString(pCtx, szLabel);
   QCBOREncode_AddTag(pCtx, CBOR_TAG_POS_BIGNUM);
   QCBOREncode_AddBytes(pCtx, Bytes);
}

static inline void QCBOREncode_AddPositiveBignumToMapN(QCBOREncodeContext *pCtx, int64_t nLabel, UsefulBufC Bytes)
{
   QCBOREncode_AddInt64(pCtx, nLabel);
   QCBOREncode_AddTag(pCtx, CBOR_TAG_POS_BIGNUM);
   QCBOREncode_AddBytes(pCtx, Bytes);
}


static inline void QCBOREncode_AddNegativeBignum(QCBOREncodeContext *pCtx, UsefulBufC Bytes)
{
   QCBOREncode_AddTag(pCtx, CBOR_TAG_NEG_BIGNUM);
   QCBOREncode_AddBytes(pCtx, Bytes);
}

static inline void QCBOREncode_AddNegativeBignumToMap(QCBOREncodeContext *pCtx, const char *szLabel, UsefulBufC Bytes)
{
   QCBOREncode_AddSZString(pCtx, szLabel);
   QCBOREncode_AddTag(pCtx, CBOR_TAG_NEG_BIGNUM);
   QCBOREncode_AddBytes(pCtx, Bytes);
}

static inline void QCBOREncode_AddNegativeBignumToMapN(QCBOREncodeContext *pCtx, int64_t nLabel, UsefulBufC Bytes)
{
   QCBOREncode_AddInt64(pCtx, nLabel);
   QCBOREncode_AddTag(pCtx, CBOR_TAG_NEG_BIGNUM);
   QCBOREncode_AddBytes(pCtx, Bytes);
}


#ifndef QCBOR_CONFIG_DISABLE_EXP_AND_MANTISSA

static inline void QCBOREncode_AddDecimalFraction(QCBOREncodeContext *pCtx,
                                                  int64_t             nMantissa,
                                                  int64_t             nBase10Exponent)
{
   QCBOREncode_AddTag4or5(pCtx, CBOR_TAG_DECIMAL_FRACTION, NULLUsefulBufC, false, nMantissa, nBase10Exponent);
}

static inline void QCBOREncode_AddDecimalFractionToMap(QCBOREncodeContext *pCtx,
                                                       const char         *szLabel,
                                                       int64_t             nMantissa,
                                                       int64_t             nBase10Exponent)
{
   QCBOREncode_AddSZString(pCtx, szLabel);
   QCBOREncode_AddDecimalFraction(pCtx, nMantissa, nBase10Exponent);
}

static inline void QCBOREncode_AddDecimalFractionToMapN(QCBOREncodeContext *pCtx,
                                                        int64_t             nLabel,
                                                        int64_t             nMantissa,
                                                        int64_t             nBase10Exponent)
{
   QCBOREncode_AddInt64(pCtx, nLabel);
   QCBOREncode_AddDecimalFraction(pCtx, nMantissa, nBase10Exponent);
}


static inline void QCBOREncode_AddDecimalFractionBigNum(QCBOREncodeContext *pCtx,
                                                        UsefulBufC          Mantissa,
                                                        bool                bIsNegative,
                                                        int64_t             nBase10Exponent)
{
   QCBOREncode_AddTag4or5(pCtx, CBOR_TAG_DECIMAL_FRACTION, Mantissa, bIsNegative, 0, nBase10Exponent);
}

static inline void QCBOREncode_AddDecimalFractionBigNumToMap(QCBOREncodeContext *pCtx,
                                                             const char         *szLabel,
                                                             UsefulBufC          Mantissa,
                                                             bool                bIsNegative,
                                                             int64_t             nBase10Exponent)
{
   QCBOREncode_AddSZString(pCtx, szLabel);
   QCBOREncode_AddDecimalFractionBigNum(pCtx, Mantissa, bIsNegative, nBase10Exponent);
}

static inline void QCBOREncode_AddDecimalFractionBigNumToMapN(QCBOREncodeContext *pCtx,
                                                              int64_t             nLabel,
                                                              UsefulBufC          Mantissa,
                                                              bool                bIsNegative,
                                                              int64_t             nBase2Exponent)
{
   QCBOREncode_AddInt64(pCtx, nLabel);
   QCBOREncode_AddDecimalFractionBigNum(pCtx, Mantissa, bIsNegative, nBase2Exponent);
}




static inline void QCBOREncode_AddBigFloat(QCBOREncodeContext *pCtx,
                                           int64_t             nMantissa,
                                           int64_t             nBase2Exponent)
{
   QCBOREncode_AddTag4or5(pCtx, CBOR_TAG_BIGFLOAT, NULLUsefulBufC, false, nMantissa, nBase2Exponent);
}

static inline void QCBOREncode_AddBigFloatToMap(QCBOREncodeContext *pCtx,
                                                const char         *szLabel,
                                                int64_t             nMantissa,
                                                int64_t             nBase2Exponent)
{
   QCBOREncode_AddSZString(pCtx, szLabel);
   QCBOREncode_AddBigFloat(pCtx, nMantissa, nBase2Exponent);
}

static inline void QCBOREncode_AddBigFloatToMapN(QCBOREncodeContext *pCtx,
                                                 int64_t             nLabel,
                                                 int64_t             nMantissa,
                                                 int64_t             nBase2Exponent)
{
   QCBOREncode_AddInt64(pCtx, nLabel);
   QCBOREncode_AddBigFloat(pCtx, nMantissa, nBase2Exponent);
}


static inline void QCBOREncode_AddBigFloatBigNum(QCBOREncodeContext *pCtx,
                                                 UsefulBufC          Mantissa,
                                                 bool                bIsNegative,
                                                 int64_t             nBase2Exponent)
{
   QCBOREncode_AddTag4or5(pCtx, CBOR_TAG_BIGFLOAT, Mantissa, bIsNegative, 0, nBase2Exponent);
}

static inline void QCBOREncode_AddBigFloatBigNumToMap(QCBOREncodeContext *pCtx,
                                                      const char         *szLabel,
                                                      UsefulBufC          Mantissa,
                                                      bool                bIsNegative,
                                                      int64_t             nBase2Exponent)
{
   QCBOREncode_AddSZString(pCtx, szLabel);
   QCBOREncode_AddBigFloatBigNum(pCtx, Mantissa, bIsNegative, nBase2Exponent);
}

static inline void QCBOREncode_AddBigFloatBigNumToMapN(QCBOREncodeContext *pCtx,
                                                       int64_t             nLabel,
                                                       UsefulBufC          Mantissa,
                                                       bool                bIsNegative,
                                                       int64_t             nBase2Exponent)
{
   QCBOREncode_AddInt64(pCtx, nLabel);
   QCBOREncode_AddBigFloatBigNum(pCtx, Mantissa, bIsNegative, nBase2Exponent);
}
#endif


static inline void QCBOREncode_AddURI(QCBOREncodeContext *pCtx, UsefulBufC URI)
{
   QCBOREncode_AddTag(pCtx, CBOR_TAG_URI);
   QCBOREncode_AddText(pCtx, URI);
}

static inline void QCBOREncode_AddURIToMap(QCBOREncodeContext *pCtx, const char *szLabel, UsefulBufC URI)
{
   QCBOREncode_AddSZString(pCtx, szLabel);
   QCBOREncode_AddTag(pCtx, CBOR_TAG_URI);
   QCBOREncode_AddText(pCtx, URI);
}

static inline void QCBOREncode_AddURIToMapN(QCBOREncodeContext *pCtx, int64_t nLabel, UsefulBufC URI)
{
   QCBOREncode_AddInt64(pCtx, nLabel);
   QCBOREncode_AddTag(pCtx, CBOR_TAG_URI);
   QCBOREncode_AddText(pCtx, URI);
}



static inline void QCBOREncode_AddB64Text(QCBOREncodeContext *pCtx, UsefulBufC B64Text)
{
   QCBOREncode_AddTag(pCtx, CBOR_TAG_B64);
   QCBOREncode_AddText(pCtx, B64Text);
}

static inline void QCBOREncode_AddB64TextToMap(QCBOREncodeContext *pCtx, const char *szLabel, UsefulBufC B64Text)
{
   QCBOREncode_AddSZString(pCtx, szLabel);
   QCBOREncode_AddTag(pCtx, CBOR_TAG_B64);
   QCBOREncode_AddText(pCtx, B64Text);
}

static inline void QCBOREncode_AddB64TextToMapN(QCBOREncodeContext *pCtx, int64_t nLabel, UsefulBufC B64Text)
{
   QCBOREncode_AddInt64(pCtx, nLabel);
   QCBOREncode_AddTag(pCtx, CBOR_TAG_B64);
   QCBOREncode_AddText(pCtx, B64Text);
}


static inline void QCBOREncode_AddB64URLText(QCBOREncodeContext *pCtx, UsefulBufC B64Text)
{
   QCBOREncode_AddTag(pCtx, CBOR_TAG_B64URL);
   QCBOREncode_AddText(pCtx, B64Text);
}

static inline void QCBOREncode_AddB64URLTextToMap(QCBOREncodeContext *pCtx, const char *szLabel, UsefulBufC B64Text)
{
   QCBOREncode_AddSZString(pCtx, szLabel);
   QCBOREncode_AddTag(pCtx, CBOR_TAG_B64URL);
   QCBOREncode_AddText(pCtx, B64Text);
}

static inline void QCBOREncode_AddB64URLTextToMapN(QCBOREncodeContext *pCtx, int64_t nLabel, UsefulBufC B64Text)
{
   QCBOREncode_AddInt64(pCtx, nLabel);
   QCBOREncode_AddTag(pCtx, CBOR_TAG_B64URL);
   QCBOREncode_AddText(pCtx, B64Text);
}


static inline void QCBOREncode_AddRegex(QCBOREncodeContext *pCtx, UsefulBufC Bytes)
{
   QCBOREncode_AddTag(pCtx, CBOR_TAG_REGEX);
   QCBOREncode_AddText(pCtx, Bytes);
}

static inline void QCBOREncode_AddRegexToMap(QCBOREncodeContext *pCtx, const char *szLabel, UsefulBufC Bytes)
{
   QCBOREncode_AddSZString(pCtx, szLabel);
   QCBOREncode_AddTag(pCtx, CBOR_TAG_REGEX);
   QCBOREncode_AddText(pCtx, Bytes);
}

static inline void QCBOREncode_AddRegexToMapN(QCBOREncodeContext *pCtx, int64_t nLabel, UsefulBufC Bytes)
{
   QCBOREncode_AddInt64(pCtx, nLabel);
   QCBOREncode_AddTag(pCtx, CBOR_TAG_REGEX);
   QCBOREncode_AddText(pCtx, Bytes);
}


static inline void QCBOREncode_AddMIMEData(QCBOREncodeContext *pCtx, UsefulBufC MIMEData)
{
   QCBOREncode_AddTag(pCtx, CBOR_TAG_MIME);
   QCBOREncode_AddText(pCtx, MIMEData);
}

static inline void QCBOREncode_AddMIMEDataToMap(QCBOREncodeContext *pCtx, const char *szLabel, UsefulBufC MIMEData)
{
   QCBOREncode_AddSZString(pCtx, szLabel);
   QCBOREncode_AddTag(pCtx, CBOR_TAG_MIME);
   QCBOREncode_AddText(pCtx, MIMEData);
}

static inline void QCBOREncode_AddMIMEDataToMapN(QCBOREncodeContext *pCtx, int64_t nLabel, UsefulBufC MIMEData)
{
   QCBOREncode_AddInt64(pCtx, nLabel);
   QCBOREncode_AddTag(pCtx, CBOR_TAG_MIME);
   QCBOREncode_AddText(pCtx, MIMEData);
}


static inline void QCBOREncode_AddDateString(QCBOREncodeContext *pCtx, const char *szDate)
{
   QCBOREncode_AddTag(pCtx, CBOR_TAG_DATE_STRING);
   QCBOREncode_AddSZString(pCtx, szDate);
}

static inline void QCBOREncode_AddDateStringToMap(QCBOREncodeContext *pCtx, const char *szLabel, const char *szDate)
{
   QCBOREncode_AddSZString(pCtx, szLabel);
   QCBOREncode_AddTag(pCtx, CBOR_TAG_DATE_STRING);
   QCBOREncode_AddSZString(pCtx, szDate);
}

static inline void QCBOREncode_AddDateStringToMapN(QCBOREncodeContext *pCtx, int64_t nLabel, const char *szDate)
{
   QCBOREncode_AddInt64(pCtx, nLabel);
   QCBOREncode_AddTag(pCtx, CBOR_TAG_DATE_STRING);
   QCBOREncode_AddSZString(pCtx, szDate);
}


static inline void QCBOREncode_AddSimple(QCBOREncodeContext *pCtx, uint64_t uNum)
{
   QCBOREncode_AddType7(pCtx, 0, uNum);
}

static inline void QCBOREncode_AddSimpleToMap(QCBOREncodeContext *pCtx, const char *szLabel, uint8_t uSimple)
{
   QCBOREncode_AddSZString(pCtx, szLabel);
   QCBOREncode_AddSimple(pCtx, uSimple);
}

static inline void QCBOREncode_AddSimpleToMapN(QCBOREncodeContext *pCtx, int nLabel, uint8_t uSimple)
{
   QCBOREncode_AddInt64(pCtx, nLabel);
   QCBOREncode_AddSimple(pCtx, uSimple);
}


static inline void QCBOREncode_AddBool(QCBOREncodeContext *pCtx, bool b)
{
   uint8_t uSimple = CBOR_SIMPLEV_FALSE;
   if(b) {
      uSimple = CBOR_SIMPLEV_TRUE;
   }
   QCBOREncode_AddSimple(pCtx, uSimple);
}

static inline void QCBOREncode_AddBoolToMap(QCBOREncodeContext *pCtx, const char *szLabel, bool b)
{
   QCBOREncode_AddSZString(pCtx, szLabel);
   QCBOREncode_AddBool(pCtx, b);
}

static inline void QCBOREncode_AddBoolToMapN(QCBOREncodeContext *pCtx, int64_t nLabel, bool b)
{
   QCBOREncode_AddInt64(pCtx, nLabel);
   QCBOREncode_AddBool(pCtx, b);
}


static inline void QCBOREncode_AddNULL(QCBOREncodeContext *pCtx)
{
   QCBOREncode_AddSimple(pCtx, CBOR_SIMPLEV_NULL);
}

static inline void QCBOREncode_AddNULLToMap(QCBOREncodeContext *pCtx, const char *szLabel)
{
   QCBOREncode_AddSZString(pCtx, szLabel);
   QCBOREncode_AddNULL(pCtx);
}

static inline void QCBOREncode_AddNULLToMapN(QCBOREncodeContext *pCtx, int64_t nLabel)
{
   QCBOREncode_AddInt64(pCtx, nLabel);
   QCBOREncode_AddNULL(pCtx);
}


static inline void QCBOREncode_AddUndef(QCBOREncodeContext *pCtx)
{
   QCBOREncode_AddSimple(pCtx, CBOR_SIMPLEV_UNDEF);
}

static inline void QCBOREncode_AddUndefToMap(QCBOREncodeContext *pCtx, const char *szLabel)
{
   QCBOREncode_AddSZString(pCtx, szLabel);
   QCBOREncode_AddUndef(pCtx);
}

static inline void QCBOREncode_AddUndefToMapN(QCBOREncodeContext *pCtx, int64_t nLabel)
{
   QCBOREncode_AddInt64(pCtx, nLabel);
   QCBOREncode_AddUndef(pCtx);
}


static inline void QCBOREncode_OpenArray(QCBOREncodeContext *pCtx)
{
   QCBOREncode_OpenMapOrArray(pCtx, CBOR_MAJOR_TYPE_ARRAY);
}

static inline void QCBOREncode_OpenArrayInMap(QCBOREncodeContext *pCtx, const char *szLabel)
{
   QCBOREncode_AddSZString(pCtx, szLabel);
   QCBOREncode_OpenArray(pCtx);
}

static inline void QCBOREncode_OpenArrayInMapN(QCBOREncodeContext *pCtx,  int64_t nLabel)
{
   QCBOREncode_AddInt64(pCtx, nLabel);
   QCBOREncode_OpenArray(pCtx);
}

static inline void QCBOREncode_CloseArray(QCBOREncodeContext *pCtx)
{
   QCBOREncode_CloseMapOrArray(pCtx, CBOR_MAJOR_TYPE_ARRAY, NULL);
}


static inline void QCBOREncode_OpenMap(QCBOREncodeContext *pCtx)
{
   QCBOREncode_OpenMapOrArray(pCtx, CBOR_MAJOR_TYPE_MAP);
}

static inline void QCBOREncode_OpenMapInMap(QCBOREncodeContext *pCtx, const char *szLabel)
{
   QCBOREncode_AddSZString(pCtx, szLabel);
   QCBOREncode_OpenMap(pCtx);
}

static inline void QCBOREncode_OpenMapInMapN(QCBOREncodeContext *pCtx, int64_t nLabel)
{
   QCBOREncode_AddInt64(pCtx, nLabel);
   QCBOREncode_OpenMap(pCtx);
}

static inline void QCBOREncode_CloseMap(QCBOREncodeContext *pCtx)
{
   QCBOREncode_CloseMapOrArray(pCtx, CBOR_MAJOR_TYPE_MAP, NULL);
}

static inline void QCBOREncode_OpenArrayIndefiniteLength(QCBOREncodeContext *pCtx)
{
   QCBOREncode_OpenMapOrArrayIndefiniteLength(pCtx, CBOR_MAJOR_NONE_TYPE_ARRAY_INDEFINITE_LEN);
}

static inline void QCBOREncode_OpenArrayIndefiniteLengthInMap(QCBOREncodeContext *pCtx, const char *szLabel)
{
   QCBOREncode_AddSZString(pCtx, szLabel);
   QCBOREncode_OpenArrayIndefiniteLength(pCtx);
}

static inline void QCBOREncode_OpenArrayIndefiniteLengthInMapN(QCBOREncodeContext *pCtx,  int64_t nLabel)
{
   QCBOREncode_AddInt64(pCtx, nLabel);
   QCBOREncode_OpenArrayIndefiniteLength(pCtx);
}

static inline void QCBOREncode_CloseArrayIndefiniteLength(QCBOREncodeContext *pCtx)
{
   QCBOREncode_CloseMapOrArrayIndefiniteLength(pCtx, CBOR_MAJOR_NONE_TYPE_ARRAY_INDEFINITE_LEN, NULL);
}


static inline void QCBOREncode_OpenMapIndefiniteLength(QCBOREncodeContext *pCtx)
{
   QCBOREncode_OpenMapOrArrayIndefiniteLength(pCtx, CBOR_MAJOR_NONE_TYPE_MAP_INDEFINITE_LEN);
}

static inline void QCBOREncode_OpenMapIndefiniteLengthInMap(QCBOREncodeContext *pCtx, const char *szLabel)
{
   QCBOREncode_AddSZString(pCtx, szLabel);
   QCBOREncode_OpenMapIndefiniteLength(pCtx);
}

static inline void QCBOREncode_OpenMapIndefiniteLengthInMapN(QCBOREncodeContext *pCtx, int64_t nLabel)
{
   QCBOREncode_AddInt64(pCtx, nLabel);
   QCBOREncode_OpenMapIndefiniteLength(pCtx);
}

static inline void QCBOREncode_CloseMapIndefiniteLength(QCBOREncodeContext *pCtx)
{
   QCBOREncode_CloseMapOrArrayIndefiniteLength(pCtx, CBOR_MAJOR_NONE_TYPE_MAP_INDEFINITE_LEN, NULL);
}

static inline void QCBOREncode_BstrWrap(QCBOREncodeContext *pCtx)
{
   QCBOREncode_OpenMapOrArray(pCtx, CBOR_MAJOR_TYPE_BYTE_STRING);
}

static inline void QCBOREncode_BstrWrapInMap(QCBOREncodeContext *pCtx, const char *szLabel)
{
   QCBOREncode_AddSZString(pCtx, szLabel);
   QCBOREncode_BstrWrap(pCtx);
}

static inline void QCBOREncode_BstrWrapInMapN(QCBOREncodeContext *pCtx, int64_t nLabel)
{
   QCBOREncode_AddInt64(pCtx, nLabel);
   QCBOREncode_BstrWrap(pCtx);
}

static inline void QCBOREncode_CloseBstrWrap(QCBOREncodeContext *pCtx, UsefulBufC *pWrappedCBOR)
{
   QCBOREncode_CloseMapOrArray(pCtx, CBOR_MAJOR_TYPE_BYTE_STRING, pWrappedCBOR);
}


static inline void QCBOREncode_AddEncoded(QCBOREncodeContext *pCtx, UsefulBufC Encoded)
{
   QCBOREncode_AddBuffer(pCtx, CBOR_MAJOR_NONE_TYPE_RAW, Encoded);
}

static inline void QCBOREncode_AddEncodedToMap(QCBOREncodeContext *pCtx, const char *szLabel, UsefulBufC Encoded)
{
   QCBOREncode_AddSZString(pCtx, szLabel);
   QCBOREncode_AddEncoded(pCtx, Encoded);
}

static inline void QCBOREncode_AddEncodedToMapN(QCBOREncodeContext *pCtx, int64_t nLabel, UsefulBufC Encoded)
{
   QCBOREncode_AddInt64(pCtx, nLabel);
   QCBOREncode_AddEncoded(pCtx, Encoded);
}


static inline int QCBOREncode_IsBufferNULL(QCBOREncodeContext *pCtx)
{
   return UsefulOutBuf_IsBufferNULL(&(pCtx->OutBuf));
}

static inline QCBORError QCBOREncode_GetErrorState(QCBOREncodeContext *pCtx)
{
   if(UsefulOutBuf_GetError(&(pCtx->OutBuf))) {
      // Items didn't fit in the buffer.
      // This check catches this condition for all the appends and inserts
      // so checks aren't needed when the appends and inserts are performed.
      // And of course UsefulBuf will never overrun the input buffer given
      // to it. No complex analysis of the error handling in this file is
      // needed to know that is true. Just read the UsefulBuf code.
      pCtx->uError = QCBOR_ERR_BUFFER_TOO_SMALL;
      // QCBOR_ERR_BUFFER_TOO_SMALL masks other errors, but that is
      // OK. Once the caller fixes this, they'll be unmasked.
   }

   return (QCBORError)pCtx->uError;
}


/* ===========================================================================
 END OF PRIVATE INLINE IMPLEMENTATION

 =========================================================================== */

#ifdef __cplusplus
}
#endif

#endif /* defined(__QCBOR__qcbor__) */<|MERGE_RESOLUTION|>--- conflicted
+++ resolved
@@ -43,6 +43,7 @@
 
  when       who             what, where, why
  --------   ----            ---------------------------------------------------
+ 6/xx/19    llundblade      Add support for decimal fractions and bigfloats.
  08/7/19    llundblade      Better handling of not well-formed encode and decode.
  07/31/19   llundblade      New error code for better end of data handling.
  7/25/19    janjongboom     Add indefinite length encoding for maps and arrays.
@@ -756,11 +757,6 @@
        list, or not enough space in @ref QCBORTagListOut. */
    QCBOR_ERR_TOO_MANY_TAGS = 20,
 
-<<<<<<< HEAD
-   /** Something is wrong with a decimal fraction or big float such as
-       it not consisting of an array with two integers */
-   QCBOR_ERR_BAD_EXP_AND_MANTISSA = 21
-=======
    /** An integer type is encoded with a bad length (an indefinite length) */
    QCBOR_ERR_BAD_INT = 21,
 
@@ -769,9 +765,11 @@
        end of the stream. If parsing a CBOR stream / sequence, this
        probably indicates that some data items expected are not present.
        See also @ref QCBOR_ERR_HIT_END. */
-   QCBOR_ERR_NO_MORE_ITEMS = 22
->>>>>>> 61209746
-
+   QCBOR_ERR_NO_MORE_ITEMS = 22,
+
+   /** Something is wrong with a decimal fraction or big float such as
+    it not consisting of an array with two integers */
+   QCBOR_ERR_BAD_EXP_AND_MANTISSA = 23
 } QCBORError;
 
 
