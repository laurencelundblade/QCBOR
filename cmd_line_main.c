--- conflicted
+++ resolved
@@ -1,12 +1,8 @@
-<<<<<<< HEAD
 /*
  cmd_line_mainc.c -- basic tests for qcbor encoder / decoder
  
  This is governed by the MIT license.
  
-=======
-/*==============================================================================
->>>>>>> 7d40d81a
  Copyright 2018 Laurence Lundblade
  
  Permission is hereby granted, free of charge, to any person obtaining
@@ -28,43 +24,13 @@
  ACTION OF CONTRACT, TORT OR OTHERWISE, ARISING FROM, OUT OF OR IN
  CONNECTION WITH THE SOFTWARE OR THE USE OR OTHER DEALINGS IN THE
  SOFTWARE.
-<<<<<<< HEAD
  */
-=======
- 
- (This is the MIT license)
- ==============================================================================*/
-
-//
-//  main.c
-//  QCBOR
-//
 //  Created by Laurence Lundblade on 9/13/18.
-//  Copyright © 2018 Laurence Lundblade. All rights reserved.
-//
->>>>>>> 7d40d81a
 
 #include <stdio.h>
 
-#include "basic_test.h"
-#include "bstrwrap_tests.h"
+#include "run_tests.h"
 
-<<<<<<< HEAD
-int main(int argc, const char * argv[]) {
-
-    printf("basic-test_one Result %d\n", basic_test_one());
-
-    printf("cose_sign1_tbs_test %d\n", cose_sign1_tbs_test());
-
-    printf("bstr_wrap_nest_test %d\n", bstr_wrap_nest_test());
-    
-    printf("bstr_wrap_error_test %d\n", bstr_wrap_error_test());
-    
-    printf("bstrwraptest %d\n", bstrwraptest());
-    
-    
-    return 0;
-=======
 
 int fputs_wrapper(const char *szString, void *ctx)
 {
@@ -77,5 +43,4 @@
     int nNumTestsFailed = run_tests(&fputs_wrapper, stdout, NULL);
 
     return nNumTestsFailed;
->>>>>>> 7d40d81a
 }