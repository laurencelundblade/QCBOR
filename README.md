--- conflicted
+++ resolved
@@ -168,12 +168,7 @@
 
 ## Code Status
 
-<<<<<<< HEAD
 The official current release is version 1.4.1 Changes over the last few
-=======
-The official current release is version 1.4. Changes over the last few
->>>>>>> c7374285
-years have been only minor bug fixes, minor feature additions and
 documentation improvements. QCBOR 1.x is highly stable.
 
 Work on some larger feature additions is ongoing in "dev" branch.
