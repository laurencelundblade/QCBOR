![QCBOR Logo](https://github.com/laurencelundblade/qdv/blob/master/logo.png?raw=true)

**QCBOR** is a powerful, commercial-quality CBOR encoder-decoder that
implements these RFCs:

* [RFC8949](https://tools.ietf.org/html/rfc8949) The CBOR Standard. (Nearly everything
except sorting of encoded maps)
* [RFC7049](https://tools.ietf.org/html/rfc7049) The previous CBOR standard.
Replaced by RFC 8949.
* [RFC8742](https://tools.ietf.org/html/rfc8742) CBOR Sequences
* [RFC8943](https://tools.ietf.org/html/rfc8943) CBOR Dates

## QCBOR Characteristics

**Implemented in C with minimal dependency** – Dependent only
 on C99, <stdint.h>, <stddef.h>, <stdbool.h> and <string.h> making
  it highly portable. <math.h> and <fenv.h> are used too, but their
  use can disabled. No #ifdefs or compiler options need to be set for
  QCBOR to run correctly.

**Focused on C / native data representation** – Careful conversion of
  CBOR data types in to C data types,  handling over and
  underflow, strict typing and such so the caller doesn't have to
  worry so much about this and so code using QCBOR passes static
  analyzers easier.  Simpler code because there is no support for
  encoding/decoding to/from JSON, pretty printing, diagnostic
  notation... Only encoding from native C representations and decoding
  to native C representations is supported.

**Small simple memory model** – Malloc is not needed. The encode
  context is 176 bytes, decode context is 312 bytes and the
  description of decoded data item is 56 bytes. Stack use is light and
  there is no recursion. The caller supplies the memory to hold the
  encoded CBOR and encode/decode contexts so caller has full control
  of memory usage making it good for embedded implementations that
  have to run in small fixed memory.

**Easy decoding of maps** – The "spiffy decode" functions allow
  fetching map items directly by label. Detection of duplicate map
  items is automatically performed. This makes decoding of complex
  protocols much simpler, say when compared to TinyCBOR.

**Supports most of RFC 8949** – With some size limits, all data types
  and formats in the specification are supported. Map sorting is main
  CBOR feature that is not supported.  The same decoding API supports
  both definite and indefinite-length map and array decoding. Decoding
  indefinite length strings is supported but requires a string
  allocator be set up. Encoding of indefinite length strings is
  planned, but not yet supported.

**Extensible and general** – Provides a way to handle data types that
  are not directly supported.

**Secure coding style** – Uses a construct called UsefulBuf as a
  discipline for very safe coding and handling of binary data.

**Small code size** – In the smallest configuration the object
  code is less than 4KB on 64-bit x86 CPUs. The design is such that
  object code for QCBOR APIs not used is not referenced.

**Clear documented public interface** – The public interface is
  separated from the implementation. It can be put to use without
  reading the source.

**Comprehensive test suite** – Easy to verify on a new platform or OS
  with the test suite. The test suite dependencies are minimal and the
  same as the library's.

## Spiffy Decode

These are functions to decode particular data types. They are an
alternative to and built on top of QCBORDecode_GetNext(). They do type
checking and in some cases sophisticated type conversion.

Spiffy decode supports easier map and array decoding. A map can be
descended into with QCBORDecode_EnterMap(). When a map has been
entered, members can be retrieved by label.  Detection of duplicate
map labels, an error, is automatically performed.

An internal error state is maintained. This simplifies the decode
implementation as an error check is only needed at the end of the
decode, rather than on every function.

An outcome is that decoding implementations are simple and involve
many fewer lines of code. They also tend to parallel the encoding
implementations as seen in the following example.

     /* Encode */
     QCBOREncode_Init(&EncodeCtx, Buffer);
     QCBOREncode_OpenMap(&EncodeCtx);
     QCBOREncode_AddTextToMap(&EncodeCtx, "Manufacturer", pE->Manufacturer);
     QCBOREncode_AddInt64ToMap(&EncodeCtx, "Displacement", pE->uDisplacement);
     QCBOREncode_AddInt64ToMap(&EncodeCtx, "Horsepower", pE->uHorsePower);
     QCBOREncode_CloseMap(&EncodeCtx);
     uErr = QCBOREncode_Finish(&EncodeCtx, &EncodedEngine);

     /* Decode */
     QCBORDecode_Init(&DecodeCtx, EncodedEngine, QCBOR_DECODE_MODE_NORMAL);
     QCBORDecode_EnterMap(&DecodeCtx);
     QCBORDecode_GetTextStringInMapSZ(&DecodeCtx, "Manufacturer", &(pE->Manufacturer));
     QCBORDecode_GetInt64InMapSZ(&DecodeCtx, "Displacement", &(pE->uDisplacement));
     QCBORDecode_GetInt64InMapSZ(&DecodeCtx, "Horsepower", &(pE->uHorsePower));
     QCBORDecode_ExitMap(&DecodeCtx);
     uErr = QCBORDecode_Finish(&DecodeCtx);

The spiffy decode functions will handle definite and indefinite length
maps and arrays without the caller having to do anything. This
includes mixed definite and indefinte maps and arrays. (Some work
remains to support map searching with indefinite length strings.)

## Comparison to TinyCBOR

TinyCBOR is a popular widely used implementation. Like QCBOR,
it is a solid, well-maintained commercial quality implementation. This
section is for folks trying to understand the difference in
the approach between QCBOR and TinyCBOR.

TinyCBOR's API is more minimalist and closer to the CBOR
encoding mechanics than QCBOR's. QCBOR's API is at a somewhat higher
level of abstraction.

QCBOR really does implement just about everything described in
RFC 8949. The main part missing is sorting of maps when encoding.
TinyCBOR implements a smaller part of the standard.

No detailed code size comparison has been made, but in a spot check
that encodes and decodes a single integer shows QCBOR about 25%
larger.  QCBOR encoding is actually smaller, but QCBOR decoding is
larger. This includes the code to call the library, which is about the
same for both libraries, and the code linked from the libraries. QCBOR
is a bit more powerful, so you get value for the extra code brought
in, especially when decoding more complex protocols.

QCBOR tracks encoding and decoding errors internally so the caller
doesn't have to check the return code of every call to an encode or
decode function. In many cases the error check is only needed as the
last step or an encode or decode. TinyCBOR requires an error check on
each call.

QCBOR provides a substantial feature that allows searching for data
items in a map by label. It works for integer and text string labels
(and at some point byte-string labels). This includes detection of
items with duplicate labels. This makes the code for decoding CBOR
simpler, similar to the encoding code and easier to read. TinyCBOR
supports search by string, but no integer, nor duplicate detection.

QCBOR provides explicit support many of the registered CBOR tags. For
example, QCBOR supports big numbers and decimal fractions including
their conversion to floats, uint64_t and such.

Generally, QCBOR supports safe conversion of most CBOR number formats
into number formats supported in C. For example, a data item can be
fetched and converted to a C uint64_t whether the input CBOR is an
unsigned 64-bit integer, signed 64-bit integer, floating-point number,
big number, decimal fraction or a big float. The conversion is
performed with full proper error detection of overflow and underflow.

QCBOR has a special feature for decoding byte-string wrapped CBOR. It
treats this similar to entering an array with one item. This is
particularly use for CBOR protocols like COSE that make use of
byte-string wrapping.  The implementation of these protocols is
simpler and uses less memory.

QCBOR's test suite is written in the same portable C that QCBOR is
where TinyCBOR requires Qt for its test. QCBOR's test suite is
designed to be able to run on small embedded devices the same as
QCBOR.

## Code Status

<<<<<<< HEAD
The official current release is version 1.4. Changes over the last few
=======
The official current release is version 1.4.1 Changes over the last few
>>>>>>> e2226742
years have been only minor bug fixes, minor feature additions and
documentation improvements. QCBOR 1.x is highly stable.

Work on some larger feature additions is ongoing in "dev" branch.
This includes more explicit support for preferred serialization and
CDE (CBOR Deterministic Encoding).  It will eventually be release as
QCBOR 2.x.

QCBOR was originally developed by Qualcomm. It was [open sourced
through CAF](https://source.codeaurora.org/quic/QCBOR/QCBOR/) with a
permissive Linux license, September 2018 (thanks Qualcomm!).

## Building

There is a simple makefile for the UNIX style command line binary that
compiles everything to run the tests. CMake is also available, please read
the "Building with CMake" section for more information.

These eleven files, the contents of the src and inc directories, make
up the entire implementation.

* inc
   * UsefulBuf.h
   * qcbor_private.h
   * qcbor_common.h
   * qcbor_encode.h
   * qcbor_decode.h
   * qcbor_spiffy_decode.h
* src
   * UsefulBuf.c
   * qcbor_encode.c
   * qcbor_decode.c
   * ieee754.h
   * ieee754.c

For most use cases you should just be able to add them to your
project. Hopefully the easy portability of this implementation makes
this work straight away, whatever your development environment is.

The test directory includes the tests that are nearly as portable as
the main implementation.  If your development environment doesn't
support UNIX style command line and make, you should be able to make a
simple project and add the test files to it.  Then just call
RunTests() to invoke them all.

While this code will run fine without configuration, there are several
C pre processor macros that can be #defined in order to:

 * use a more efficient implementation
 * to reduce code size
 * to improve performance (a little)
 * remove features to reduce code size

See the comment sections on "Configuration" in inc/UsefulBuf.h and
the pre processor defines that start with QCBOR_DISABLE_XXX.

### Building with CMake

CMake can also be used to build QCBOR and the test application. Having the root
`CMakeLists.txt` file, QCBOR can be easily integrated with your project's
existing CMake environment. The result of the build process is a static library,
to build a shared library instead you must add the
`-DBUILD_SHARED_LIBS=ON` option at the CMake configuration step.
The tests can be built into a simple command line application to run them as it
was mentioned before; or it can be built as a library to be integrated with your
development environment.
The `BUILD_QCBOR_TEST` CMake option can be used for building the tests, it can
have three values: `APP`, `LIB` or `OFF` (default, test are not included in the
build).

Building the QCBOR library:

```bash
cd <QCBOR_base_folder>
# Configuring the project and generating a native build system
cmake -S . -B <build_folder>
# Building the project
cmake --build <build_folder>
```

Building and running the QCBOR test app:
```bash
cd <QCBOR_base_folder>
# Configuring the project and generating a native build system
cmake -S . -B <build_folder> -DBUILD_QCBOR_TEST=APP
# Building the project
cmake --build <build_folder>
# Running the test app
.<build_folder>/test/qcbortest
```

To enable all the compiler warnings that are used in the QCBOR release process
you can use the `BUILD_QCBOR_WARN` option at the CMake configuration step:
```bash
cmake -S . -B <build_folder> -DBUILD_QCBOR_WARN=ON
```

### Floating Point Support & Configuration

By default, all QCBOR floating-point features are enabled:

* Encoding and decoding of basic float types, single and double-precision
* Encoding and decoding of half-precision with conversion to/from single
  and double-precision
* Preferred serialization of floating-point
* Floating point dates
* Methods that can convert big numbers, decimal fractions and other numbers
  to/from floating-point

If full floating-point is not needed, the following #defines can be
used to reduce object code size and dependency.

See discussion in qcbor_encode.h for other details.

#### #define QCBOR_DISABLE_FLOAT_HW_USE

This removes dependency on:

* Floating-point hardware and floating-point instructions
* `<math.h>` and `<fenv.h>`
* The math library (libm, -lm)

For most limited environments, this removes enough floating-point
dependencies to be able to compile and run QCBOR.

Note that this does not remove use of the types double and float from
QCBOR, but it limits QCBOR's use of them to converting the encoded
byte stream to them and copying them. Converting and copying them
usually don't require any hardware, libraries or includes. The C
compiler takes care of it on its own.

QCBOR uses its own implementation of half-precision float-pointing
that doesn't depend on math libraries. It uses masks and shifts
instead. Thus, even with this define, half-precision encoding and
decoding works.

When this is defined, the QCBOR functionality lost is minimal and only
for decoding:

* Decoding floating-point format dates are not handled
* There is no conversion between floats and integers when decoding. For
  example, QCBORDecode_GetUInt64ConvertAll() will be unable to convert
  to and from float-point.
* Floats will be unconverted to double when decoding.

No interfaces are disabled or removed with this define.  If input that
requires floating-point conversion or functions are called that
request floating-point conversion, an error code like
`QCBOR_ERR_HW_FLOAT_DISABLED` will be returned.

This saves only a small amount of object code. The primary purpose for
defining this is to remove dependency on floating point hardware and
libraries.

#### #define QCBOR_DISABLE_PREFERRED_FLOAT

This eliminates support for half-precision
and CBOR preferred serialization by disabling
QCBOR's shift and mask based implementation of
half-precision floating-point.

With this defined, single and double-precision floating-point
numbers can still be encoded and decoded. Conversion
of floating-point to and from integers, big numbers and
such is also supported. Floating-point dates are still
supported.

The primary reason to define this is to save object code.
Roughly 900 bytes are saved, though about half of this
can be saved just by not calling any functions that
encode floating-point numbers.

#### #define USEFULBUF_DISABLE_ALL_FLOAT

This eliminates floating point support completely (along with related function
headers). This is useful if the compiler options deny the usage of floating
point operations completely, and the usage soft floating point ABI is not
possible.

#### Compiler options

Compilers support a number of options that control
which float-point related code is generated. For example,
it is usually possible to give options to the compiler to avoid all
floating-point hardware and instructions, to use software
and replacement libraries instead. These are usually
bigger and slower, but these options may still be useful
in getting QCBOR to run in some environments in
combination with `QCBOR_DISABLE_FLOAT_HW_USE`.
In particular, `-mfloat-abi=soft`, disables use of
 hardware instructions for the float and double
 types in C for some architectures.

#### CMake options

If you are using CMake, it can also be used to configure the floating-point
support. These options can be enabled by adding them to the CMake configuration
step and setting their value to 'ON' (True). The following table shows the
available options and the associated #defines.

    | CMake option                      | #define                       |
    |-----------------------------------|-------------------------------|
    | QCBOR_OPT_DISABLE_FLOAT_HW_USE    | QCBOR_DISABLE_FLOAT_HW_USE    |
    | QCBOR_OPT_DISABLE_FLOAT_PREFERRED | QCBOR_DISABLE_PREFERRED_FLOAT |
    | QCBOR_OPT_DISABLE_FLOAT_ALL       | USEFULBUF_DISABLE_ALL_FLOAT   |

## Code Size

These are approximate sizes on a 64-bit x86 CPU with the -Os optimization.
All QCBOR_DISABLE_XXX are set and compiler stack frame checking is disabled
for smallest but not for largest. Smallest is the library functions for a
protocol with strings, integers, arrays, maps and Booleans, but not floats
and standard tag types.

    |               | smallest | largest |
    |---------------|----------|---------|
    | encode only   |      850 |    2200 |
    | decode only   |     1550 |   13300 |
    | combined      |     2500 |   15500 |

 From the table above, one can see that the amount of code pulled in
 from the QCBOR library varies a lot, ranging from 1KB to 15KB.  The
 main factor is the number of QCBOR functions called and
 which ones they are. QCBOR minimizes internal
 interdependency so only code necessary for the called functions is
 brought in.

 Encoding is simpler and smaller. An encode-only implementation may
 bring in only 1KB of code.

 Encoding of floating-point brings in a little more code as does
 encoding of tagged types and encoding of bstr wrapping.

 Basic decoding using QCBORDecode_GetNext() brings in 3KB.

 Use of the supplied MemPool by calling  QCBORDecode_SetMemPool() to
 setup to decode indefinite-length strings adds 0.5KB.

 Basic use of spiffy decode to brings in about 3KB. Using more spiffy
 decode functions, such as those for tagged types bstr wrapping brings
 in more code.

 Finally, use of all of the integer conversion functions will bring in
 about 5KB, though you can use the simpler ones like
 QCBORDecode_GetInt64() without bringing in very much code.

 In addition to using fewer QCBOR functions, the following are some
 ways to make the code smaller.

 The gcc compiler output is usually smaller than llvm because stack
 guards are off by default (be sure you actually have gcc and not llvm
 installed to be invoked by the gcc command). You can also turn off
 stack gaurds with llvm. It is safe to turn off stack gaurds with this
 code because Usefulbuf provides similar defenses and this code was
 carefully written to be defensive.

 If QCBOR is installed as a shared library, then of course only one
 copy of the code is in memory no matter how many applications use it.

### Disabling Features

Here's the list of all features that can be disabled to save object
code. The amount saved is an approximation.

    | #define                                 | Saves |
    | ----------------------------------------| ------|
    | QCBOR_DISABLE_ENCODE_USAGE_GUARDS       |   150 |
    | QCBOR_DISABLE_INDEFINITE_LENGTH_STRINGS |   400 |
    | QCBOR_DISABLE_INDEFINITE_LENGTH_ARRAYS  |   200 |
    | QCBOR_DISABLE_UNCOMMON_TAGS             |   100 |
    | QCBOR_DISABLE_EXP_AND_MANTISSA          |   400 |
    | QCBOR_DISABLE_PREFERRED_FLOAT           |   900 |
    | QCBOR_DISABLE_FLOAT_HW_USE              |    50 |
    | QCBOR_DISABLE_TAGS                      |   400 |
    | QCBOR_DISABLE_NON_INTEGER_LABELS        |   140 |
    | USEFULBUF_DISABLE_ALL_FLOAT             |   950 |

QCBOR_DISABLE_ENCODE_USAGE_GUARDS affects encoding only.  It doesn't
disable any encoding features, just some error checking.  Disable it
when you are confident that an encoding implementation is complete and
correct.

Indefinite lengths are a feature of CBOR that makes encoding simpler
and the decoding more complex. They allow the encoder to not have to
know the length of a string, map or array when they start encoding
it. Their main use is when encoding has to be done on a very
constrained device.  Conversely when decoding on a very constrained
device, it is good to prohibit use of indefinite lengths so the
decoder can be smaller.

The QCBOR decode API processes both definite and indefinite lengths
with the same API, except to decode indefinite-length strings a
storage allocator must be configured.

To reduce the size of the decoder define
QCBOR_DISABLE_INDEFINITE_LENGTH_STRINGS particularly if you are not
configuring a storage allocator.

Further reduction can be by defining
QCBOR_DISABLE_INDEFINITE_LENGTH_ARRAYS which will result in an error
when an indefinite-length map or array arrives for decoding.

QCBOR_DISABLE_UNCOMMON_TAGS disables the decoding of explicit tags for
base 64, regex, UUID and MIME data. This just disables the automatic
recognition of these from a major type 6 tag.

QCBOR_DISABLE_EXP_AND_MANTISSA disables the decoding of decimal
fractions and big floats.

QCBOR_DISABLE_TAGS disables all decoding of CBOR tags. If the input has
a single tag, the error is unrecoverable so it is suitable only for protocols that
have no tags. "Borrowed" tag content formats (e.g. an epoch-based date
without the tag number), can still be processed.

QCBOR_DISABLE_NON_INTEGER_LABELS causes any label that doesn't
fit in an int64_t to result in a QCBOR_ERR_MAP_LABEL_TYPE error.
This also disables QCBOR_DECODE_MODE_MAP_AS_ARRAY and 
QCBOR_DECODE_MODE_MAP_STRINGS_ONLY. It is fairly common for CBOR-based
protocols to use only small integers as labels.

See the discussion above on floating-point.

 ### Size of spiffy decode

 When creating a decode implementation, there is a choice of whether
 or not to use spiffy decode features or to just use
 QCBORDecode_GetNext().

 The implementation using spiffy decode will be simpler resulting in
 the calling code being smaller, but the amount of code brought in
 from the QCBOR library will be larger. Basic use of spiffy decode
 brings in about 2KB of object code.  If object code size is not a
 concern, then it is probably better to use spiffy decode because it
 is less work, there is less complexity and less testing to worry
 about.

 If code size is a concern, then use of QCBORDecode_GetNext() will
 probably result in smaller overall code size for simpler CBOR
 protocols. However, if the CBOR protocol is complex then use of
 spiffy decode may reduce overall code size.  An example of a complex
 protocol is one that involves decoding a lot of maps or maps that
 have many data items in them.  The overall code may be smaller
 because the general purpose spiffy decode map processor is the one
 used for all the maps.


## Other Software Using QCBOR

* [t_cose](https://github.com/laurencelundblade/t_cose) implements enough of
[COSE, RFC 8152](https://tools.ietf.org/html/rfc8152) to support
[CBOR Web Token (CWT)](https://tools.ietf.org/html/rfc8392) and
[Entity Attestation Token (EAT)](https://tools.ietf.org/html/draft-ietf-rats-eat-06).
Specifically it supports signing and verification of the COSE_Sign1 message.

* [ctoken](https://github.com/laurencelundblade/ctoken) is an implementation of
EAT and CWT.

## Credits
* Ganesh Kanike for porting to QSEE
* Mark Bapst for sponsorship and release as open source by Qualcomm
* Sachin Sharma for release through CAF
* Tamas Ban for porting to TF-M and 32-bit ARM
* Michael Eckel for Makefile improvements
* Jan Jongboom for indefinite length encoding
* Peter Uiterwijk for error strings and other
* Michael Richarson for CI set up and fixing some compiler warnings
* Máté Tóth-Pál for float-point disabling and other
* Dave Thaler for portability to Windows

## Copyright and License

QCBOR is available under what is essentially the 3-Clause BSD License.

Files created inside Qualcomm and open-sourced through CAF (The Code
Aurora Forum) have a slightly modified 3-Clause BSD License. The
modification additionally disclaims NON-INFRINGEMENT.

Files created after release to CAF use the standard 3-Clause BSD
License with no modification. These files have the SPDX license
identifier, "SPDX-License-Identifier: BSD-3-Clause" in them.

### BSD-3-Clause license

* Redistributions of source code must retain the above copyright
notice, this list of conditions and the following disclaimer.

* Redistributions in binary form must reproduce the above copyright
notice, this list of conditions and the following disclaimer in the
documentation and/or other materials provided with the distribution.

* Neither the name of the copyright holder nor the names of its
contributors may be used to endorse or promote products derived from
this software without specific prior written permission.

THIS SOFTWARE IS PROVIDED BY THE COPYRIGHT HOLDERS AND CONTRIBUTORS
"AS IS" AND ANY EXPRESS OR IMPLIED WARRANTIES, INCLUDING, BUT NOT
LIMITED TO, THE IMPLIED WARRANTIES OF MERCHANTABILITY AND FITNESS FOR
A PARTICULAR PURPOSE ARE DISCLAIMED. IN NO EVENT SHALL THE COPYRIGHT
HOLDER OR CONTRIBUTORS BE LIABLE FOR ANY DIRECT, INDIRECT, INCIDENTAL,
SPECIAL, EXEMPLARY, OR CONSEQUENTIAL DAMAGES (INCLUDING, BUT NOT
LIMITED TO, PROCUREMENT OF SUBSTITUTE GOODS OR SERVICES; LOSS OF USE,
DATA, OR PROFITS; OR BUSINESS INTERRUPTION) HOWEVER CAUSED AND ON ANY
THEORY OF LIABILITY, WHETHER IN CONTRACT, STRICT LIABILITY, OR TORT
(INCLUDING NEGLIGENCE OR OTHERWISE) ARISING IN ANY WAY OUT OF THE USE
OF THIS SOFTWARE, EVEN IF ADVISED OF THE POSSIBILITY OF SUCH DAMAGE.

### Copyright for this README

Copyright (c) 2018-2024, Laurence Lundblade. All rights reserved.
Copyright (c) 2021-2023, Arm Limited. All rights reserved.<|MERGE_RESOLUTION|>--- conflicted
+++ resolved
@@ -168,11 +168,7 @@
 
 ## Code Status
 
-<<<<<<< HEAD
-The official current release is version 1.4. Changes over the last few
-=======
 The official current release is version 1.4.1 Changes over the last few
->>>>>>> e2226742
 years have been only minor bug fixes, minor feature additions and
 documentation improvements. QCBOR 1.x is highly stable.
 
